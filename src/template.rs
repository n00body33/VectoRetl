--- conflicted
+++ resolved
@@ -56,43 +56,42 @@
     #[serde(skip)]
     is_static: bool,
 
-<<<<<<< HEAD
-impl Template {
-    /// Returns `true` if this template string has a length of zero, and `false` otherwise.
-    pub fn is_empty(&self) -> bool {
-        self.src.is_empty()
-    }
-
-    pub fn new(src: &str) -> Result<Self, TemplateParseError> {
-        let (has_error, is_dynamic) = StrftimeItems::new(src)
-            .fold((false, false), |(error, dynamic), item| {
-                (error || is_error(&item), dynamic || is_dynamic(&item))
-            });
-
-        let fields = get_fields(src);
-
-        for field in &fields {
-            if parse_target_path(field).is_err() {
-                return Err(TemplateParseError::InvalidPathSyntax {
-                    path: field.to_owned(),
-                });
-            }
-        }
-
-        if has_error {
-            Err(TemplateParseError::StrftimeError)
-        } else {
-            Ok(Template {
-                has_fields: !fields.is_empty(),
-                src: src.to_owned(),
-                has_ts: is_dynamic,
-            })
-        }
-    }
-=======
+    // <<<<<<< HEAD
+    // impl Template {
+    //     /// Returns `true` if this template string has a length of zero, and `false` otherwise.
+    //     pub fn is_empty(&self) -> bool {
+    //         self.src.is_empty()
+    //     }
+    //
+    //     pub fn new(src: &str) -> Result<Self, TemplateParseError> {
+    //         let (has_error, is_dynamic) = StrftimeItems::new(src)
+    //             .fold((false, false), |(error, dynamic), item| {
+    //                 (error || is_error(&item), dynamic || is_dynamic(&item))
+    //             });
+    //
+    //         let fields = get_fields(src);
+    //
+    //         for field in &fields {
+    //             if parse_target_path(field).is_err() {
+    //                 return Err(TemplateParseError::InvalidPathSyntax {
+    //                     path: field.to_owned(),
+    //                 });
+    //             }
+    //         }
+    //
+    //         if has_error {
+    //             Err(TemplateParseError::StrftimeError)
+    //         } else {
+    //             Ok(Template {
+    //                 has_fields: !fields.is_empty(),
+    //                 src: src.to_owned(),
+    //                 has_ts: is_dynamic,
+    //             })
+    //         }
+    //     }
+    // =======
     #[serde(skip)]
     reserve_size: usize,
->>>>>>> 4c4dd8e5
 }
 
 impl TryFrom<&str> for Template {
@@ -123,13 +122,6 @@
     type Error = TemplateParseError;
 
     fn try_from(src: Cow<'_, str>) -> Result<Self, Self::Error> {
-<<<<<<< HEAD
-        // if src.as_ref() == "{{bad-template-path}}" {
-        //     // TODO: just testing
-        //     return Err(TemplateParseError::InvalidPathSyntax);
-        // }
-        Self::new(src.as_ref())
-=======
         parse_template(&src).map(|parts| {
             let is_static =
                 parts.is_empty() || (parts.len() == 1 && matches!(parts[0], Part::Literal(..)));
@@ -155,7 +147,6 @@
                 reserve_size,
             }
         })
->>>>>>> 4c4dd8e5
     }
 }
 
@@ -193,11 +184,6 @@
         }
     }
 
-<<<<<<< HEAD
-    pub fn get_fields(&self) -> Option<Vec<String>> {
-        if self.has_fields {
-            Some(get_fields(&self.src))
-=======
     fn render_event(&self, event: EventRef<'_>) -> Result<String, TemplateRenderingError> {
         let mut missing_keys = Vec::new();
         let mut out = String::with_capacity(self.reserve_size);
@@ -224,7 +210,6 @@
         }
         if missing_keys.is_empty() {
             Ok(out)
->>>>>>> 4c4dd8e5
         } else {
             Err(TemplateRenderingError::MissingKeys { missing_keys })
         }
@@ -249,6 +234,41 @@
         &self.src
     }
 
+    // <<<<<<< HEAD
+    // fn get_fields(src: &str) -> Vec<String> {
+    //     RE.captures_iter(src)
+    //         .map(|c| {
+    //             c.get(1)
+    //                 .map(|s| s.as_str().trim().to_string())
+    //                 .expect("src should match regex")
+    //         })
+    //         .collect::<Vec<_>>()
+    // }
+    //
+    // fn render_fields(src: &str, event: EventRef<'_>) -> Result<String, TemplateRenderingError> {
+    //     let mut missing_keys = Vec::new();
+    //     let out = RE
+    //         .replace_all(src, |caps: &Captures<'_>| {
+    //             let key = caps
+    //                 .get(1)
+    //                 .map(|s| s.as_str().trim())
+    //                 .expect("src should match regex");
+    //             match event {
+    //                 EventRef::Log(log) => log.get(key).map(|val| val.to_string_lossy()),
+    //                 EventRef::Metric(metric) => render_metric_field(key, metric).map(Into::into),
+    //                 EventRef::Trace(trace) => trace.get(&key).map(|val| val.to_string_lossy()),
+    //             }
+    //             .unwrap_or_else(|| {
+    //                 missing_keys.push(key.to_owned());
+    //                 "".into()
+    //             })
+    //         })
+    //         .into_owned();
+    //     if missing_keys.is_empty() {
+    //         Ok(out)
+    //     } else {
+    //         Err(TemplateRenderingError::MissingKeys { missing_keys })
+    // =======
     /// Returns `true` if this template string has a length of zero, and `false` otherwise.
     pub fn is_empty(&self) -> bool {
         self.src.is_empty()
@@ -259,35 +279,6 @@
     }
 }
 
-<<<<<<< HEAD
-fn get_fields(src: &str) -> Vec<String> {
-    RE.captures_iter(src)
-        .map(|c| {
-            c.get(1)
-                .map(|s| s.as_str().trim().to_string())
-                .expect("src should match regex")
-        })
-        .collect::<Vec<_>>()
-}
-
-fn render_fields(src: &str, event: EventRef<'_>) -> Result<String, TemplateRenderingError> {
-    let mut missing_keys = Vec::new();
-    let out = RE
-        .replace_all(src, |caps: &Captures<'_>| {
-            let key = caps
-                .get(1)
-                .map(|s| s.as_str().trim())
-                .expect("src should match regex");
-            match event {
-                EventRef::Log(log) => log.get(key).map(|val| val.to_string_lossy()),
-                EventRef::Metric(metric) => render_metric_field(key, metric).map(Into::into),
-                EventRef::Trace(trace) => trace.get(&key).map(|val| val.to_string_lossy()),
-            }
-            .unwrap_or_else(|| {
-                missing_keys.push(key.to_owned());
-                "".into()
-            })
-=======
 /// One part of the template string after parsing.
 #[derive(Clone, Debug, Eq, Hash, PartialEq)]
 enum Part {
@@ -337,7 +328,6 @@
             | Item::OwnedSpace(_)
             | Item::Literal(_)
             | Item::OwnedLiteral(_) => false,
->>>>>>> 4c4dd8e5
         })
     }
 
@@ -379,7 +369,18 @@
         if all.start() > last_end {
             parts.push(parse_literal(&src[last_end..all.start()])?);
         }
-        parts.push(Part::Reference(cap[1].trim().to_owned()));
+
+        let path_str = cap[1].trim().to_owned();
+
+        // This checks the syntax, but doesn't yet store it for use later
+        // see: https://github.com/vectordotdev/vector/issues/14864
+        if parse_target_path(&path_str).is_err() {
+            return Err(TemplateParseError::InvalidPathSyntax {
+                path: path_str.to_owned(),
+            });
+        }
+
+        parts.push(Part::Reference(path_str));
         last_end = all.end();
     }
     if src.len() > last_end {
