--- conflicted
+++ resolved
@@ -516,16 +516,12 @@
 #[cfg(test)]
 mod integration_tests {
     use super::*;
-<<<<<<< HEAD
     use crate::{event::{Event, Lookup}, test_util::trace_init};
-=======
-    use crate::{event::Event, test_util::trace_init};
     use futures::{
         compat::{Future01CompatExt, Stream01CompatExt},
         StreamExt,
     };
     use futures01::Sink;
->>>>>>> 715efbab
 
     const HOST: &str = "http://localhost:8111";
 
@@ -624,26 +620,15 @@
             let event = Event::new_empty_log();
             tx.send(event).compat().await.unwrap();
 
-<<<<<<< HEAD
-        assert_eq!(
-            log.get(Lookup::from_str("ec2.metadata.availability-zone").unwrap()),
-            Some(&"ww-region-1a".into())
-        );
-        assert_eq!(
-            log.get(Lookup::from_str("ec2.metadata.public-ipv4").unwrap()),
-            Some(&"192.1.1.1".into())
-        );
-=======
             let event = rx.next().await.unwrap().unwrap();
             let log = event.as_log();
->>>>>>> 715efbab
 
             assert_eq!(
-                log.get("ec2.metadata.availability-zone"),
+                log.get(Lookup::from_str("ec2.metadata.availability-zone").unwrap()),
                 Some(&"ww-region-1a".into())
             );
             assert_eq!(
-                log.get("ec2.metadata.public-ipv4"),
+                log.get(Lookup::from_str("ec2.metadata.public-ipv4").unwrap()),
                 Some(&"192.1.1.1".into())
             );
         }
@@ -663,19 +648,14 @@
             // We need to sleep to let the background task fetch the data.
             delay_for(Duration::from_secs(1)).await;
 
-<<<<<<< HEAD
-        assert_eq!(log.get(Lookup::from("availability-zone")), Some(&"ww-region-1a".into()));
-        assert_eq!(log.get(Lookup::from("public-ipv4")), Some(&"192.1.1.1".into()));
-=======
             let event = Event::new_empty_log();
             tx.send(event).compat().await.unwrap();
 
             let event = rx.next().await.unwrap().unwrap();
             let log = event.as_log();
 
-            assert_eq!(log.get("availability-zone"), Some(&"ww-region-1a".into()));
-            assert_eq!(log.get("public-ipv4"), Some(&"192.1.1.1".into()));
-        }
->>>>>>> 715efbab
+            assert_eq!(log.get(Lookup::from("availability-zone")), Some(&"ww-region-1a".into()));
+            assert_eq!(log.get(Lookup::from("public-ipv4")), Some(&"192.1.1.1".into()));
+        }
     }
 }