--- conflicted
+++ resolved
@@ -43,34 +43,20 @@
 
     group.bench_function("add_fields/remap", |b| {
         let mut tform: Box<dyn FunctionTransform> = Box::new(
-<<<<<<< HEAD
-            Remap::new(
-                RemapConfig {
-                    source: indoc! {r#".foo = "bar"
-=======
             Remap::new(RemapConfig {
                 source: Some(
                     indoc! {r#".foo = "bar"
->>>>>>> ab809ee1
                     .bar = "baz"
                     .copy = string!(.copy_from)
                 "#}
                     .to_string(),
-<<<<<<< HEAD
+                    file: None,
                     timezone: TimeZone::default(),
                     drop_on_error: true,
                     drop_on_abort: true,
                 },
                 Default::default(),
             )
-=======
-                ),
-                file: None,
-                timezone: TimeZone::default(),
-                drop_on_error: true,
-                drop_on_abort: true,
-            })
->>>>>>> ab809ee1
             .unwrap(),
         );
 
@@ -127,25 +113,16 @@
 
     group.bench_function("parse_json/remap", |b| {
         let mut tform: Box<dyn FunctionTransform> = Box::new(
-<<<<<<< HEAD
             Remap::new(
                 RemapConfig {
                     source: ".bar = parse_json!(string!(.foo))".to_owned(),
+                    file: None,
                     timezone: TimeZone::default(),
                     drop_on_error: true,
                     drop_on_abort: true,
                 },
                 Default::default(),
             )
-=======
-            Remap::new(RemapConfig {
-                source: Some(".bar = parse_json!(string!(.foo))".to_owned()),
-                file: None,
-                timezone: TimeZone::default(),
-                drop_on_error: true,
-                drop_on_abort: true,
-            })
->>>>>>> ab809ee1
             .unwrap(),
         );
 
