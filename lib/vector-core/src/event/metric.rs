--- conflicted
+++ resolved
@@ -1,10 +1,5 @@
-<<<<<<< HEAD
-use super::{BatchNotifier, EventFinalizer, EventFinalizers, EventMetadata, Finalizable};
+use crate::event::{BatchNotifier, EventFinalizer, EventFinalizers, EventMetadata, Finalizable};
 use crate::metrics::{AgentDDSketch, Handle};
-=======
-use crate::event::{BatchNotifier, EventFinalizer, EventFinalizers, EventMetadata, Finalizable};
-use crate::metrics::Handle;
->>>>>>> dacaffeb
 use crate::ByteSizeOf;
 use chrono::{DateTime, Utc};
 use getset::{Getters, MutGetters};
@@ -57,12 +52,6 @@
 impl AsRef<MetricValue> for Metric {
     fn as_ref(&self) -> &MetricValue {
         &self.data.value
-    }
-}
-
-impl Finalizable for Metric {
-    fn take_finalizers(&mut self) -> EventFinalizers {
-        self.metadata_mut().take_finalizers()
     }
 }
 
