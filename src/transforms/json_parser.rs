use super::Transform;
use crate::{
<<<<<<< HEAD
    config::{DataType, TransformConfig, TransformContext, TransformDescription},
=======
    config::{log_schema, DataType, TransformConfig, TransformContext, TransformDescription},
>>>>>>> 463e0838
    event::Event,
    internal_events::{JsonParserEventProcessed, JsonParserFailedParse, JsonParserTargetExists},
};
use serde::{Deserialize, Serialize};
use serde_json::Value;
use string_cache::DefaultAtom as Atom;

#[derive(Deserialize, Serialize, Debug, Clone, Derivative)]
#[serde(deny_unknown_fields, default)]
#[derivative(Default)]
pub struct JsonParserConfig {
    pub field: Option<Atom>,
    pub drop_invalid: bool,
    #[derivative(Default(value = "true"))]
    pub drop_field: bool,
    pub target_field: Option<String>,
    pub overwrite_target: Option<bool>,
}

inventory::submit! {
    TransformDescription::new::<JsonParserConfig>("json_parser")
}

#[typetag::serde(name = "json_parser")]
impl TransformConfig for JsonParserConfig {
    fn build(&self, _cx: TransformContext) -> crate::Result<Box<dyn Transform>> {
        Ok(Box::new(JsonParser::from(self.clone())))
    }

    fn input_type(&self) -> DataType {
        DataType::Log
    }

    fn output_type(&self) -> DataType {
        DataType::Log
    }

    fn transform_type(&self) -> &'static str {
        "json_parser"
    }
}

#[derive(Debug)]
pub struct JsonParser {
    field: Atom,
    drop_invalid: bool,
    drop_field: bool,
    target_field: Option<Atom>,
    overwrite_target: bool,
}

impl From<JsonParserConfig> for JsonParser {
    fn from(config: JsonParserConfig) -> JsonParser {
        let field = if let Some(field) = &config.field {
            field
        } else {
<<<<<<< HEAD
            &crate::config::log_schema().message_key()
=======
            &log_schema().message_key()
>>>>>>> 463e0838
        };

        JsonParser {
            field: field.clone(),
            drop_invalid: config.drop_invalid,
            drop_field: config.drop_field,
            target_field: config.target_field.map(Atom::from),
            overwrite_target: config.overwrite_target.unwrap_or(false),
        }
    }
}

impl Transform for JsonParser {
    fn transform(&mut self, mut event: Event) -> Option<Event> {
        let log = event.as_mut_log();
        let to_parse = log.get(&self.field).map(|s| s.as_bytes());

        emit!(JsonParserEventProcessed);

        let parsed = to_parse
            .and_then(|to_parse| {
                serde_json::from_slice::<Value>(to_parse.as_ref())
                    .map_err(|error| {
                        emit!(JsonParserFailedParse {
                            field: &self.field,
                            error
                        })
                    })
                    .ok()
            })
            .and_then(|value| {
                if let Value::Object(object) = value {
                    Some(object)
                } else {
                    None
                }
            });

        if let Some(object) = parsed {
            match self.target_field {
                Some(ref target_field) => {
                    let contains_target = log.contains(&target_field);

                    if contains_target && !self.overwrite_target {
                        emit!(JsonParserTargetExists { target_field })
                    } else {
                        if self.drop_field {
                            log.remove(&self.field);
                        }

                        log.insert(&target_field, Value::Object(object));
                    }
                }
                None => {
                    if self.drop_field {
                        log.remove(&self.field);
                    }

                    for (key, value) in object {
                        log.insert_flat(key, value);
                    }
                }
            }
        } else if self.drop_invalid {
            return None;
        }

        Some(event)
    }
}

#[cfg(test)]
mod test {
    use super::{JsonParser, JsonParserConfig};
<<<<<<< HEAD
    use crate::event::Event;
    use crate::transforms::Transform;
=======
    use crate::{config::log_schema, event::Event, transforms::Transform};
>>>>>>> 463e0838
    use serde_json::json;
    use string_cache::DefaultAtom as Atom;

    #[test]
    fn json_parser_drop_field() {
        let mut parser = JsonParser::from(JsonParserConfig::default());

        let event = Event::from(r#"{"greeting": "hello", "name": "bob"}"#);

        let event = parser.transform(event).unwrap();

<<<<<<< HEAD
        assert!(event
            .as_log()
            .get(&crate::config::log_schema().message_key())
            .is_none());
=======
        assert!(event.as_log().get(&log_schema().message_key()).is_none());
>>>>>>> 463e0838
    }

    #[test]
    fn json_parser_doesnt_drop_field() {
        let mut parser = JsonParser::from(JsonParserConfig {
            drop_field: false,
            ..Default::default()
        });

        let event = Event::from(r#"{"greeting": "hello", "name": "bob"}"#);

        let event = parser.transform(event).unwrap();

<<<<<<< HEAD
        assert!(event
            .as_log()
            .get(&crate::config::log_schema().message_key())
            .is_some());
=======
        assert!(event.as_log().get(&log_schema().message_key()).is_some());
>>>>>>> 463e0838
    }

    #[test]
    fn json_parser_parse_raw() {
        let mut parser = JsonParser::from(JsonParserConfig {
            drop_field: false,
            ..Default::default()
        });

        let event = Event::from(r#"{"greeting": "hello", "name": "bob"}"#);

        let event = parser.transform(event).unwrap();

        assert_eq!(event.as_log()[&Atom::from("greeting")], "hello".into());
        assert_eq!(event.as_log()[&Atom::from("name")], "bob".into());
        assert_eq!(
<<<<<<< HEAD
            event.as_log()[&crate::config::log_schema().message_key()],
=======
            event.as_log()[&log_schema().message_key()],
>>>>>>> 463e0838
            r#"{"greeting": "hello", "name": "bob"}"#.into()
        );
    }

    // Ensure the JSON parser doesn't take strings as toml paths.
    // This is a regression test, see: https://github.com/timberio/vector/issues/2814
    #[test]
    fn json_parser_parse_periods() {
        let mut parser = JsonParser::from(JsonParserConfig {
            drop_field: false,
            ..Default::default()
        });

        let test_json = json!({
            "field.with.dots": "hello",
            "sub.field": { "another.one": "bob"},
        });

        let event = Event::from(test_json.to_string());

        let event = parser.transform(event).unwrap();

        assert_eq!(
            event.as_log().get_flat(&Atom::from("field.with.dots")),
            Some(&crate::event::Value::from("hello")),
        );
        assert_eq!(
            event.as_log().get_flat(&Atom::from("sub.field")),
            Some(&crate::event::Value::from(json!({ "another.one": "bob", }))),
        );
    }

    #[test]
    fn json_parser_parse_raw_with_whitespace() {
        let mut parser = JsonParser::from(JsonParserConfig {
            drop_field: false,
            ..Default::default()
        });

        let event = Event::from(r#" {"greeting": "hello", "name": "bob"}    "#);

        let event = parser.transform(event).unwrap();

        assert_eq!(event.as_log()[&Atom::from("greeting")], "hello".into());
        assert_eq!(event.as_log()[&Atom::from("name")], "bob".into());
        assert_eq!(
<<<<<<< HEAD
            event.as_log()[&crate::config::log_schema().message_key()],
=======
            event.as_log()[&log_schema().message_key()],
>>>>>>> 463e0838
            r#" {"greeting": "hello", "name": "bob"}    "#.into()
        );
    }

    #[test]
    fn json_parser_parse_field() {
        let mut parser = JsonParser::from(JsonParserConfig {
            field: Some("data".into()),
            drop_field: false,
            ..Default::default()
        });

        // Field present

        let mut event = Event::from("message");
        event
            .as_mut_log()
            .insert("data", r#"{"greeting": "hello", "name": "bob"}"#);

        let event = parser.transform(event).unwrap();

        assert_eq!(event.as_log()[&Atom::from("greeting")], "hello".into(),);
        assert_eq!(event.as_log()[&Atom::from("name")], "bob".into());
        assert_eq!(
            event.as_log()[&Atom::from("data")],
            r#"{"greeting": "hello", "name": "bob"}"#.into()
        );

        // Field missing
        let event = Event::from("message");

        let parsed = parser.transform(event.clone()).unwrap();

        assert_eq!(event, parsed);
    }

    #[test]
    fn json_parser_parse_inner_json() {
        let mut parser_outer = JsonParser::from(JsonParserConfig {
            ..Default::default()
        });

        let mut parser_inner = JsonParser::from(JsonParserConfig {
            field: Some("log".into()),
            ..Default::default()
        });

        let event = Event::from(
            r#"{"log":"{\"type\":\"response\",\"@timestamp\":\"2018-10-04T21:12:33Z\",\"tags\":[],\"pid\":1,\"method\":\"post\",\"statusCode\":200,\"req\":{\"url\":\"/elasticsearch/_msearch\",\"method\":\"post\",\"headers\":{\"host\":\"logs.com\",\"connection\":\"close\",\"x-real-ip\":\"120.21.3.1\",\"x-forwarded-for\":\"121.91.2.2\",\"x-forwarded-host\":\"logs.com\",\"x-forwarded-port\":\"443\",\"x-forwarded-proto\":\"https\",\"x-original-uri\":\"/elasticsearch/_msearch\",\"x-scheme\":\"https\",\"content-length\":\"1026\",\"accept\":\"application/json, text/plain, */*\",\"origin\":\"https://logs.com\",\"kbn-version\":\"5.2.3\",\"user-agent\":\"Mozilla/5.0 (Macintosh; Intel Mac OS X 10_12_6) AppleWebKit/532.30 (KHTML, like Gecko) Chrome/62.0.3361.210 Safari/533.21\",\"content-type\":\"application/x-ndjson\",\"referer\":\"https://domain.com/app/kibana\",\"accept-encoding\":\"gzip, deflate, br\",\"accept-language\":\"en-US,en;q=0.8\"},\"remoteAddress\":\"122.211.22.11\",\"userAgent\":\"22.322.32.22\",\"referer\":\"https://domain.com/app/kibana\"},\"res\":{\"statusCode\":200,\"responseTime\":417,\"contentLength\":9},\"message\":\"POST /elasticsearch/_msearch 200 225ms - 8.0B\"}\n","stream":"stdout","time":"2018-10-02T21:14:48.2233245241Z"}"#,
        );

        let parsed_event = parser_outer.transform(event).unwrap();

        assert_eq!(
            parsed_event.as_log()[&Atom::from("stream")],
            "stdout".into()
        );

        let parsed_inner_event = parser_inner.transform(parsed_event).unwrap();
        let log = parsed_inner_event.into_log();

        assert_eq!(log[&Atom::from("type")], "response".into());
        assert_eq!(log[&Atom::from("statusCode")], 200.into());
    }

    #[test]
    fn json_parser_invalid_json() {
        let invalid = r#"{"greeting": "hello","#;

        // Raw
        let mut parser = JsonParser::from(JsonParserConfig {
            drop_field: false,
            ..Default::default()
        });

        let event = Event::from(invalid);

        let parsed = parser.transform(event.clone()).unwrap();

        assert_eq!(event, parsed);
<<<<<<< HEAD
        assert_eq!(
            event.as_log()[&crate::config::log_schema().message_key()],
            invalid.into()
        );
=======
        assert_eq!(event.as_log()[&log_schema().message_key()], invalid.into());
>>>>>>> 463e0838

        // Field
        let mut parser = JsonParser::from(JsonParserConfig {
            field: Some("data".into()),
            drop_field: false,
            ..Default::default()
        });

        let mut event = Event::from("message");
        event.as_mut_log().insert("data", invalid);

        let event = parser.transform(event).unwrap();

        assert_eq!(event.as_log()[&Atom::from("data")], invalid.into());
        assert!(event.as_log().get(&Atom::from("greeting")).is_none());
    }

    #[test]
    fn json_parser_drop_invalid() {
        let valid = r#"{"greeting": "hello", "name": "bob"}"#;
        let invalid = r#"{"greeting": "hello","#;
        let not_object = r#""hello""#;

        // Raw
        let mut parser = JsonParser::from(JsonParserConfig {
            drop_invalid: true,
            ..Default::default()
        });

        let event = Event::from(valid);
        assert!(parser.transform(event).is_some());

        let event = Event::from(invalid);
        assert!(parser.transform(event).is_none());

        let event = Event::from(not_object);
        assert!(parser.transform(event).is_none());

        // Field
        let mut parser = JsonParser::from(JsonParserConfig {
            field: Some("data".into()),
            drop_invalid: true,
            ..Default::default()
        });

        let mut event = Event::from("message");
        event.as_mut_log().insert("data", valid);
        assert!(parser.transform(event).is_some());

        let mut event = Event::from("message");
        event.as_mut_log().insert("data", invalid);
        assert!(parser.transform(event).is_none());

        let mut event = Event::from("message");
        event.as_mut_log().insert("data", not_object);
        assert!(parser.transform(event).is_none());

        // Missing field
        let event = Event::from("message");
        assert!(parser.transform(event).is_none());
    }

    #[test]
    fn json_parser_chained() {
        let mut parser1 = JsonParser::from(JsonParserConfig {
            ..Default::default()
        });
        let mut parser2 = JsonParser::from(JsonParserConfig {
            field: Some("nested".into()),
            ..Default::default()
        });

        let event = Event::from(
            r#"{"greeting": "hello", "name": "bob", "nested": "{\"message\": \"help i'm trapped under many layers of json\"}"}"#,
        );
        let event = parser1.transform(event).unwrap();
        let event = parser2.transform(event).unwrap();

        assert_eq!(event.as_log()[&Atom::from("greeting")], "hello".into());
        assert_eq!(event.as_log()[&Atom::from("name")], "bob".into());
        assert_eq!(
            event.as_log()[&Atom::from("message")],
            "help i'm trapped under many layers of json".into()
        );
    }

    #[test]
    fn json_parser_types() {
        let mut parser = JsonParser::from(JsonParserConfig {
            ..Default::default()
        });

        let event = Event::from(
            r#"{
              "string": "this is text",
              "null": null,
              "float": 12.34,
              "int": 56,
              "bool true": true,
              "bool false": false,
              "array": ["z", 7],
              "object": { "nested": "data", "more": "values" },
              "deep": [[[{"a": { "b": { "c": [[[1234]]]}}}]]]
            }"#,
        );
        let event = parser.transform(event).unwrap();

        assert_eq!(event.as_log()[&Atom::from("string")], "this is text".into());
        assert_eq!(
            event.as_log()[&Atom::from("null")],
            crate::event::Value::Null
        );
        assert_eq!(event.as_log()[&Atom::from("float")], 12.34.into());
        assert_eq!(event.as_log()[&Atom::from("int")], 56.into());
        assert_eq!(event.as_log()[&Atom::from("bool true")], true.into());
        assert_eq!(event.as_log()[&Atom::from("bool false")], false.into());
        assert_eq!(event.as_log()[&Atom::from("array[0]")], "z".into());
        assert_eq!(event.as_log()[&Atom::from("array[1]")], 7.into());
        assert_eq!(event.as_log()[&Atom::from("object.nested")], "data".into());
        assert_eq!(event.as_log()[&Atom::from("object.more")], "values".into());
        assert_eq!(
            event.as_log()[&Atom::from("deep[0][0][0].a.b.c[0][0][0]")],
            1234.into()
        );
    }

    #[test]
    fn drop_field_before_adding() {
        let mut parser = JsonParser::from(JsonParserConfig {
            drop_field: true,
            ..Default::default()
        });

        let event = Event::from(
            r#"{
                "key": "data",
                "message": "inner"
            }"#,
        );

        let event = parser.transform(event).unwrap();

        assert_eq!(event.as_log()[&Atom::from("key")], "data".into());
        assert_eq!(event.as_log()[&Atom::from("message")], "inner".into());
    }

    #[test]
    fn doesnt_drop_field_after_failed_parse() {
        let mut parser = JsonParser::from(JsonParserConfig {
            drop_field: true,
            ..Default::default()
        });

        let event = Event::from(r#"invalid json"#);

        let event = parser.transform(event).unwrap();

        assert_eq!(
            event.as_log()[&Atom::from("message")],
            "invalid json".into()
        );
    }

    #[test]
    fn target_field_works() {
        let mut parser = JsonParser::from(JsonParserConfig {
            drop_field: false,
            target_field: Some("that".into()),
            ..Default::default()
        });

        let event = Event::from(r#"{"greeting": "hello", "name": "bob"}"#);
        let event = parser.transform(event).unwrap();
        let event = event.as_log();

        assert_eq!(event[&Atom::from("that.greeting")], "hello".into());
        assert_eq!(event[&Atom::from("that.name")], "bob".into());
    }

    #[test]
    fn target_field_preserves_existing() {
        let mut parser = JsonParser::from(JsonParserConfig {
            drop_field: false,
            target_field: Some("message".into()),
            ..Default::default()
        });

        let message = r#"{"greeting": "hello", "name": "bob"}"#;
        let event = Event::from(message);
        let event = parser.transform(event).unwrap();
        let event = event.as_log();

        assert_eq!(event[&"message".into()], message.into());
        assert_eq!(event.get(&"message.greeting".into()), None);
        assert_eq!(event.get(&"message.name".into()), None);
    }

    #[test]
    fn target_field_overwrites_existing() {
        let mut parser = JsonParser::from(JsonParserConfig {
            drop_field: false,
            target_field: Some("message".into()),
            overwrite_target: Some(true),
            ..Default::default()
        });

        let message = r#"{"greeting": "hello", "name": "bob"}"#;
        let event = Event::from(message);
        let event = parser.transform(event).unwrap();
        let event = event.as_log();

        match event.get(&"message".into()) {
            Some(crate::event::Value::Map(_)) => (),
            _ => panic!("\"message\" is not a map"),
        }
        assert_eq!(event[&Atom::from("message.greeting")], "hello".into());
        assert_eq!(event[&Atom::from("message.name")], "bob".into());
    }
}<|MERGE_RESOLUTION|>--- conflicted
+++ resolved
@@ -1,10 +1,6 @@
 use super::Transform;
 use crate::{
-<<<<<<< HEAD
-    config::{DataType, TransformConfig, TransformContext, TransformDescription},
-=======
     config::{log_schema, DataType, TransformConfig, TransformContext, TransformDescription},
->>>>>>> 463e0838
     event::Event,
     internal_events::{JsonParserEventProcessed, JsonParserFailedParse, JsonParserTargetExists},
 };
@@ -61,11 +57,7 @@
         let field = if let Some(field) = &config.field {
             field
         } else {
-<<<<<<< HEAD
-            &crate::config::log_schema().message_key()
-=======
             &log_schema().message_key()
->>>>>>> 463e0838
         };
 
         JsonParser {
@@ -140,12 +132,7 @@
 #[cfg(test)]
 mod test {
     use super::{JsonParser, JsonParserConfig};
-<<<<<<< HEAD
-    use crate::event::Event;
-    use crate::transforms::Transform;
-=======
     use crate::{config::log_schema, event::Event, transforms::Transform};
->>>>>>> 463e0838
     use serde_json::json;
     use string_cache::DefaultAtom as Atom;
 
@@ -157,14 +144,7 @@
 
         let event = parser.transform(event).unwrap();
 
-<<<<<<< HEAD
-        assert!(event
-            .as_log()
-            .get(&crate::config::log_schema().message_key())
-            .is_none());
-=======
         assert!(event.as_log().get(&log_schema().message_key()).is_none());
->>>>>>> 463e0838
     }
 
     #[test]
@@ -178,14 +158,7 @@
 
         let event = parser.transform(event).unwrap();
 
-<<<<<<< HEAD
-        assert!(event
-            .as_log()
-            .get(&crate::config::log_schema().message_key())
-            .is_some());
-=======
         assert!(event.as_log().get(&log_schema().message_key()).is_some());
->>>>>>> 463e0838
     }
 
     #[test]
@@ -202,11 +175,7 @@
         assert_eq!(event.as_log()[&Atom::from("greeting")], "hello".into());
         assert_eq!(event.as_log()[&Atom::from("name")], "bob".into());
         assert_eq!(
-<<<<<<< HEAD
-            event.as_log()[&crate::config::log_schema().message_key()],
-=======
             event.as_log()[&log_schema().message_key()],
->>>>>>> 463e0838
             r#"{"greeting": "hello", "name": "bob"}"#.into()
         );
     }
@@ -253,11 +222,7 @@
         assert_eq!(event.as_log()[&Atom::from("greeting")], "hello".into());
         assert_eq!(event.as_log()[&Atom::from("name")], "bob".into());
         assert_eq!(
-<<<<<<< HEAD
-            event.as_log()[&crate::config::log_schema().message_key()],
-=======
             event.as_log()[&log_schema().message_key()],
->>>>>>> 463e0838
             r#" {"greeting": "hello", "name": "bob"}    "#.into()
         );
     }
@@ -338,14 +303,7 @@
         let parsed = parser.transform(event.clone()).unwrap();
 
         assert_eq!(event, parsed);
-<<<<<<< HEAD
-        assert_eq!(
-            event.as_log()[&crate::config::log_schema().message_key()],
-            invalid.into()
-        );
-=======
         assert_eq!(event.as_log()[&log_schema().message_key()], invalid.into());
->>>>>>> 463e0838
 
         // Field
         let mut parser = JsonParser::from(JsonParserConfig {
