use crate::{
    event::{self, Event, LogEvent, Value},
    shutdown::ShutdownSignal,
    tls::{MaybeTlsSettings, TlsConfig},
    topology::config::{DataType, GlobalOptions, SourceConfig},
    Pipeline,
};
use async_trait::async_trait;
use bytes05::{buf::BufExt, Bytes};
use chrono::{DateTime, TimeZone, Utc};
use flate2::read::GzDecoder;
<<<<<<< HEAD
use futures::{compat::Future01CompatExt, FutureExt, TryFutureExt};
use futures01::{sync::mpsc, Async, Future, Sink, Stream};
=======
use futures::{
    compat::{AsyncRead01CompatExt, Future01CompatExt, Stream01CompatExt},
    FutureExt, TryFutureExt, TryStreamExt,
};
use futures01::{Async, Future, Sink, Stream};
>>>>>>> 0b01a4c2
use http::StatusCode;
use lazy_static::lazy_static;
use serde::{de, Deserialize, Serialize};
use serde_json::{de::IoRead, json, Deserializer, Value as JsonValue};
use snafu::Snafu;
use std::{
    io::Read,
    net::{Ipv4Addr, SocketAddr},
};
use string_cache::DefaultAtom as Atom;
use warp::{filters::BoxedFilter, path, reject::Rejection, reply::Response, Filter, Reply};

// Event fields unique to splunk_hec source
lazy_static! {
    pub static ref CHANNEL: Atom = Atom::from("splunk_channel");
    pub static ref INDEX: Atom = Atom::from("splunk_index");
    pub static ref SOURCE: Atom = Atom::from("splunk_source");
    pub static ref SOURCETYPE: Atom = Atom::from("splunk_sourcetype");
}

/// Accepts HTTP requests.
#[derive(Deserialize, Serialize, Debug, Clone)]
#[serde(deny_unknown_fields, default)]
pub struct SplunkConfig {
    /// Local address on which to listen
    #[serde(default = "default_socket_address")]
    address: SocketAddr,
    /// Splunk HEC token
    token: Option<String>,
    tls: Option<TlsConfig>,
}

impl SplunkConfig {
    #[cfg(test)]
    pub fn on(address: SocketAddr) -> Self {
        SplunkConfig {
            address,
            ..Self::default()
        }
    }
}

impl Default for SplunkConfig {
    fn default() -> Self {
        SplunkConfig {
            address: default_socket_address(),
            token: None,
            tls: None,
        }
    }
}

fn default_socket_address() -> SocketAddr {
    SocketAddr::new(Ipv4Addr::new(0, 0, 0, 0).into(), 8088)
}

#[typetag::serde(name = "splunk_hec")]
#[async_trait]
impl SourceConfig for SplunkConfig {
    fn build(
        &self,
        _name: &str,
        _globals: &GlobalOptions,
        _shutdown: ShutdownSignal,
        _out: mpsc::Sender<Event>,
    ) -> crate::Result<super::Source> {
        unimplemented!()
    }

    async fn build_async(
        &self,
        _: &str,
        _: &GlobalOptions,
        shutdown: ShutdownSignal,
        out: Pipeline,
    ) -> crate::Result<super::Source> {
        let source = SplunkSource::new(self);

        let event_service = source.event_service(out.clone());
        let raw_service = source.raw_service(out.clone());
        let health_service = source.health_service(out);
        let options = SplunkSource::options();

        let services = path!("services" / "collector" / ..)
            .and(
                event_service
                    .or(raw_service)
                    .unify()
                    .or(health_service)
                    .unify()
                    .or(options)
                    .unify(),
            )
            .or_else(finish_err);

        let tls = MaybeTlsSettings::from_config(&self.tls, true)?;
        let mut listener = tls.bind(&self.address).await?;

        let fut = async move {
            let _ = warp::serve(services)
                .serve_incoming_with_graceful_shutdown(
                    listener.incoming(),
                    shutdown.clone().compat().map(|_| ()),
                )
                .await;
            // We need to drop the last copy of ShutdownSignalToken only after server has shut down.
            drop(shutdown);
            Ok(())
        };
        Ok(Box::new(fut.boxed().compat()))
    }

    fn output_type(&self) -> DataType {
        DataType::Log
    }

    fn source_type(&self) -> &'static str {
        "splunk_hec"
    }
}

/// Shared data for responding to requests.
struct SplunkSource {
    credentials: Option<Bytes>,
}

impl SplunkSource {
    fn new(config: &SplunkConfig) -> Self {
        SplunkSource {
            credentials: config
                .token
                .as_ref()
                .map(|token| format!("Splunk {}", token).into()),
        }
    }

    fn event_service(&self, out: Pipeline) -> BoxedFilter<(Response,)> {
        warp::post()
            .and(path!("event").or(path!("event" / "1.0")))
            .and(self.authorization())
            .and(warp::header::optional::<String>("x-splunk-request-channel"))
            .and(warp::header::optional::<String>("host"))
            .and(self.gzip())
            .and(warp::body::bytes())
            .and_then(
                move |_,
                      _,
                      channel: Option<String>,
                      host: Option<String>,
                      gzip: bool,
                      body: Bytes| {
                    let out = out.clone();
                    async move {
                        // Construct event parser
                        if gzip {
                            EventStream::new(GzDecoder::new(body.reader()), channel, host)
                                .forward(out.clone().sink_map_err(|_| ApiError::ServerShutdown))
                                .map(|_| ())
                                .compat()
                                .await
                        } else {
                            EventStream::new(body.reader(), channel, host)
                                .forward(out.clone().sink_map_err(|_| ApiError::ServerShutdown))
                                .map(|_| ())
                                .compat()
                                .await
                        }
                    }
                },
            )
            .map(finish_ok)
            .boxed()
    }

    fn raw_service(&self, out: Pipeline) -> BoxedFilter<(Response,)> {
        warp::post()
            .and(path!("raw" / "1.0").or(path!("raw")))
            .and(self.authorization())
            .and(
                warp::header::optional::<String>("x-splunk-request-channel").and_then(
                    |channel: Option<String>| async {
                        if let Some(channel) = channel {
                            Ok(channel)
                        } else {
                            Err(Rejection::from(ApiError::MissingChannel))
                        }
                    },
                ),
            )
            .and(warp::header::optional::<String>("host"))
            .and(self.gzip())
            .and(warp::body::bytes())
            .and_then(
                move |_, _, channel: String, host: Option<String>, gzip: bool, body: Bytes| {
                    let out = out.clone();
                    async move {
                        // Construct event parser
                        futures01::stream::once(raw_event(body, gzip, channel, host))
                            .forward(out.clone().sink_map_err(|_| ApiError::ServerShutdown))
                            .map(|_| ())
                            .compat()
                            .await
                    }
                },
            )
            .map(finish_ok)
            .boxed()
    }

    fn health_service(&self, out: Pipeline) -> BoxedFilter<(Response,)> {
        let credentials = self.credentials.clone();
        let authorize =
            warp::header::optional("Authorization").and_then(move |token: Option<String>| {
                let credentials = credentials.clone();
                async move {
                    match (token, credentials) {
                        (_, None) => Ok(()),
                        (Some(token), Some(password)) if token.as_bytes() == password.as_ref() => {
                            Ok(())
                        }
                        _ => Err(Rejection::from(ApiError::BadRequest)),
                    }
                }
            });

        warp::get()
            .and(path!("health" / "1.0").or(path!("health")))
            .and(authorize)
            .and_then(move |_, _| {
                let out = out.clone();
                async move {
                    match out.clone().poll_ready() {
                        Ok(Async::Ready(())) => Ok(warp::reply().into_response()),
                        // Since channel of mpsc::Sender increase by one with each sender, technically
                        // channel will never be full, and this will never be returned.
                        // This behavior dosn't fulfill one of purposes of healthcheck.
                        Ok(Async::NotReady) => Ok(warp::reply::with_status(
                            warp::reply(),
                            StatusCode::SERVICE_UNAVAILABLE,
                        )
                        .into_response()),
                        Err(_) => Err(Rejection::from(ApiError::ServerShutdown)),
                    }
                }
            })
            .boxed()
    }

    fn options() -> BoxedFilter<(Response,)> {
        let post = warp::options()
            .and(
                path!("event")
                    .or(path!("event" / "1.0"))
                    .or(path!("raw" / "1.0"))
                    .or(path!("raw")),
            )
            .map(|_| warp::reply::with_header(warp::reply(), "Allow", "POST").into_response());

        let get = warp::options()
            .and(path!("health").or(path!("health" / "1.0")))
            .map(|_| warp::reply::with_header(warp::reply(), "Allow", "GET").into_response());

        post.or(get).unify().boxed()
    }

    /// Authorize request
    fn authorization(&self) -> BoxedFilter<((),)> {
        let credentials = self.credentials.clone();
        warp::header::optional("Authorization")
            .and_then(move |token: Option<String>| {
                let credentials = credentials.clone();
                async move {
                    match (token, credentials) {
                        (_, None) => Ok(()),
                        (Some(token), Some(password)) if token.as_bytes() == password.as_ref() => {
                            Ok(())
                        }
                        (Some(_), Some(_)) => Err(Rejection::from(ApiError::InvalidAuthorization)),
                        (None, Some(_)) => Err(Rejection::from(ApiError::MissingAuthorization)),
                    }
                }
            })
            .boxed()
    }

    /// Is body encoded with gzip
    fn gzip(&self) -> BoxedFilter<(bool,)> {
        warp::header::optional::<String>("Content-Encoding")
            .and_then(|encoding: Option<String>| async move {
                match encoding {
                    Some(s) if s.as_bytes() == b"gzip" => Ok(true),
                    Some(_) => Err(Rejection::from(ApiError::UnsupportedEncoding)),
                    None => Ok(false),
                }
            })
            .boxed()
    }
}

/// Constructs one ore more events from json-s coming from reader.
/// If errors, it's done with input.
struct EventStream<R: Read> {
    /// Remaining request with JSON events
    data: R,
    /// Count of sended events
    events: usize,
    /// Optinal channel from headers
    channel: Option<Value>,
    /// Default time
    time: Time,
    /// Remaining extracted default values
    extractors: [DefaultExtractor; 4],
}

impl<R: Read> EventStream<R> {
    fn new(data: R, channel: Option<String>, host: Option<String>) -> Self {
        EventStream {
            data,
            events: 0,
            channel: channel.map(|value| value.as_bytes().into()),
            time: Time::Now(Utc::now()),
            extractors: [
                DefaultExtractor::new_with(
                    "host",
                    &event::log_schema().host_key(),
                    host.map(|value| value.as_bytes().into()),
                ),
                DefaultExtractor::new("index", &INDEX),
                DefaultExtractor::new("source", &SOURCE),
                DefaultExtractor::new("sourcetype", &SOURCETYPE),
            ],
        }
    }

    /// As serde_json::from_reader, but doesn't require that all data has to be consumed,
    /// nor that it has to exist.
    fn from_reader_take<T>(&mut self) -> Result<Option<T>, serde_json::Error>
    where
        T: de::DeserializeOwned,
    {
        use serde_json::de::Read;
        let mut reader = IoRead::new(&mut self.data);
        match reader.peek()? {
            None => Ok(None),
            Some(_) => Deserialize::deserialize(&mut Deserializer::new(reader)).map(Some),
        }
    }
}

impl<R: Read> Stream for EventStream<R> {
    type Item = Event;
    type Error = Rejection;
    fn poll(&mut self) -> Result<Async<Option<Event>>, Rejection> {
        // Parse JSON object
        let mut json = match self.from_reader_take::<JsonValue>() {
            Ok(Some(json)) => json,
            Ok(None) => {
                return if self.events == 0 {
                    Err(ApiError::NoData.into())
                } else {
                    Ok(Async::Ready(None))
                };
            }
            Err(error) => {
                error!(message = "Malformed request body",%error);
                return Err(ApiError::InvalidDataFormat { event: self.events }.into());
            }
        };

        // Concstruct Event from parsed json event
        let mut event = Event::new_empty_log();
        let log = event.as_mut_log();

        // Add source type
        log.insert(event::log_schema().source_type_key(), "splunk_hec");

        // Process event field
        match json.get_mut("event") {
            Some(event) => match event.take() {
                JsonValue::String(string) => {
                    if string.is_empty() {
                        return Err(ApiError::EmptyEventField { event: self.events }.into());
                    }
                    log.insert(event::log_schema().message_key().clone(), string);
                }
                JsonValue::Object(mut object) => {
                    if object.is_empty() {
                        return Err(ApiError::EmptyEventField { event: self.events }.into());
                    }

                    // Add 'line' value as 'event::schema().message_key'
                    if let Some(line) = object.remove("line") {
                        match line {
                            // This don't quite fit the meaning of a event::schema().message_key
                            JsonValue::Array(_) | JsonValue::Object(_) => {
                                log.insert("line", line);
                            }
                            _ => {
                                log.insert(event::log_schema().message_key(), line);
                            }
                        }
                    }

                    for (key, value) in object {
                        log.insert(key, value);
                    }
                }
                _ => return Err(ApiError::InvalidDataFormat { event: self.events }.into()),
            },
            None => return Err(ApiError::MissingEventField { event: self.events }.into()),
        }

        // Process channel field
        if let Some(JsonValue::String(guid)) = json.get_mut("channel").map(JsonValue::take) {
            log.insert(CHANNEL.clone(), guid);
        } else if let Some(guid) = self.channel.as_ref() {
            log.insert(CHANNEL.clone(), guid.clone());
        }

        // Process fields field
        if let Some(JsonValue::Object(object)) = json.get_mut("fields").map(JsonValue::take) {
            for (key, value) in object {
                log.insert(key, value);
            }
        }

        // Process time field
        let parsed_time = match json.get_mut("time").map(JsonValue::take) {
            Some(JsonValue::Number(time)) => Some(Some(time)),
            Some(JsonValue::String(time)) => Some(time.parse::<serde_json::Number>().ok()),
            _ => None,
        };
        match parsed_time {
            None => (),
            Some(Some(t)) => {
                if let Some(t) = t.as_u64() {
                    let time = parse_timestamp(t as i64)
                        .ok_or_else(|| ApiError::InvalidDataFormat { event: self.events })?;

                    self.time = Time::Provided(time);
                } else if let Some(t) = t.as_f64() {
                    self.time = Time::Provided(Utc.timestamp(
                        t.floor() as i64,
                        (t.fract() * 1000.0 * 1000.0 * 1000.0) as u32,
                    ));
                } else {
                    return Err(ApiError::InvalidDataFormat { event: self.events }.into());
                }
            }
            Some(None) => return Err(ApiError::InvalidDataFormat { event: self.events }.into()),
        }

        // Add time field
        match self.time.clone() {
            Time::Provided(time) => log.insert(event::log_schema().timestamp_key().clone(), time),
            Time::Now(time) => log.insert(event::log_schema().timestamp_key().clone(), time),
        };

        // Extract default extracted fields
        for de in self.extractors.iter_mut() {
            de.extract(log, &mut json);
        }

        self.events += 1;

        Ok(Async::Ready(Some(event)))
    }
}

/// Parse a `i64` unix timestamp that can either be in seconds, milliseconds or
/// nanoseconds.
///
/// This attempts to parse timestamps based on what cutoff range they fall into.
/// For seconds to be parsed the timestamp must be less than the unix epoch of
/// the year `2400`. For this to parse milliseconds the time must be smaller
/// than the year `10,000` in unix epcoch milliseconds. If the value is larger
/// than both we attempt to parse it as nanoseconds.
///
/// Returns `None` if `t` is negative.
fn parse_timestamp(t: i64) -> Option<DateTime<Utc>> {
    // Utc.ymd(2400, 1, 1).and_hms(0,0,0).timestamp();
    const SEC_CUTOFF: i64 = 13569465600;
    // Utc.ymd(10_000, 1, 1).and_hms(0,0,0).timestamp_millis();
    const MILLISEC_CUTOFF: i64 = 253402300800000;

    // Timestamps can't be negative!
    if t < 0 {
        return None;
    }

    let ts = if t < SEC_CUTOFF {
        Utc.timestamp(t, 0)
    } else if t < MILLISEC_CUTOFF {
        Utc.timestamp_millis(t)
    } else {
        Utc.timestamp_nanos(t)
    };

    Some(ts)
}

/// Maintains last known extracted value of field and uses it in the absence of field.
struct DefaultExtractor {
    field: &'static str,
    to_field: &'static Atom,
    value: Option<Value>,
}

impl DefaultExtractor {
    fn new(field: &'static str, to_field: &'static Atom) -> Self {
        DefaultExtractor {
            field,
            to_field,
            value: None,
        }
    }

    fn new_with(
        field: &'static str,
        to_field: &'static Atom,
        value: impl Into<Option<Value>>,
    ) -> Self {
        DefaultExtractor {
            field,
            to_field,
            value: value.into(),
        }
    }

    fn extract(&mut self, log: &mut LogEvent, value: &mut JsonValue) {
        // Process json_field
        if let Some(JsonValue::String(new_value)) = value.get_mut(self.field).map(JsonValue::take) {
            self.value = Some(new_value.into());
        }

        // Add data field
        if let Some(index) = self.value.as_ref() {
            log.insert(self.to_field.clone(), index.clone());
        }
    }
}

/// For tracking origin of the timestamp
#[derive(Clone, Debug)]
enum Time {
    /// Backup
    Now(DateTime<Utc>),
    /// Provided in the request
    Provided(DateTime<Utc>),
}

/// Creates event from raw request
fn raw_event(
    bytes: Bytes,
    gzip: bool,
    channel: String,
    host: Option<String>,
) -> Result<Event, Rejection> {
    // Process gzip
    let message: Value = if gzip {
        let mut data = Vec::new();
        match GzDecoder::new(bytes.reader()).read_to_end(&mut data) {
            Ok(0) => return Err(ApiError::NoData.into()),
            Ok(_) => data.into(),
            Err(error) => {
                error!(message = "Malformed request body",%error);
                return Err(ApiError::InvalidDataFormat { event: 0 }.into());
            }
        }
    } else {
        bytes.into()
    };

    // Construct event
    let mut event = Event::new_empty_log();
    let log = event.as_mut_log();

    // Add message
    log.insert(event::log_schema().message_key().clone(), message);

    // Add channel
    log.insert(CHANNEL.clone(), channel.as_bytes());

    // Add host
    if let Some(host) = host {
        log.insert(event::log_schema().host_key().clone(), host.as_bytes());
    }

    // Add timestamp
    log.insert(event::log_schema().timestamp_key().clone(), Utc::now());

    // Add source type
    event
        .as_mut_log()
        .try_insert(event::log_schema().source_type_key(), "splunk_hec");

    Ok(event)
}

#[derive(Debug, Snafu)]
enum ApiError {
    MissingAuthorization,
    InvalidAuthorization,
    UnsupportedEncoding,
    MissingChannel,
    NoData,
    InvalidDataFormat { event: usize },
    ServerShutdown,
    EmptyEventField { event: usize },
    MissingEventField { event: usize },
    BadRequest,
}

impl From<ApiError> for Rejection {
    fn from(error: ApiError) -> Self {
        warp::reject::custom(error)
    }
}

impl warp::reject::Reject for ApiError {}

/// Cached bodies for common responses
mod splunk_response {
    use bytes::Bytes;
    use lazy_static::lazy_static;
    use serde_json::{json, Value};

    fn json_to_bytes(value: Value) -> Bytes {
        serde_json::to_string(&value).unwrap().into()
    }

    lazy_static! {
        pub static ref INVALID_AUTHORIZATION: Bytes =
            json_to_bytes(json!({"text":"Invalid authorization","code":3}));
        pub static ref MISSING_CREDENTIALS: Bytes =
            json_to_bytes(json!({"text":"Token is required","code":2}));
        pub static ref NO_DATA: Bytes = json_to_bytes(json!({"text":"No data","code":5}));
        pub static ref SUCCESS: Bytes = json_to_bytes(json!({"text":"Success","code":0}));
        pub static ref SERVER_ERROR: Bytes =
            json_to_bytes(json!({"text":"Internal server error","code":8}));
        pub static ref SERVER_SHUTDOWN: Bytes =
            json_to_bytes(json!({"text":"Server is shuting down","code":9}));
        pub static ref UNSUPPORTED_MEDIA_TYPE: Bytes =
            json_to_bytes(json!({"text":"unsupported content encoding"}));
        pub static ref NO_CHANNEL: Bytes =
            json_to_bytes(json!({"text":"Data channel is missing","code":10}));
    }
}

fn finish_ok(_: ()) -> Response {
    response_json(StatusCode::OK, splunk_response::SUCCESS.as_ref())
}

async fn finish_err(rejection: Rejection) -> Result<(Response,), Rejection> {
    if let Some(error) = rejection.find::<ApiError>() {
        Ok((match error {
            ApiError::MissingAuthorization => response_json(
                StatusCode::UNAUTHORIZED,
                splunk_response::MISSING_CREDENTIALS.as_ref(),
            ),
            ApiError::InvalidAuthorization => response_json(
                StatusCode::UNAUTHORIZED,
                splunk_response::INVALID_AUTHORIZATION.as_ref(),
            ),
            ApiError::UnsupportedEncoding => response_json(
                StatusCode::UNSUPPORTED_MEDIA_TYPE,
                splunk_response::UNSUPPORTED_MEDIA_TYPE.as_ref(),
            ),
            ApiError::MissingChannel => response_json(
                StatusCode::BAD_REQUEST,
                splunk_response::NO_CHANNEL.as_ref(),
            ),
            ApiError::NoData => {
                response_json(StatusCode::BAD_REQUEST, splunk_response::NO_DATA.as_ref())
            }
            ApiError::ServerShutdown => response_json(
                StatusCode::SERVICE_UNAVAILABLE,
                splunk_response::SERVER_SHUTDOWN.as_ref(),
            ),
            ApiError::InvalidDataFormat { event } => event_error("Invalid data format", 6, *event),
            ApiError::EmptyEventField { event } => {
                event_error("Event field cannot be blank", 13, *event)
            }
            ApiError::MissingEventField { event } => {
                event_error("Event field is required", 12, *event)
            }
            ApiError::BadRequest => empty_response(StatusCode::BAD_REQUEST),
        },))
    } else {
        Err(rejection)
    }
}

/// Response without body
fn empty_response(code: StatusCode) -> Response {
    let mut res = Response::default();
    *res.status_mut() = code;
    res
}

/// Response with body
fn response_json(code: StatusCode, body: impl Serialize) -> Response {
    warp::reply::with_status(warp::reply::json(&body), code).into_response()
}

/// Error happened during parsing of events
fn event_error(text: &str, code: u16, event: usize) -> Response {
    let body = json!({
        "text":text,
        "code":code,
        "invalid-event-number":event
    });
    match serde_json::to_string(&body) {
        Ok(string) => response_json(StatusCode::BAD_REQUEST, string),
        Err(error) => {
            error!("Error encoding json body: {}", error);
            response_json(
                StatusCode::INTERNAL_SERVER_ERROR,
                splunk_response::SERVER_ERROR.clone(),
            )
        }
    }
}

#[cfg(feature = "sinks-splunk_hec")]
#[cfg(test)]
mod tests {
    use super::{parse_timestamp, SplunkConfig};
    use crate::runtime::Runtime;
    use crate::test_util::{self, collect_n, runtime};
    use crate::{
        event::{self, Event},
        shutdown::ShutdownSignal,
        sinks::{
            splunk_hec::{Encoding, HecSinkConfig},
            util::{encoding::EncodingConfigWithDefault, Compression},
            Healthcheck, RouterSink,
        },
        topology::config::{GlobalOptions, SinkConfig, SinkContext, SourceConfig},
        Pipeline,
    };
    use chrono::{TimeZone, Utc};
    use futures::compat::Future01CompatExt;
    use futures01::{stream, sync::mpsc, Sink};
    use std::net::SocketAddr;

    /// Splunk token
    const TOKEN: &str = "token";

    const CHANNEL_CAPACITY: usize = 1000;

    fn source(rt: &mut Runtime) -> (mpsc::Receiver<Event>, SocketAddr) {
        source_with(rt, Some(TOKEN.to_owned()))
    }

    fn source_with(rt: &mut Runtime, token: Option<String>) -> (mpsc::Receiver<Event>, SocketAddr) {
        test_util::trace_init();
        let (sender, recv) = Pipeline::new_test();
        let address = test_util::next_addr();
        rt.spawn_std(async move {
            SplunkConfig {
                address,
                token,
                tls: None,
            }
            .build_async(
                "default",
                &GlobalOptions::default(),
                ShutdownSignal::noop(),
                sender,
            )
            .await
            .unwrap()
            .compat()
            .await
            .unwrap()
        });
        (recv, address)
    }

    fn sink(
        address: SocketAddr,
        encoding: impl Into<EncodingConfigWithDefault<Encoding>>,
        compression: Compression,
    ) -> (RouterSink, Healthcheck) {
        HecSinkConfig {
            host: format!("http://{}", address),
            token: TOKEN.to_owned(),
            encoding: encoding.into(),
            compression,
            ..HecSinkConfig::default()
        }
        .build(SinkContext::new_test())
        .unwrap()
    }

    fn start(
        encoding: impl Into<EncodingConfigWithDefault<Encoding>>,
        compression: Compression,
    ) -> (Runtime, RouterSink, mpsc::Receiver<Event>) {
        let mut rt = runtime();
        let (source, address) = source(&mut rt);
        let (sink, health) = sink(address, encoding, compression);
        assert!(rt.block_on(health).is_ok());
        (rt, sink, source)
    }

    fn channel_n(
        messages: Vec<impl Into<Event> + Send + 'static>,
        sink: RouterSink,
        source: mpsc::Receiver<Event>,
        rt: &mut Runtime,
    ) -> Vec<Event> {
        let n = messages.len();
        assert!(
            n <= CHANNEL_CAPACITY,
            "To much messages for the sink channel"
        );
        let pump = sink.send_all(stream::iter_ok(messages.into_iter().map(Into::into)));
        let _ = rt.block_on(pump).unwrap();
        let events = rt.block_on(collect_n(source, n)).unwrap();

        assert_eq!(n, events.len());

        events
    }

    async fn post(address: SocketAddr, api: &str, message: &str) -> u16 {
        send_with(address, api, message, TOKEN).await
    }

    async fn send_with(address: SocketAddr, api: &str, message: &str, token: &str) -> u16 {
        reqwest::Client::new()
            .post(&format!("http://{}/{}", address, api))
            .header("Authorization", format!("Splunk {}", token))
            .header("x-splunk-request-channel", "guid")
            .body(message.to_owned())
            .send()
            .await
            .unwrap()
            .status()
            .as_u16()
    }

    #[test]
    fn no_compression_text_event() {
        let message = "gzip_text_event";
        let (mut rt, sink, source) = start(Encoding::Text, Compression::None);

        let event = channel_n(vec![message], sink, source, &mut rt).remove(0);

        assert_eq!(
            event.as_log()[&event::log_schema().message_key()],
            message.into()
        );
        assert!(event
            .as_log()
            .get(&event::log_schema().timestamp_key())
            .is_some());
        assert_eq!(
            event.as_log()[event::log_schema().source_type_key()],
            "splunk_hec".into()
        );
    }

    #[test]
    fn one_simple_text_event() {
        let message = "one_simple_text_event";
        let (mut rt, sink, source) = start(Encoding::Text, Compression::Gzip);

        let event = channel_n(vec![message], sink, source, &mut rt).remove(0);

        assert_eq!(
            event.as_log()[&event::log_schema().message_key()],
            message.into()
        );
        assert!(event
            .as_log()
            .get(&event::log_schema().timestamp_key())
            .is_some());
        assert_eq!(
            event.as_log()[event::log_schema().source_type_key()],
            "splunk_hec".into()
        );
    }

    #[test]
    fn multiple_simple_text_event() {
        let n = 200;
        let (mut rt, sink, source) = start(Encoding::Text, Compression::None);

        let messages = (0..n)
            .map(|i| format!("multiple_simple_text_event_{}", i))
            .collect::<Vec<_>>();
        let events = channel_n(messages.clone(), sink, source, &mut rt);

        for (msg, event) in messages.into_iter().zip(events.into_iter()) {
            assert_eq!(
                event.as_log()[&event::log_schema().message_key()],
                msg.into()
            );
            assert!(event
                .as_log()
                .get(&event::log_schema().timestamp_key())
                .is_some());
            assert_eq!(
                event.as_log()[event::log_schema().source_type_key()],
                "splunk_hec".into()
            );
        }
    }

    #[test]
    fn one_simple_json_event() {
        let message = "one_simple_json_event";
        let (mut rt, sink, source) = start(Encoding::Json, Compression::Gzip);

        let event = channel_n(vec![message], sink, source, &mut rt).remove(0);

        assert_eq!(
            event.as_log()[&event::log_schema().message_key()],
            message.into()
        );
        assert!(event
            .as_log()
            .get(&event::log_schema().timestamp_key())
            .is_some());
        assert_eq!(
            event.as_log()[event::log_schema().source_type_key()],
            "splunk_hec".into()
        );
    }

    #[test]
    fn multiple_simple_json_event() {
        let n = 200;
        let (mut rt, sink, source) = start(Encoding::Json, Compression::Gzip);

        let messages = (0..n)
            .map(|i| format!("multiple_simple_json_event{}", i))
            .collect::<Vec<_>>();
        let events = channel_n(messages.clone(), sink, source, &mut rt);

        for (msg, event) in messages.into_iter().zip(events.into_iter()) {
            assert_eq!(
                event.as_log()[&event::log_schema().message_key()],
                msg.into()
            );
            assert!(event
                .as_log()
                .get(&event::log_schema().timestamp_key())
                .is_some());
            assert_eq!(
                event.as_log()[event::log_schema().source_type_key()],
                "splunk_hec".into()
            );
        }
    }

    #[test]
    fn json_event() {
        let (mut rt, sink, source) = start(Encoding::Json, Compression::Gzip);

        let mut event = Event::new_empty_log();
        event.as_mut_log().insert("greeting", "hello");
        event.as_mut_log().insert("name", "bob");

        let pump = sink.send(event);
        let _ = rt.block_on(pump).unwrap();
        let event = rt.block_on(collect_n(source, 1)).unwrap().remove(0);

        assert_eq!(event.as_log()[&"greeting".into()], "hello".into());
        assert_eq!(event.as_log()[&"name".into()], "bob".into());
        assert!(event
            .as_log()
            .get(&event::log_schema().timestamp_key())
            .is_some());
        assert_eq!(
            event.as_log()[event::log_schema().source_type_key()],
            "splunk_hec".into()
        );
    }

    #[test]
    fn line_to_message() {
        let (mut rt, sink, source) = start(Encoding::Json, Compression::Gzip);

        let mut event = Event::new_empty_log();
        event.as_mut_log().insert("line", "hello");

        let pump = sink.send(event);
        let _ = rt.block_on(pump).unwrap();
        let event = rt.block_on(collect_n(source, 1)).unwrap().remove(0);

        assert_eq!(
            event.as_log()[&event::log_schema().message_key()],
            "hello".into()
        );
    }

    #[test]
    fn raw() {
        let message = "raw";
        let mut rt = runtime();
        let (source, address) = source(&mut rt);

        rt.block_on_std(async move {
            assert_eq!(200, post(address, "services/collector/raw", message).await);

            let event = collect_n(source, 1).compat().await.unwrap().remove(0);
            assert_eq!(
                event.as_log()[&event::log_schema().message_key()],
                message.into()
            );
            assert_eq!(event.as_log()[&super::CHANNEL], "guid".into());
            assert!(event
                .as_log()
                .get(&event::log_schema().timestamp_key())
                .is_some());
            assert_eq!(
                event.as_log()[event::log_schema().source_type_key()],
                "splunk_hec".into()
            );
        });
    }

    #[test]
    fn no_data() {
        let mut rt = runtime();
        let (_source, address) = source(&mut rt);

        rt.block_on_std(async move {
            assert_eq!(400, post(address, "services/collector/event", "").await);
        });
    }

    #[test]
    fn invalid_token() {
        let mut rt = runtime();
        let (_source, address) = source(&mut rt);

        rt.block_on_std(async move {
            assert_eq!(
                401,
                send_with(address, "services/collector/event", "", "nope").await
            );
        });
    }

    #[test]
    fn no_autorization() {
        let message = "no_autorization";
        let mut rt = runtime();
        let (source, address) = source_with(&mut rt, None);
        let (sink, health) = sink(address, Encoding::Text, Compression::Gzip);
        assert!(rt.block_on(health).is_ok());

        let event = channel_n(vec![message], sink, source, &mut rt).remove(0);

        assert_eq!(
            event.as_log()[&event::log_schema().message_key()],
            message.into()
        );
    }

    #[test]
    fn partial() {
        let message = r#"{"event":"first"}{"event":"second""#;
        let mut rt = runtime();
        let (source, address) = source(&mut rt);

        rt.block_on_std(async move {
            assert_eq!(
                400,
                post(address, "services/collector/event", message).await
            );

            let event = collect_n(source, 1).compat().await.unwrap().remove(0);
            assert_eq!(
                event.as_log()[&event::log_schema().message_key()],
                "first".into()
            );
            assert!(event
                .as_log()
                .get(&event::log_schema().timestamp_key())
                .is_some());
            assert_eq!(
                event.as_log()[event::log_schema().source_type_key()],
                "splunk_hec".into()
            );
        });
    }

    #[test]
    fn default() {
        let message = r#"{"event":"first","source":"main"}{"event":"second"}{"event":"third","source":"secondary"}"#;
        let mut rt = runtime();
        let (source, address) = source(&mut rt);

        rt.block_on_std(async move {
            assert_eq!(
                200,
                post(address, "services/collector/event", message).await
            );

            let events = collect_n(source, 3).compat().await.unwrap();

            assert_eq!(
                events[0].as_log()[&event::log_schema().message_key()],
                "first".into()
            );
            assert_eq!(events[0].as_log()[&super::SOURCE], "main".into());

            assert_eq!(
                events[1].as_log()[&event::log_schema().message_key()],
                "second".into()
            );
            assert_eq!(events[1].as_log()[&super::SOURCE], "main".into());

            assert_eq!(
                events[2].as_log()[&event::log_schema().message_key()],
                "third".into()
            );
            assert_eq!(events[2].as_log()[&super::SOURCE], "secondary".into());
        });
    }

    #[test]
    fn parse_timestamps() {
        let cases = vec![
            Utc::now(),
            Utc.ymd(1971, 11, 7).and_hms(1, 1, 1),
            Utc.ymd(2011, 8, 5).and_hms(1, 1, 1),
            Utc.ymd(2189, 11, 4).and_hms(2, 2, 2),
        ];

        for case in cases {
            let sec = case.timestamp();
            let millis = case.timestamp_millis();
            let nano = case.timestamp_nanos();

            assert_eq!(
                parse_timestamp(sec as i64).unwrap().timestamp(),
                case.timestamp()
            );
            assert_eq!(
                parse_timestamp(millis as i64).unwrap().timestamp_millis(),
                case.timestamp_millis()
            );
            assert_eq!(
                parse_timestamp(nano as i64).unwrap().timestamp_nanos(),
                case.timestamp_nanos()
            );
        }

        assert!(parse_timestamp(-1).is_none());
    }
}<|MERGE_RESOLUTION|>--- conflicted
+++ resolved
@@ -9,16 +9,8 @@
 use bytes05::{buf::BufExt, Bytes};
 use chrono::{DateTime, TimeZone, Utc};
 use flate2::read::GzDecoder;
-<<<<<<< HEAD
 use futures::{compat::Future01CompatExt, FutureExt, TryFutureExt};
-use futures01::{sync::mpsc, Async, Future, Sink, Stream};
-=======
-use futures::{
-    compat::{AsyncRead01CompatExt, Future01CompatExt, Stream01CompatExt},
-    FutureExt, TryFutureExt, TryStreamExt,
-};
 use futures01::{Async, Future, Sink, Stream};
->>>>>>> 0b01a4c2
 use http::StatusCode;
 use lazy_static::lazy_static;
 use serde::{de, Deserialize, Serialize};
@@ -83,7 +75,7 @@
         _name: &str,
         _globals: &GlobalOptions,
         _shutdown: ShutdownSignal,
-        _out: mpsc::Sender<Event>,
+        _out: Pipeline,
     ) -> crate::Result<super::Source> {
         unimplemented!()
     }
