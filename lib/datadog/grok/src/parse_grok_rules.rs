--- conflicted
+++ resolved
@@ -172,19 +172,13 @@
 ) -> Result<GrokRule, Error> {
     parse_grok_rule(pattern, context)?;
     let mut pattern = String::new();
-<<<<<<< HEAD
     // \A, \z - parses from the beginning to the end of string, not line(until \n)
     pattern.push_str(r#"\A"#);
-    pattern.push_str(parsed_pattern.definition.as_str());
+    pattern.push_str(&context.regex);
     pattern.push_str(r#"\z"#);
 
     // our regex engine(onig) uses (?m) mode modifier instead of (?s) to make the dot match all characters
     pattern = pattern.replace("(?s)", "(?m)").replace("(?-s)", "(?-m)");
-=======
-    pattern.push('^');
-    pattern.push_str(&context.regex);
-    pattern.push('$');
->>>>>>> ad6ae66b
 
     // compile pattern
     let pattern = Arc::new(
