--- conflicted
+++ resolved
@@ -19,7 +19,6 @@
     zlib1g-dev \
     zlib1g
 
-<<<<<<< HEAD
 RUN git clone https://github.com/rui314/mold.git \
     && mkdir mold/build \
     && cd mold/build \
@@ -28,9 +27,8 @@
     && cmake -DCMAKE_BUILD_TYPE=Release -DCMAKE_CXX_COMPILER=c++ .. \
     && cmake --build . -j $(nproc) \
     && cmake --install .
-=======
+
 RUN rustup run "${RUST_VERSION}" cargo install cargo-nextest --version 0.9.64 --locked
->>>>>>> 13a930af
 
 COPY scripts/environment/install-protoc.sh /
 COPY tests/data/ca/certs /certs
