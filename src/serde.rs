--- conflicted
+++ resolved
@@ -96,31 +96,6 @@
     }
 }
 
-<<<<<<< HEAD
-/// Structure to handle when a configuration field can be a value
-/// or a list of values.
-#[configurable_component]
-#[derive(Debug, Clone, PartialEq, Eq, Hash)]
-#[serde(untagged)]
-pub enum OneOrMany<T> {
-    /// A single value.
-    One(#[configurable(derived)] T),
-    /// A list of values.
-    Many(#[configurable(derived)] Vec<T>),
-}
-
-impl<T: ToString> OneOrMany<T> {
-    pub fn stringify(&self) -> OneOrMany<String> {
-        match self {
-            Self::One(value) => value.to_string().into(),
-            Self::Many(values) => values
-                .iter()
-                .map(ToString::to_string)
-                .collect::<Vec<_>>()
-                .into(),
-        }
-    }
-=======
 /// A value which can be (de)serialized from one or many instances of `T`.
 #[configurable_component]
 #[derive(Clone, Debug, Eq, Hash, PartialEq)]
@@ -128,7 +103,6 @@
 pub enum OneOrMany<T> {
     One(#[configurable(transparent)] T),
     Many(#[configurable(transparent)] Vec<T>),
->>>>>>> 28113af2
 }
 
 impl<T> OneOrMany<T> {
