--- conflicted
+++ resolved
@@ -207,27 +207,6 @@
           max_attempts: 3
           command: bash scripts/ci-integration-test.sh  datadog-traces
 
-<<<<<<< HEAD
-      - if: (github.event_name == 'merge_group' || needs.changes.outputs.all-int == 'true' || needs.changes.outputs.e2e-datadog-logs == 'true') &&
-          (github.event_name != 'pull_request' || env.PR_HAS_ACCESS_TO_SECRETS == 'true')
-        name: e2e-datadog-logs
-        uses: nick-fields/retry@v2
-        with:
-          timeout_minutes: 35
-          max_attempts: 3
-          command: bash scripts/ci-integration-test.sh  e2e-datadog-logs
-
-      - if: (github.event_name == 'merge_group' || needs.changes.outputs.all-int == 'true' || needs.changes.outputs.e2e-datadog-metrics == 'true') &&
-          (github.event_name != 'pull_request' || env.PR_HAS_ACCESS_TO_SECRETS == 'true')
-        name: e2e-datadog-metrics
-        uses: nick-fields/retry@v2
-        with:
-          timeout_minutes: 35
-          max_attempts: 3
-          command: bash scripts/ci-integration-test.sh  e2e-datadog-metrics
-
-=======
->>>>>>> 34c9f7f8
       - if: ${{ github.event_name == 'merge_group' || needs.changes.outputs.all-int == 'true' || needs.changes.outputs.dnstap == 'true' }}
         name: dnstap
         uses: nick-fields/retry@v2
@@ -463,6 +442,15 @@
           timeout_minutes: 35
           max_attempts: 3
           command: bash scripts/ci-integration-test.sh  e2e-datadog-logs
+
+      - if: (github.event_name == 'merge_group' || needs.changes.outputs.all-int == 'true' || needs.changes.outputs.e2e-datadog-metrics == 'true') &&
+          (github.event_name != 'pull_request' || env.PR_HAS_ACCESS_TO_SECRETS == 'true')
+        name: e2e-datadog-metrics
+        uses: nick-fields/retry@v2
+        with:
+          timeout_minutes: 35
+          max_attempts: 3
+          command: bash scripts/ci-integration-test.sh  e2e-datadog-metrics
 
   integration-test-suite:
     name: Integration Test Suite
