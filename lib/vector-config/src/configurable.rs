#![deny(missing_docs)]

<<<<<<< HEAD
use crate::schema_gen::{SchemaGenerator, SchemaObject};
=======
use std::cell::RefCell;

use schemars::{gen::SchemaGenerator, schema::SchemaObject};
>>>>>>> 91ef7172
use serde_json::Value;

use crate::{GenerateError, Metadata};

/// A type that can be represented in a Vector configuration.
///
/// In Vector, we want to be able to generate a schema for our configuration such that we can have a Rust-agnostic
/// definition of exactly what is configurable, what values are allowed, what bounds exist, and so on and so forth.
///
/// `Configurable` provides the machinery to allow describing and encoding the shape of a type, recursively, so that by
/// instrumenting all transitive types of the configuration, the schema can be discovered by generating the schema from
/// some root type.
pub trait Configurable
where
    Self: Sized,
{
    /// Gets the referenceable name of this value, if any.
    ///
    /// When specified, this implies the value is both complex and standardized, and should be
    /// reused within any generated schema it is present in.
    fn referenceable_name() -> Option<&'static str> {
        None
    }

    /// Whether or not this value is optional.
    ///
    /// This is specifically used to determine when a field is inherently optional, such as a field
    /// that is a true map like `HashMap<K, V>`. This doesn't apply to objects (i.e. structs)
    /// because structs are implicitly non-optional: they have a fixed shape and size, and so on.
    ///
    /// Maps, by definition, are inherently free-form, and thus inherently optional. Thus, this
    /// method should likely not be overridden except for implementing `Configurable` for map
    /// types. If you're using it for something else, you are expected to know what you're doing.
    fn is_optional() -> bool {
        false
    }

    /// Gets the metadata for this value.
    fn metadata() -> Metadata {
        Metadata::default()
    }

    /// Validates the given metadata against this type.
    ///
    /// This allows for validating specific aspects of the given metadata, such as validation
    /// bounds, and so on, to ensure they are valid for the given type. In some cases, such as with
    /// numeric types, there is a limited amount of validation that can occur within the
    /// `Configurable` derive macro, and additional validation must happen at runtime when the
    /// `Configurable` trait is being used, which this method allows for.
    fn validate_metadata(_metadata: &Metadata) -> Result<(), GenerateError> {
        Ok(())
    }

    /// Generates the schema for this value.
    ///
    /// # Errors
    ///
    /// If an error occurs while generating the schema, an error variant will be returned describing
    /// the issue.
    fn generate_schema(gen: &RefCell<SchemaGenerator>) -> Result<SchemaObject, GenerateError>;
}

/// A type that can be converted directly to a `serde_json::Value`. This is used when translating
/// the default value in a `Metadata` into a schema object.
pub trait ToValue {
    /// Convert this value into a `serde_json::Value`. Must not fail.
    fn to_value(&self) -> Value;
}<|MERGE_RESOLUTION|>--- conflicted
+++ resolved
@@ -1,15 +1,13 @@
 #![deny(missing_docs)]
 
-<<<<<<< HEAD
-use crate::schema_gen::{SchemaGenerator, SchemaObject};
-=======
 use std::cell::RefCell;
 
-use schemars::{gen::SchemaGenerator, schema::SchemaObject};
->>>>>>> 91ef7172
 use serde_json::Value;
 
-use crate::{GenerateError, Metadata};
+use crate::{
+    schema_gen::{SchemaGenerator, SchemaObject},
+    GenerateError, Metadata,
+};
 
 /// A type that can be represented in a Vector configuration.
 ///
