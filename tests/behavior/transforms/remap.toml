--- conflicted
+++ resolved
@@ -1231,7 +1231,29 @@
     "a.equals" = "fbaro"
     "b.equals" = "fbarbar"
 
-<<<<<<< HEAD
+[transforms.remap_function_ok]
+  inputs = []
+  type = "remap"
+  source = """
+    .pass = ok(.a = .a * 3)
+    .fail = ok(.b = true * false)
+  """
+[[tests]]
+  name = "remap_function_ok"
+  [tests.input]
+    insert_at = "remap_function_ok"
+    type = "log"
+    [tests.input.log_fields]
+      a = "a"
+      b = "nope"
+  [[tests.outputs]]
+    extract_from = "remap_function_ok"
+    [[tests.outputs.conditions]]
+    "a.equals" = "aaa"
+    "b.equals" = "nope"
+    "pass.equals" = true
+    "fail.equals" = false
+
 [transforms.remap_function_parse_aws_alb_log]
   inputs = []
   type = "remap"
@@ -1276,28 +1298,4 @@
       "parts.redirect_url.equals" = "<null>"
       "parts.error_reason.equals" = "<null>"
       "parts.classification.equals" = "<null>"
-      "parts.classification_reason.equals" = "<null>"
-=======
-[transforms.remap_function_ok]
-  inputs = []
-  type = "remap"
-  source = """
-    .pass = ok(.a = .a * 3)
-    .fail = ok(.b = true * false)
-  """
-[[tests]]
-  name = "remap_function_ok"
-  [tests.input]
-    insert_at = "remap_function_ok"
-    type = "log"
-    [tests.input.log_fields]
-      a = "a"
-      b = "nope"
-  [[tests.outputs]]
-    extract_from = "remap_function_ok"
-    [[tests.outputs.conditions]]
-    "a.equals" = "aaa"
-    "b.equals" = "nope"
-    "pass.equals" = true
-    "fail.equals" = false
->>>>>>> a646ad90
+      "parts.classification_reason.equals" = "<null>"