use super::{sink, state, transform, Component};
use crate::{
    api::schema::{
        filter,
        metrics::{self, IntoSourceMetrics},
        sort,
    },
    config::ComponentKey,
    config::DataType,
    filter_check,
};
use async_graphql::{Enum, InputObject, Object};
use std::cmp;

#[derive(Debug, Enum, Eq, PartialEq, Copy, Clone, Ord, PartialOrd)]
pub enum SourceOutputType {
    Any,
    Log,
    Metric,
}

impl From<DataType> for SourceOutputType {
    fn from(data_type: DataType) -> Self {
        match data_type {
            DataType::Metric => SourceOutputType::Metric,
            DataType::Log => SourceOutputType::Log,
            DataType::Any => SourceOutputType::Any,
        }
    }
}

#[derive(Debug, Clone)]
pub struct Data {
    pub component_key: ComponentKey,
    pub component_type: String,
    pub output_type: DataType,
}

#[derive(Enum, Copy, Clone, Eq, PartialEq)]
pub enum SourcesSortFieldName {
    ComponentKey,
    ComponentType,
    OutputType,
}

#[derive(Debug, Clone)]
pub struct Source(pub Data);

impl Source {
<<<<<<< HEAD
    #[allow(clippy::missing_const_for_fn)] // const cannot run destructor
    pub fn get_component_id(&self) -> &ComponentId {
        &self.0.component_id
=======
    pub fn get_component_key(&self) -> &ComponentKey {
        &self.0.component_key
>>>>>>> 4b963454
    }
    pub fn get_component_type(&self) -> &str {
        self.0.component_type.as_str()
    }
    pub fn get_output_type(&self) -> SourceOutputType {
        self.0.output_type.into()
    }
}

impl sort::SortableByField<SourcesSortFieldName> for Source {
    fn sort(&self, rhs: &Self, field: &SourcesSortFieldName) -> cmp::Ordering {
        match field {
            SourcesSortFieldName::ComponentKey => {
                Ord::cmp(self.get_component_key(), rhs.get_component_key())
            }
            SourcesSortFieldName::ComponentType => {
                Ord::cmp(self.get_component_type(), rhs.get_component_type())
            }
            SourcesSortFieldName::OutputType => Ord::cmp(
                &SourceOutputType::from(self.0.output_type),
                &SourceOutputType::from(rhs.0.output_type),
            ),
        }
    }
}

#[Object]
impl Source {
    /// Source component_id
    pub async fn component_id(&self) -> &str {
        self.0.component_key.id()
    }

    /// Source pipeline_id
    pub async fn pipeline_id(&self) -> Option<&str> {
        self.0.component_key.pipeline_str()
    }

    /// Source type
    pub async fn component_type(&self) -> &str {
        self.get_component_type()
    }

    /// Source output type
    pub async fn output_type(&self) -> SourceOutputType {
        self.get_output_type()
    }

    /// Transform outputs
    pub async fn transforms(&self) -> Vec<transform::Transform> {
        state::filter_components(|(_component_key, components)| match components {
            Component::Transform(t) if t.0.inputs.contains(&self.0.component_key) => {
                Some(t.clone())
            }
            _ => None,
        })
    }

    /// Sink outputs
    pub async fn sinks(&self) -> Vec<sink::Sink> {
        state::filter_components(|(_component_key, components)| match components {
            Component::Sink(s) if s.0.inputs.contains(&self.0.component_key) => Some(s.clone()),
            _ => None,
        })
    }

    /// Source metrics
    pub async fn metrics(&self) -> metrics::SourceMetrics {
        metrics::by_component_key(&self.0.component_key)
            .into_source_metrics(self.get_component_type())
    }
}

#[derive(Default, InputObject)]
pub struct SourcesFilter {
    component_id: Option<Vec<filter::StringFilter>>,
    component_type: Option<Vec<filter::StringFilter>>,
    output_type: Option<Vec<filter::EqualityFilter<SourceOutputType>>>,
    or: Option<Vec<Self>>,
}

impl filter::CustomFilter<Source> for SourcesFilter {
    fn matches(&self, source: &Source) -> bool {
        filter_check!(
            self.component_id.as_ref().map(|f| f
                .iter()
                .all(|f| f.filter_value(&source.get_component_key().to_string()))),
            self.component_type.as_ref().map(|f| f
                .iter()
                .all(|f| f.filter_value(source.get_component_type()))),
            self.output_type
                .as_ref()
                .map(|f| f.iter().all(|f| f.filter_value(source.get_output_type())))
        );
        true
    }

    fn or(&self) -> Option<&Vec<Self>> {
        self.or.as_ref()
    }
}

#[cfg(test)]
mod tests {
    use super::*;
    use crate::config::DataType;

    /// Generate component fixes for use with tests
    fn source_fixtures() -> Vec<Source> {
        vec![
            Source(Data {
                component_key: ComponentKey::from("gen1"),
                component_type: "generator".to_string(),
                output_type: DataType::Any,
            }),
            Source(Data {
                component_key: ComponentKey::from("gen2"),
                component_type: "generator".to_string(),
                output_type: DataType::Log,
            }),
            Source(Data {
                component_key: ComponentKey::from("gen3"),
                component_type: "generator".to_string(),
                output_type: DataType::Metric,
            }),
        ]
    }

    #[test]
    fn filter_output_type() {
        struct Test {
            component_id: &'static str,
            output_type: SourceOutputType,
        }

        let tests = vec![
            Test {
                component_id: "gen1",
                output_type: SourceOutputType::Any,
            },
            Test {
                component_id: "gen2",
                output_type: SourceOutputType::Log,
            },
            Test {
                component_id: "gen3",
                output_type: SourceOutputType::Metric,
            },
        ];

        for t in tests {
            let filter = SourcesFilter {
                component_id: Some(vec![filter::StringFilter {
                    equals: Some(t.component_id.to_string()),
                    ..Default::default()
                }]),
                output_type: Some(vec![filter::EqualityFilter {
                    equals: Some(t.output_type),
                    not_equals: None,
                }]),
                ..Default::default()
            };

            let sources = filter::filter_items(source_fixtures().into_iter(), &filter);
            assert_eq!(sources.len(), 1);
        }
    }

    #[test]
    fn sort_component_id_desc() {
        let mut sources = source_fixtures();
        let fields = vec![sort::SortField::<SourcesSortFieldName> {
            field: SourcesSortFieldName::ComponentKey,
            direction: sort::Direction::Desc,
        }];
        sort::by_fields(&mut sources, &fields);

        for (i, component_id) in ["gen3", "gen2", "gen1"].iter().enumerate() {
            assert_eq!(sources[i].get_component_key().to_string(), *component_id);
        }
    }

    #[test]
    fn sort_component_type_asc() {
        let mut sources = vec![
            Source(Data {
                component_key: ComponentKey::from("gen1"),
                component_type: "file".to_string(),
                output_type: DataType::Any,
            }),
            Source(Data {
                component_key: ComponentKey::from("gen2"),
                component_type: "generator".to_string(),
                output_type: DataType::Log,
            }),
            Source(Data {
                component_key: ComponentKey::from("gen3"),
                component_type: "docker_logs".to_string(),
                output_type: DataType::Metric,
            }),
        ];

        let fields = vec![sort::SortField::<SourcesSortFieldName> {
            field: SourcesSortFieldName::ComponentType,
            direction: sort::Direction::Asc,
        }];
        sort::by_fields(&mut sources, &fields);

        for (i, component_id) in ["gen3", "gen1", "gen2"].iter().enumerate() {
            assert_eq!(sources[i].get_component_key().to_string(), *component_id);
        }
    }

    #[test]
    fn sort_component_type_desc() {
        let mut sources = vec![
            Source(Data {
                component_key: ComponentKey::from("gen1"),
                component_type: "file".to_string(),
                output_type: DataType::Any,
            }),
            Source(Data {
                component_key: ComponentKey::from("gen2"),
                component_type: "generator".to_string(),
                output_type: DataType::Log,
            }),
            Source(Data {
                component_key: ComponentKey::from("gen3"),
                component_type: "docker_logs".to_string(),
                output_type: DataType::Metric,
            }),
        ];

        let fields = vec![sort::SortField::<SourcesSortFieldName> {
            field: SourcesSortFieldName::ComponentType,
            direction: sort::Direction::Desc,
        }];
        sort::by_fields(&mut sources, &fields);

        for (i, component_id) in ["gen2", "gen1", "gen3"].iter().enumerate() {
            assert_eq!(sources[i].get_component_key().to_string(), *component_id);
        }
    }

    #[test]
    fn sort_output_type_asc() {
        let mut sources = vec![
            Source(Data {
                component_key: ComponentKey::from("gen1"),
                component_type: "file".to_string(),
                output_type: DataType::Any,
            }),
            Source(Data {
                component_key: ComponentKey::from("gen2"),
                component_type: "generator".to_string(),
                output_type: DataType::Log,
            }),
            Source(Data {
                component_key: ComponentKey::from("gen3"),
                component_type: "docker_logs".to_string(),
                output_type: DataType::Metric,
            }),
        ];

        let fields = vec![sort::SortField::<SourcesSortFieldName> {
            field: SourcesSortFieldName::OutputType,
            direction: sort::Direction::Asc,
        }];
        sort::by_fields(&mut sources, &fields);

        for (i, component_id) in ["gen1", "gen2", "gen3"].iter().enumerate() {
            assert_eq!(sources[i].get_component_key().to_string(), *component_id);
        }
    }

    #[test]
    fn sort_output_type_desc() {
        let mut sources = vec![
            Source(Data {
                component_key: ComponentKey::from("gen1"),
                component_type: "file".to_string(),
                output_type: DataType::Any,
            }),
            Source(Data {
                component_key: ComponentKey::from("gen2"),
                component_type: "generator".to_string(),
                output_type: DataType::Log,
            }),
            Source(Data {
                component_key: ComponentKey::from("gen3"),
                component_type: "docker_logs".to_string(),
                output_type: DataType::Metric,
            }),
        ];

        let fields = vec![sort::SortField::<SourcesSortFieldName> {
            field: SourcesSortFieldName::OutputType,
            direction: sort::Direction::Desc,
        }];
        sort::by_fields(&mut sources, &fields);

        for (i, component_id) in ["gen3", "gen2", "gen1"].iter().enumerate() {
            assert_eq!(sources[i].get_component_key().to_string(), *component_id);
        }
    }
}<|MERGE_RESOLUTION|>--- conflicted
+++ resolved
@@ -47,14 +47,9 @@
 pub struct Source(pub Data);
 
 impl Source {
-<<<<<<< HEAD
     #[allow(clippy::missing_const_for_fn)] // const cannot run destructor
-    pub fn get_component_id(&self) -> &ComponentId {
-        &self.0.component_id
-=======
     pub fn get_component_key(&self) -> &ComponentKey {
         &self.0.component_key
->>>>>>> 4b963454
     }
     pub fn get_component_type(&self) -> &str {
         self.0.component_type.as_str()
