--- conflicted
+++ resolved
@@ -17,14 +17,6 @@
 # Parse the data as JSON
 # Docs: https://vector.dev/docs/reference/transforms/remap
 [transforms.parse_json]
-<<<<<<< HEAD
-  inputs       = ["logs"]
-  type         = "remap"
-  source       = '''
-  . = parse_json!(string!(del(.message)))
-  . = parse_json!(string!(del(.parent)))
-  . = parse_json!(string!(del(.child)))
-=======
   inputs        = ["logs"]
   type          = "remap"
   drop_on_error = false
@@ -37,7 +29,6 @@
 
   child = del(.child)
   . |= parse_json!(string!(child))
->>>>>>> f262fea3
   '''
 
 # Print the data to STDOUT for inspection
