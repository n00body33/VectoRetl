use std::{collections::HashMap, num::NonZeroUsize};

use bytes::{Bytes, BytesMut};
use futures::{stream::BoxStream, StreamExt};
use once_cell::sync::Lazy;
use regex::Regex;
use snafu::Snafu;
use tokio_util::codec::Encoder as _;
use vector_core::{
    buffers::Acker,
    event::{self, Event, EventFinalizers, Finalizable, Value},
    partition::Partitioner,
    sink::StreamSink,
    stream::BatcherSettings,
    ByteSizeOf,
};

use super::{
    config::{LokiConfig, OutOfOrderAction},
    event::{LokiBatchEncoder, LokiEvent, LokiRecord, PartitionKey},
    service::{LokiRequest, LokiRetryLogic, LokiService},
};
use crate::{
    codecs::Encoder,
    config::{log_schema, SinkContext},
    http::HttpClient,
    internal_events::{
        LokiEventUnlabeled, LokiOutOfOrderEventDropped, LokiOutOfOrderEventRewritten,
        TemplateRenderingError,
    },
    sinks::util::{
        builder::SinkBuilderExt,
<<<<<<< HEAD
        encoding::{EncodingConfig, EncodingConfiguration},
        request_builder::EncodeResult,
=======
        encoding::Transformer,
>>>>>>> 43b5bc70
        service::{ServiceBuilderExt, Svc},
        Compression, RequestBuilder,
    },
    template::Template,
};

#[derive(Clone)]
pub struct KeyPartitioner(Option<Template>);

impl KeyPartitioner {
    pub const fn new(template: Option<Template>) -> Self {
        Self(template)
    }
}

impl Partitioner for KeyPartitioner {
    type Item = Event;
    type Key = Option<String>;

    fn partition(&self, item: &Self::Item) -> Self::Key {
        self.0.as_ref().and_then(|t| {
            t.render_string(item)
                .map_err(|error| {
                    emit!(TemplateRenderingError {
                        error,
                        field: Some("tenant_id"),
                        drop_event: false,
                    })
                })
                .ok()
        })
    }
}

#[derive(Default)]
struct RecordPartitioner;

impl Partitioner for RecordPartitioner {
    type Item = Option<FilteredRecord>;
    type Key = Option<PartitionKey>;

    fn partition(&self, item: &Self::Item) -> Self::Key {
        item.as_ref().map(|inner| inner.partition())
    }
}

#[derive(Clone)]
pub struct LokiRequestBuilder {
    compression: Compression,
    encoder: LokiBatchEncoder,
}

#[derive(Debug, Snafu)]
pub enum RequestBuildError {
    #[snafu(display("Encoded payload is greater than the max limit."))]
    PayloadTooBig,
    #[snafu(display("Failed to build payload with error: {}", error))]
    Io { error: std::io::Error },
}

impl From<std::io::Error> for RequestBuildError {
    fn from(error: std::io::Error) -> RequestBuildError {
        RequestBuildError::Io { error }
    }
}

impl RequestBuilder<(PartitionKey, Vec<LokiRecord>)> for LokiRequestBuilder {
    type Metadata = (Option<String>, usize, EventFinalizers, usize);
    type Events = Vec<LokiRecord>;
    type Encoder = LokiBatchEncoder;
    type Payload = Bytes;
    type Request = LokiRequest;
    type Error = RequestBuildError;

    fn compression(&self) -> Compression {
        self.compression
    }

    fn encoder(&self) -> &Self::Encoder {
        &self.encoder
    }

    fn split_input(
        &self,
        input: (PartitionKey, Vec<LokiRecord>),
    ) -> (Self::Metadata, Self::Events) {
        let (key, mut events) = input;
        let batch_size = events.len();
        let events_byte_size = events.size_of();
        let finalizers = events
            .iter_mut()
            .fold(EventFinalizers::default(), |mut acc, x| {
                acc.merge(x.take_finalizers());
                acc
            });

        (
            (key.tenant_id, batch_size, finalizers, events_byte_size),
            events,
        )
    }

    fn build_request(
        &self,
        metadata: Self::Metadata,
        payload: EncodeResult<Self::Payload>,
    ) -> Self::Request {
        let (tenant_id, batch_size, finalizers, events_byte_size) = metadata;
        let compression = self.compression();

        LokiRequest {
            compression,
            batch_size,
            finalizers,
            payload: payload.into_payload(),
            tenant_id,
            events_byte_size,
        }
    }
}

#[derive(Clone)]
pub(super) struct EventEncoder {
    key_partitioner: KeyPartitioner,
    transformer: Transformer,
    encoder: Encoder<()>,
    labels: HashMap<Template, Template>,
    remove_label_fields: bool,
    remove_timestamp: bool,
}

impl EventEncoder {
    fn build_labels(&self, event: &Event) -> Vec<(String, String)> {
        let mut vec: Vec<(String, String)> = Vec::new();

        for (key_template, value_template) in self.labels.iter() {
            if let (Ok(key), Ok(value)) = (
                key_template.render_string(event),
                value_template.render_string(event),
            ) {
                if let Some(opening_prefix) = key.strip_suffix('*') {
                    let output: Result<serde_json::map::Map<String, serde_json::Value>, _> =
                        serde_json::from_str(value.as_str());

                    if let Ok(output) = output {
                        // key_* -> key_one, key_two, key_three
                        for (k, v) in output {
                            vec.push((
                                slugify_text(format!("{}{}", opening_prefix, k)),
                                Value::from(v).to_string_lossy(),
                            ))
                        }
                    }
                } else {
                    vec.push((key, value));
                }
            }
        }
        vec
    }

    fn remove_label_fields(&self, event: &mut Event) {
        if self.remove_label_fields {
            for template in self.labels.values() {
                if let Some(fields) = template.get_fields() {
                    for field in fields {
                        event.as_mut_log().remove(field.as_str());
                    }
                }
            }
        }
    }

    pub(super) fn encode_event(&mut self, mut event: Event) -> Option<LokiRecord> {
        let tenant_id = self.key_partitioner.partition(&event);
        let finalizers = event.take_finalizers();
        let mut labels = self.build_labels(&event);
        self.remove_label_fields(&mut event);

        let schema = log_schema();
        let timestamp_key = schema.timestamp_key();
        let timestamp = match event.as_log().get(timestamp_key) {
            Some(event::Value::Timestamp(ts)) => ts.timestamp_nanos(),
            _ => chrono::Utc::now().timestamp_nanos(),
        };

        if self.remove_timestamp {
            event.as_mut_log().remove(timestamp_key);
        }

        self.transformer.transform(&mut event);
        let mut bytes = BytesMut::new();
        self.encoder.encode(event, &mut bytes).ok();

        // If no labels are provided we set our own default
        // `{agent="vector"}` label. This can happen if the only
        // label is a templatable one but the event doesn't match.
        if labels.is_empty() {
            emit!(LokiEventUnlabeled);
            labels = vec![("agent".to_string(), "vector".to_string())]
        }

        let partition = PartitionKey::new(tenant_id, &mut labels);

        Some(LokiRecord {
            labels,
            event: LokiEvent {
                timestamp,
                event: bytes.freeze(),
            },
            partition,
            finalizers,
        })
    }
}

struct FilteredRecord {
    pub rewritten: bool,
    pub inner: LokiRecord,
}

impl FilteredRecord {
    pub const fn rewritten(inner: LokiRecord) -> Self {
        Self {
            rewritten: true,
            inner,
        }
    }

    pub const fn valid(inner: LokiRecord) -> Self {
        Self {
            rewritten: false,
            inner,
        }
    }

    pub fn partition(&self) -> PartitionKey {
        self.inner.partition.clone()
    }
}

impl ByteSizeOf for FilteredRecord {
    fn allocated_bytes(&self) -> usize {
        self.inner.allocated_bytes()
    }

    fn size_of(&self) -> usize {
        self.inner.size_of()
    }
}

struct RecordFilter {
    timestamps: HashMap<PartitionKey, i64>,
    out_of_order_action: OutOfOrderAction,
}

impl RecordFilter {
    fn new(out_of_order_action: OutOfOrderAction) -> Self {
        Self {
            timestamps: HashMap::new(),
            out_of_order_action,
        }
    }
}

impl RecordFilter {
    pub fn filter_record(&mut self, mut record: LokiRecord) -> Option<FilteredRecord> {
        if let Some(latest) = self.timestamps.get_mut(&record.partition) {
            if record.event.timestamp < *latest {
                match self.out_of_order_action {
                    OutOfOrderAction::Drop => None,
                    OutOfOrderAction::RewriteTimestamp => {
                        record.event.timestamp = *latest;
                        Some(FilteredRecord::rewritten(record))
                    }
                    OutOfOrderAction::Accept => Some(FilteredRecord::valid(record)),
                }
            } else {
                *latest = record.event.timestamp;
                Some(FilteredRecord::valid(record))
            }
        } else {
            self.timestamps
                .insert(record.partition.clone(), record.event.timestamp);
            Some(FilteredRecord::valid(record))
        }
    }
}

pub struct LokiSink {
    acker: Acker,
    request_builder: LokiRequestBuilder,
    pub(super) encoder: EventEncoder,
    batch_settings: BatcherSettings,
    out_of_order_action: OutOfOrderAction,
    service: Svc<LokiService, LokiRetryLogic>,
}

impl LokiSink {
    #[allow(clippy::missing_const_for_fn)] // const cannot run destructor
    pub fn new(config: LokiConfig, client: HttpClient, cx: SinkContext) -> crate::Result<Self> {
        let compression = config.compression;

        // if Vector is configured to allow events with out of order timestamps, then then we can
        // safely enable concurrency settings.
        //
        // For rewritten timestamps, we use a static concurrency of 1 to avoid out-of-order
        // timestamps across requests. We used to support concurrency across partitions (Loki
        // streams) but this was lost in #9506. Rather than try to re-add it, since Loki no longer
        // requires in-order processing for version >= 2.4, instead we just keep the static limit
        // of 1 for now.
        let request_limits = match config.out_of_order_action {
            OutOfOrderAction::Accept => config.request.unwrap_with(&Default::default()),
            OutOfOrderAction::Drop | OutOfOrderAction::RewriteTimestamp => {
                let mut settings = config.request.unwrap_with(&Default::default());
                settings.concurrency = Some(1);
                settings
            }
        };

        let service = tower::ServiceBuilder::new()
            .settings(request_limits, LokiRetryLogic)
            .service(LokiService::new(client, config.endpoint, config.auth)?);

        let transformer = config.encoding.transformer();
        let serializer = config.encoding.encoding();
        let encoder = Encoder::<()>::new(serializer);

        Ok(Self {
            acker: cx.acker(),
            request_builder: LokiRequestBuilder {
                compression,
                encoder: Default::default(),
            },
            encoder: EventEncoder {
                key_partitioner: KeyPartitioner::new(config.tenant_id),
                transformer,
                encoder,
                labels: config.labels,
                remove_label_fields: config.remove_label_fields,
                remove_timestamp: config.remove_timestamp,
            },
            batch_settings: config.batch.into_batcher_settings()?,
            out_of_order_action: config.out_of_order_action,
            service,
        })
    }

    async fn run_inner(self: Box<Self>, input: BoxStream<'_, Event>) -> Result<(), ()> {
        let mut encoder = self.encoder.clone();
        let mut filter = RecordFilter::new(self.out_of_order_action);

        // out_of_order_action's that require a complete ordering are limited to building 1 request
        // at a time
        let request_builder_concurrency = match self.out_of_order_action {
            OutOfOrderAction::Accept => NonZeroUsize::new(50).expect("static"),
            OutOfOrderAction::Drop | OutOfOrderAction::RewriteTimestamp => {
                NonZeroUsize::new(1).expect("static")
            }
        };

        let sink = input
            .map(|event| encoder.encode_event(event))
            .filter_map(|event| async { event })
            .map(|record| filter.filter_record(record))
            .batched_partitioned(RecordPartitioner::default(), self.batch_settings)
            .filter_map(|(partition, batch)| async {
                if let Some(partition) = partition {
                    let mut count: usize = 0;
                    let result = batch
                        .into_iter()
                        .flatten()
                        .map(|event| {
                            if event.rewritten {
                                count += 1;
                            }
                            event.inner
                        })
                        .collect::<Vec<_>>();
                    if count > 0 {
                        emit!(LokiOutOfOrderEventRewritten { count });
                    }
                    Some((partition, result))
                } else {
                    emit!(LokiOutOfOrderEventDropped { count: batch.len() });
                    None
                }
            })
            .request_builder(Some(request_builder_concurrency), self.request_builder)
            .filter_map(|request| async move {
                match request {
                    Err(e) => {
                        error!("Failed to build Loki request: {:?}.", e);
                        None
                    }
                    Ok(req) => Some(req),
                }
            })
            .into_driver(self.service, self.acker);

        sink.run().await
    }
}

#[async_trait::async_trait]
impl StreamSink<Event> for LokiSink {
    async fn run(mut self: Box<Self>, input: BoxStream<'_, Event>) -> Result<(), ()> {
        self.run_inner(input).await
    }
}

static RE: Lazy<Regex> = Lazy::new(|| Regex::new(r"[^0-9A-Za-z_]").unwrap());

fn slugify_text(input: String) -> String {
    let result = RE.replace_all(&input, "_");
    result.to_lowercase()
}

#[cfg(test)]
mod tests {
    use std::{
        collections::{BTreeMap, HashMap},
        convert::TryFrom,
    };

    use codecs::JsonSerializer;
    use futures::stream::StreamExt;
    use vector_core::event::{Event, Value};

    use super::{EventEncoder, KeyPartitioner, RecordFilter};
    use crate::{
        codecs::Encoder, config::log_schema, sinks::loki::config::OutOfOrderAction,
        template::Template, test_util::random_lines,
    };

    #[test]
    fn encoder_no_labels() {
        let mut encoder = EventEncoder {
            key_partitioner: KeyPartitioner::new(None),
            transformer: Default::default(),
            encoder: Encoder::<()>::new(JsonSerializer::new().into()),
            labels: HashMap::default(),
            remove_label_fields: false,
            remove_timestamp: false,
        };
        let mut event = Event::from("hello world");
        let log = event.as_mut_log();
        log.insert(log_schema().timestamp_key(), chrono::Utc::now());
        let record = encoder.encode_event(event).unwrap();
        assert!(String::from_utf8_lossy(&record.event.event).contains(log_schema().timestamp_key()));
        assert_eq!(record.labels.len(), 1);
        assert_eq!(
            record.labels[0],
            ("agent".to_string(), "vector".to_string())
        );
    }

    #[test]
    fn encoder_with_labels() {
        let mut labels = HashMap::default();
        labels.insert(
            Template::try_from("static").unwrap(),
            Template::try_from("value").unwrap(),
        );
        labels.insert(
            Template::try_from("{{ name }}").unwrap(),
            Template::try_from("{{ value }}").unwrap(),
        );
        labels.insert(
            Template::try_from("test_key_*").unwrap(),
            Template::try_from("{{ dict }}").unwrap(),
        );
        labels.insert(
            Template::try_from("going_to_fail_*").unwrap(),
            Template::try_from("{{ value }}").unwrap(),
        );
        let mut encoder = EventEncoder {
            key_partitioner: KeyPartitioner::new(None),
            transformer: Default::default(),
            encoder: Encoder::<()>::new(JsonSerializer::new().into()),
            labels,
            remove_label_fields: false,
            remove_timestamp: false,
        };
        let mut event = Event::from("hello world");
        let log = event.as_mut_log();
        log.insert(log_schema().timestamp_key(), chrono::Utc::now());
        log.insert("name", "foo");
        log.insert("value", "bar");

        let mut test_dict = BTreeMap::default();
        test_dict.insert("one".to_string(), Value::from("foo"));
        test_dict.insert("two".to_string(), Value::from("baz"));
        log.insert("dict", Value::from(test_dict));

        let record = encoder.encode_event(event).unwrap();
        assert!(String::from_utf8_lossy(&record.event.event).contains(log_schema().timestamp_key()));
        assert_eq!(record.labels.len(), 4);

        let labels: HashMap<String, String> = record.labels.into_iter().collect();
        assert_eq!(labels["static"], "value".to_string());
        assert_eq!(labels["foo"], "bar".to_string());
        assert_eq!(labels["test_key_one"], "foo".to_string());
        assert_eq!(labels["test_key_two"], "baz".to_string());
    }

    #[test]
    fn encoder_no_ts() {
        let mut encoder = EventEncoder {
            key_partitioner: KeyPartitioner::new(None),
            transformer: Default::default(),
            encoder: Encoder::<()>::new(JsonSerializer::new().into()),
            labels: HashMap::default(),
            remove_label_fields: false,
            remove_timestamp: true,
        };
        let mut event = Event::from("hello world");
        let log = event.as_mut_log();
        log.insert(log_schema().timestamp_key(), chrono::Utc::now());
        let record = encoder.encode_event(event).unwrap();
        assert!(
            !String::from_utf8_lossy(&record.event.event).contains(log_schema().timestamp_key())
        );
    }

    #[test]
    fn encoder_no_record_labels() {
        let mut labels = HashMap::default();
        labels.insert(
            Template::try_from("static").unwrap(),
            Template::try_from("value").unwrap(),
        );
        labels.insert(
            Template::try_from("{{ name }}").unwrap(),
            Template::try_from("{{ value }}").unwrap(),
        );
        let mut encoder = EventEncoder {
            key_partitioner: KeyPartitioner::new(None),
            transformer: Default::default(),
            encoder: Encoder::<()>::new(JsonSerializer::new().into()),
            labels,
            remove_label_fields: true,
            remove_timestamp: false,
        };
        let mut event = Event::from("hello world");
        let log = event.as_mut_log();
        log.insert(log_schema().timestamp_key(), chrono::Utc::now());
        log.insert("name", "foo");
        log.insert("value", "bar");
        let record = encoder.encode_event(event).unwrap();
        assert!(!String::from_utf8_lossy(&record.event.event).contains("value"));
    }

    #[tokio::test]
    async fn filter_encoder_drop() {
        let mut encoder = EventEncoder {
            key_partitioner: KeyPartitioner::new(None),
            transformer: Default::default(),
            encoder: Encoder::<()>::new(JsonSerializer::new().into()),
            labels: HashMap::default(),
            remove_label_fields: false,
            remove_timestamp: false,
        };
        let base = chrono::Utc::now();
        let events = random_lines(100)
            .take(20)
            .map(Event::from)
            .enumerate()
            .map(|(i, mut event)| {
                let log = event.as_mut_log();
                let ts = if i % 5 == 1 {
                    base
                } else {
                    base + chrono::Duration::seconds(i as i64)
                };
                log.insert(log_schema().timestamp_key(), ts);
                event
            })
            .collect::<Vec<_>>();
        let mut filter = RecordFilter::new(OutOfOrderAction::Drop);
        let stream = futures::stream::iter(events)
            .map(|event| encoder.encode_event(event))
            .filter_map(|event| async { event })
            .filter_map(|event| {
                let res = filter.filter_record(event);
                async { res }
            });
        tokio::pin!(stream);
        let mut result = Vec::new();
        while let Some(item) = stream.next().await {
            result.push(item);
        }
        assert_eq!(result.len(), 17);
    }
}<|MERGE_RESOLUTION|>--- conflicted
+++ resolved
@@ -30,12 +30,8 @@
     },
     sinks::util::{
         builder::SinkBuilderExt,
-<<<<<<< HEAD
-        encoding::{EncodingConfig, EncodingConfiguration},
+        encoding::Transformer,
         request_builder::EncodeResult,
-=======
-        encoding::Transformer,
->>>>>>> 43b5bc70
         service::{ServiceBuilderExt, Svc},
         Compression, RequestBuilder,
     },
