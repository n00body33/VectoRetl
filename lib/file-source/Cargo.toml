[package]
name = "file-source"
version = "0.1.0"
authors = ["Vector Contributors <vector@timber.io>"]
edition = "2018"
publish = false

[dependencies]
bytes = "0.5"
crc = "1.8.1"
futures = { version = "0.3", default-features = false, features = ["executor"] }
glob = "0.3.0"
scan_fmt = "0.2.5"
tracing = "0.1.15"
indexmap = {version = "1.5.1", features = ["serde-1"]}
flate2 = "1.0.19"
winapi = { version = "0.3", features = ["winioctl"] }
libc =  "0.2"
tokio = { version = "0.2.13", features = ["rt-core", "blocking", "time"] }
serde = { version = "1.0.117", features = ["derive"] }
serde_json = "1.0.33"
chrono = { version = "0.4.19", features = ["serde"] }
<<<<<<< HEAD
dashmap = "3.11.10"
bstr = "0.2"
=======
dashmap = "4.0.0"
>>>>>>> 02952782

[dev-dependencies]
quickcheck = "0.9"
rand = "0.7"
tempfile = "3.1.0"<|MERGE_RESOLUTION|>--- conflicted
+++ resolved
@@ -20,12 +20,8 @@
 serde = { version = "1.0.117", features = ["derive"] }
 serde_json = "1.0.33"
 chrono = { version = "0.4.19", features = ["serde"] }
-<<<<<<< HEAD
-dashmap = "3.11.10"
+dashmap = "4.0.0"
 bstr = "0.2"
-=======
-dashmap = "4.0.0"
->>>>>>> 02952782
 
 [dev-dependencies]
 quickcheck = "0.9"
