--- conflicted
+++ resolved
@@ -20,16 +20,11 @@
     codecs::{Decoder, DecodingConfig},
     config::{AcknowledgementsConfig, DataType, Output, SourceConfig, SourceContext},
     event::{BatchNotifier, Event, MaybeAsLogMut, Value},
-<<<<<<< HEAD
     gcp::{GcpAuthConfig, GcpCredentials, Scope, PUBSUB_URL},
-    internal_events::{GcpPubsubReceiveError, HttpClientBytesReceived, StreamClosedError},
-=======
-    gcp::{GcpAuthConfig, Scope, PUBSUB_URL},
     internal_events::{
         GcpPubsubConnectError, GcpPubsubReceiveError, GcpPubsubStreamingPullError,
         HttpClientBytesReceived, StreamClosedError,
     },
->>>>>>> a4ff8b36
     serde::{bool_or_struct, default_decoding, default_framing_message_based},
     shutdown::ShutdownSignal,
     sources::util::{self, finalizer::UnorderedFinalizer},
