//! Allocation tracking exposed via internal telemetry.

mod allocator;
use std::{
    sync::{
<<<<<<< HEAD
        atomic::{AtomicBool, AtomicU64, Ordering},
=======
        atomic::{AtomicBool, AtomicI64, AtomicU64, Ordering},
>>>>>>> 0007da49
        Mutex,
    },
    thread,
    time::Duration,
};

use arr_macro::arr;
use metrics::{counter, decrement_gauge, increment_gauge};
use rand_distr::num_traits::ToPrimitive;

use self::allocator::Tracer;

pub(crate) use self::allocator::{
    without_allocation_tracing, AllocationGroupId, AllocationLayer, GroupedTraceableAllocator,
};

const NUM_GROUPS: usize = 128;
pub static TRACK_ALLOCATIONS: AtomicBool = AtomicBool::new(false);

<<<<<<< HEAD
/// Track allocations and deallocations separately.
struct GroupMemStatsStorage {
    allocations: [AtomicU64; NUM_GROUPS],
    deallocations: [AtomicU64; NUM_GROUPS],
}
=======
// Reporting interval in milliseconds.
pub static REPORTING_INTERVAL_MS: AtomicU64 = AtomicU64::new(5000);

type GroupMemStatsArray = [AtomicI64; NUM_GROUPS];
>>>>>>> 0007da49

/// A registry for tracking each thread's group memory statistics.
static THREAD_LOCAL_REFS: Mutex<Vec<&'static GroupMemStatsStorage>> = Mutex::new(Vec::new());

/// Group memory statistics per thread.
struct GroupMemStats {
    stats: &'static GroupMemStatsStorage,
}

impl GroupMemStats {
    /// Allocates a [`GroupMemStatsStorage`], and updates the global [`THREAD_LOCAL_REFS`] registry
    /// with a reference to this newly allocated memory.
    pub fn new() -> Self {
        let mut mutex = THREAD_LOCAL_REFS.lock().unwrap();
        let stats_ref: &'static GroupMemStatsStorage = Box::leak(Box::new(GroupMemStatsStorage {
            allocations: arr![AtomicU64::new(0) ; 128],
            deallocations: arr![AtomicU64::new(0) ; 128],
        }));
        let group_mem_stats = GroupMemStats { stats: stats_ref };
        mutex.push(stats_ref);
        group_mem_stats
    }
}

thread_local! {
    static GROUP_MEM_STATS: GroupMemStats = GroupMemStats::new();
}

struct GroupInfo {
    component_kind: String,
    component_type: String,
    component_id: String,
}

impl GroupInfo {
    const fn new() -> Self {
        Self {
            component_id: String::new(),
            component_kind: String::new(),
            component_type: String::new(),
        }
    }
}

static GROUP_INFO: [Mutex<GroupInfo>; NUM_GROUPS] = arr![Mutex::new(GroupInfo::new()); 128];

pub type Allocator<A> = GroupedTraceableAllocator<A, MainTracer>;

pub const fn get_grouped_tracing_allocator<A>(allocator: A) -> Allocator<A> {
    GroupedTraceableAllocator::new(allocator, MainTracer)
}

pub struct MainTracer;

impl Tracer for MainTracer {
    #[inline(always)]
    fn trace_allocation(&self, object_size: usize, group_id: AllocationGroupId) {
        // Handle the case when thread local destructor is ran.
        let _ = GROUP_MEM_STATS.try_with(|t| {
            t.stats.allocations[group_id.as_raw() as usize]
                .fetch_add(object_size as u64, Ordering::Relaxed)
        });
    }

    #[inline(always)]
    fn trace_deallocation(&self, object_size: usize, source_group_id: AllocationGroupId) {
        // Handle the case when thread local destructor is ran.
        let _ = GROUP_MEM_STATS.try_with(|t| {
            t.stats.deallocations[source_group_id.as_raw() as usize]
                .fetch_add(object_size as u64, Ordering::Relaxed)
        });
    }
}

/// Initializes allocation tracing.
pub fn init_allocation_tracing() {
    for group in &GROUP_INFO {
        let mut writer = group.lock().unwrap();
        *writer = GroupInfo {
            component_id: "root".to_string(),
            component_kind: "root".to_string(),
            component_type: "root".to_string(),
        };
    }
    let alloc_processor = thread::Builder::new().name("vector-alloc-processor".to_string());
    alloc_processor
        .spawn(|| loop {
            if TRACK_ALLOCATIONS.load(Ordering::Relaxed) {
                without_allocation_tracing(|| {
                    for (group_idx, group) in GROUP_INFO.iter().enumerate() {
                        let mut allocations_diff = 0;
                        let mut deallocations_diff = 0;
                        let mutex = THREAD_LOCAL_REFS.lock().unwrap();
                        for idx in 0..mutex.len() {
                            allocations_diff += mutex[idx].allocations[group_idx].swap(0,Ordering::Relaxed);
                            deallocations_diff += mutex[idx].deallocations[group_idx].swap(0,Ordering::Relaxed);
                        }
                        if allocations_diff == 0 && deallocations_diff == 0 {
                            continue;
                        }
                        let mem_used_diff = allocations_diff as i64 - deallocations_diff as i64;
                        let group_info = group.lock().unwrap();
                        if allocations_diff > 0 {
                            counter!(
                                "component_allocated_bytes_total",
                                allocations_diff,
                                "component_kind" => group_info.component_kind.clone(),
                                "component_type" => group_info.component_type.clone(),
                                "component_id" => group_info.component_id.clone());
                        }
                        if deallocations_diff > 0 {
                            counter!(
                                "component_deallocated_bytes_total",
                                deallocations_diff,
                                "component_kind" => group_info.component_kind.clone(),
                                "component_type" => group_info.component_type.clone(),
                                "component_id" => group_info.component_id.clone());
                        }
                        if mem_used_diff > 0 {
                            increment_gauge!(
                                "component_allocated_bytes",
                                mem_used_diff.to_f64().expect("failed to convert mem_used from int to float"),
                                "component_kind" => group_info.component_kind.clone(),
                                "component_type" => group_info.component_type.clone(),
                                "component_id" => group_info.component_id.clone());
                            }
                        if mem_used_diff < 0 {
                            decrement_gauge!(
                                "component_allocated_bytes",
                                -mem_used_diff.to_f64().expect("failed to convert mem_used from int to float"),
                                "component_kind" => group_info.component_kind.clone(),
                                "component_type" => group_info.component_type.clone(),
                                "component_id" => group_info.component_id.clone());
                        }
                    }
                });
            }
            thread::sleep(Duration::from_millis(
                REPORTING_INTERVAL_MS.load(Ordering::Relaxed),
            ));
        })
        .unwrap();
}

/// Acquires an allocation group ID.
///
/// This creates an allocation group which allows callers to enter/exit the allocation group context, associating all
/// (de)allocations within the context with that group. An allocation group ID must be "attached" to
/// a [`tracing::Span`] to achieve this" we utilize the logical invariants provided by spans --
/// entering, exiting, and how spans exist as a stack -- in order to handle keeping the "current
/// allocation group" accurate across all threads.
pub fn acquire_allocation_group_id(
    component_id: String,
    component_type: String,
    component_kind: String,
) -> AllocationGroupId {
    let group_id =
        AllocationGroupId::register().expect("failed to register allocation group token");
    let idx = group_id.as_raw();
    match GROUP_INFO.get(idx as usize) {
        Some(mutex) => {
            let mut writer = mutex.lock().unwrap();
            *writer = GroupInfo {
                component_id,
                component_kind,
                component_type,
            };
            group_id
        }
        None => {
            info!("Maximum number of registrable allocation group IDs reached ({}). Allocations for component '{}' will be attributed to the root allocation group.", NUM_GROUPS, component_id);
            AllocationGroupId::ROOT
        }
    }
}<|MERGE_RESOLUTION|>--- conflicted
+++ resolved
@@ -3,11 +3,7 @@
 mod allocator;
 use std::{
     sync::{
-<<<<<<< HEAD
         atomic::{AtomicBool, AtomicU64, Ordering},
-=======
-        atomic::{AtomicBool, AtomicI64, AtomicU64, Ordering},
->>>>>>> 0007da49
         Mutex,
     },
     thread,
@@ -27,18 +23,14 @@
 const NUM_GROUPS: usize = 128;
 pub static TRACK_ALLOCATIONS: AtomicBool = AtomicBool::new(false);
 
-<<<<<<< HEAD
 /// Track allocations and deallocations separately.
 struct GroupMemStatsStorage {
     allocations: [AtomicU64; NUM_GROUPS],
     deallocations: [AtomicU64; NUM_GROUPS],
 }
-=======
+
 // Reporting interval in milliseconds.
 pub static REPORTING_INTERVAL_MS: AtomicU64 = AtomicU64::new(5000);
-
-type GroupMemStatsArray = [AtomicI64; NUM_GROUPS];
->>>>>>> 0007da49
 
 /// A registry for tracking each thread's group memory statistics.
 static THREAD_LOCAL_REFS: Mutex<Vec<&'static GroupMemStatsStorage>> = Mutex::new(Vec::new());
