// Root
//
// The root file defines the schema for all of Vector's reference metadata.
// It does not include boilerplate or domain specific policies.

package metadata

#ConfigurationOptions: [Name=string]: {
<<<<<<< HEAD
  description: string
  groups?: [...string]
  name: Name
  relevant_when?: string
  required: bool

  warnings: [...{
    visibility_level: "component" | "option"
    text: string
  }]

  if !required {
    common: bool
  }

  sort?: int8

  type: {
    "[string]"?: {
      if !required {
        default: [...string] | null
      }
      examples?: [...[...string]]
      templateable?: bool
    }
    "bool"?: {
      if !required {
        default: bool | null
      }
    }
    "object"?: {
      examples: [...{[Name=string]: _}]
      options: #ConfigurationOptions | {}
    }
    "string"?: {
      if !required {
        default: string | null
      }

      enum?: [Name=_]: string

      examples: [...string] | *[
        for k, v in enum {
          k,
        }
      ]

      templateable?: bool
    }
    "uint"?: {
      if !required {
        default: uint | null
      }
      examples?: [...uint],
      unit: "bytes" | "logs" | "milliseconds" | "seconds" | null
    }
  }
=======
	description: string
	groups?: [...string]
	name:           Name
	relevant_when?: string
	required:       bool

	warnings: [...{
		visibility_level: "component" | "option"
		text:             string
	}]

	if !required {
		common: bool
	}

	sort?: int8

	type: {
		"[string]"?: {
			if !required {
				default: [...string] | null
			}

			enum?: [Name=_]: string

			examples: [...[...string]] | *[[
					for k, v in enum {
					k
				},
			]]

			templateable?: bool
		}
		"bool"?: {
			if !required {
				default: bool | null
			}
		}
		"object"?: {
			examples: [...{[Name=string]: _}]
			options: #ConfigurationOptions | {}
		}
		"string"?: {
			if !required {
				default: string | null
			}

			enum?: [Name=_]: string

			examples: [...string] | *[
					for k, v in enum {
					k
				},
			]

			templateable?: bool
		}
		"uint"?: {
			if !required {
				default: uint | null
			}
			examples?: [...uint]
			unit: "bytes" | "logs" | "milliseconds" | "seconds" | null
		}
	}
>>>>>>> 4869f3a9
}

#Components: [Type=string]: {
	// The component kind. This is set automatically.
	kind: "sink" | "source" | "transform"

	// A long description of the component, full of relevant keywords for SEO
	// purposes.
	long_description: string

	// A short, one sentence description.
	short_description: string

	// The component title, used in text. For example, the `http` source has
	// a title of "HTTP".
	title: string

	// The component type. This is set automatically.
	type: Type

	// Classes represent the various classifications for this component
	classes: {
		// Is this component commonly used? If so, we'll feature it in various
		// sections in our documentation.
		commonly_used: bool

		if kind == "source" {
			// The deploment roles that this source is applicable in.
			// For example, you would not use the `file` source in the `service`
			// role.
			deployment_roles: ["daemon" | "service" | "sidecar", ...]
		}

		// The behavior function for this component. This is used as a filter to
		// help users find components that serve a function.
		function: string

		if kind == "sink" {
			// Any service providers that host the downstream service.
			service_providers: [...string]
		}
	}

	features: close({
		if kind == "sink" {
			batch: close({
				enabled:      bool
				common:       bool
				max_bytes:    uint | null
				max_events:   uint | null
				timeout_secs: uint8
			})
		}

		if kind == "sink" {
			buffer: close({
				enabled: bool | string
			})
		}

		if kind == "source" {
			checkpoint: close({
				enabled: bool
			})
		}

		if kind == "sink" {
			compression: {
				enabled: bool

				if enabled == true {
					default: "gzip" | null
					gzip:    bool
				}
			}
		}

		if kind == "sink" {
			encoding: close({
				enabled: true

				if enabled {
					default: null
					json:    null
					ndjson:  null
					text:    null
				}
			})
		}

		if kind == "sink" {
			healthcheck: close({
				enabled: bool
			})
		}

		if kind == "source" {
			multiline: close({
				enabled: bool
			})
		}

		if kind == "sink" {
			request: {
				enabled: bool

				if enabled {
					in_flight_limit:            uint8
					rate_limit_duration_secs:   uint8
					rate_limit_num:             uint8
					retry_initial_backoff_secs: uint8
					retry_max_duration_secs:    uint8
					timeout_secs:               uint8
				}
			}
		}

		if kind == "source" || kind == "sink" {
			tls: {
				enabled: bool

				if enabled {
					can_enable:             bool
					can_verify_certificate: bool
					if kind == "sink" {
						can_verify_hostname: bool
					}
					enabled_default: bool
				}
			}
		}
	})

	// The various statuses of this component.
	statuses: {
		if kind == "source" || kind == "sink" {
			// The delivery status. At least once means we guarantee that events
			// will be delivered at least once. Best effort means there is potential
			// for data loss.
			delivery: "at_least_once" | "best_effort"
		}

		// The developmnet status of this component. Beta means the component is
		// new and has not proven to be stable. Prod ready means that component
		// is reliable and settled.
		development: "beta" | "stable" | "deprecated"
	}

	// Various support details for the component.
	support: {
		if kind == "transform" || kind == "sink" {
			input_types: ["log" | "metric", ...]
		}

		// The platforms that this component is available in. It is possible for
		// Vector to disable some components on a per-platform basis.
		platforms: {
			"aarch64-unknown-linux-gnu":  bool
			"aarch64-unknown-linux-musl": bool
			"x86_64-apple-darwin":        bool
			"x86_64-pc-windows-msv":      bool
			"x86_64-unknown-linux-gnu":   bool
			"x86_64-unknown-linux-musl":  bool
		}

		// Any requirements for this component to work properly. This should note
		// external dependencies or configuration. These will be displayed
		// prominently at the top of the component's docs.
		requirements: [...string] | null

		// Any warnings for this component. This should address any "gotchas" as
		// part of using this source.
		warnings: [...string] | null
	}

	configuration: #ConfigurationOptions

	// Output events for the component.
	if kind == "source" || kind == "transform" {
		output: {
			logs?:    #LogEvents
			metrics?: #MetricEvents
		}
	}

	// Example uses for the component.
	examples: {
		log: [
			...{
				title: string
				"configuration": {
					for k, v in configuration {
						"\( k )"?: _ | *null
					}
				}
				input:    #Fields | [#Fields, ...] | string
				"output": #Fields
			},
		]
	}

	// Markdown-based sections that describe how the component works.
	how_it_works: #HowItWorks
}

#Fields: [Name=string]: #Fields | _

#HowItWorks: [Name=string]: {
	name:  Name
	title: string
	body:  string
	sub_sections?: [...{
		title: string
		body:  string
	}]
}

#LogEvents: [Name=string]: {
	description: string
	name:        Name
	fields: [Name=string]: {
		description:    string
		name:           Name
		relevant_when?: string
		required:       bool
		type: {
			"*": {}
			"string"?: {
				examples: [string, ...string]
			}
			"timestamp"?: {
				examples: ["2020-11-01T21:15:47.443232Z"]
			}
		}
	}
}

#MetricEvents: [Name=string]: {
	description:    string
	relevant_when?: string
	tags: [Name=string]: {
		description: string
		examples: [string, ...]
		required: bool
		name:     Name
	}
	name: Name
	type: "counter" | "gauge" | "histogram" | "summary"
}

components: close({
	sources:    #Components
	transforms: #Components
	sinks:      #Components
})<|MERGE_RESOLUTION|>--- conflicted
+++ resolved
@@ -6,65 +6,6 @@
 package metadata
 
 #ConfigurationOptions: [Name=string]: {
-<<<<<<< HEAD
-  description: string
-  groups?: [...string]
-  name: Name
-  relevant_when?: string
-  required: bool
-
-  warnings: [...{
-    visibility_level: "component" | "option"
-    text: string
-  }]
-
-  if !required {
-    common: bool
-  }
-
-  sort?: int8
-
-  type: {
-    "[string]"?: {
-      if !required {
-        default: [...string] | null
-      }
-      examples?: [...[...string]]
-      templateable?: bool
-    }
-    "bool"?: {
-      if !required {
-        default: bool | null
-      }
-    }
-    "object"?: {
-      examples: [...{[Name=string]: _}]
-      options: #ConfigurationOptions | {}
-    }
-    "string"?: {
-      if !required {
-        default: string | null
-      }
-
-      enum?: [Name=_]: string
-
-      examples: [...string] | *[
-        for k, v in enum {
-          k,
-        }
-      ]
-
-      templateable?: bool
-    }
-    "uint"?: {
-      if !required {
-        default: uint | null
-      }
-      examples?: [...uint],
-      unit: "bytes" | "logs" | "milliseconds" | "seconds" | null
-    }
-  }
-=======
 	description: string
 	groups?: [...string]
 	name:           Name
@@ -130,7 +71,6 @@
 			unit: "bytes" | "logs" | "milliseconds" | "seconds" | null
 		}
 	}
->>>>>>> 4869f3a9
 }
 
 #Components: [Type=string]: {
