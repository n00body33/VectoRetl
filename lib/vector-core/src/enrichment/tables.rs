//! The Enrichment `TableRegistry` manages the collection of `Table`s loaded into Vector.
//! Enrichment Tables go through two stages.
//!
//! ## 1. Writing
//!
//! The  tables are loaded. There are two elements that need loading. The first is the actual data.
//! This is loaded at config load time, the actual loading is performed by the implementation of
//! the `EnrichmentTable` trait. Next, the tables are passed through Vectors `Transform` components,
//! particularly the `Remap` transform. These Transforms are able to determine which fields we will
//! want to lookup whilst Vector is running. They can notify the tables of these fields so that the
//! data can be indexed.
//!
//! During this phase, the data is loaded within a single thread, so can be loaded directly into a
//! `HashMap`.
//!
//! ## 2. Reading
//!
//! Once all the data has been loaded we can move to the next stage. This is signified by calling
//! the `finish_load` method. At this point all the data is swapped into the `ArcSwap` of the `tables`
//! field. `ArcSwap` provides lock-free read-only access to the data. From this point on we have fast,
//! efficient read-only access and can no longer add indexes or otherwise mutate the data.
//!
//! This data within the `ArcSwap` is accessed through the `TableSearch` struct. Any transform that
//! needs access to this can call `TableRegistry::as_readonly`. This returns a cheaply clonable struct that
//! implements `vrl:EnrichmentTableSearch` through with the enrichment tables can be searched.
//!
use super::Table;
use arc_swap::ArcSwap;
<<<<<<< HEAD
use std::collections::{BTreeMap, HashMap};
use std::sync::{Arc, Mutex};

#[derive(Clone)]
=======
use std::collections::HashMap;
use std::sync::{Arc, Mutex};

#[derive(Clone, Default)]
>>>>>>> 7d8f4412
pub struct TableRegistry {
    loading: Arc<Mutex<Option<HashMap<String, Box<dyn Table + Send + Sync>>>>>,
    tables: Arc<ArcSwap<Option<HashMap<String, Box<dyn Table + Send + Sync>>>>>,
}

impl TableRegistry {
<<<<<<< HEAD
    pub fn new(tables: HashMap<String, Box<dyn Table + Send + Sync>>) -> Self {
        Self {
            loading: Arc::new(Mutex::new(Some(tables))),
            tables: Arc::new(ArcSwap::default()),
=======
    /// Load the given Enrichment Tables into the registry.
    ///
    /// If there are no tables currently loaded into the registry, this is a simple operation, we
    /// simply load the tables into the `loading` field.
    ///
    /// If there are tables that have already been loaded things get a bit more complicated. This
    /// can occur when the config is reloaded. Vector will be currently running and transforming
    /// events, thus the tables loaded into the `tables` field could be in active use. Since there
    /// is no lock against these tables, we cannot mutate this list. We do need to have a full list
    /// of tables in the `loading` field since there may be some transforms that will need to add
    /// indexes to these tables during the reload.
    ///
    /// Our only option is to clone the data that is in `tables` and move it into the `loading`
    /// field so it can be mutated. This could be a potentially expensive operation. For the period
    /// whilst the config is reloading we could potentially have double the enrichment data loaded
    /// into memory.
    ///
    /// Once loading is complete, the data is swapped out of `loading` and we return to a single
    /// copy of the tables.
    ///
    /// TODO This function currently does nothing to reload the the underlying data should it have
    /// changed in the enrichment source.
    ///
    /// # Panics
    ///
    /// Panics if the Mutex is poisoned.
    pub fn load(&self, mut tables: HashMap<String, Box<dyn Table + Send + Sync>>) {
        let mut loading = self.loading.lock().unwrap();
        let existing = self.tables.load();
        if let Some(existing) = &**existing {
            // We already have some tables
            tables.extend(
                existing
                    .iter()
                    .map(|(key, value)| (key.clone(), value.clone())),
            );
        }
        match *loading {
            None => *loading = Some(tables),
            Some(ref mut loading) => loading.extend(tables),
>>>>>>> 7d8f4412
        }
    }

    /// Swap the data out of the `HashTable` into the `ArcSwap`.
    /// From this point we can no longer add indexes to the tables, but are now allowed to read the
    /// data.
    ///
    /// # Panics
    ///
    /// Panics if the Mutex is poisoned.
<<<<<<< HEAD
    pub fn finish_load(&mut self) {
=======
    pub fn finish_load(&self) {
>>>>>>> 7d8f4412
        let mut tables_lock = self.loading.lock().unwrap();
        let tables = tables_lock.take();
        self.tables.swap(Arc::new(tables));
    }

    /// Returns a cheaply clonable struct through that provides lock free read access to the
    /// enrichment tables.
    pub fn as_readonly(&self) -> TableSearch {
        TableSearch(self.tables.clone())
    }
}

impl std::fmt::Debug for TableRegistry {
    fn fmt(&self, f: &mut std::fmt::Formatter<'_>) -> std::fmt::Result {
        fmt_enrichment_table(f, "TableRegistry", &self.tables)
    }
}

#[cfg(feature = "vrl")]
impl vrl_core::EnrichmentTableSetup for TableRegistry {
    /// Return a list of the available tables that we can write to.
    /// This only works in the writing stage and will acquire a lock to retrieve the tables.
    ///
    /// # Panics
    ///
    /// Panics if the Mutex is poisoned.
    fn table_ids(&self) -> Vec<String> {
<<<<<<< HEAD
        let tables = self.tables.load();
        (*tables).as_ref().as_ref().map_or_else(
            || {
                // We are still loading, so we must access the mutex to get the table list.
                let locked = self.loading.lock().unwrap();
                match *locked {
                    Some(ref tables) => tables.iter().map(|(key, _)| key.clone()).collect(),
                    None => Vec::new(),
                }
            },
            |tables| tables.iter().map(|(key, _)| key.clone()).collect(),
        )
=======
        let locked = self.loading.lock().unwrap();
        match *locked {
            Some(ref tables) => tables.iter().map(|(key, _)| key.clone()).collect(),
            None => Vec::new(),
        }
>>>>>>> 7d8f4412
    }

    /// Adds an index to the given Enrichment Table.
    /// If we are in the reading stage, this function will error.
    ///
    /// # Panics
    ///
    /// Panics if the Mutex is poisoned.
<<<<<<< HEAD
    fn add_index(&mut self, table: &str, fields: Vec<&str>) -> Result<(), String> {
=======
    fn add_index(&mut self, table: &str, fields: &[&str]) -> Result<(), String> {
>>>>>>> 7d8f4412
        let mut locked = self.loading.lock().unwrap();

        match *locked {
            None => Err("finish_load has been called".to_string()),
            Some(ref mut tables) => match tables.get_mut(table) {
                None => Err(format!("table '{}' not loaded", table)),
                Some(table) => {
                    table.add_index(fields);
                    Ok(())
                }
            },
        }
    }
}

/// Provides read only access to the enrichment tables via the `vrl::EnrichmentTableSearch` trait.
/// Cloning this object is designed to be cheap. The underlying data will be shared by all clones.
#[derive(Clone, Default)]
pub struct TableSearch(Arc<ArcSwap<Option<HashMap<String, Box<dyn Table + Send + Sync>>>>>);

impl vrl_core::EnrichmentTableSearch for TableSearch {
    /// Search the given table to find the data.
    /// If we are in the writing stage, this function will return an error.
    fn find_table_row<'a>(
        &self,
        table: &str,
        condition: &'a [vrl_core::Condition<'a>],
    ) -> Result<Option<BTreeMap<String, vrl_core::Value>>, String> {
        let tables = self.0.load();
        if let Some(ref tables) = **tables {
            match tables.get(table) {
                None => Err(format!("table {} not loaded", table)),
                Some(table) => Ok(table.find_table_row(condition).map(|table| {
                    table
                        .iter()
                        .map(|(key, value)| {
                            (key.to_string(), vrl_core::Value::from(value.as_str()))
                        })
                        .collect()
                })),
            }
        } else {
            Err("finish_load not called".to_string())
        }
    }
}

impl std::fmt::Debug for TableSearch {
    fn fmt(&self, f: &mut std::fmt::Formatter<'_>) -> std::fmt::Result {
        fmt_enrichment_table(f, "EnrichmentTableSearch", &self.0)
    }
}

/// Provide some fairly rudimentary debug output for enrichment tables.
fn fmt_enrichment_table(
    f: &mut std::fmt::Formatter<'_>,
    name: &'static str,
    tables: &Arc<ArcSwap<Option<HashMap<String, Box<dyn Table + Send + Sync>>>>>,
) -> std::fmt::Result {
    let tables = tables.load();
    match **tables {
        Some(ref tables) => {
            let mut tables = tables.iter().fold(String::from("("), |mut s, (key, _)| {
                s.push_str(key);
                s.push_str(", ");
                s
            });

            tables.truncate(std::cmp::max(tables.len(), 0));
            tables.push(')');

            write!(f, "{} {}", name, tables)
        }
        None => write!(f, "{} loading", name),
    }
}

#[cfg(all(feature = "vrl", test))]
mod tests {
    use super::*;
    use shared::btreemap;
    use std::sync::{Arc, Mutex};
    use vrl_core::{EnrichmentTableSearch, EnrichmentTableSetup};

    #[derive(Debug, Clone)]
    struct DummyEnrichmentTable {
        data: BTreeMap<String, String>,
        indexes: Arc<Mutex<Vec<Vec<String>>>>,
    }

    impl DummyEnrichmentTable {
        fn new() -> Self {
            Self::new_with_index(Arc::new(Mutex::new(Vec::new())))
        }

        fn new_with_index(indexes: Arc<Mutex<Vec<Vec<String>>>>) -> Self {
            Self {
                data: btreemap! {
                    "field".to_string() => "result".to_string()
                },
                indexes,
            }
        }
    }

    impl Table for DummyEnrichmentTable {
        fn find_table_row(
            &self,
            _criteria: &[vrl_core::Condition],
        ) -> Option<BTreeMap<String, String>> {
            Some(self.data.clone())
        }

        fn add_index(&mut self, fields: &[&str]) {
            self.indexes
                .lock()
                .unwrap()
                .push(fields.iter().map(|s| (*s).to_string()).collect());
        }
    }

    #[test]
    fn tables_loaded() {
        let mut tables: HashMap<String, Box<dyn Table + Send + Sync>> = HashMap::new();
        tables.insert("dummy1".to_string(), Box::new(DummyEnrichmentTable::new()));
        tables.insert("dummy2".to_string(), Box::new(DummyEnrichmentTable::new()));

        let registry = super::TableRegistry::default();
        registry.load(tables);
        let mut result = registry.table_ids();
        result.sort();
        assert_eq!(vec!["dummy1", "dummy2"], result);
    }

    #[test]
    fn can_add_indexes() {
        let mut tables: HashMap<String, Box<dyn Table + Send + Sync>> = HashMap::new();
        let indexes = Arc::new(Mutex::new(Vec::new()));
        let dummy = DummyEnrichmentTable::new_with_index(indexes.clone());
        tables.insert("dummy1".to_string(), Box::new(dummy));
        let mut registry = super::TableRegistry::default();
        registry.load(tables);
        assert_eq!(Ok(()), registry.add_index("dummy1", &["erk"]));

        let indexes = indexes.lock().unwrap();
        assert_eq!(vec!["erk".to_string()], *indexes[0]);
    }

    #[test]
    fn can_not_find_table_row_before_finish() {
        let mut tables: HashMap<String, Box<dyn Table + Send + Sync>> = HashMap::new();
        let dummy = DummyEnrichmentTable::new();
        tables.insert("dummy1".to_string(), Box::new(dummy));
        let registry = super::TableRegistry::default();
        registry.load(tables);
        let tables = registry.as_readonly();

        assert_eq!(
            Err("finish_load not called".to_string()),
            tables.find_table_row(
                "dummy1",
                &[vrl_core::Condition::Equals {
                    field: "thing",
                    value: "thang".to_string(),
                }]
            )
        );
    }

    #[test]
    fn can_not_add_indexes_after_finish() {
        let mut tables: HashMap<String, Box<dyn Table + Send + Sync>> = HashMap::new();
        let dummy = DummyEnrichmentTable::new();
        tables.insert("dummy1".to_string(), Box::new(dummy));
        let mut registry = super::TableRegistry::default();
        registry.load(tables);
        registry.finish_load();
        assert_eq!(
            Err("finish_load has been called".to_string()),
            registry.add_index("dummy1", &["erk"])
        );
    }

    #[test]
    fn can_find_table_row_after_finish() {
        let mut tables: HashMap<String, Box<dyn Table + Send + Sync>> = HashMap::new();
        let dummy = DummyEnrichmentTable::new();
        tables.insert("dummy1".to_string(), Box::new(dummy));

        let registry = super::TableRegistry::default();
        registry.load(tables);
        let tables_search = registry.as_readonly();

        registry.finish_load();

        assert_eq!(
            Ok(Some(btreemap! {
                "field".to_string() => vrl_core::Value::from("result")
            })),
            tables_search.find_table_row(
                "dummy1",
                &[vrl_core::Condition::Equals {
                    field: "thing",
                    value: "thang".to_string(),
                }],
            )
        );
    }

    #[test]
    fn can_reload() {
        let mut tables: HashMap<String, Box<dyn Table + Send + Sync>> = HashMap::new();
        tables.insert("dummy1".to_string(), Box::new(DummyEnrichmentTable::new()));

        let registry = super::TableRegistry::default();
        registry.load(tables);

        assert_eq!(vec!["dummy1".to_string()], registry.table_ids());

        registry.finish_load();

        // After we finish load there are no tables in the list
        assert!(registry.table_ids().is_empty());

        let mut tables: HashMap<String, Box<dyn Table + Send + Sync>> = HashMap::new();
        tables.insert("dummy2".to_string(), Box::new(DummyEnrichmentTable::new()));

        // A load should put both tables back into the list.
        registry.load(tables);
        let mut table_ids = registry.table_ids();
        table_ids.sort();

        assert_eq!(vec!["dummy1".to_string(), "dummy2".to_string()], table_ids,);
    }
}<|MERGE_RESOLUTION|>--- conflicted
+++ resolved
@@ -26,29 +26,16 @@
 //!
 use super::Table;
 use arc_swap::ArcSwap;
-<<<<<<< HEAD
 use std::collections::{BTreeMap, HashMap};
 use std::sync::{Arc, Mutex};
 
-#[derive(Clone)]
-=======
-use std::collections::HashMap;
-use std::sync::{Arc, Mutex};
-
 #[derive(Clone, Default)]
->>>>>>> 7d8f4412
 pub struct TableRegistry {
     loading: Arc<Mutex<Option<HashMap<String, Box<dyn Table + Send + Sync>>>>>,
     tables: Arc<ArcSwap<Option<HashMap<String, Box<dyn Table + Send + Sync>>>>>,
 }
 
 impl TableRegistry {
-<<<<<<< HEAD
-    pub fn new(tables: HashMap<String, Box<dyn Table + Send + Sync>>) -> Self {
-        Self {
-            loading: Arc::new(Mutex::new(Some(tables))),
-            tables: Arc::new(ArcSwap::default()),
-=======
     /// Load the given Enrichment Tables into the registry.
     ///
     /// If there are no tables currently loaded into the registry, this is a simple operation, we
@@ -89,7 +76,6 @@
         match *loading {
             None => *loading = Some(tables),
             Some(ref mut loading) => loading.extend(tables),
->>>>>>> 7d8f4412
         }
     }
 
@@ -100,11 +86,7 @@
     /// # Panics
     ///
     /// Panics if the Mutex is poisoned.
-<<<<<<< HEAD
-    pub fn finish_load(&mut self) {
-=======
     pub fn finish_load(&self) {
->>>>>>> 7d8f4412
         let mut tables_lock = self.loading.lock().unwrap();
         let tables = tables_lock.take();
         self.tables.swap(Arc::new(tables));
@@ -132,26 +114,11 @@
     ///
     /// Panics if the Mutex is poisoned.
     fn table_ids(&self) -> Vec<String> {
-<<<<<<< HEAD
-        let tables = self.tables.load();
-        (*tables).as_ref().as_ref().map_or_else(
-            || {
-                // We are still loading, so we must access the mutex to get the table list.
-                let locked = self.loading.lock().unwrap();
-                match *locked {
-                    Some(ref tables) => tables.iter().map(|(key, _)| key.clone()).collect(),
-                    None => Vec::new(),
-                }
-            },
-            |tables| tables.iter().map(|(key, _)| key.clone()).collect(),
-        )
-=======
         let locked = self.loading.lock().unwrap();
         match *locked {
             Some(ref tables) => tables.iter().map(|(key, _)| key.clone()).collect(),
             None => Vec::new(),
         }
->>>>>>> 7d8f4412
     }
 
     /// Adds an index to the given Enrichment Table.
@@ -160,11 +127,7 @@
     /// # Panics
     ///
     /// Panics if the Mutex is poisoned.
-<<<<<<< HEAD
-    fn add_index(&mut self, table: &str, fields: Vec<&str>) -> Result<(), String> {
-=======
     fn add_index(&mut self, table: &str, fields: &[&str]) -> Result<(), String> {
->>>>>>> 7d8f4412
         let mut locked = self.loading.lock().unwrap();
 
         match *locked {
