--- conflicted
+++ resolved
@@ -318,33 +318,20 @@
                 Ok(result) => {
                     // Batch deletes can have partial successes/failures, so we have to check
                     // for both cases and emit accordingly.
-<<<<<<< HEAD
-                    if let Some(success_entries) = result.successful {
-                        if !success_entries.is_empty() {
-                            emit!(&SqsMessageDeleteSucceeded {
-                                message_ids: success_entries,
+                    if let Some(successful_entries) = &result.successful {
+                        if !successful_entries.is_empty() {
+                            emit!(SqsMessageDeleteSucceeded {
+                                message_ids: result.successful.unwrap_or_default(),
                             });
                         }
                     }
 
-                    if let Some(failed_entries) = result.failed {
+                    if let Some(failed_entries) = &result.failed {
                         if !failed_entries.is_empty() {
-                            emit!(&SqsMessageDeletePartialError {
-                                entries: failed_entries
+                            emit!(SqsMessageDeletePartialError {
+                                entries: result.failed.unwrap_or_default()
                             });
                         }
-=======
-                    if !result.successful.is_empty() {
-                        emit!(SqsMessageDeleteSucceeded {
-                            message_ids: result.successful,
-                        });
-                    }
-
-                    if !result.failed.is_empty() {
-                        emit!(SqsMessageDeletePartialError {
-                            entries: result.failed
-                        });
->>>>>>> ec42ac1d
                     }
                 }
                 Err(err) => {
@@ -450,7 +437,7 @@
             FramedRead::new(object_reader, CharacterDelimitedDecoder::new(b'\n'))
                 .map(|res| {
                     res.map(|bytes| {
-                        emit!(&BytesReceived {
+                        emit!(BytesReceived {
                             byte_size: bytes.len(),
                             protocol: "http",
                         });
@@ -471,7 +458,6 @@
                     lines.map(|line| ((), line, ())),
                     line_agg::Logic::new(config.clone()),
                 )
-<<<<<<< HEAD
                 .map(|(_src, line, _context)| line),
             ),
             None => lines,
@@ -496,105 +482,23 @@
                 }
             }
 
-            emit!(&SqsS3EventsReceived {
+            emit!(SqsS3EventsReceived {
                 byte_size: log.size_of()
             });
-=======
-                .await;
-
-                // Record the read error seen to propagate up later so we avoid ack'ing the SQS
-                // message
-                //
-                // String is used as we cannot clone std::io::Error to take ownership in closure
-                //
-                // FramedRead likely stops when it gets an i/o error but I found it more clear to
-                // show that we `take_while` there hasn't been an error
-                //
-                // This can result in objects being partially processed before an error, but we
-                // prefer duplicate lines over message loss. Future work could include recording
-                // the offset of the object that has been read, but this would only be relevant in
-                // the case that the same vector instance processes the same message.
-                let mut read_error = None;
-                let lines: Box<dyn Stream<Item = Bytes> + Send + Unpin> = Box::new(
-                    FramedRead::new(object_reader, CharacterDelimitedDecoder::new(b'\n'))
-                        .map(|res| {
-                            res.map(|bytes| {
-                                emit!(BytesReceived {
-                                    byte_size: bytes.len(),
-                                    protocol: "http",
-                                });
-                                bytes
-                            })
-                            .map_err(|err| {
-                                read_error = Some(err);
-                            })
-                            .ok()
-                        })
-                        .take_while(|res| ready(res.is_some()))
-                        .map(|r| r.expect("validated by take_while")),
-                );
-
-                let lines = match &self.state.multiline {
-                    Some(config) => Box::new(
-                        LineAgg::new(
-                            lines.map(|line| ((), line, ())),
-                            line_agg::Logic::new(config.clone()),
-                        )
-                        .map(|(_src, line, _context)| line),
-                    ),
-                    None => lines,
-                };
-
-                let bucket_name = Bytes::from(s3_event.s3.bucket.name.as_str().as_bytes().to_vec());
-                let object_key = Bytes::from(s3_event.s3.object.key.as_str().as_bytes().to_vec());
-                let aws_region = Bytes::from(s3_event.aws_region.as_str().as_bytes().to_vec());
-
-                let mut stream = lines.filter_map(move |line| {
-                    let mut log = LogEvent::from(line).with_batch_notifier_option(&batch);
-
-                    log.insert_flat("bucket", bucket_name.clone());
-                    log.insert_flat("object", object_key.clone());
-                    log.insert_flat("region", aws_region.clone());
-                    log.insert_flat(log_schema().source_type_key(), Bytes::from("aws_s3"));
-                    log.insert_flat(log_schema().timestamp_key(), timestamp);
-
-                    if let Some(metadata) = &metadata {
-                        for (key, value) in metadata {
-                            log.insert(key.as_str(), value.clone());
-                        }
-                    }
-
-                    emit!(SqsS3EventsReceived {
-                        byte_size: log.size_of()
-                    });
->>>>>>> ec42ac1d
 
             ready(Some(log))
         });
 
-<<<<<<< HEAD
         let send_error = match self.out.send_event_stream(&mut stream).await {
             Ok(_) => None,
             Err(error) => {
                 // count is set to 0 to have no discarded events considering
                 // the events are not yet acknowledged and will be retried in
                 // case of error
-                emit!(&StreamClosedError { error, count: 0 });
+                emit!(StreamClosedError { error, count: 0 });
                 Some(crate::source_sender::ClosedError)
             }
         };
-=======
-                let send_error = match self.out.send_event_stream(&mut stream).await {
-                    Ok(_) => None,
-                    Err(error) => {
-                        // count is set to 0 to have no discarded events considering
-                        // the events are not yet acknowledged and will be retried in
-                        // case of error
-                        emit!(StreamClosedError { error, count: 0 });
-                        Some(crate::source_sender::ClosedError)
-                    }
-                };
->>>>>>> ec42ac1d
 
         // Up above, `lines` captures `read_error`, and eventually is captured by `stream`,
         // so we explicitly drop it so that we can again utilize `read_error` below.
