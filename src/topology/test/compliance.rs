use std::sync::Arc;

use tokio::sync::oneshot::{channel, Receiver};
use vector_common::config::ComponentKey;
use vector_core::event::{Event, EventArray, EventContainer, LogEvent};

use crate::config::schema::Definition;
use crate::{
    config::{unit_test::UnitTestSourceConfig, ConfigBuilder},
    test_util::{
        components::assert_transform_compliance,
        mock::{
            oneshot_sink,
            transforms::{NoopTransformConfig, TransformType},
        },
        start_topology,
    },
    topology::RunningTopology,
};

async fn create_topology(
    event: Event,
    transform_type: TransformType,
) -> (RunningTopology, Receiver<EventArray>) {
    let mut builder = ConfigBuilder::default();

    let (tx, rx) = channel();

    builder.add_source(
        "in",
        UnitTestSourceConfig {
            events: vec![event],
        },
    );
    builder.add_transform(
        "transform",
        &["in"],
        NoopTransformConfig::from(transform_type),
    );
    builder.add_sink("out", &["transform"], oneshot_sink(tx));

    let config = builder.build().expect("building config should not fail");
    let (topology, _) = start_topology(config, false).await;

    (topology, rx)
}

#[tokio::test]
async fn test_function_transform_single_event() {
    assert_transform_compliance(async {
        let mut original_event = Event::Log(LogEvent::from("function transform being tested"));

        let (topology, rx) = create_topology(original_event.clone(), TransformType::Function).await;
        topology.stop().await;

        let events = rx.await.expect("must get back event from rx");
        let mut events = events.into_events().collect::<Vec<_>>();
        assert_eq!(events.len(), 1);

<<<<<<< HEAD
        original_event.set_source_id(Arc::new(OutputId::from("in")));
        original_event.set_upstream_id(Arc::new(OutputId::from("transform")));
        original_event
            .metadata_mut()
            .set_schema_definition(&Arc::new(Definition::default_legacy_namespace()));
=======
        original_event.set_source_id(Arc::new(ComponentKey::from("in")));
>>>>>>> 94e3f154

        let event = events.remove(0);
        assert_eq!(original_event, event);
    })
    .await;
}

#[tokio::test]
async fn test_sync_transform_single_event() {
    assert_transform_compliance(async {
        let mut original_event = Event::Log(LogEvent::from("function transform being tested"));

        let (topology, rx) =
            create_topology(original_event.clone(), TransformType::Synchronous).await;
        topology.stop().await;

        let events = rx.await.expect("must get back event from rx");
        let mut events = events.into_events().collect::<Vec<_>>();
        assert_eq!(events.len(), 1);

<<<<<<< HEAD
        original_event.set_source_id(Arc::new(OutputId::from("in")));
        original_event.set_upstream_id(Arc::new(OutputId::from("transform")));
        original_event
            .metadata_mut()
            .set_schema_definition(&Arc::new(Definition::default_legacy_namespace()));
=======
        original_event.set_source_id(Arc::new(ComponentKey::from("in")));
>>>>>>> 94e3f154

        let event = events.remove(0);
        assert_eq!(original_event, event);
    })
    .await;
}

#[tokio::test]
async fn test_task_transform_single_event() {
    assert_transform_compliance(async {
        let mut original_event = Event::Log(LogEvent::from("function transform being tested"));

        let (topology, rx) = create_topology(original_event.clone(), TransformType::Task).await;
        topology.stop().await;

        let events = rx.await.expect("must get back event from rx");
        let mut events = events.into_events().collect::<Vec<_>>();
        assert_eq!(events.len(), 1);

<<<<<<< HEAD
        original_event.set_source_id(Arc::new(OutputId::from("in")));
        original_event.set_upstream_id(Arc::new(OutputId::from("transform")));
        original_event
            .metadata_mut()
            .set_schema_definition(&Arc::new(Definition::default_legacy_namespace()));
=======
        original_event.set_source_id(Arc::new(ComponentKey::from("in")));
>>>>>>> 94e3f154

        let event = events.remove(0);
        assert_eq!(original_event, event);
    })
    .await;
}<|MERGE_RESOLUTION|>--- conflicted
+++ resolved
@@ -2,6 +2,7 @@
 
 use tokio::sync::oneshot::{channel, Receiver};
 use vector_common::config::ComponentKey;
+use vector_core::config::OutputId;
 use vector_core::event::{Event, EventArray, EventContainer, LogEvent};
 
 use crate::config::schema::Definition;
@@ -57,15 +58,11 @@
         let mut events = events.into_events().collect::<Vec<_>>();
         assert_eq!(events.len(), 1);
 
-<<<<<<< HEAD
-        original_event.set_source_id(Arc::new(OutputId::from("in")));
+        original_event.set_source_id(Arc::new(ComponentKey::from("in")));
         original_event.set_upstream_id(Arc::new(OutputId::from("transform")));
         original_event
             .metadata_mut()
             .set_schema_definition(&Arc::new(Definition::default_legacy_namespace()));
-=======
-        original_event.set_source_id(Arc::new(ComponentKey::from("in")));
->>>>>>> 94e3f154
 
         let event = events.remove(0);
         assert_eq!(original_event, event);
@@ -86,15 +83,11 @@
         let mut events = events.into_events().collect::<Vec<_>>();
         assert_eq!(events.len(), 1);
 
-<<<<<<< HEAD
-        original_event.set_source_id(Arc::new(OutputId::from("in")));
+        original_event.set_source_id(Arc::new(ComponentKey::from("in")));
         original_event.set_upstream_id(Arc::new(OutputId::from("transform")));
         original_event
             .metadata_mut()
             .set_schema_definition(&Arc::new(Definition::default_legacy_namespace()));
-=======
-        original_event.set_source_id(Arc::new(ComponentKey::from("in")));
->>>>>>> 94e3f154
 
         let event = events.remove(0);
         assert_eq!(original_event, event);
@@ -114,15 +107,11 @@
         let mut events = events.into_events().collect::<Vec<_>>();
         assert_eq!(events.len(), 1);
 
-<<<<<<< HEAD
-        original_event.set_source_id(Arc::new(OutputId::from("in")));
+        original_event.set_source_id(Arc::new(ComponentKey::from("in")));
         original_event.set_upstream_id(Arc::new(OutputId::from("transform")));
         original_event
             .metadata_mut()
             .set_schema_definition(&Arc::new(Definition::default_legacy_namespace()));
-=======
-        original_event.set_source_id(Arc::new(ComponentKey::from("in")));
->>>>>>> 94e3f154
 
         let event = events.remove(0);
         assert_eq!(original_event, event);
