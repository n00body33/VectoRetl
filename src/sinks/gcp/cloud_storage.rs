use super::{GcpAuthConfig, GcpCredentials, Scope};
use crate::sinks::gcs_common::config::{GcsRetryLogic, BASE_URL};
use crate::sinks::util::partitioner::KeyPartitioner;
use crate::{
    config::{DataType, GenerateConfig, SinkConfig, SinkContext, SinkDescription},
    event::Event,
    http::HttpClient,
    serde::to_string,
    sinks::{
        gcs_common::{
            config::{build_healthcheck, GcsPredefinedAcl, GcsStorageClass, KeyPrefixTemplate},
            service::{GcsRequest, GcsRequestSettings, GcsService},
            sink::GcsSink,
        },
        util::encoding::StandardEncodings,
        util::RequestBuilder,
        util::{
            batch::{BatchConfig, BatchSettings},
            encoding::{EncodingConfig, EncodingConfiguration},
<<<<<<< HEAD
            Compression, Concurrency, ServiceBuilderExt, TowerRequestConfig,
=======
            retries::{RetryAction, RetryLogic},
            Buffer, Compression, EncodedEvent, PartitionBatchSink, PartitionBuffer,
            PartitionInnerBuffer, ServiceBuilderExt, TowerRequestConfig,
>>>>>>> aa331a60
        },
        Healthcheck, VectorSink,
    },
    template::Template,
    tls::{TlsOptions, TlsSettings},
};
use bytes::Bytes;
use chrono::Utc;
use http::header::{HeaderName, HeaderValue};
use indoc::indoc;
use serde::{Deserialize, Serialize};
use snafu::ResultExt;
use std::{
    collections::HashMap,
    convert::TryFrom,
    io::{self},
};
use tower::ServiceBuilder;
use uuid::Uuid;
use vector_core::event::{EventFinalizers, Finalizable};

const NAME: &str = "gcp_cloud_storage";

#[derive(Deserialize, Serialize, Debug)]
#[serde(deny_unknown_fields)]
pub struct GcsSinkConfig {
    bucket: String,
    acl: Option<GcsPredefinedAcl>,
    storage_class: Option<GcsStorageClass>,
    metadata: Option<HashMap<String, String>>,
    key_prefix: Option<String>,
    filename_time_format: Option<String>,
    filename_append_uuid: Option<bool>,
    filename_extension: Option<String>,
    encoding: EncodingConfig<StandardEncodings>,
    #[serde(default)]
    compression: Compression,
    #[serde(default)]
    batch: BatchConfig,
    #[serde(default)]
    request: TowerRequestConfig,
    #[serde(flatten)]
    auth: GcpAuthConfig,
    tls: Option<TlsOptions>,
}

#[cfg(test)]
fn default_config(e: StandardEncodings) -> GcsSinkConfig {
    GcsSinkConfig {
        bucket: Default::default(),
        acl: Default::default(),
        storage_class: Default::default(),
        metadata: Default::default(),
        key_prefix: Default::default(),
        filename_time_format: Default::default(),
        filename_append_uuid: Default::default(),
        filename_extension: Default::default(),
        encoding: e.into(),
        compression: Compression::gzip_default(),
        batch: Default::default(),
        request: Default::default(),
        auth: Default::default(),
        tls: Default::default(),
    }
}

inventory::submit! {
    SinkDescription::new::<GcsSinkConfig>(NAME)
}

impl GenerateConfig for GcsSinkConfig {
    fn generate_config() -> toml::Value {
        toml::from_str(indoc! {r#"
            bucket = "my-bucket"
            credentials_path = "/path/to/credentials.json"
            encoding.codec = "ndjson"
        "#})
        .unwrap()
    }
}

#[async_trait::async_trait]
#[typetag::serde(name = "gcp_cloud_storage")]
impl SinkConfig for GcsSinkConfig {
    async fn build(&self, cx: SinkContext) -> crate::Result<(VectorSink, Healthcheck)> {
        let creds = self
            .auth
            .make_credentials(Scope::DevStorageReadWrite)
            .await?;
        let base_url = format!("{}{}/", BASE_URL, self.bucket);
        let tls = TlsSettings::from_options(&self.tls)?;
        let client = HttpClient::new(tls, cx.proxy())?;
        let healthcheck = build_healthcheck(
            self.bucket.clone(),
            client.clone(),
            base_url.clone(),
            creds.clone(),
        )?;
        let sink = self.build_sink(client, base_url, creds, cx)?;

        Ok((sink, healthcheck))
    }

    fn input_type(&self) -> DataType {
        DataType::Log
    }

    fn sink_type(&self) -> &'static str {
        NAME
    }
}

const DEFAULT_BATCH_SETTINGS: BatchSettings<()> = {
    BatchSettings::const_default()
        .bytes(10_000_000)
        .timeout(300)
};

<<<<<<< HEAD
impl GcsSinkConfig {
    fn build_sink(
        &self,
        client: HttpClient,
        base_url: String,
        creds: Option<GcpCredentials>,
        cx: SinkContext,
    ) -> crate::Result<VectorSink> {
        let request = self.request.unwrap_with(&TowerRequestConfig {
            concurrency: Concurrency::Fixed(25),
=======
    fn service(self, config: &GcsSinkConfig, cx: &SinkContext) -> crate::Result<VectorSink> {
        let request = config.request.unwrap_with(&TowerRequestConfig {
>>>>>>> aa331a60
            rate_limit_num: Some(1000),
            ..Default::default()
        });

        let batch_settings = DEFAULT_BATCH_SETTINGS
            .parse_config(self.batch)?
            .into_batcher_settings()?;

        let partitioner = self.key_partitioner()?;

        let svc = ServiceBuilder::new()
            .settings(request, GcsRetryLogic)
            .service(GcsService::new(client, base_url, creds));

        let request_settings = RequestSettings::new(self)?;

        let sink = GcsSink::new(cx, svc, request_settings, partitioner, batch_settings);

        Ok(VectorSink::Stream(Box::new(sink)))
    }

    fn key_partitioner(&self) -> crate::Result<KeyPartitioner> {
        Ok(KeyPartitioner::new(
            Template::try_from(self.key_prefix.as_deref().unwrap_or("date=%F/"))
                .context(KeyPrefixTemplate)?,
        ))
    }
}

// Settings required to produce a request that do not change per
// request. All possible values are pre-computed for direct use in
// producing a request.
#[derive(Clone, Debug)]
struct RequestSettings {
    acl: Option<HeaderValue>,
    content_type: HeaderValue,
    content_encoding: Option<HeaderValue>,
    storage_class: HeaderValue,
    metadata: Vec<(HeaderName, HeaderValue)>,
    extension: String,
    time_format: String,
    append_uuid: bool,
    encoding: EncodingConfig<StandardEncodings>,
    compression: Compression,
}

impl RequestBuilder<(String, Vec<Event>)> for RequestSettings {
    type Metadata = (String, usize, EventFinalizers);
    type Events = Vec<Event>;
    type Encoder = EncodingConfig<StandardEncodings>;
    type Payload = Bytes;
    type Request = GcsRequest;
    type Error = io::Error; // TODO: this is ugly.

    fn compression(&self) -> Compression {
        self.compression
    }

    fn encoder(&self) -> &Self::Encoder {
        &self.encoding
    }

    fn split_input(&self, input: (String, Vec<Event>)) -> (Self::Metadata, Self::Events) {
        let (partition_key, mut events) = input;
        let finalizers = events.take_finalizers();

        ((partition_key, events.len(), finalizers), events)
    }

    fn build_request(&self, metadata: Self::Metadata, payload: Self::Payload) -> Self::Request {
        let (key, batch_size, finalizers) = metadata;

        // TODO: pull the seconds from the last event
        let filename = {
            let seconds = Utc::now().format(&self.time_format);

            if self.append_uuid {
                let uuid = Uuid::new_v4();
                format!("{}-{}", seconds, uuid.to_hyphenated())
            } else {
                seconds.to_string()
            }
        };

        let key = format!("{}{}.{}", key, filename, self.extension);

        trace!(message = "Sending events.", bytes = ?payload.len(), events_len = ?batch_size, key = ?key);

        GcsRequest {
            body: payload,
            key,
            settings: GcsRequestSettings {
                acl: self.acl.clone(),
                content_type: self.content_type.clone(),
                content_encoding: self.content_encoding.clone(),
                storage_class: self.storage_class.clone(),
                metadata: self.metadata.clone(),
            },
            finalizers,
        }
    }
}

impl RequestSettings {
    fn new(config: &GcsSinkConfig) -> crate::Result<Self> {
        let acl = config
            .acl
            .map(|acl| HeaderValue::from_str(&to_string(acl)).unwrap());
        let content_type = HeaderValue::from_str(config.encoding.codec().content_type()).unwrap();
        let content_encoding = config
            .compression
            .content_encoding()
            .map(|ce| HeaderValue::from_str(&to_string(ce)).unwrap());
        let storage_class = config.storage_class.unwrap_or_default();
        let storage_class = HeaderValue::from_str(&to_string(storage_class)).unwrap();
        let metadata = config
            .metadata
            .as_ref()
            .map(|metadata| {
                metadata
                    .iter()
                    .map(make_header)
                    .collect::<Result<Vec<_>, _>>()
            })
            .unwrap_or_else(|| Ok(vec![]))?;
        let extension = config
            .filename_extension
            .clone()
            .unwrap_or_else(|| config.compression.extension().into());
        let time_format = config
            .filename_time_format
            .clone()
            .unwrap_or_else(|| "%s".into());
        let append_uuid = config.filename_append_uuid.unwrap_or(true);
        Ok(Self {
            acl,
            content_type,
            content_encoding,
            storage_class,
            metadata,
            extension,
            time_format,
            append_uuid,
            compression: config.compression,
            encoding: config.encoding.clone(),
        })
    }
}

// Make a header pair from a key-value string pair
fn make_header((name, value): (&String, &String)) -> crate::Result<(HeaderName, HeaderValue)> {
    Ok((
        HeaderName::from_bytes(name.as_bytes())?,
        HeaderValue::from_str(value)?,
    ))
}

#[cfg(test)]
mod tests {
    use super::*;
    use vector_core::partition::Partitioner;

    #[test]
    fn generate_config() {
        crate::test_util::test_generate_config::<GcsSinkConfig>();
    }

    #[test]
    fn gcs_encode_event_apply_rules() {
        crate::test_util::trace_init();

        let message = "hello world".to_string();
        let mut event = Event::from(message);
        event.as_mut_log().insert("key", "value");

        let sink_config = GcsSinkConfig {
            key_prefix: Some("key: {{ key }}".into()),
            ..default_config(StandardEncodings::Text)
        };
        let key = sink_config
            .key_partitioner()
            .unwrap()
            .partition(&event)
            .expect("key wasn't provided");

        assert_eq!(key, "key: value");
    }

    fn request_settings(sink_config: &GcsSinkConfig) -> RequestSettings {
        RequestSettings::new(sink_config).expect("Could not create request settings")
    }

    fn build_request(extension: Option<&str>, uuid: bool, compression: Compression) -> GcsRequest {
        let log = Event::new_empty_log();
        let sink_config = GcsSinkConfig {
            key_prefix: Some("key/".into()),
            filename_time_format: Some("date".into()),
            filename_extension: extension.map(Into::into),
            filename_append_uuid: Some(uuid),
            compression,
            ..default_config(StandardEncodings::Ndjson)
        };
        let key = sink_config
            .key_partitioner()
            .unwrap()
            .partition(&log)
            .expect("key wasn't provided");
        let request_settings = request_settings(&sink_config);
        let (metadata, _events) = request_settings.split_input((key, vec![log]));
        request_settings.build_request(metadata, Bytes::new())
    }

    #[test]
    fn gcs_build_request() {
        let req = build_request(Some("ext"), false, Compression::None);
        assert_eq!(req.key, "key/date.ext".to_string());

        let req = build_request(None, false, Compression::None);
        assert_eq!(req.key, "key/date.log".to_string());

        let req = build_request(None, false, Compression::gzip_default());
        assert_eq!(req.key, "key/date.log.gz".to_string());

        let req = build_request(None, true, Compression::gzip_default());
        assert_ne!(req.key, "key/date.log.gz".to_string());
    }
}<|MERGE_RESOLUTION|>--- conflicted
+++ resolved
@@ -17,13 +17,7 @@
         util::{
             batch::{BatchConfig, BatchSettings},
             encoding::{EncodingConfig, EncodingConfiguration},
-<<<<<<< HEAD
-            Compression, Concurrency, ServiceBuilderExt, TowerRequestConfig,
-=======
-            retries::{RetryAction, RetryLogic},
-            Buffer, Compression, EncodedEvent, PartitionBatchSink, PartitionBuffer,
-            PartitionInnerBuffer, ServiceBuilderExt, TowerRequestConfig,
->>>>>>> aa331a60
+            Compression, ServiceBuilderExt, TowerRequestConfig,
         },
         Healthcheck, VectorSink,
     },
@@ -142,7 +136,6 @@
         .timeout(300)
 };
 
-<<<<<<< HEAD
 impl GcsSinkConfig {
     fn build_sink(
         &self,
@@ -152,11 +145,6 @@
         cx: SinkContext,
     ) -> crate::Result<VectorSink> {
         let request = self.request.unwrap_with(&TowerRequestConfig {
-            concurrency: Concurrency::Fixed(25),
-=======
-    fn service(self, config: &GcsSinkConfig, cx: &SinkContext) -> crate::Result<VectorSink> {
-        let request = config.request.unwrap_with(&TowerRequestConfig {
->>>>>>> aa331a60
             rate_limit_num: Some(1000),
             ..Default::default()
         });
@@ -181,7 +169,7 @@
     fn key_partitioner(&self) -> crate::Result<KeyPartitioner> {
         Ok(KeyPartitioner::new(
             Template::try_from(self.key_prefix.as_deref().unwrap_or("date=%F/"))
-                .context(KeyPrefixTemplate)?,
+                .context(kKeyPrefixTemplate)?,
         ))
     }
 }
