--- conflicted
+++ resolved
@@ -36,11 +36,7 @@
         if self.feature.is_empty() {
             command.arg(platform::default_features());
         } else {
-<<<<<<< HEAD
             command.arg(self.feature.join(","));
-=======
-            command.arg("default");
->>>>>>> 2b446f7a
         }
 
         let target = self.target.unwrap_or_else(platform::default_target);
