use std::{path::PathBuf, pin::Pin, time::Duration};

use async_trait::async_trait;
use bytes::{Bytes, BytesMut};
use futures::{stream::BoxStream, SinkExt, StreamExt};
use snafu::{ResultExt, Snafu};
use tokio::{net::UnixStream, time::sleep};
use tokio_util::codec::Encoder;
use vector_config::configurable_component;
use vector_core::ByteSizeOf;

use crate::{
    codecs::Transformer,
    event::{Event, Finalizable},
    internal_events::{
<<<<<<< HEAD
        ConnectionOpen, OpenGauge, SocketMode, UnixSocketConnectionError,
        UnixSocketConnectionEstablished, UnixSocketSendError,
=======
        ConnectionOpen, OpenGauge, SocketMode, UnixSocketConnectionEstablished, UnixSocketError,
        UnixSocketOutgoingConnectionError,
>>>>>>> f32eb264
    },
    sink::VecSinkExt,
    sinks::{
        util::{
            retries::ExponentialBackoff,
            socket_bytes_sink::{BytesSink, ShutdownCheck},
            EncodedEvent, StreamSink,
        },
        Healthcheck, VectorSink,
    },
};

#[derive(Debug, Snafu)]
pub enum UnixError {
    #[snafu(display("Failed connecting to socket at path {}: {}", path.display(), source))]
    ConnectionError {
        source: tokio::io::Error,
        path: PathBuf,
    },
}

/// A Unix Domain Socket sink.
#[configurable_component]
#[derive(Clone, Debug)]
pub struct UnixSinkConfig {
    /// The Unix socket path.
    ///
    /// This should be an absolute path.
    pub path: PathBuf,
}

impl UnixSinkConfig {
    pub const fn new(path: PathBuf) -> Self {
        Self { path }
    }

    pub fn build(
        &self,
        transformer: Transformer,
        encoder: impl Encoder<Event, Error = codecs::encoding::Error> + Clone + Send + Sync + 'static,
    ) -> crate::Result<(VectorSink, Healthcheck)> {
        let connector = UnixConnector::new(self.path.clone());
        let sink = UnixSink::new(connector.clone(), transformer, encoder);
        Ok((
            VectorSink::from_event_streamsink(sink),
            Box::pin(async move { connector.healthcheck().await }),
        ))
    }
}

#[derive(Debug, Clone)]
struct UnixConnector {
    pub path: PathBuf,
}

impl UnixConnector {
    const fn new(path: PathBuf) -> Self {
        Self { path }
    }

    const fn fresh_backoff() -> ExponentialBackoff {
        // TODO: make configurable
        ExponentialBackoff::from_millis(2)
            .factor(250)
            .max_delay(Duration::from_secs(60))
    }

    async fn connect(&self) -> Result<UnixStream, UnixError> {
        UnixStream::connect(&self.path)
            .await
            .context(ConnectionSnafu {
                path: self.path.clone(),
            })
    }

    async fn connect_backoff(&self) -> UnixStream {
        let mut backoff = Self::fresh_backoff();
        loop {
            match self.connect().await {
                Ok(stream) => {
                    emit!(UnixSocketConnectionEstablished { path: &self.path });
                    return stream;
                }
                Err(error) => {
                    emit!(UnixSocketOutgoingConnectionError { error });
                    sleep(backoff.next().unwrap()).await;
                }
            }
        }
    }

    async fn healthcheck(&self) -> crate::Result<()> {
        self.connect().await.map(|_| ()).map_err(Into::into)
    }
}

struct UnixSink<E>
where
    E: Encoder<Event, Error = codecs::encoding::Error> + Clone + Send + Sync,
{
    connector: UnixConnector,
    transformer: Transformer,
    encoder: E,
}

impl<E> UnixSink<E>
where
    E: Encoder<Event, Error = codecs::encoding::Error> + Clone + Send + Sync,
{
    pub const fn new(connector: UnixConnector, transformer: Transformer, encoder: E) -> Self {
        Self {
            connector,
            transformer,
            encoder,
        }
    }

    async fn connect(&mut self) -> BytesSink<UnixStream> {
        let stream = self.connector.connect_backoff().await;
        BytesSink::new(stream, |_| ShutdownCheck::Alive, SocketMode::Unix)
    }
}

#[async_trait]
impl<E> StreamSink<Event> for UnixSink<E>
where
    E: Encoder<Event, Error = codecs::encoding::Error> + Clone + Send + Sync,
{
    // Same as TcpSink, more details there.
    async fn run(mut self: Box<Self>, input: BoxStream<'_, Event>) -> Result<(), ()> {
        let mut encoder = self.encoder.clone();
        let transformer = self.transformer.clone();
        let mut input = input
            .map(|mut event| {
                let byte_size = event.size_of();

                transformer.transform(&mut event);

                let finalizers = event.take_finalizers();
                let mut bytes = BytesMut::new();

                // Errors are handled by `Encoder`.
                if encoder.encode(event, &mut bytes).is_ok() {
                    let item = bytes.freeze();
                    EncodedEvent {
                        item,
                        finalizers,
                        byte_size,
                    }
                } else {
                    EncodedEvent::new(Bytes::new(), 0)
                }
            })
            .peekable();

        while Pin::new(&mut input).peek().await.is_some() {
            let mut sink = self.connect().await;
            let _open_token = OpenGauge::new().open(|count| emit!(ConnectionOpen { count }));

            let result = match sink.send_all_peekable(&mut (&mut input).peekable()).await {
                Ok(()) => sink.close().await,
                Err(error) => Err(error),
            };

            if let Err(error) = result {
                emit!(UnixSocketSendError {
                    error: &error,
                    path: &self.connector.path
                });
            }
        }

        Ok(())
    }
}

#[cfg(test)]
mod tests {
    use codecs::{encoding::Framer, NewlineDelimitedEncoder, TextSerializer};
    use tokio::net::UnixListener;

    use super::*;
    use crate::{
        codecs::Encoder,
        test_util::{
            components::{assert_sink_compliance, SINK_TAGS},
            random_lines_with_stream, CountReceiver,
        },
    };

    fn temp_uds_path(name: &str) -> PathBuf {
        tempfile::tempdir().unwrap().into_path().join(name)
    }

    #[tokio::test]
    async fn unix_sink_healthcheck() {
        let good_path = temp_uds_path("valid_uds");
        let _listener = UnixListener::bind(&good_path).unwrap();
        assert!(UnixSinkConfig::new(good_path)
            .build(
                Default::default(),
                Encoder::<()>::new(TextSerializer::new().into())
            )
            .unwrap()
            .1
            .await
            .is_ok());

        let bad_path = temp_uds_path("no_one_listening");
        assert!(UnixSinkConfig::new(bad_path)
            .build(
                Default::default(),
                Encoder::<()>::new(TextSerializer::new().into())
            )
            .unwrap()
            .1
            .await
            .is_err());
    }

    #[tokio::test]
    async fn basic_unix_sink() {
        let num_lines = 1000;
        let out_path = temp_uds_path("unix_test");

        // Set up server to receive events from the Sink.
        let mut receiver = CountReceiver::receive_lines_unix(out_path.clone());

        // Set up Sink
        let config = UnixSinkConfig::new(out_path);
        let (sink, _healthcheck) = config
            .build(
                Default::default(),
                Encoder::<Framer>::new(
                    NewlineDelimitedEncoder::new().into(),
                    TextSerializer::new().into(),
                ),
            )
            .unwrap();

        // Send the test data
        let (input_lines, events) = random_lines_with_stream(100, num_lines, None);

        assert_sink_compliance(&SINK_TAGS, async move { sink.run(events).await })
            .await
            .expect("Running sink failed");

        // Wait for output to connect
        receiver.connected().await;

        // Receive the data sent by the Sink to the receiver
        assert_eq!(input_lines, receiver.await);
    }
}<|MERGE_RESOLUTION|>--- conflicted
+++ resolved
@@ -13,13 +13,8 @@
     codecs::Transformer,
     event::{Event, Finalizable},
     internal_events::{
-<<<<<<< HEAD
-        ConnectionOpen, OpenGauge, SocketMode, UnixSocketConnectionError,
-        UnixSocketConnectionEstablished, UnixSocketSendError,
-=======
-        ConnectionOpen, OpenGauge, SocketMode, UnixSocketConnectionEstablished, UnixSocketError,
-        UnixSocketOutgoingConnectionError,
->>>>>>> f32eb264
+        ConnectionOpen, OpenGauge, SocketMode, UnixSocketConnectionEstablished,
+        UnixSocketOutgoingConnectionError, UnixSocketSendError,
     },
     sink::VecSinkExt,
     sinks::{
