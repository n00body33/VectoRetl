use crate::{
    buffers::Acker,
    config::SinkContext,
    dns::Resolver,
    internal_events::{
<<<<<<< HEAD
        SocketEventSent, SocketMode, TcpSocketConnectionEstablished, TcpSocketConnectionFailed,
        TcpSocketConnectionShutdown, TcpSocketError,
    },
    sinks::{
        util::{
            socket_events_counter::{BytesSink, EncodeEventStream, EventsCounter, ShutdownCheck},
            SinkBuildError, StreamSink,
        },
        Healthcheck, VectorSink,
=======
        ConnectionOpen, OpenGauge, OpenTokenDyn, TcpConnectionDisconnected,
        TcpConnectionEstablished, TcpConnectionFailed, TcpConnectionShutdown, TcpEventSent,
        TcpFlushError,
>>>>>>> 221a1f7a
    },
    tls::{MaybeTlsSettings, MaybeTlsStream, TlsConfig, TlsError},
    Event,
};
use async_trait::async_trait;
use bytes::Bytes;
use futures::{stream::BoxStream, task::noop_waker_ref, SinkExt, StreamExt};
use serde::{Deserialize, Serialize};
use snafu::{ResultExt, Snafu};
use std::{
    io::ErrorKind,
    net::SocketAddr,
    pin::Pin,
    sync::Arc,
    task::{Context, Poll},
    time::Duration,
};
use tokio::{io::AsyncRead, net::TcpStream, time::delay_for};
use tokio_retry::strategy::ExponentialBackoff;

#[derive(Debug, Snafu)]
enum TcpError {
    #[snafu(display("Connect error: {}", source))]
    ConnectError { source: TlsError },
    #[snafu(display("Unable to resolve DNS: {}", source))]
    DnsError { source: crate::dns::DnsError },
    #[snafu(display("No addresses returned."))]
    NoAddresses,
    #[snafu(display("Send error: {}", source))]
    SendError { source: tokio::io::Error },
}

#[derive(Deserialize, Serialize, Debug, Clone)]
#[serde(deny_unknown_fields)]
pub struct TcpSinkConfig {
    pub address: String,
    pub tls: Option<TlsConfig>,
}

impl TcpSinkConfig {
    pub fn new(address: String, tls: Option<TlsConfig>) -> Self {
        Self { address, tls }
    }

    pub fn build(
        &self,
        cx: SinkContext,
        encode_event: impl Fn(Event) -> Option<Bytes> + Send + Sync + 'static,
    ) -> crate::Result<(VectorSink, Healthcheck)> {
        let uri = self.address.parse::<http::Uri>()?;
        let host = uri.host().ok_or(SinkBuildError::MissingHost)?.to_string();
        let port = uri.port_u16().ok_or(SinkBuildError::MissingPort)?;
        let tls = MaybeTlsSettings::from_config(&self.tls, false)?;

        let connector = TcpConnector::new(host, port, cx.resolver(), tls);
        let sink = TcpSink::new(connector.clone(), cx.acker(), encode_event);

        Ok((
            VectorSink::Stream(Box::new(sink)),
            Box::pin(async move { connector.healthcheck().await }),
        ))
    }
}

#[derive(Clone)]
struct TcpConnector {
    host: String,
    port: u16,
    resolver: Resolver,
    tls: MaybeTlsSettings,
}

impl TcpConnector {
    fn new(host: String, port: u16, resolver: Resolver, tls: MaybeTlsSettings) -> Self {
        Self {
            host,
            port,
            resolver,
            tls,
        }
    }

    fn fresh_backoff() -> ExponentialBackoff {
        // TODO: make configurable
        ExponentialBackoff::from_millis(2)
            .factor(250)
            .max_delay(Duration::from_secs(60))
    }

    async fn connect(&self) -> Result<MaybeTlsStream<TcpStream>, TcpError> {
        let ip = self
            .resolver
            .lookup_ip(self.host.clone())
            .await
            .context(DnsError)?
            .next()
            .ok_or(TcpError::NoAddresses)?;

        let addr = SocketAddr::new(ip, self.port);
        self.tls
            .connect(&self.host, &addr)
            .await
            .context(ConnectError)
    }

    async fn connect_backoff(&self) -> MaybeTlsStream<TcpStream> {
        let mut backoff = Self::fresh_backoff();
        loop {
            match self.connect().await {
                Ok(socket) => {
                    emit!(TcpSocketConnectionEstablished {
                        peer_addr: socket.peer_addr().ok(),
                    });
                    return socket;
                }
                Err(error) => {
                    emit!(TcpSocketConnectionFailed { error });
                    delay_for(backoff.next().unwrap()).await;
                }
            }
        }
    }

    async fn healthcheck(&self) -> crate::Result<()> {
        self.connect().await.map(|_| ()).map_err(Into::into)
    }
}

struct TcpSink {
    connector: TcpConnector,
<<<<<<< HEAD
    events_counter: Arc<EventsCounter>,
=======
    state: TcpSinkState,
    backoff: ExponentialBackoff,
    span: tracing::Span,
}

enum TcpSinkState {
    Disconnected,
    Connecting(Box<dyn Future<Item = TcpOrTlsStream, Error = TcpError> + Send>),
    Connected(TcpOrTlsStream01, OpenTokenDyn),
    Backoff(Box<dyn Future<Item = (), Error = ()> + Send>),
>>>>>>> 221a1f7a
}

impl TcpSink {
    fn new(
        connector: TcpConnector,
        acker: Acker,
        encode_event: impl Fn(Event) -> Option<Bytes> + Send + Sync + 'static,
    ) -> Self {
        let on_success = |byte_size| {
            emit!(SocketEventSent {
                byte_size,
                mode: SocketMode::Tcp,
            })
        };
        Self {
            connector,
            events_counter: Arc::new(EventsCounter::new(acker, encode_event, on_success)),
        }
    }

    async fn connect(&self) -> BytesSink<MaybeTlsStream<TcpStream>> {
        let stream = self.connector.connect_backoff().await;
        BytesSink::new(
            stream,
            Box::new(Self::shutdown_check),
            Arc::clone(&self.events_counter),
        )
    }

<<<<<<< HEAD
    fn shutdown_check(stream: &mut MaybeTlsStream<TcpStream>) -> ShutdownCheck {
        // Test if the remote has issued a disconnect by calling read(2)
        // with a 1 sized buffer.
        //
        // This can return a proper disconnect error or `Ok(0)`
        // which means the pipe is broken and we should try to reconnect.
        //
        // If this returns `Poll::Pending` we know the connection is still
        // valid and the write will most likely succeed.
        let mut cx = Context::from_waker(noop_waker_ref());
        match Pin::new(stream).poll_read(&mut cx, &mut [0u8; 1]) {
            Poll::Ready(Err(error)) => ShutdownCheck::Error(error),
            Poll::Ready(Ok(0)) => {
                // Maybe this is only a sign to close the channel,
                // in which case we should try to flush our buffers
                // before disconnecting.
                ShutdownCheck::Close("ShutdownCheck::Close")
            }
            _ => ShutdownCheck::Alive,
=======
    fn poll_connection(&mut self) -> Poll01<&mut TcpOrTlsStream01, ()> {
        loop {
            self.state = match self.state {
                TcpSinkState::Disconnected => {
                    TcpSinkState::Connecting(Box::new(self.connector.connect().compat()))
                }
                TcpSinkState::Connecting(ref mut connect_future) => match connect_future.poll() {
                    Ok(Async::NotReady) => return Ok(Async::NotReady),
                    Ok(Async::Ready(mut connection)) => {
                        emit!(TcpConnectionEstablished {
                            peer_addr: connection.get_mut().peer_addr().ok(),
                        });
                        self.backoff = Self::fresh_backoff();
                        TcpSinkState::Connected(
                            CompatSink::new(connection),
                            OpenGauge::new()
                                .open(Box::new(|count| emit!(ConnectionOpen { count }))),
                        )
                    }
                    Err(error) => {
                        emit!(TcpConnectionFailed { error });
                        TcpSinkState::Backoff(self.next_delay01())
                    }
                },
                TcpSinkState::Connected(ref mut connection, _) => {
                    return Ok(Async::Ready(connection))
                }
                TcpSinkState::Backoff(ref mut delay) => match delay.poll() {
                    Ok(Async::NotReady) => return Ok(Async::NotReady),
                    Ok(Async::Ready(())) => TcpSinkState::Disconnected,
                    // Err can only occur if the tokio runtime has been shutdown or if more than 2^63 timers have been created
                    Err(()) => unreachable!(),
                },
            };
>>>>>>> 221a1f7a
        }
    }
}

#[async_trait]
impl StreamSink for TcpSink {
    async fn run(&mut self, input: BoxStream<'_, Event>) -> Result<(), ()> {
        let mut input = input.peekable();
        while Pin::new(&mut input).peek().await.is_some() {
            let events_counter = Arc::clone(&self.events_counter);
            let encode_event = move |event| events_counter.encode_event(event);
            let mut stream = EncodeEventStream::new(&mut input, encode_event);

            let mut sink = self.connect().await;
            if let Err(error) = sink.send_all(&mut stream).await {
                let peer_addr = sink.get_ref().get_ref().peer_addr().ok();
                if error.kind() == ErrorKind::Other && error.to_string() == "ShutdownCheck::Close" {
                    emit!(TcpSocketConnectionShutdown { peer_addr });
                } else {
                    emit!(TcpSocketError { peer_addr, error });
                }
            }

            self.events_counter.ack_rest();
        }

        Ok(())
    }
}

#[cfg(test)]
mod test {
    use super::*;
    use crate::test_util::{next_addr, trace_init};
    use tokio::net::TcpListener;

    #[tokio::test]
    async fn healthcheck() {
        trace_init();

        let addr = next_addr();
        let _listener = TcpListener::bind(&addr).await.unwrap();
        let good = TcpConnector::new(addr.ip().to_string(), addr.port(), Resolver, None.into());
        assert!(good.healthcheck().await.is_ok());

        let addr = next_addr();
        let bad = TcpConnector::new(addr.ip().to_string(), addr.port(), Resolver, None.into());
        assert!(bad.healthcheck().await.is_err());
    }
}<|MERGE_RESOLUTION|>--- conflicted
+++ resolved
@@ -3,9 +3,8 @@
     config::SinkContext,
     dns::Resolver,
     internal_events::{
-<<<<<<< HEAD
-        SocketEventSent, SocketMode, TcpSocketConnectionEstablished, TcpSocketConnectionFailed,
-        TcpSocketConnectionShutdown, TcpSocketError,
+        ConnectionOpen, OpenGauge, SocketEventSent, SocketMode, TcpSocketConnectionEstablished,
+        TcpSocketConnectionFailed, TcpSocketConnectionShutdown, TcpSocketError,
     },
     sinks::{
         util::{
@@ -13,11 +12,6 @@
             SinkBuildError, StreamSink,
         },
         Healthcheck, VectorSink,
-=======
-        ConnectionOpen, OpenGauge, OpenTokenDyn, TcpConnectionDisconnected,
-        TcpConnectionEstablished, TcpConnectionFailed, TcpConnectionShutdown, TcpEventSent,
-        TcpFlushError,
->>>>>>> 221a1f7a
     },
     tls::{MaybeTlsSettings, MaybeTlsStream, TlsConfig, TlsError},
     Event,
@@ -148,20 +142,7 @@
 
 struct TcpSink {
     connector: TcpConnector,
-<<<<<<< HEAD
     events_counter: Arc<EventsCounter>,
-=======
-    state: TcpSinkState,
-    backoff: ExponentialBackoff,
-    span: tracing::Span,
-}
-
-enum TcpSinkState {
-    Disconnected,
-    Connecting(Box<dyn Future<Item = TcpOrTlsStream, Error = TcpError> + Send>),
-    Connected(TcpOrTlsStream01, OpenTokenDyn),
-    Backoff(Box<dyn Future<Item = (), Error = ()> + Send>),
->>>>>>> 221a1f7a
 }
 
 impl TcpSink {
@@ -191,7 +172,6 @@
         )
     }
 
-<<<<<<< HEAD
     fn shutdown_check(stream: &mut MaybeTlsStream<TcpStream>) -> ShutdownCheck {
         // Test if the remote has issued a disconnect by calling read(2)
         // with a 1 sized buffer.
@@ -211,42 +191,6 @@
                 ShutdownCheck::Close("ShutdownCheck::Close")
             }
             _ => ShutdownCheck::Alive,
-=======
-    fn poll_connection(&mut self) -> Poll01<&mut TcpOrTlsStream01, ()> {
-        loop {
-            self.state = match self.state {
-                TcpSinkState::Disconnected => {
-                    TcpSinkState::Connecting(Box::new(self.connector.connect().compat()))
-                }
-                TcpSinkState::Connecting(ref mut connect_future) => match connect_future.poll() {
-                    Ok(Async::NotReady) => return Ok(Async::NotReady),
-                    Ok(Async::Ready(mut connection)) => {
-                        emit!(TcpConnectionEstablished {
-                            peer_addr: connection.get_mut().peer_addr().ok(),
-                        });
-                        self.backoff = Self::fresh_backoff();
-                        TcpSinkState::Connected(
-                            CompatSink::new(connection),
-                            OpenGauge::new()
-                                .open(Box::new(|count| emit!(ConnectionOpen { count }))),
-                        )
-                    }
-                    Err(error) => {
-                        emit!(TcpConnectionFailed { error });
-                        TcpSinkState::Backoff(self.next_delay01())
-                    }
-                },
-                TcpSinkState::Connected(ref mut connection, _) => {
-                    return Ok(Async::Ready(connection))
-                }
-                TcpSinkState::Backoff(ref mut delay) => match delay.poll() {
-                    Ok(Async::NotReady) => return Ok(Async::NotReady),
-                    Ok(Async::Ready(())) => TcpSinkState::Disconnected,
-                    // Err can only occur if the tokio runtime has been shutdown or if more than 2^63 timers have been created
-                    Err(()) => unreachable!(),
-                },
-            };
->>>>>>> 221a1f7a
         }
     }
 }
@@ -261,6 +205,8 @@
             let mut stream = EncodeEventStream::new(&mut input, encode_event);
 
             let mut sink = self.connect().await;
+            let _open_token =
+                OpenGauge::new().open(Box::new(|count| emit!(ConnectionOpen { count })));
             if let Err(error) = sink.send_all(&mut stream).await {
                 let peer_addr = sink.get_ref().get_ref().peer_addr().ok();
                 if error.kind() == ErrorKind::Other && error.to_string() == "ShutdownCheck::Close" {
