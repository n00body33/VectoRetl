--- conflicted
+++ resolved
@@ -1,9 +1,5 @@
 #[cfg(test)]
 use std::borrow::Borrow;
-<<<<<<< HEAD
-use std::cmp::Ordering;
-=======
->>>>>>> cf66017a
 use std::collections::{hash_map::DefaultHasher, BTreeMap};
 use std::hash::{Hash, Hasher};
 use std::{cmp::Ordering, mem};
@@ -13,9 +9,6 @@
 use vector_common::byte_size_of::ByteSizeOf;
 use vector_config::{configurable_component, Configurable};
 
-<<<<<<< HEAD
-type TagValue = Option<String>;
-=======
 /// A single tag value, either a bare tag or a value.
 #[derive(Clone, Configurable, Debug, Deserialize, Eq, Hash, PartialEq, Serialize)]
 pub enum TagValue {
@@ -73,7 +66,6 @@
 }
 
 type TagValueRef<'a> = Option<&'a str>;
->>>>>>> cf66017a
 
 /// Tag values for a metric series.  This may be empty, a single value, or a set of values. This is
 /// used to provide the storage for `TagValueSet`.
@@ -103,26 +95,12 @@
     /// single string while still storing all of the values.
     pub(crate) fn into_single(self) -> Option<String> {
         match self {
-<<<<<<< HEAD
-            Self::Single(tag) => tag.and_then(|tag| tag),
-            Self::Set(set) => {
-                let mut iter = set.into_iter();
-                loop {
-                    match iter.next_back() {
-                        Some(Some(value)) => break Some(value),
-                        Some(None) => continue,
-                        None => break None,
-                    }
-                }
-            }
-=======
             Self::Empty => None,
             Self::Single(tag) => tag.into_option(),
             Self::Set(set) => set
                 .into_iter()
                 .rfind(TagValue::is_value)
                 .and_then(TagValue::into_option),
->>>>>>> cf66017a
         }
     }
 
@@ -130,26 +108,12 @@
     /// single string while still storing all of the values.
     pub(crate) fn as_single(&self) -> Option<&str> {
         match self {
-<<<<<<< HEAD
-            Self::Single(tag) => tag.as_ref().and_then(Option::as_deref),
-            Self::Set(set) => {
-                let mut iter = set.iter();
-                loop {
-                    match iter.next_back() {
-                        Some(Some(value)) => break Some(value),
-                        Some(None) => continue,
-                        None => break None,
-                    }
-                }
-            }
-=======
             Self::Empty => None,
             Self::Single(tag) => tag.as_option(),
             Self::Set(set) => set
                 .iter()
                 .rfind(|tag| tag.is_value())
                 .and_then(TagValue::as_option),
->>>>>>> cf66017a
         }
     }
 
@@ -172,37 +136,16 @@
     #[cfg(test)]
     fn contains<T>(&self, value: &T) -> bool
     where
-<<<<<<< HEAD
-        T: Eq + Hash + PartialEq<Option<String>>,
-        TagValue: Borrow<T>,
-    {
-        match self {
-            Self::Single(None) => false,
-            Self::Single(Some(tag)) => value == tag,
-=======
         T: Eq + Hash + PartialEq<TagValue>,
         TagValue: Borrow<T>,
     {
         match self {
             Self::Empty => false,
             Self::Single(tag) => value == tag,
->>>>>>> cf66017a
             Self::Set(set) => set.contains(value),
         }
     }
 
-<<<<<<< HEAD
-    fn retain(&mut self, mut f: impl FnMut(Option<&str>) -> bool) {
-        match self {
-            Self::Single(None) => (),
-            Self::Single(Some(tag)) => {
-                if !f(tag.as_deref()) {
-                    *self = Self::Single(None);
-                }
-            }
-            Self::Set(set) => {
-                set.retain(|value| f(value.as_deref()));
-=======
     fn retain(&mut self, mut f: impl FnMut(TagValueRef<'_>) -> bool) {
         match self {
             Self::Empty => (),
@@ -213,7 +156,6 @@
             }
             Self::Set(set) => {
                 set.retain(|value| f(value.as_option()));
->>>>>>> cf66017a
                 match set.len() {
                     0 => *self = Self::Empty,
                     1 => *self = Self::Single(set.pop().unwrap()),
@@ -252,19 +194,6 @@
         }
     }
 
-<<<<<<< HEAD
-    fn iter(&self) -> TagValueRefIter<'_> {
-        match self {
-            TagValueSet::Single(tag) => TagValueRefIter::Single(tag.as_ref()),
-            TagValueSet::Set(set) => TagValueRefIter::Set(set.into_iter()),
-        }
-    }
-
-    fn into_iter(self) -> TagValueIter {
-        match self {
-            Self::Single(tag) => TagValueIter::Single(tag),
-            Self::Set(set) => TagValueIter::Set(set.into_iter()),
-=======
     pub fn iter(&self) -> TagValueRefIter<'_> {
         self.into_iter()
     }
@@ -292,7 +221,6 @@
             TagValueSet::Empty => TagValueRefIter::Empty,
             TagValueSet::Single(tag) => TagValueRefIter::Single(tag),
             TagValueSet::Set(set) => TagValueRefIter::Set(set.into_iter()),
->>>>>>> cf66017a
         }
     }
 }
@@ -343,11 +271,7 @@
         // See logic in `TagValueSet::insert` to why we can't just use `Self(values.into())`
         let mut result = Self::default();
         for value in values {
-<<<<<<< HEAD
-            result.insert(value);
-=======
             result.insert(TagValue::Value(value));
->>>>>>> cf66017a
         }
         result
     }
@@ -363,11 +287,7 @@
     fn from(values: Vec<String>) -> Self {
         let mut result = Self::default();
         for value in values {
-<<<<<<< HEAD
-            result.insert(value);
-=======
             result.insert(TagValue::Value(value));
->>>>>>> cf66017a
         }
         result
     }
@@ -401,15 +321,6 @@
     }
 }
 
-<<<<<<< HEAD
-pub enum TagValueIter {
-    Single(Option<TagValue>),
-    Set(<IndexSet<TagValue> as IntoIterator>::IntoIter),
-}
-
-impl Iterator for TagValueIter {
-    type Item = Option<String>;
-=======
 pub enum TagValueIntoIter {
     Empty,
     Single(TagValue),
@@ -418,7 +329,6 @@
 
 impl Iterator for TagValueIntoIter {
     type Item = TagValue;
->>>>>>> cf66017a
 
     fn next(&mut self) -> Option<Self::Item> {
         match self {
@@ -434,24 +344,12 @@
 }
 
 pub enum TagValueRefIter<'a> {
-<<<<<<< HEAD
-    Single(Option<&'a TagValue>),
-=======
     Empty,
     Single(&'a TagValue),
->>>>>>> cf66017a
     Set(<&'a IndexSet<TagValue> as IntoIterator>::IntoIter),
 }
 
 impl<'a> Iterator for TagValueRefIter<'a> {
-<<<<<<< HEAD
-    type Item = Option<&'a str>;
-
-    fn next(&mut self) -> Option<Self::Item> {
-        match self {
-            Self::Single(single) => single.take().map(Option::as_deref),
-            Self::Set(set) => set.next().map(Option::as_deref),
-=======
     type Item = TagValueRef<'a>;
 
     fn next(&mut self) -> Option<Self::Item> {
@@ -463,7 +361,6 @@
                 Some(result)
             }
             Self::Set(set) => set.next().map(TagValue::as_option),
->>>>>>> cf66017a
         }
     }
 }
@@ -554,13 +451,10 @@
             .and_then(TagValueSet::into_single)
     }
 
-<<<<<<< HEAD
     pub fn set_multi_value_tag(&mut self, name: String, values: Vec<TagValue>) {
         self.0.insert(name, TagValueSet::from(values));
     }
 
-=======
->>>>>>> cf66017a
     pub fn remove(&mut self, name: &str) -> Option<String> {
         self.0.remove(name).and_then(TagValueSet::into_single)
     }
@@ -608,15 +502,11 @@
     fn from_iter<T: IntoIterator<Item = (String, String)>>(tags: T) -> Self {
         let mut result = Self::default();
         for (key, value) in tags {
-<<<<<<< HEAD
-            result.0.entry(key).or_default().insert(value);
-=======
             result
                 .0
                 .entry(key)
                 .or_default()
                 .insert(TagValue::Value(value));
->>>>>>> cf66017a
         }
         result
     }
@@ -740,19 +630,13 @@
         }
 
         #[test]
-        fn tag_value_nonbare_set_checks(values: Vec<String>, addition: String) {
+        fn tag_value_set_checks(values: Vec<TagValue>, addition: TagValue) {
             let mut set = TagValueSet::from(values.clone());
             assert_eq!(set.is_empty(), values.is_empty());
             // All input values are contained in the set.
-<<<<<<< HEAD
-            assert!(values.iter().all(|v| set.contains(&Some(v.clone()))));
-            // All set values were in the input.
-            assert!(set.iter().all(|s| s.map_or(true, |s| values.contains(&s.to_string()))));
-=======
             assert!(values.iter().all(|v| set.contains(v)));
             // All set values were in the input.
             assert!(set.iter().all(|s| values.contains(&TagValue::from(s.map(str::to_string)))));
->>>>>>> cf66017a
             // Critical: the "single value" of the set is the last value added.
             let last_value = values.iter().rfind(|v| v.is_value());
             if let Some(last) = &last_value {
@@ -792,9 +676,9 @@
             }
 
             let new_addition = !values.iter().any(|v| v == &addition);
-            assert_eq!(new_addition, !set.contains(&Some(addition.clone())));
+            assert_eq!(new_addition, !set.contains(&addition));
             set.insert(addition.clone());
-            assert!(set.contains(&Some(addition.clone())));
+            assert!(set.contains(&addition));
 
             // If the addition wasn't in the start set, it will increase the length.
             assert_eq!(set.len(), start_len + if new_addition { 1 } else { 0 });
