#![deny(missing_docs)]
//! This module contains the definitions and wrapper types for handling
//! arrays of type `Event`, in the various forms they may appear.

use std::{iter, slice, vec};

use futures::{stream, Stream};
#[cfg(test)]
use quickcheck::{Arbitrary, Gen};
use vector_buffers::EventCount;

use super::{Event, EventDataEq, EventMutRef, EventRef, LogEvent, Metric, TraceEvent};
use crate::ByteSizeOf;

/// The core trait to abstract over any type that may work as an array
/// of events. This is effectively the same as the standard
/// `IntoIterator<Item = Event>` implementations, but that would
/// conflict with the base implementation for the type aliases below.
pub trait EventContainer: ByteSizeOf {
    /// The type of `Iterator` used to turn this container into events.
    type IntoIter: Iterator<Item = Event>;

    /// The number of events in this container.
    fn len(&self) -> usize;

    /// Is this container empty?
    fn is_empty(&self) -> bool {
        self.len() == 0
    }

    /// Turn this container into an iterator over `Event`.
    fn into_events(self) -> Self::IntoIter;
}

/// Turn a container into a futures stream over the contained `Event`
/// type.  This would ideally be implemented as a default method on
/// `trait EventContainer`, but the required feature (associated type
/// defaults) is still unstable.
/// See <https://github.com/rust-lang/rust/issues/29661>
pub fn into_event_stream(container: impl EventContainer) -> impl Stream<Item = Event> + Unpin {
    stream::iter(container.into_events())
}

impl EventContainer for Event {
    type IntoIter = iter::Once<Event>;

    fn len(&self) -> usize {
        1
    }

    fn is_empty(&self) -> bool {
        false
    }

    fn into_events(self) -> Self::IntoIter {
        iter::once(self)
    }
}

impl EventContainer for LogEvent {
    type IntoIter = iter::Once<Event>;

    fn len(&self) -> usize {
        1
    }

    fn is_empty(&self) -> bool {
        false
    }

    fn into_events(self) -> Self::IntoIter {
        iter::once(self.into())
    }
}

impl EventContainer for Metric {
    type IntoIter = iter::Once<Event>;

    fn len(&self) -> usize {
        1
    }

    fn is_empty(&self) -> bool {
        false
    }

    fn into_events(self) -> Self::IntoIter {
        iter::once(self.into())
    }
}

/// The type alias for an array of `LogEvent` elements.
pub type LogArray = Vec<LogEvent>;

/// The type alias for an array of `TraceEvent` elements.
pub type TraceArray = Vec<TraceEvent>;

impl EventContainer for LogArray {
    type IntoIter = iter::Map<vec::IntoIter<LogEvent>, fn(LogEvent) -> Event>;

    fn len(&self) -> usize {
        self.len()
    }

    fn into_events(self) -> Self::IntoIter {
        self.into_iter().map(Into::into)
    }
}

/// The type alias for an array of `Metric` elements.
pub type MetricArray = Vec<Metric>;

impl EventContainer for MetricArray {
    type IntoIter = iter::Map<vec::IntoIter<Metric>, fn(Metric) -> Event>;

    fn len(&self) -> usize {
        self.len()
    }

    fn into_events(self) -> Self::IntoIter {
        self.into_iter().map(Into::into)
    }
}

/// An array of one of the `Event` variants exclusively.
#[derive(Clone, Debug, PartialEq, PartialOrd)]
pub enum EventArray {
    /// An array of type `LogEvent`
    Logs(LogArray),
    /// An array of type `Metric`
    Metrics(MetricArray),
    /// An array of type `TraceEvent`
    Traces(TraceArray),
}

impl EventArray {
    /// Call the given update function over each `LogEvent` in this array.
    pub fn for_each_log(&mut self, update: impl FnMut(&mut LogEvent)) {
        if let Self::Logs(logs) = self {
            logs.iter_mut().for_each(update);
        }
    }

    /// Call the given update function over each `Metric` in this array.
    pub fn for_each_metric(&mut self, update: impl FnMut(&mut Metric)) {
        if let Self::Metrics(metrics) = self {
            metrics.iter_mut().for_each(update);
        }
    }

    /// Run the given update function over each `Trace` in this array.
    pub fn for_each_trace(&mut self, update: impl FnMut(&mut TraceEvent)) {
        if let Self::Traces(traces) = self {
            traces.iter_mut().for_each(update);
        }
    }

    /// Call the given update function over each event in this array.
    pub fn for_each_event(&mut self, mut update: impl FnMut(EventMutRef<'_>)) {
        match self {
            Self::Logs(array) => array.iter_mut().for_each(|log| update(log.into())),
            Self::Metrics(array) => array.iter_mut().for_each(|metric| update(metric.into())),
            Self::Traces(array) => array.iter_mut().for_each(|trace| update(trace.into())),
        }
    }

    /// Iterate over this array's events.
    pub fn iter_events(&self) -> impl Iterator<Item = EventRef> {
        match self {
            Self::Logs(array) => EventArrayIter::Logs(array.iter()),
            Self::Metrics(array) => EventArrayIter::Metrics(array.iter()),
            Self::Traces(array) => EventArrayIter::Traces(array.iter()),
        }
    }
}

impl From<Event> for EventArray {
    fn from(event: Event) -> Self {
        match event {
            Event::Log(log) => Self::Logs(vec![log]),
            Event::Metric(metric) => Self::Metrics(vec![metric]),
            Event::Trace(trace) => Self::Traces(vec![trace]),
        }
    }
}

impl From<LogArray> for EventArray {
    fn from(array: LogArray) -> Self {
        Self::Logs(array)
    }
}

impl From<MetricArray> for EventArray {
    fn from(array: MetricArray) -> Self {
        Self::Metrics(array)
    }
}

impl ByteSizeOf for EventArray {
    fn allocated_bytes(&self) -> usize {
        match self {
            Self::Logs(a) => a.allocated_bytes(),
            Self::Metrics(a) => a.allocated_bytes(),
            Self::Traces(a) => a.allocated_bytes(),
        }
    }
}

impl EventCount for EventArray {
    fn event_count(&self) -> usize {
        match self {
            Self::Logs(a) => a.len(),
            Self::Metrics(a) => a.len(),
            Self::Traces(a) => a.len(),
        }
    }
}

impl EventContainer for EventArray {
    type IntoIter = EventArrayIntoIter;

    fn len(&self) -> usize {
        match self {
            Self::Logs(a) => a.len(),
            Self::Metrics(a) => a.len(),
            Self::Traces(a) => a.len(),
        }
    }

    fn into_events(self) -> Self::IntoIter {
        match self {
            Self::Logs(a) => EventArrayIntoIter::Logs(a.into_iter()),
            Self::Metrics(a) => EventArrayIntoIter::Metrics(a.into_iter()),
            Self::Traces(a) => EventArrayIntoIter::Traces(a.into_iter()),
        }
    }
}

impl EventDataEq for EventArray {
    fn event_data_eq(&self, other: &Self) -> bool {
        match (self, other) {
            (Self::Logs(a), Self::Logs(b)) => a.event_data_eq(b),
            (Self::Metrics(a), Self::Metrics(b)) => a.event_data_eq(b),
            (Self::Traces(a), Self::Traces(b)) => a.event_data_eq(b),
            _ => false,
        }
    }
}

#[cfg(test)]
impl Arbitrary for EventArray {
    fn arbitrary(g: &mut Gen) -> Self {
        let len = u8::arbitrary(g) as usize;
        let choice: u8 = u8::arbitrary(g);
        // Quickcheck can't derive Arbitrary for enums, see
        // https://github.com/BurntSushi/quickcheck/issues/98
        if choice % 2 == 0 {
            let mut logs = Vec::new();
            for _ in 0..len {
                logs.push(LogEvent::arbitrary(g));
            }
            EventArray::Logs(logs)
        } else {
            let mut metrics = Vec::new();
            for _ in 0..len {
                metrics.push(Metric::arbitrary(g));
            }
            EventArray::Metrics(metrics)
        }
    }

    fn shrink(&self) -> Box<dyn Iterator<Item = Self>> {
        match self {
            EventArray::Logs(logs) => Box::new(logs.shrink().map(EventArray::Logs)),
            EventArray::Metrics(metrics) => Box::new(metrics.shrink().map(EventArray::Metrics)),
            EventArray::Traces(traces) => Box::new(traces.shrink().map(EventArray::Traces)),
        }
    }
}

/// The iterator type for `EventArray::iter_events`.
#[derive(Debug)]
pub enum EventArrayIter<'a> {
    /// An iterator over type `LogEvent`.
    Logs(slice::Iter<'a, LogEvent>),
    /// An iterator over type `Metric`.
    Metrics(slice::Iter<'a, Metric>),
    /// An iterator over type `Trace`.
    Traces(slice::Iter<'a, TraceEvent>),
}

impl<'a> Iterator for EventArrayIter<'a> {
    type Item = EventRef<'a>;

    fn next(&mut self) -> Option<Self::Item> {
        match self {
            Self::Logs(i) => i.next().map(EventRef::from),
            Self::Metrics(i) => i.next().map(EventRef::from),
            Self::Traces(i) => i.next().map(EventRef::from),
        }
    }
}

/// The iterator type for `EventArray::into_events`.
#[derive(Debug)]
pub enum EventArrayIntoIter {
    /// An iterator over type `LogEvent`.
    Logs(vec::IntoIter<LogEvent>),
    /// An iterator over type `Metric`.
    Metrics(vec::IntoIter<Metric>),
    /// An iterator over type `TraceEvent`.
    Traces(vec::IntoIter<TraceEvent>),
}

impl Iterator for EventArrayIntoIter {
    type Item = Event;

    fn next(&mut self) -> Option<Self::Item> {
        match self {
            Self::Logs(i) => i.next().map(Into::into),
            Self::Metrics(i) => i.next().map(Into::into),
            Self::Traces(i) => i.next().map(Event::Trace),
        }
    }
}

/// Intermediate buffer for conversion of a sequence of individual
/// `Event`s into a sequence of `EventArray`s by coalescing contiguous
/// events of the same type into one array. This is used by
/// `events_into_array`.
#[derive(Debug, Default)]
<<<<<<< HEAD
pub struct EventArrayBuffer(Option<EventArray>);

impl EventArrayBuffer {
    #[must_use]
    fn push(&mut self, event: Event) -> Option<EventArray> {
        match (event, &mut self.0) {
            (Event::Log(event), Some(EventArray::Logs(array))) => array.push(event),
            (Event::Metric(event), Some(EventArray::Metrics(array))) => array.push(event),
            (Event::Trace(event), Some(EventArray::Traces(array))) => array.push(event),
            (event, current) => {
                let array = EventArray::from(event);
                if let Some(array) = current.replace(array) {
                    return Some(array);
                }
            }
        }
        None
    }

    fn take(&mut self) -> Option<EventArray> {
        self.0.take()
=======
pub struct EventArrayBuffer {
    buffer: Option<EventArray>,
    max_size: usize,
}

impl EventArrayBuffer {
    fn new(max_size: Option<usize>) -> Self {
        let max_size = max_size.unwrap_or(usize::MAX);
        let buffer = None;
        Self { buffer, max_size }
    }

    #[must_use]
    fn push(&mut self, event: Event) -> Option<EventArray> {
        match (event, &mut self.buffer) {
            (Event::Log(event), Some(EventArray::Logs(array))) if array.len() < self.max_size => {
                array.push(event);
                None
            }
            (Event::Metric(event), Some(EventArray::Metrics(array)))
                if array.len() < self.max_size =>
            {
                array.push(event);
                None
            }
            (Event::Trace(event), Some(EventArray::Traces(array)))
                if array.len() < self.max_size =>
            {
                array.push(event);
                None
            }
            (event, current) => current.replace(EventArray::from(event)),
        }
    }

    fn take(&mut self) -> Option<EventArray> {
        self.buffer.take()
>>>>>>> 36b4b482
    }
}

/// Convert the iterator over individual `Event`s into an iterator
/// over coalesced `EventArray`s.
pub fn events_into_arrays(
    events: impl IntoIterator<Item = Event>,
<<<<<<< HEAD
) -> impl Iterator<Item = EventArray> {
    IntoEventArraysIter {
        inner: events.into_iter().fuse(),
        current: Default::default(),
=======
    max_size: Option<usize>,
) -> impl Iterator<Item = EventArray> {
    IntoEventArraysIter {
        inner: events.into_iter().fuse(),
        current: EventArrayBuffer::new(max_size),
>>>>>>> 36b4b482
    }
}

/// Iterator type implementing `into_arrays`
pub struct IntoEventArraysIter<I> {
    inner: iter::Fuse<I>,
    current: EventArrayBuffer,
}

impl<I: Iterator<Item = Event>> Iterator for IntoEventArraysIter<I> {
    type Item = EventArray;
    fn next(&mut self) -> Option<Self::Item> {
        for event in self.inner.by_ref() {
            if let Some(array) = self.current.push(event) {
                return Some(array);
            }
        }
        self.current.take()
    }
}<|MERGE_RESOLUTION|>--- conflicted
+++ resolved
@@ -329,29 +329,6 @@
 /// events of the same type into one array. This is used by
 /// `events_into_array`.
 #[derive(Debug, Default)]
-<<<<<<< HEAD
-pub struct EventArrayBuffer(Option<EventArray>);
-
-impl EventArrayBuffer {
-    #[must_use]
-    fn push(&mut self, event: Event) -> Option<EventArray> {
-        match (event, &mut self.0) {
-            (Event::Log(event), Some(EventArray::Logs(array))) => array.push(event),
-            (Event::Metric(event), Some(EventArray::Metrics(array))) => array.push(event),
-            (Event::Trace(event), Some(EventArray::Traces(array))) => array.push(event),
-            (event, current) => {
-                let array = EventArray::from(event);
-                if let Some(array) = current.replace(array) {
-                    return Some(array);
-                }
-            }
-        }
-        None
-    }
-
-    fn take(&mut self) -> Option<EventArray> {
-        self.0.take()
-=======
 pub struct EventArrayBuffer {
     buffer: Option<EventArray>,
     max_size: usize,
@@ -389,7 +366,6 @@
 
     fn take(&mut self) -> Option<EventArray> {
         self.buffer.take()
->>>>>>> 36b4b482
     }
 }
 
@@ -397,18 +373,11 @@
 /// over coalesced `EventArray`s.
 pub fn events_into_arrays(
     events: impl IntoIterator<Item = Event>,
-<<<<<<< HEAD
-) -> impl Iterator<Item = EventArray> {
-    IntoEventArraysIter {
-        inner: events.into_iter().fuse(),
-        current: Default::default(),
-=======
     max_size: Option<usize>,
 ) -> impl Iterator<Item = EventArray> {
     IntoEventArraysIter {
         inner: events.into_iter().fuse(),
         current: EventArrayBuffer::new(max_size),
->>>>>>> 36b4b482
     }
 }
 
