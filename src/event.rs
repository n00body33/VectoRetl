--- conflicted
+++ resolved
@@ -116,18 +116,6 @@
             inner: self.structured.iter(),
             explicit_only: true,
         }
-    }
-}
-
-<<<<<<< HEAD
-impl Index<&Atom> for Event {
-=======
-impl std::ops::Index<&Atom> for LogEvent {
->>>>>>> 240b1c76
-    type Output = ValueKind;
-
-    fn index(&self, key: &Atom) -> &ValueKind {
-        &self.structured[key].value
     }
 }
 
