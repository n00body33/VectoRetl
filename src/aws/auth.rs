use std::time::Duration;

use aws_config::{
    default_provider::credentials::DefaultCredentialsChain,
    imds,
    profile::{
        profile_file::{ProfileFileKind, ProfileFiles},
        ProfileFileCredentialsProvider,
    },
    sts::AssumeRoleProviderBuilder,
};
use aws_config::profile::profile_file::{ProfileFileKind, ProfileFiles};
use aws_config::profile::ProfileFileCredentialsProvider;
use aws_types::{credentials::SharedCredentialsProvider, region::Region, Credentials};
use serde_with::serde_as;
use vector_common::sensitive_string::SensitiveString;
use vector_config::configurable_component;

// matches default load timeout from the SDK as of 0.10.1, but lets us confidently document the
// default rather than relying on the SDK default to not change
const DEFAULT_LOAD_TIMEOUT: Duration = Duration::from_secs(5);
const DEFAULT_PROFILE_NAME: &str = "default";

/// IMDS Client Configuration for authenticating with AWS.
#[serde_as]
#[configurable_component]
#[derive(Copy, Clone, Debug, Derivative)]
#[derivative(Default)]
#[serde(deny_unknown_fields)]
pub struct ImdsAuthentication {
    /// Number of IMDS retries for fetching tokens and metadata.
    #[serde(default = "default_max_attempts")]
    #[derivative(Default(value = "default_max_attempts()"))]
    max_attempts: u32,

    /// Connect timeout for IMDS.
    #[serde(default = "default_timeout")]
    #[serde(rename = "connect_timeout_seconds")]
    #[serde_as(as = "serde_with::DurationSeconds<u64>")]
    #[derivative(Default(value = "default_timeout()"))]
    connect_timeout: Duration,

    /// Read timeout for IMDS.
    #[serde(default = "default_timeout")]
    #[serde(rename = "read_timeout_seconds")]
    #[serde_as(as = "serde_with::DurationSeconds<u64>")]
    #[derivative(Default(value = "default_timeout()"))]
    read_timeout: Duration,
}

const fn default_max_attempts() -> u32 {
    4
}

const fn default_timeout() -> Duration {
    Duration::from_secs(1)
}

/// Configuration of the authentication strategy for interacting with AWS services.
#[configurable_component]
#[derive(Clone, Debug, Derivative)]
#[derivative(Default)]
#[serde(deny_unknown_fields, untagged)]
pub enum AwsAuthentication {
    /// Authenticate using a fixed access key and secret pair.
    AccessKey {
        /// The AWS access key ID.
        #[configurable(metadata(docs::examples = "AKIAIOSFODNN7EXAMPLE"))]
        access_key_id: SensitiveString,

        /// The AWS secret access key.
        #[configurable(metadata(docs::examples = "wJalrXUtnFEMI/K7MDENG/bPxRfiCYEXAMPLEKEY"))]
        secret_access_key: SensitiveString,

        /// The ARN of an [IAM role][iam_role] to assume.
        ///
        /// [iam_role]: https://docs.aws.amazon.com/IAM/latest/UserGuide/id_roles.html
        #[configurable(metadata(docs::examples = "arn:aws:iam::123456789098:role/my_role"))]
        assume_role: Option<String>,

        /// The [AWS region][aws_region] to send STS requests to.
        ///
        /// If not set, this will default to the configured region
        /// for the service itself.
        ///
        /// [aws_region]: https://docs.aws.amazon.com/general/latest/gr/rande.html#regional-endpoints
        #[configurable(metadata(docs::examples = "us-west-2"))]
        region: Option<String>,
    },

    /// Authenticate using credentials stored in a file.
    ///
    /// Additionally, the specific credential profile to use can be set.
    /// The file format must match the credentials file format outlined in
    /// https://docs.aws.amazon.com/cli/latest/userguide/cli-configure-files.html.
    File {
        /// Path to the credentials file.
        #[configurable(metadata(docs::examples = "/my/aws/credentials"))]
        credentials_file: String,

        /// The credentials profile to use.
        ///
        /// Used to select AWS credentials from a provided credentials file.
        #[configurable(metadata(docs::examples = "develop"))]
        #[serde(default = "default_profile")]
        profile: String,
    },

    /// Assume the given role ARN.
    Role {
        /// The ARN of an [IAM role][iam_role] to assume.
        ///
        /// [iam_role]: https://docs.aws.amazon.com/IAM/latest/UserGuide/id_roles.html
        #[configurable(metadata(docs::examples = "arn:aws:iam::123456789098:role/my_role"))]
        assume_role: String,

        /// Timeout for assuming the role, in seconds.
        ///
        /// Relevant when the default credentials chain is used or `assume_role`.
        #[configurable(metadata(docs::type_unit = "seconds"))]
        #[configurable(metadata(docs::examples = 30))]
        load_timeout_secs: Option<u64>,

        /// Configuration for authenticating with AWS through IMDS.
        #[serde(default)]
        imds: ImdsAuthentication,

        /// The [AWS region][aws_region] to send STS requests to.
        ///
        /// If not set, this will default to the configured region
        /// for the service itself.
        ///
        /// [aws_region]: https://docs.aws.amazon.com/general/latest/gr/rande.html#regional-endpoints
        #[configurable(metadata(docs::examples = "us-west-2"))]
        region: Option<String>,
    },

    /// Default authentication strategy which tries a variety of substrategies in a one-after-the-other fashion.
    #[derivative(Default)]
    Default {
        /// Timeout for successfully loading any credentials, in seconds.
        ///
        /// Relevant when the default credentials chain is used or `assume_role`.
        #[configurable(metadata(docs::type_unit = "seconds"))]
        #[configurable(metadata(docs::examples = 30))]
        load_timeout_secs: Option<u64>,

        /// Configuration for authenticating with AWS through IMDS.
        #[serde(default)]
        imds: ImdsAuthentication,
    },
}

fn default_profile() -> String {
    DEFAULT_PROFILE_NAME.to_string()
}

impl AwsAuthentication {
    pub async fn credentials_provider(
        &self,
        service_region: Region,
    ) -> crate::Result<SharedCredentialsProvider> {
        match self {
            Self::AccessKey {
                access_key_id,
                secret_access_key,
<<<<<<< HEAD
                assume_role,
                region,
            } => {
                let provider = SharedCredentialsProvider::new(Credentials::from_keys(
                    access_key_id.inner(),
                    secret_access_key.inner(),
                    None,
                ));
                if let Some(assume_role) = assume_role {
                    let auth_region = region.clone().map(Region::new).unwrap_or(service_region);
                    let provider = AssumeRoleProviderBuilder::new(assume_role)
                        .region(auth_region)
                        .build(provider);
                    return Ok(SharedCredentialsProvider::new(provider))
                }
                Ok(provider)
            },
=======
            } => Ok(SharedCredentialsProvider::new(Credentials::from_keys(
                access_key_id.inner(),
                secret_access_key.inner(),
                None,
            ))),
>>>>>>> 3e79d63c
            AwsAuthentication::File {
                credentials_file,
                profile,
            } => {
<<<<<<< HEAD
                let profile_files = ProfileFiles::builder()
                    .with_file(ProfileFileKind::Credentials, credentials_file)
                    .build();
                let mut builder = ProfileFileCredentialsProvider::builder()
                    .profile_files(profile_files);
                if let Some(profile) = profile {
                    builder = builder.profile_name(profile);
                }
                let provider = builder.build();
                Ok(SharedCredentialsProvider::new(provider))
=======
                // The SDK uses the default profile out of the box, but doesn't provide an optional
                // type in the builder. We can just hardcode it so that everything works.
                let profile_files = ProfileFiles::builder()
                    .with_file(ProfileFileKind::Credentials, credentials_file)
                    .build();
                let profile_provider = ProfileFileCredentialsProvider::builder()
                    .profile_files(profile_files)
                    .profile_name(profile)
                    .build();
                Ok(SharedCredentialsProvider::new(profile_provider))
>>>>>>> 3e79d63c
            }
            AwsAuthentication::Role {
                assume_role,
                load_timeout_secs,
                imds,
                region,
            } => {
                let auth_region = region.clone().map(Region::new).unwrap_or(service_region);
                let provider = AssumeRoleProviderBuilder::new(assume_role)
                    .region(auth_region.clone())
                    .build(
                        default_credentials_provider(auth_region, *load_timeout_secs, *imds)
                            .await?,
                    );

                Ok(SharedCredentialsProvider::new(provider))
            }
            AwsAuthentication::Default {
                load_timeout_secs,
                imds,
            } => Ok(SharedCredentialsProvider::new(
                default_credentials_provider(service_region, *load_timeout_secs, *imds).await?,
            )),
        }
    }

    #[cfg(test)]
    pub fn test_auth() -> AwsAuthentication {
        AwsAuthentication::AccessKey {
            access_key_id: "dummy".to_string().into(),
            secret_access_key: "dummy".to_string().into(),
            assume_role: None,
            region: None,
        }
    }
}

async fn default_credentials_provider(
    region: Region,
    load_timeout_secs: Option<u64>,
    imds: ImdsAuthentication,
) -> crate::Result<SharedCredentialsProvider> {
    let client = imds::Client::builder()
        .max_attempts(imds.max_attempts)
        .connect_timeout(imds.connect_timeout)
        .read_timeout(imds.read_timeout)
        .build()
        .await?;

    let chain = DefaultCredentialsChain::builder()
        .region(region)
        .imds_client(client)
        .load_timeout(
            load_timeout_secs
                .map(Duration::from_secs)
                .unwrap_or(DEFAULT_LOAD_TIMEOUT),
        );

    Ok(SharedCredentialsProvider::new(chain.build().await))
}

#[cfg(test)]
mod tests {
    use super::*;
    use serde::{Deserialize, Serialize};

    const CONNECT_TIMEOUT: Duration = Duration::from_secs(30);
    const READ_TIMEOUT: Duration = Duration::from_secs(10);

    #[derive(Serialize, Deserialize, Clone, Debug)]
    struct ComponentConfig {
        assume_role: Option<String>,
        #[serde(default)]
        auth: AwsAuthentication,
    }

    #[test]
    fn parsing_default() {
        let config = toml::from_str::<ComponentConfig>(
            r#"
        "#,
        )
        .unwrap();

        assert!(matches!(config.auth, AwsAuthentication::Default { .. }));
    }

    #[test]
    fn parsing_default_with_load_timeout() {
        let config = toml::from_str::<ComponentConfig>(
            r#"
            auth.load_timeout_secs = 10
        "#,
        )
        .unwrap();

        assert!(matches!(
            config.auth,
            AwsAuthentication::Default {
                load_timeout_secs: Some(10),
                imds: ImdsAuthentication { .. },
            }
        ));
    }

    #[test]
    fn parsing_default_with_imds_client() {
        let config = toml::from_str::<ComponentConfig>(
            r#"
            auth.imds.max_attempts = 5
            auth.imds.connect_timeout_seconds = 30
            auth.imds.read_timeout_seconds = 10
        "#,
        )
        .unwrap();

        assert!(matches!(
            config.auth,
            AwsAuthentication::Default {
                load_timeout_secs: None,
                imds: ImdsAuthentication {
                    max_attempts: 5,
                    connect_timeout: CONNECT_TIMEOUT,
                    read_timeout: READ_TIMEOUT,
                },
            }
        ));
    }

    #[test]
    fn parsing_old_assume_role() {
        let config = toml::from_str::<ComponentConfig>(
            r#"
            assume_role = "root"
        "#,
        )
        .unwrap();

        assert!(matches!(config.auth, AwsAuthentication::Default { .. }));
    }

    #[test]
    fn parsing_assume_role() {
        let config = toml::from_str::<ComponentConfig>(
            r#"
            auth.assume_role = "root"
            auth.load_timeout_secs = 10
        "#,
        )
        .unwrap();

        assert!(matches!(config.auth, AwsAuthentication::Role { .. }));
    }

    #[test]
    fn parsing_assume_role_with_imds_client() {
        let config = toml::from_str::<ComponentConfig>(
            r#"
            auth.assume_role = "root"
            auth.imds.max_attempts = 5
            auth.imds.connect_timeout_seconds = 30
            auth.imds.read_timeout_seconds = 10
        "#,
        )
        .unwrap();

        match config.auth {
            AwsAuthentication::Role {
                assume_role,
                load_timeout_secs,
                imds,
                region,
            } => {
                assert_eq!(&assume_role, "root");
                assert_eq!(load_timeout_secs, None);
                assert!(matches!(
                    imds,
                    ImdsAuthentication {
                        max_attempts: 5,
                        connect_timeout: CONNECT_TIMEOUT,
                        read_timeout: READ_TIMEOUT,
                    }
                ));
                assert_eq!(region, None);
            }
            _ => panic!(),
        }
    }

    #[test]
    fn parsing_both_assume_role() {
        let config = toml::from_str::<ComponentConfig>(
            r#"
            assume_role = "root"
            auth.assume_role = "auth.root"
            auth.load_timeout_secs = 10
            auth.region = "us-west-2"
        "#,
        )
        .unwrap();

        match config.auth {
            AwsAuthentication::Role {
                assume_role,
                load_timeout_secs,
                imds,
                region,
            } => {
                assert_eq!(&assume_role, "auth.root");
                assert_eq!(load_timeout_secs, Some(10));
                assert!(matches!(imds, ImdsAuthentication { .. }));
                assert_eq!(region.unwrap(), "us-west-2");
            }
            _ => panic!(),
        }
    }

    #[test]
    fn parsing_static() {
        let config = toml::from_str::<ComponentConfig>(
            r#"
            auth.access_key_id = "key"
            auth.secret_access_key = "other"
        "#,
        )
        .unwrap();

        assert!(matches!(config.auth, AwsAuthentication::AccessKey { .. }));
    }

    #[test]
    fn parsing_static_with_assume_role() {
        let config = toml::from_str::<ComponentConfig>(
            r#"
            auth.access_key_id = "key"
            auth.secret_access_key = "other"
            auth.assume_role = "root"
        "#,
        )
        .unwrap();

        match config.auth {
            AwsAuthentication::AccessKey {
                access_key_id,
                secret_access_key,
                assume_role,
                ..
            } => {
                assert_eq!(&access_key_id, &SensitiveString::from("key".to_string()));
                assert_eq!(&secret_access_key, &SensitiveString::from("other".to_string()));
                assert_eq!(&assume_role, &Some("root".to_string()));
            },
            _ => panic!()
        }
    }

    #[test]
    fn parsing_file() {
        let config = toml::from_str::<ComponentConfig>(
            r#"
            auth.credentials_file = "/path/to/file"
            auth.profile = "foo"
        "#,
        )
        .unwrap();

        match config.auth {
            AwsAuthentication::File {
                credentials_file,
                profile,
            } => {
                assert_eq!(&credentials_file, "/path/to/file");
                assert_eq!(&profile, "foo");
            }
            _ => panic!(),
        }

        let config = toml::from_str::<ComponentConfig>(
            r#"
            auth.credentials_file = "/path/to/file"
        "#,
        )
        .unwrap();

        match config.auth {
            AwsAuthentication::File {
                credentials_file,
                profile,
            } => {
                assert_eq!(&credentials_file, "/path/to/file");
                assert_eq!(profile, "default".to_string());
            }
            _ => panic!(),
        }
    }
}<|MERGE_RESOLUTION|>--- conflicted
+++ resolved
@@ -164,7 +164,6 @@
             Self::AccessKey {
                 access_key_id,
                 secret_access_key,
-<<<<<<< HEAD
                 assume_role,
                 region,
             } => {
@@ -182,29 +181,10 @@
                 }
                 Ok(provider)
             },
-=======
-            } => Ok(SharedCredentialsProvider::new(Credentials::from_keys(
-                access_key_id.inner(),
-                secret_access_key.inner(),
-                None,
-            ))),
->>>>>>> 3e79d63c
             AwsAuthentication::File {
                 credentials_file,
                 profile,
             } => {
-<<<<<<< HEAD
-                let profile_files = ProfileFiles::builder()
-                    .with_file(ProfileFileKind::Credentials, credentials_file)
-                    .build();
-                let mut builder = ProfileFileCredentialsProvider::builder()
-                    .profile_files(profile_files);
-                if let Some(profile) = profile {
-                    builder = builder.profile_name(profile);
-                }
-                let provider = builder.build();
-                Ok(SharedCredentialsProvider::new(provider))
-=======
                 // The SDK uses the default profile out of the box, but doesn't provide an optional
                 // type in the builder. We can just hardcode it so that everything works.
                 let profile_files = ProfileFiles::builder()
@@ -215,7 +195,6 @@
                     .profile_name(profile)
                     .build();
                 Ok(SharedCredentialsProvider::new(profile_provider))
->>>>>>> 3e79d63c
             }
             AwsAuthentication::Role {
                 assume_role,
