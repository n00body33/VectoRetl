#!/usr/bin/env ruby
# coding: utf-8

require 'find'

# These members/tags are common to multiple events
BYTE_SIZE_COUNT = ['byte_size', 'count']

# SUFFIX => [MESSAGE, COUNTERS, ADDITIONAL_TAGS]
EVENT_CLASSES = {
  'BytesReceived' => [
    'Bytes received.', ['received_bytes'], ['byte_size', 'protocol']
  ],
  'EventsReceived' => [
    'Events received.', ['received_events', 'received_event_bytes'], ['count', 'byte_size']
  ],
  'EventsSent' => [
    'Events sent.', ['sent_events', 'sent_event_bytes'], ['count', 'byte_size']
  ],
  'BytesSent' => [
    'Bytes sent.', ['sent_bytes'], ['byte_size', 'protocol']
  ],
}

METRIC_NAME_EVENTS_DROPPED = 'component_discarded_events_total'
METRIC_NAME_ERROR = 'component_errors_total'


def hash_array_add(hash, key, item)
  arr = hash.fetch(key, Array::new)
  arr.append(item)
  hash[key] = arr
end

def is_constant?(name)
  name.start_with? '"' and name.end_with? '"' or name.match? /^(.+::)[A-Z0-9_]$/
end

def find_line_number(haystack, needle)
  idx = haystack.index(needle)
  if !idx.nil?
    prior = haystack[0,idx]
    prior.lines.count
  else
    nil
  end
end

# A class to hold error reports and common functionality
class Event
  attr_accessor :path, :skip_dropped_events, :uses, :skip_duplicate_check, :skip_validity_check, :impl_internal_event, :impl_register_event, :impl_event_handle
  attr_reader :name, :reports, :logs
  attr_writer :members

  def initialize(name)
    @path = nil
    @skip_duplicate_check = false
    @skip_validity_check = false
    @skip_dropped_events = false
    @emits_component_events_dropped = false
    @name = name
    @reports = []
    @members = {}
    @counters = {}
    @metrics = {}
    @logs = []
    @uses = 0
    @impl_internal_event = false
    @impl_register_event = false
    @impl_event_handle = false
  end

  def add_metric(type, name, tags)
    @metrics["#{type}:#{name}"] = tags
    if type == 'counter'
      @counters[name] = tags
    end
  end

  # Scan for counter names and tags
  def scan_metrics(block)
    block.scan(/ (counter|gauge|histogram)!\((?:\n\s+)?"([^"]+)",(.+?)\)[;\n]/ms) \
    do |type, name, tags|
      tags = Hash[tags.scan(/"([^"]+)" => (.+?)(?:,|$)/)]
      add_metric(type, name, tags)
    end
  end

  # Scan for registered counter names and tags
  def scan_register_metrics(block)
    # This is a _slightly_ different regex than the above, couldn't figure a way to unify them
    block.scan(/ register_(counter|gauge|histogram)!\((?:\n\s+)?"([^"]+)"(,.+?)?\)[;,]\n/ms) \
    do |type, name, tags|
      tags = tags || ''
      tags = Hash[tags.scan(/"([^"]+)" => (.+?)(?:,|$)/)]
      add_metric(type, name, tags)
    end
  end

  def add_log(type, message, parameters)
    @logs.append([type, message, parameters])
  end

  # Scan for log outputs and their parameters
  def scan_logs(block)
    block.scan(/
               (trace|debug|info|warn|error)! # The log type
                \(\s*(?:message\s*=\s*)? # Skip any leading "message =" bit
                (?:"([^({)][^("]+)"|([^,]+)) # The log message text
                ([^;]*?) # Match the parameter list
                \)(?:;|\n\s*}) # Normally would end with simply ");", but some are missing the semicolon
               /mx) \
    do |type, raw_message, var_message, parameters|
      parameters = parameters.scan(/([a-z0-9_]+) *= .|[?%]([a-z0-9_.]+)/) \
                     .map { |assignment, simple| assignment or simple }

      message = raw_message.nil? ? var_message : raw_message

      add_log(type, message, parameters)
    end
  end

  # Scan for the emission of ComponentEventsDropped.
  def scan_component_dropped_events(block)
    if block.match(/(emit|register)!\(\s*ComponentEventsDropped\b/)
      @emits_component_events_dropped = true
    end
  end

  # The event signature is used to check for duplicates and is
  # composed from the member names and their types, the metric types,
  # names, and their tags, and the log messages and parameters. If no
  # metrics and no logs are defined for the event, the signature is
  # `nil` to skip duplicate checking.
  def signature
    if @metrics.length == 0 and @logs.length == 0
      nil
    else
      members = @members.map { |name, type| "#{name}:#{type}" }.sort.join(':')
      metrics = @metrics.map do |name, value|
        tags = value.keys.sort.join(',')
        "#{name}(#{tags})"
      end
      metrics = metrics.sort.join(';')
      logs = @logs.sort.join(';')
      "#{members}[#{logs}][#{metrics}]"
    end
  end

  def valid?
    valid_with_handle? self
  end

  def valid_with_handle?(handle)
    @reports.clear

    if @uses == 0
      append('Event has no uses.')
    end

    EVENT_CLASSES.each do |suffix, (required_message, counters, additional_tags)|
      if @name.end_with? suffix
        handle.logs.each do |type, message, parameters|
          if type != 'trace'
            append('Log type MUST be \"trace!\".')
          end
          if message != required_message
            append("Log message MUST be \"#{required_message}\" (is \"#{message}\").")
          end
          additional_tags.each do |tag_name|
            unless parameters.include? tag_name
              append("Log MUST contain tag \"#{tag_name}\"")
            end
          end
        end
        counters.each do |counter|
          counter = "component_#{counter}_total"
          counters_must_include_exclude_tags(counter, additional_tags - BYTE_SIZE_COUNT)
        end
      end
    end

    has_error_logs = handle.logs.one? { |type, _, _| type == 'error' }

    is_events_dropped_event = (@name.end_with? 'EventsDropped' or @counters.include? METRIC_NAME_EVENTS_DROPPED)

    # Validate <Name>Error events
    if (has_error_logs and !is_events_dropped_event) or @name.end_with? 'Error'

      # Name check
      append('Error events MUST be named "___Error".') unless @name.end_with? 'Error'
      # Outputs an error log
      handle.log_level_exactly('error')
      # Metric check
      counters_must_include_exclude_tags(METRIC_NAME_ERROR, ['error_type', 'stage'])

      # Make sure Error events contain the required parameters
      handle.logs.each do |type, message, parameters|
        if type == 'error'
          ['error_type', 'stage'].each do |parameter|
            unless parameters.include? parameter
              append("Error log for Error event MUST include parameter \"#{parameter}\".")
            end
          end

          ['error_code', 'error_type', 'stage'].each do |parameter|
            if parameters.include? parameter and !@counters[METRIC_NAME_ERROR].include? parameter
              append("Counter \"#{METRIC_NAME_ERROR}\" must include \"#{parameter}\" to match error log.")
            end
          end
        end
      end
    end

    # TODO remove @skip_dropped_events check logic after DroppedEvents audit is complete
    # (https://github.com/vectordotdev/vector/issues/13995)

    # Validate <Namespace>EventsDropped events
    if is_events_dropped_event && !@skip_dropped_events

      # Don't run the checks on event structs which themselves emit ComponentEventsDropped,
      # as the ComponentEventsDropped event is already checked.
      # Instead, verify that component_discarded_events_total is not being over-incremented.
      if @emits_component_events_dropped
        if @counters.include? METRIC_NAME_EVENTS_DROPPED
          append("Event emitting ComponentEventsDropped should not also increment counter `#{METRIC_NAME_EVENTS_DROPPED}`")
        end
      else

        # Name check
        append('EventsDropped events MUST be named "___EventsDropped".') unless @name.end_with? 'EventsDropped'

        # Outputs an error log or debug log. Which level is dependent on the value of the param `intentional`, however
        # because implementation can involve passing in the value of the `intentional` bool at compile time, we would need to
        # scan all the source code for places that emit this event to determine that.
        handle.log_level_one_of(['error', 'debug'])

        # Metric check
        counters_must_include_exclude_tags(METRIC_NAME_EVENTS_DROPPED, ['intentional'], ['reason', 'count'])

        # Make sure EventsDropped events contain the required parameters
        handle.logs.each do |type, message, parameters|
          if type == 'error'
            ['count', 'intentional', 'reason'].each do |parameter|
              unless parameters.include? parameter
                append("Error log for EventsDropped event MUST include parameter \"#{parameter}\".")
              end
            end

            ['intentional'].each do |parameter|
              if parameters.include? parameter and !@counters[METRIC_NAME_EVENTS_DROPPED].include? parameter
                append("Counter \"#{METRIC_NAME_EVENTS_DROPPED}\" must include \"#{parameter}\" to match error log.")
              end
            end
          end
        end
      end
    end

    @counters.each do |name, tags|
      # Only component_errors_total and component_discarded_events_total metrics are considered
      if ['component_errors_total', 'component_discarded_events_total'].include? name
        # Make sure defined tags to counters are constants
        tags.each do |tag, value|
          if tag == 'stage'
            if !value.start_with? 'error_stage::'
              append("Counter \"#{name}\" tag \"#{tag}\" value must be an \"error_stage\" constant.")
            end
          elsif tag == 'error_type'
            if !value.start_with? 'error_type::'
              append("Counter \"#{name}\" tag \"#{tag}\" value must be an \"error_type\" constant.")
            end
          end
        end
      end
    end

    @reports.empty?
  end

  def log_level_one_of(levels)
    if @logs.find_index { |type, message, parameters| levels.include? type }.nil?
      append("This event MUST log with one of these levels: #{levels}.")
    end
  end

  def log_level_exactly(level)
    log_level_one_of([level])
  end

  private

    def append(report)
      @reports.append(report)
    end

    def counters_must_include_exclude_tags(name, required_tags, exclude_tags = [])
      unless @counters.include? name
        append("This event MUST increment counter \"#{name}\".")
      else
        tags = @counters[name]
        required_tags.each do |tag|
          unless tags.include? tag
            append("Counter \"#{name}\" MUST include tag \"#{tag}\".")
          end
        end

        exclude_tags.each do |tag|
          if tags.include? tag
            append("Counter \"#{name}\" MUST NOT include tag \"#{tag}\".")
          end
        end
      end
    end

end

$all_events = Hash::new { |hash, key| hash[key] = Event::new(key) }

error_count = 0

# Scan sources and build internal structures
Find.find('./src', './lib') do |path|
  if path.start_with? './'
    path = path[2..]
  end

  if path.end_with? '.rs'
    text = File.read(path)

    text.scan(/\b(?:emit!?|register!?)\((?:[a-z][a-z0-9_:]+)?([A-Z][A-Za-z0-9]+)/) \
    do |event_name,|
      $all_events[event_name].uses += 1
    end

    # Check log message texts for correct formatting.
    if path.start_with? 'src/'
      reports = []

      # Try to find all general usage of the various `tracing` macros.
      text.scan(/(
        (trace|debug|info|warn|error)!\( # Log type.
        ([^;]*?) # All parameters to the macro.
        \)(?:;|\n\s*}) # Handles usages that lack a trailing semicolon.
        )/mx) \
      do |full, type, params|
        # Extract each parameter to the macros, which involves handling structured fields and
        # string literals. We parse them further below so that we can iterate through them to try
        # and determine what the actual log message is, depending on if it's set by using the
        # `message` field, or implicitly with a string literal.
        #
        # We also have some special handling in there for `tracing`-specific "target" and "parent"
        # settings which influence how the event is handled when being processed by a subscriber,
        # which we don't care about _here_ but need to account for in our pattern to parse things.
        params = params.scan(/("(?:[^"\\]++|\\.)*+"|(?:target|parent):\s*[^,]+|(\w+\s*=\s*(?:"(?:[^"\\]++|\\.)*+"|[%?]?[^,]+))|[%?][^,]+)/) \
          .map do |param|
            if /^\".*\"$/.match?(param[0].strip)
              { "type" => "litstr", "value" => param[0] }
            elsif param[0].include? "="
              parts = param[0].split('=', 2).map { |part| part.strip }
              { "type" => "named_field", "field" => parts[0], "value" => parts[1] }
            else
              { "type" => "field", "field" => param[0] }
            end
          end

        # See if we found a message field.
        message_param = params.find { |param|
          # Use the first string literal parameter.
          param["type"] == "litstr" ||
          # Or the first named field called `message` that has a value that is a string literal.
          (param["type"] == "named_field" && param["field"] == "message" && /^\".*\"$/.match?(param["value"]))
        }

        # We further scrutinize the message field, if we believe we found one. This lets us avoid
        # scenarios where variable interpolation is being used, since we can't reasonably detect if
        # an interpolated variable at the beginning or end of the message is capitalized or has a
        # trailing period, respectively.
        has_message = !message_param.nil?
        message = if has_message then message_param["value"].gsub(/^"|"$/, '') else nil end
        is_capitalized = !has_message || (message[0] == "{" || message.match(/^[[:upper:]]/))
        has_trailing_period = !has_message || (message[-1, 1] == "}" || message.match(/\.$/))

        match_reports = []
        match_reports.append('Message must start with a capital.') unless is_capitalized
        match_reports.append('Message must end with a period.') unless has_trailing_period
        unless match_reports.empty?
          line_no = find_line_number(text, full)
          match_reports.each { |report| reports.push("    #{report} (`#{type}` call on #{path}:#{line_no})") }
        end
      end

      unless reports.empty?
        reports.each { |report| puts report }
        error_count += reports.length
      end
    end

    # TODO remove @skip_dropped_events check logic after DroppedEvents audit is complete
    # (https://github.com/vectordotdev/vector/issues/13995)
    skip_dropped_events = text.match? /## skip check-dropped-events ##/i

    if (path.start_with? 'src/internal_events/' or path.start_with? 'lib/vector-common/src/internal_event/')
      # Scan internal event structs for member names
      text.scan(/[\n ]struct (\S+?)(?:<.+?>)?(?: {\n(.+?)\n\s*}|;)\n/m) do |struct_name, members|
        event = $all_events[struct_name]
        event.path = path
        event.skip_dropped_events = skip_dropped_events
        if members
          members = members.scan(/ ([A-Za-z0-9_]+): +(.+?),/).map { |member, type| [member, type] }
          event.members = members.to_h
        end
      end

      # Scan internal event implementation blocks for logs and metrics
      text.scan(/^(\s*)impl(?:<.+?>)? (InternalEvent|RegisterInternalEvent|InternalEventHandle) for ([A-Za-z0-9_]+)(?:<.+?>)? {\n(.+?)\n\1}$/m) \
      do |_space, trait, event_name, block|
        event = $all_events[event_name]

        event.skip_duplicate_check = block.match? /## skip check-duplicate-events ##/i
        event.skip_validity_check = block.match? /## skip check-validity-events ##/i

        if trait == 'InternalEvent'
          # Look-aside internal events that defer their implementation to a registered event.
          if ! block.include? 'register('
            event.impl_internal_event = true
            event.scan_metrics(block)
            event.scan_logs(block)
            event.scan_component_dropped_events(block)
          end
        elsif trait == 'RegisterInternalEvent'
          # Extract the handle type name to join them together
          event.impl_register_event = block[/type Handle = ([A-Za-z0-9]+);/, 1]
          event.scan_register_metrics(block)
          event.scan_component_dropped_events(block)
        elsif trait == 'InternalEventHandle'
          event.impl_event_handle = true
          event.scan_logs(block)
        end
      end
    end
  end
end

$duplicates = Hash::new { |hash, key| hash[key] = [] }

$all_events.each do |name, event|
  # Check for duplicated signatures
<<<<<<< HEAD
  if !event.skip_duplicate_check and (event.impl_internal_event or event.impl_register_event or event.impl_event_handle)
=======
  if event.impl_internal_event or event.impl_event_handle
>>>>>>> 77fc20a0
    signature = event.signature
    if signature
      $duplicates[event.signature].append(name)
    end
  end

  # Check events for validity
  if !event.skip_validity_check
    if event.impl_internal_event
      unless event.valid?
        puts "#{event.path}: Errors in event #{event.name}:"
        event.reports.each { |report| puts "    #{report}" }
        error_count += 1
      end
    elsif event.impl_register_event
      handle = $all_events[event.impl_register_event]
      if handle
        unless event.valid_with_handle? handle
          puts "#{event.path}: Errors in event #{event.name}:"
          event.reports.each { |report| puts "    #{report}" }
          error_count += 1
        end
      else
        puts "Registered event #{event.name} references non-exitent handle #{event.impl_register_event}"
        error_count += 1
        next
      end
    end
  end
end

$duplicates.each do |signature, dupes|
  if dupes.length > 1
    dupes = dupes.join(', ')
    puts "Duplicate events detected: #{dupes}"
    error_count += 1
  end
end

puts "#{error_count} error(s)"
exit 1 if error_count > 0<|MERGE_RESOLUTION|>--- conflicted
+++ resolved
@@ -446,11 +446,7 @@
 
 $all_events.each do |name, event|
   # Check for duplicated signatures
-<<<<<<< HEAD
-  if !event.skip_duplicate_check and (event.impl_internal_event or event.impl_register_event or event.impl_event_handle)
-=======
-  if event.impl_internal_event or event.impl_event_handle
->>>>>>> 77fc20a0
+  if !event.skip_duplicate_check and (event.impl_internal_event or event.impl_event_handle)
     signature = event.signature
     if signature
       $duplicates[event.signature].append(name)
