//! FIXME: A workaround to fix https://github.com/timberio/vector/issues/1480 resulting from https://github.com/rust-lang/rust/issues/63010
//! Most of code is cribbed directly from the Rust stdlib and ported to work with winapi.
//!
//! In stdlib imported code, warnings are allowed.

use std::fs::File;
#[cfg(unix)]
use std::os::unix::fs::MetadataExt;
#[cfg(windows)]
<<<<<<< HEAD
use std::{
    ptr,
    mem::zeroed,
};
use std::fs::File;
=======
use std::{mem::zeroed, ptr};
>>>>>>> 0ecc2d31
#[cfg(windows)]
use winapi::shared::minwindef::DWORD;
#[cfg(windows)]
use winapi::um::{
    fileapi::GetFileInformationByHandle, fileapi::BY_HANDLE_FILE_INFORMATION,
    ioapiset::DeviceIoControl, winioctl::FSCTL_GET_REPARSE_POINT,
    winnt::FILE_ATTRIBUTE_REPARSE_POINT, winnt::MAXIMUM_REPARSE_DATA_BUFFER_SIZE,
};

#[cfg(not(windows))]
pub trait PortableFileExt {
    fn portable_dev(&self) -> std::io::Result<u64>;
    fn portable_ino(&self) -> std::io::Result<u64>;
}

#[cfg(windows)]
pub trait PortableFileExt: std::os::windows::io::AsRawHandle {
    fn portable_dev(&self) -> std::io::Result<u64>;
    fn portable_ino(&self) -> std::io::Result<u64>;
    // This code is from the Rust stdlib https://github.com/rust-lang/rust/blob/30ddb5a8c1e85916da0acdc665d6a16535a12dd6/src/libstd/sys/windows/fs.rs#L458-L478
    #[allow(unused_assignments, unused_variables)]
    fn reparse_point<'a>(
        &self,
        space: &'a mut [u8; MAXIMUM_REPARSE_DATA_BUFFER_SIZE as usize],
    ) -> std::io::Result<(DWORD, &'a REPARSE_DATA_BUFFER)> {
        unsafe {
            let mut bytes = 0;
            cvt({
                DeviceIoControl(
                    self.as_raw_handle(),
                    FSCTL_GET_REPARSE_POINT,
                    ptr::null_mut(),
                    0,
                    space.as_mut_ptr() as *mut _,
                    space.len() as DWORD,
                    &mut bytes,
                    ptr::null_mut(),
                )
            })?;
            Ok((bytes, &*(space.as_ptr() as *const REPARSE_DATA_BUFFER)))
        }
    }
    // This code is from the Rust stdlib https://github.com/rust-lang/rust/blob/30ddb5a8c1e85916da0acdc665d6a16535a12dd6/src/libstd/sys/windows/fs.rs#L326-L351
    #[allow(unused_assignments, unused_variables)]
    fn get_file_info(&self) -> std::io::Result<BY_HANDLE_FILE_INFORMATION> {
        unsafe {
            let mut info: BY_HANDLE_FILE_INFORMATION = zeroed();
            cvt(GetFileInformationByHandle(self.as_raw_handle(), &mut info))?;
            let mut reparse_tag = 0;
            if info.dwFileAttributes & FILE_ATTRIBUTE_REPARSE_POINT != 0 {
                let mut b = [0; MAXIMUM_REPARSE_DATA_BUFFER_SIZE as usize];
                if let Ok((_, buf)) = self.reparse_point(&mut b) {
                    reparse_tag = buf.ReparseTag;
                }
            }
            Ok(info)
        }
    }
}

#[cfg(unix)]
impl PortableFileExt for File {
    fn portable_dev(&self) -> std::io::Result<u64> {
        Ok(self.metadata()?.dev())
    }
    fn portable_ino(&self) -> std::io::Result<u64> {
        Ok(self.metadata()?.ino())
    }
}

#[cfg(windows)]
impl PortableFileExt for File {
    fn portable_dev(&self) -> std::io::Result<u64> {
        let info = self.get_file_info()?;
        Ok(info.dwVolumeSerialNumber.into())
    }
    fn portable_ino(&self) -> std::io::Result<u64> {
        let info = self.get_file_info()?;
        Ok(info.nNumberOfLinks.into())
    }
}

// This code is from the Rust stdlib https://github.com/rust-lang/rust/blob/a916ac22b9f7f1f0f7aba0a41a789b3ecd765018/src/libstd/sys/windows/c.rs#L380-L386
#[cfg(windows)]
#[allow(non_snake_case, non_camel_case_types)]
pub struct REPARSE_DATA_BUFFER {
    pub ReparseTag: libc::c_uint,
    pub ReparseDataLength: libc::c_ushort,
    pub Reserved: libc::c_ushort,
    pub rest: (),
}

// This code is from the Rust stdlib  https://github.com/rust-lang/rust/blob/30ddb5a8c1e85916da0acdc665d6a16535a12dd6/src/libstd/sys/hermit/mod.rs#L141-L143
#[cfg(windows)]
pub fn cvt(result: i32) -> std::io::Result<usize> {
    if result < 0 {
        Err(std::io::Error::from_raw_os_error(-result))
    } else {
        Ok(result as usize)
    }
}<|MERGE_RESOLUTION|>--- conflicted
+++ resolved
@@ -7,15 +7,7 @@
 #[cfg(unix)]
 use std::os::unix::fs::MetadataExt;
 #[cfg(windows)]
-<<<<<<< HEAD
-use std::{
-    ptr,
-    mem::zeroed,
-};
-use std::fs::File;
-=======
 use std::{mem::zeroed, ptr};
->>>>>>> 0ecc2d31
 #[cfg(windows)]
 use winapi::shared::minwindef::DWORD;
 #[cfg(windows)]
