--- conflicted
+++ resolved
@@ -127,25 +127,14 @@
         })
     }
 
-<<<<<<< HEAD
     pub fn build_sink(
         &self,
         dd_common: &DatadogCommonConfig,
         client: HttpClient,
     ) -> crate::Result<VectorSink> {
         let default_api_key: Arc<str> = Arc::from(dd_common.default_api_key.inner());
-        let request_limits = self.request.unwrap_with(
-            &TowerRequestConfig::default()
-                .retry_attempts(DEFAULT_REQUEST_RETRY_ATTEMPTS)
-                .retry_max_duration_secs(DEFAULT_REQUEST_RETRY_MAX_DURATION_SECS),
-        );
+        let request_limits = self.request.into_settings();
         let endpoints = self.generate_traces_endpoint_configuration(dd_common)?;
-=======
-    pub fn build_sink(&self, client: HttpClient) -> crate::Result<VectorSink> {
-        let default_api_key: Arc<str> = Arc::from(self.dd_common.default_api_key.inner());
-        let request_limits = self.request.into_settings();
-        let endpoints = self.generate_traces_endpoint_configuration()?;
->>>>>>> 7dc7d2e3
 
         let batcher_settings = self
             .batch
