--- conflicted
+++ resolved
@@ -241,13 +241,8 @@
 arc-swap = { version = "1.6", default-features = false, optional = true }
 async-compression = { version = "0.3.15", default-features = false, features = ["tokio", "gzip", "zstd"], optional = true }
 apache-avro = { version = "0.14.0", default-features = false, optional = true }
-<<<<<<< HEAD
 axum = { version = "0.6.2", default-features = false, features = ["http1", "json"] }
-base64 = { version = "0.20.0", default-features = false, optional = true }
-=======
-axum = { version = "0.6.2", default-features = false }
 base64 = { version = "0.21.0", default-features = false, optional = true }
->>>>>>> 4af6d78b
 bloom = { version = "0.3.2", default-features = false, optional = true }
 bollard = { version = "0.13.0", default-features = false, features = ["ssl", "chrono"] }
 bytes = { version = "1.3.0", default-features = false, features = ["serde"] }
