--- conflicted
+++ resolved
@@ -296,12 +296,7 @@
         test_util::{collect_n, random_string},
         Pipeline,
     };
-<<<<<<< HEAD
     use chrono::{SubsecRound, Utc};
-    use futures::compat::Future01CompatExt;
-=======
-    use chrono::Utc;
->>>>>>> 715efbab
     use rdkafka::{
         config::ClientConfig,
         producer::{FutureProducer, FutureRecord},
