--- conflicted
+++ resolved
@@ -53,13 +53,11 @@
 mod lua;
 #[cfg(feature = "transforms-metric_to_log")]
 mod metric_to_log;
-<<<<<<< HEAD
-mod nats;
-=======
 #[cfg(feature = "sources-mongodb_metrics")]
 mod mongodb_metrics;
 mod open;
->>>>>>> fa2773ea
+#[cfg(feature = "sinks-nats")]
+mod nats;
 mod process;
 #[cfg(feature = "sources-prometheus")]
 mod prometheus;
@@ -157,11 +155,9 @@
 pub use self::lua::*;
 #[cfg(feature = "transforms-metric_to_log")]
 pub(crate) use self::metric_to_log::*;
-<<<<<<< HEAD
+#[cfg(feature = "sinks-nats")]
 pub use self::nats::*;
-=======
 pub use self::open::*;
->>>>>>> fa2773ea
 pub use self::process::*;
 #[cfg(feature = "sources-prometheus")]
 pub use self::prometheus::*;
