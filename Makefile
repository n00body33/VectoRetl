.PHONY: help
.DEFAULT_GOAL := help

help:
	@echo "                                      __   __  __"
	@echo "                                      \ \ / / / /"
	@echo "                                       \ V / / / "
	@echo "                                        \_/  \/  "
	@echo ""
	@echo "                                      V E C T O R"
	@echo ""
	@echo "---------------------------------------------------------------------------------------"
	@echo ""
	@grep -E '^[a-zA-Z_-]+:.*?## .*$$' $(MAKEFILE_LIST) | sort | awk 'BEGIN {FS = ":.*?## "}; {printf "\033[36m%-30s\033[0m %s\n", $$1, $$2}'

bench: ## Run internal benchmarks
	@cargo bench --all

run:
	@cargo run

build:
	@cargo build

check:
	@cargo check --all --all-features --all-targets

test: ## Run tests
	@docker-compose up -d
	@cargo test --all --features docker -- --test-threads 4

test-simple:
	@cargo test --all -- --test-threads=4

fmt:
	@cargo fmt

build-archive: ## Build a Vector archive for a given $TARGET and $VERSION
	@scripts/build-archive.sh

build-ci-docker-images: ## Build the various Docker images used for CI
	@scripts/build-ci-docker-images.sh

generate-docs: ## Generate docs from the scipts/metadata.toml file
	@bundle install --gemfile=scripts/config_schema/Gemfile
	@scripts/generate-docs.sh

package-deb: ## Create a .deb package from artifacts created via `build`
	@scripts/package-deb.sh

package-rpm: ## Create a .rpm package from artifacts created via `build`
	@scripts/package-rpm.sh

release: ## Interactive script that releases the next version (major or minor)
	@scripts/release.sh

release-deb: ## Release .deb via Package Cloud
	@scripts/release-deb.sh

release-docker: ## Release to Docker Hub
	@scripts/release-docker.sh

release-github: ## Release to Github
	@scripts/release-github.sh

release-homebrew: ## Release to timberio Homebrew tap
	@scripts/release-homebrew.sh

release-rpm: ## Release .rpm via Package Cloud
	@scripts/release-rpm.sh

release-s3: ## Release artifacts to S3
	@scripts/release-s3.sh

<<<<<<< HEAD
=======
signoff: ## Signsoff all previous commits since branch creation
	@scripts/signoff.sh

test: ## Run tests
	@cargo test --all --features docker -- --test-threads 4

>>>>>>> 8de9ad3a
version: ## Get the current Vector version
	@scripts/version.sh<|MERGE_RESOLUTION|>--- conflicted
+++ resolved
@@ -72,14 +72,8 @@
 release-s3: ## Release artifacts to S3
 	@scripts/release-s3.sh
 
-<<<<<<< HEAD
-=======
 signoff: ## Signsoff all previous commits since branch creation
 	@scripts/signoff.sh
 
-test: ## Run tests
-	@cargo test --all --features docker -- --test-threads 4
-
->>>>>>> 8de9ad3a
 version: ## Get the current Vector version
 	@scripts/version.sh