--- conflicted
+++ resolved
@@ -2,7 +2,7 @@
     healthcheck, Encoding, NewRelicApiResponse, NewRelicApiService, NewRelicSink, NewRelicSinkError,
 };
 use crate::{
-    config::{Input, SinkConfig, SinkContext},
+    config::{DataType, Input, SinkConfig, SinkContext},
     http::HttpClient,
     sinks::util::{
         encoding::EncodingConfigFixed, retries::RetryLogic, service::ServiceBuilderExt,
@@ -127,13 +127,8 @@
         Ok((super::VectorSink::from_event_streamsink(sink), healthcheck))
     }
 
-<<<<<<< HEAD
-    fn input_type(&self) -> DataType {
-        DataType::Log | DataType::Metric
-=======
     fn input(&self) -> Input {
-        Input::any()
->>>>>>> c7b2a146
+        Input::new(DataType::Log | DataType::Metric)
     }
 
     fn sink_type(&self) -> &'static str {
