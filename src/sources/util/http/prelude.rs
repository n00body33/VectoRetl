--- conflicted
+++ resolved
@@ -1,14 +1,9 @@
-<<<<<<< HEAD
 use std::{
     collections::HashMap,
     convert::{Infallible, TryFrom},
     fmt,
     net::SocketAddr,
 };
-=======
-use std::{collections::HashMap, convert::TryFrom, fmt, net::SocketAddr};
-use vector_lib::EstimatedJsonEncodedSizeOf;
->>>>>>> 270fdfd6
 
 use async_trait::async_trait;
 use bytes::Bytes;
@@ -16,14 +11,10 @@
 use hyper::{service::make_service_fn, Server};
 use tower::ServiceBuilder;
 use tracing::Span;
-<<<<<<< HEAD
-use vector_core::EstimatedJsonEncodedSizeOf;
-use vector_core::{
-=======
 use vector_lib::{
->>>>>>> 270fdfd6
     config::SourceAcknowledgementsConfig,
     event::{BatchNotifier, BatchStatus, BatchStatusReceiver, Event},
+    EstimatedJsonEncodedSizeOf,
 };
 use warp::{
     filters::{
