use crate::{
    event::{self, Event},
    topology::config::{DataType, GlobalOptions, SourceConfig},
};
use bytes::{Bytes, BytesMut};
use file_source::{FileServer, Fingerprinter};
use futures::{future, sync::mpsc, Async, Future, Poll, Sink, Stream};
use regex::bytes::Regex;
use serde::{Deserialize, Serialize};
<<<<<<< HEAD
use snafu::{ResultExt, Snafu};
use std::error::Error;
=======
use std::collections::{HashMap, VecDeque};
>>>>>>> c83e7e0c
use std::fs::DirBuilder;
use std::path::PathBuf;
use std::thread;
use std::time::{Duration, SystemTime};
use tokio::timer::DelayQueue;
use tracing::dispatcher;

#[derive(Debug, Snafu)]
enum BuildError {
    #[snafu(display("data_dir option required, but not given here or globally"))]
    NoDataDir,
    #[snafu(display(
        "could not create subdirectory {:?} inside of data_dir {:?}",
        subdir,
        data_dir
    ))]
    MakeSubdirectoryError {
        subdir: PathBuf,
        data_dir: PathBuf,
        source: std::io::Error,
    },
    #[snafu(display("data_dir {:?} does not exist", data_dir))]
    MissingDataDir { data_dir: PathBuf },
    #[snafu(display("data_dir {:?} is not writable", data_dir))]
    DataDirNotWritable { data_dir: PathBuf },
}

#[derive(Deserialize, Serialize, Debug, PartialEq)]
#[serde(deny_unknown_fields, default)]
pub struct FileConfig {
    pub include: Vec<PathBuf>,
    pub exclude: Vec<PathBuf>,
    pub file_key: Option<String>,
    pub start_at_beginning: bool,
    pub ignore_older: Option<u64>, // secs
    #[serde(default = "default_max_line_bytes")]
    pub max_line_bytes: usize,
    pub host_key: Option<String>,
    pub data_dir: Option<PathBuf>,
    pub glob_minimum_cooldown: u64, // millis
    pub fingerprinting: FingerprintingConfig,
    pub message_start_indicator: Option<String>,
    pub multi_line_timeout: u64, // millis
}

#[derive(Deserialize, Serialize, Clone, Debug, PartialEq)]
#[serde(tag = "strategy", rename_all = "snake_case")]
pub enum FingerprintingConfig {
    Checksum {
        fingerprint_bytes: usize,
        ignored_header_bytes: usize,
    },
    #[serde(rename = "device_and_inode")]
    DevInode,
}

impl From<FingerprintingConfig> for Fingerprinter {
    fn from(config: FingerprintingConfig) -> Fingerprinter {
        match config {
            FingerprintingConfig::Checksum {
                fingerprint_bytes,
                ignored_header_bytes,
            } => Fingerprinter::Checksum {
                fingerprint_bytes,
                ignored_header_bytes,
            },
            FingerprintingConfig::DevInode => Fingerprinter::DevInode,
        }
    }
}

fn default_max_line_bytes() -> usize {
    bytesize::kib(100u64) as usize
}

impl Default for FileConfig {
    fn default() -> Self {
        Self {
            include: vec![],
            exclude: vec![],
            file_key: Some("file".to_string()),
            start_at_beginning: false,
            ignore_older: None,
            max_line_bytes: default_max_line_bytes(),
            fingerprinting: FingerprintingConfig::Checksum {
                fingerprint_bytes: 256,
                ignored_header_bytes: 0,
            },
            host_key: None,
            data_dir: None,
            glob_minimum_cooldown: 1000, // millis
            message_start_indicator: None,
            multi_line_timeout: 1000, // millis
        }
    }
}

#[typetag::serde(name = "file")]
impl SourceConfig for FileConfig {
    fn build(
        &self,
        name: &str,
        globals: &GlobalOptions,
        out: mpsc::Sender<Event>,
    ) -> Result<super::Source, Box<dyn Error + 'static>> {
        let mut data_dir = resolve_and_validate_data_dir(&self, globals)?;
        // now before passing on the validated data_dir, we add the source_name as a subdir,
        // so that multiple sources can operate within the same given data_dir (e.g. the global one)
        // without the file servers' checkpointers interfering with each other
        data_dir.push(name);
<<<<<<< HEAD
        DirBuilder::new()
            .recursive(true)
            .create(&data_dir)
            .context(MakeSubdirectoryError {
                data_dir: data_dir.parent().unwrap().to_path_buf(),
                subdir: name,
            })?;
=======
        if let Err(e) = DirBuilder::new().recursive(true).create(&data_dir) {
            return Err(format!(
                "could not create subdirectory '{}' inside of data_dir '{}': {}",
                name,
                data_dir.parent().unwrap().display(),
                e
            ));
        };

        if let Some(Err(err)) = self.message_start_indicator.as_ref().map(|s| Regex::new(s)) {
            return Err(format!(
                "message_start_indicator is not a valid regex: {}",
                err
            ));
        }

>>>>>>> c83e7e0c
        Ok(file_source(self, data_dir, out))
    }

    fn output_type(&self) -> DataType {
        DataType::Log
    }
}

fn resolve_and_validate_data_dir(
    config: &FileConfig,
    globals: &GlobalOptions,
) -> Result<PathBuf, Box<dyn Error + 'static>> {
    let data_dir = match config.data_dir.as_ref().or(globals.data_dir.as_ref()) {
        Some(v) => v.clone(),
        None => return Err(Box::new(BuildError::NoDataDir)),
    };
    if !data_dir.exists() {
        return Err(Box::new(BuildError::MissingDataDir {
            data_dir: data_dir.into(),
        }));
    }
    let readonly = std::fs::metadata(&data_dir)
        .map(|meta| meta.permissions().readonly())
        .unwrap_or(true);
    if readonly {
        return Err(Box::new(BuildError::DataDirNotWritable { data_dir }));
    }
    Ok(data_dir)
}

pub fn file_source(
    config: &FileConfig,
    data_dir: PathBuf,
    out: mpsc::Sender<Event>,
) -> super::Source {
    let (shutdown_tx, shutdown_rx) = std::sync::mpsc::channel();

    let ignore_before = config
        .ignore_older
        .map(|secs| SystemTime::now() - Duration::from_secs(secs));
    let glob_minimum_cooldown = Duration::from_millis(config.glob_minimum_cooldown);

    let file_server = FileServer {
        include: config.include.clone(),
        exclude: config.exclude.clone(),
        max_read_bytes: 2048,
        start_at_beginning: config.start_at_beginning,
        ignore_before,
        max_line_bytes: config.max_line_bytes,
        data_dir,
        glob_minimum_cooldown: glob_minimum_cooldown,
        fingerprinter: config.fingerprinting.clone().into(),
    };

    let file_key = config.file_key.clone();
    let host_key = config.host_key.clone().unwrap_or(event::HOST.to_string());
    let hostname = hostname::get_hostname();

    let include = config.include.clone();
    let exclude = config.exclude.clone();
    let message_start_indicator = config.message_start_indicator.clone();
    let multi_line_timeout = config.multi_line_timeout;
    Box::new(future::lazy(move || {
        info!(message = "Starting file server.", ?include, ?exclude);

        // sizing here is just a guess
        let (tx, rx) = futures::sync::mpsc::channel(100);

        let messages: Box<dyn Stream<Item = (Bytes, String), Error = ()> + Send> =
            if let Some(msi) = message_start_indicator {
                Box::new(LineAgg::new(
                    rx,
                    Regex::new(&msi).unwrap(), // validated in build
                    multi_line_timeout,
                ))
            } else {
                Box::new(rx)
            };

        tokio::spawn(
            messages
                .map(move |(msg, file): (Bytes, String)| {
                    trace!(message = "Received one event.", file = file.as_str());
                    create_event(msg, file, &host_key, &hostname, &file_key)
                })
                .forward(out.sink_map_err(|e| error!(%e)))
                .map(|_| ()),
        );

        let span = info_span!("file-server");
        let dispatcher = dispatcher::get_default(|d| d.clone());
        thread::spawn(move || {
            let dispatcher = dispatcher;
            dispatcher::with_default(&dispatcher, || {
                span.in_scope(|| {
                    file_server.run(tx.sink_map_err(drop), shutdown_rx);
                })
            });
        });

        // Dropping shutdown_tx is how we signal to the file server that it's time to shut down,
        // so it needs to be held onto until the future we return is dropped.
        future::empty().inspect(|_| drop(shutdown_tx))
    }))
}

struct LineAgg<T> {
    inner: T,
    marker: Regex,
    timeout: u64,
    buffers: HashMap<String, BytesMut>,
    draining: Option<Vec<(Bytes, String)>>,
    timeouts: DelayQueue<String>,
    expired: VecDeque<String>,
}

impl<T> LineAgg<T> {
    fn new(inner: T, marker: Regex, timeout: u64) -> Self {
        Self {
            inner,
            marker,
            timeout,
            draining: None,
            buffers: HashMap::new(),
            timeouts: DelayQueue::new(),
            expired: VecDeque::new(),
        }
    }
}

impl<T: Stream<Item = (Bytes, String), Error = ()>> Stream for LineAgg<T> {
    type Item = (Bytes, String);
    type Error = ();

    fn poll(&mut self) -> Poll<Option<Self::Item>, Self::Error> {
        loop {
            if let Some(to_drain) = &mut self.draining {
                if let Some((data, key)) = to_drain.pop() {
                    return Ok(Async::Ready(Some((data, key))));
                } else {
                    return Ok(Async::Ready(None));
                }
            }

            // check for keys that have hit their timeout
            while let Ok(Async::Ready(Some(expired_key))) = self.timeouts.poll() {
                self.expired.push_back(expired_key.into_inner());
            }

            match self.inner.poll() {
                Ok(Async::Ready(Some((line, src)))) => {
                    // look for buffered content from same source
                    if self.buffers.contains_key(&src) {
                        if self.marker.is_match(line.as_ref()) {
                            // buffer the incoming line and flush the existing data
                            let buffered = self
                                .buffers
                                .insert(src.clone(), line.into())
                                .expect("already asserted key is present");
                            return Ok(Async::Ready(Some((buffered.freeze(), src))));
                        } else {
                            // append new line to the buffered data
                            let buffered = self
                                .buffers
                                .get_mut(&src)
                                .expect("already asserted key is present");
                            buffered.extend_from_slice(b"\n");
                            buffered.extend_from_slice(&line);
                        }
                    } else {
                        // no existing data for this source so buffer it with timeout
                        self.timeouts
                            .insert(src.clone(), Duration::from_millis(self.timeout));
                        self.buffers.insert(src, line.into());
                    }
                }
                Ok(Async::Ready(None)) => {
                    // start flushing all existing data, stop polling inner
                    self.draining =
                        Some(self.buffers.drain().map(|(k, v)| (v.into(), k)).collect());
                }
                Ok(Async::NotReady) => {
                    if let Some(key) = self.expired.pop_front() {
                        if let Some(buffered) = self.buffers.remove(&key) {
                            return Ok(Async::Ready(Some((buffered.freeze(), key))));
                        }
                    }

                    return Ok(Async::NotReady);
                }
                Err(()) => return Err(()),
            };
        }
    }
}

fn create_event(
    line: Bytes,
    file: String,
    host_key: &String,
    hostname: &Option<String>,
    file_key: &Option<String>,
) -> Event {
    let mut event = Event::from(line);

    if let Some(file_key) = &file_key {
        event
            .as_mut_log()
            .insert_implicit(file_key.clone().into(), file.into());
    }

    if let Some(hostname) = &hostname {
        event
            .as_mut_log()
            .insert_implicit(host_key.clone().into(), hostname.clone().into());
    }

    event
}

#[cfg(test)]
mod tests {
    use super::*;
    use crate::event;
    use crate::sources::file;
    use crate::test_util::{block_on, shutdown_on_idle};
    use crate::topology::Config;
    use futures::{Future, Stream};
    use std::collections::HashSet;
    use std::fs::{self, File};
    use std::io::{Seek, Write};
    use stream_cancel::Tripwire;
    use tempfile::tempdir;
    use tokio::util::FutureExt;

    fn test_default_file_config(dir: &tempfile::TempDir) -> file::FileConfig {
        file::FileConfig {
            fingerprinting: FingerprintingConfig::Checksum {
                fingerprint_bytes: 8,
                ignored_header_bytes: 0,
            },
            data_dir: Some(dir.path().to_path_buf()),
            glob_minimum_cooldown: 0, // millis
            ..Default::default()
        }
    }

    fn wait_with_timeout<F, R, E>(future: F) -> R
    where
        F: Send + 'static + Future<Item = R, Error = E>,
        R: Send + 'static,
        E: Send + 'static + std::fmt::Debug,
    {
        let result = block_on(future.timeout(Duration::from_secs(5)));
        assert!(
            result.is_ok(),
            "Unclosed channel: may indicate file-server could not shutdown gracefully."
        );
        result.unwrap()
    }

    fn sleep() {
        std::thread::sleep(std::time::Duration::from_millis(50));
    }

    #[test]
    fn parse_config() {
        let config: FileConfig = toml::from_str(
            r#"
        "#,
        )
        .unwrap();
        assert_eq!(config, FileConfig::default());
        assert_eq!(
            config.fingerprinting,
            FingerprintingConfig::Checksum {
                fingerprint_bytes: 256,
                ignored_header_bytes: 0,
            }
        );

        let config: FileConfig = toml::from_str(
            r#"
        [fingerprinting]
        strategy = "device_and_inode"
        "#,
        )
        .unwrap();
        assert_eq!(config.fingerprinting, FingerprintingConfig::DevInode);

        let config: FileConfig = toml::from_str(
            r#"
        [fingerprinting]
        strategy = "checksum"
        fingerprint_bytes = 128
        ignored_header_bytes = 512
        "#,
        )
        .unwrap();
        assert_eq!(
            config.fingerprinting,
            FingerprintingConfig::Checksum {
                fingerprint_bytes: 128,
                ignored_header_bytes: 512,
            }
        );
    }

    #[test]
    fn resolve_data_dir() {
        let global_dir = tempdir().unwrap();
        let local_dir = tempdir().unwrap();

        let mut config = Config::empty();
        config.data_dir = global_dir.into_path().into();

        // local path given -- local should win
        let res = super::resolve_and_validate_data_dir(
            &test_default_file_config(&local_dir),
            &GlobalOptions::from(&config),
        )
        .unwrap();
        assert_eq!(res, local_dir.path());

        // no local path given -- global fallback should be in effect
        let res = super::resolve_and_validate_data_dir(
            &Default::default(),
            &GlobalOptions::from(&config),
        )
        .unwrap();
        assert_eq!(res, config.data_dir.unwrap());
    }

    #[test]
    fn file_create_event() {
        let line = Bytes::from("hello world");
        let file = "some_file.rs".to_string();
        let host_key = "host".to_string();
        let hostname = Some("Some.Machine".to_string());
        let file_key = Some("file".to_string());

        let event = create_event(line, file, &host_key, &hostname, &file_key);
        let log = event.into_log();

        assert_eq!(log[&"file".into()], "some_file.rs".into());
        assert_eq!(log[&"host".into()], "Some.Machine".into());
        assert_eq!(log[&event::MESSAGE], "hello world".into());
    }

    #[test]
    fn file_happy_path() {
        let n = 5;
        let (tx, rx) = futures::sync::mpsc::channel(2 * n);
        let (trigger, tripwire) = Tripwire::new();

        let dir = tempdir().unwrap();
        let config = file::FileConfig {
            include: vec![dir.path().join("*")],
            ..test_default_file_config(&dir)
        };

        let source = file::file_source(&config, config.data_dir.clone().unwrap(), tx);

        let mut rt = tokio::runtime::Runtime::new().unwrap();

        rt.spawn(source.select(tripwire).map(|_| ()).map_err(|_| ()));

        let path1 = dir.path().join("file1");
        let path2 = dir.path().join("file2");
        let mut file1 = File::create(&path1).unwrap();
        let mut file2 = File::create(&path2).unwrap();

        sleep(); // The files must be observed at their original lengths before writing to them

        for i in 0..n {
            writeln!(&mut file1, "hello {}", i).unwrap();
            writeln!(&mut file2, "goodbye {}", i).unwrap();
        }

        sleep();

        drop(trigger);
        shutdown_on_idle(rt);

        let received = wait_with_timeout(rx.collect());

        let mut hello_i = 0;
        let mut goodbye_i = 0;

        for event in received {
            let line = event.as_log()[&event::MESSAGE].to_string_lossy();
            if line.starts_with("hello") {
                assert_eq!(line, format!("hello {}", hello_i));
                assert_eq!(
                    event.as_log()[&"file".into()].to_string_lossy(),
                    path1.to_str().unwrap()
                );
                hello_i += 1;
            } else {
                assert_eq!(line, format!("goodbye {}", goodbye_i));
                assert_eq!(
                    event.as_log()[&"file".into()].to_string_lossy(),
                    path2.to_str().unwrap()
                );
                goodbye_i += 1;
            }
        }
        assert_eq!(hello_i, n);
        assert_eq!(goodbye_i, n);
    }

    #[test]
    fn file_truncate() {
        let n = 5;
        let (tx, rx) = futures::sync::mpsc::channel(2 * n);
        let (trigger, tripwire) = Tripwire::new();

        let dir = tempdir().unwrap();
        let config = file::FileConfig {
            include: vec![dir.path().join("*")],
            ..test_default_file_config(&dir)
        };
        let source = file::file_source(&config, config.data_dir.clone().unwrap(), tx);

        let mut rt = tokio::runtime::Runtime::new().unwrap();

        rt.spawn(source.select(tripwire).map(|_| ()).map_err(|_| ()));

        let path = dir.path().join("file");
        let mut file = File::create(&path).unwrap();

        sleep(); // The files must be observed at its original length before writing to it

        for i in 0..n {
            writeln!(&mut file, "pretrunc {}", i).unwrap();
        }

        sleep(); // The writes must be observed before truncating

        file.set_len(0).unwrap();
        file.seek(std::io::SeekFrom::Start(0)).unwrap();

        sleep(); // The truncate must be observed before writing again

        for i in 0..n {
            writeln!(&mut file, "posttrunc {}", i).unwrap();
        }

        sleep();

        drop(trigger);
        shutdown_on_idle(rt);

        let received = wait_with_timeout(rx.collect());

        let mut i = 0;
        let mut pre_trunc = true;

        for event in received {
            assert_eq!(
                event.as_log()[&"file".into()].to_string_lossy(),
                path.to_str().unwrap()
            );

            let line = event.as_log()[&event::MESSAGE].to_string_lossy();

            if pre_trunc {
                assert_eq!(line, format!("pretrunc {}", i));
            } else {
                assert_eq!(line, format!("posttrunc {}", i));
            }

            i += 1;
            if i == n {
                i = 0;
                pre_trunc = false;
            }
        }
    }

    #[test]
    fn file_rotate() {
        let n = 5;
        let (tx, rx) = futures::sync::mpsc::channel(2 * n);
        let (trigger, tripwire) = Tripwire::new();

        let dir = tempdir().unwrap();
        let config = file::FileConfig {
            include: vec![dir.path().join("*")],
            ..test_default_file_config(&dir)
        };
        let source = file::file_source(&config, config.data_dir.clone().unwrap(), tx);

        let mut rt = tokio::runtime::Runtime::new().unwrap();

        rt.spawn(source.select(tripwire).map(|_| ()).map_err(|_| ()));

        let path = dir.path().join("file");
        let archive_path = dir.path().join("file");
        let mut file = File::create(&path).unwrap();

        sleep(); // The files must be observed at its original length before writing to it

        for i in 0..n {
            writeln!(&mut file, "prerot {}", i).unwrap();
        }

        sleep(); // The writes must be observed before rotating

        fs::rename(&path, archive_path).unwrap();
        let mut file = File::create(&path).unwrap();

        sleep(); // The rotation must be observed before writing again

        for i in 0..n {
            writeln!(&mut file, "postrot {}", i).unwrap();
        }

        sleep();

        drop(trigger);
        shutdown_on_idle(rt);

        let received = wait_with_timeout(rx.collect());

        let mut i = 0;
        let mut pre_rot = true;

        for event in received {
            assert_eq!(
                event.as_log()[&"file".into()].to_string_lossy(),
                path.to_str().unwrap()
            );

            let line = event.as_log()[&event::MESSAGE].to_string_lossy();

            if pre_rot {
                assert_eq!(line, format!("prerot {}", i));
            } else {
                assert_eq!(line, format!("postrot {}", i));
            }

            i += 1;
            if i == n {
                i = 0;
                pre_rot = false;
            }
        }
    }

    #[test]
    fn file_multiple_paths() {
        let n = 5;
        let (tx, rx) = futures::sync::mpsc::channel(4 * n);
        let (trigger, tripwire) = Tripwire::new();

        let dir = tempdir().unwrap();
        let config = file::FileConfig {
            include: vec![dir.path().join("*.txt"), dir.path().join("a.*")],
            exclude: vec![dir.path().join("a.*.txt")],
            ..test_default_file_config(&dir)
        };

        let source = file::file_source(&config, config.data_dir.clone().unwrap(), tx);

        let mut rt = tokio::runtime::Runtime::new().unwrap();

        rt.spawn(source.select(tripwire).map(|_| ()).map_err(|_| ()));

        let path1 = dir.path().join("a.txt");
        let path2 = dir.path().join("b.txt");
        let path3 = dir.path().join("a.log");
        let path4 = dir.path().join("a.ignore.txt");
        let mut file1 = File::create(&path1).unwrap();
        let mut file2 = File::create(&path2).unwrap();
        let mut file3 = File::create(&path3).unwrap();
        let mut file4 = File::create(&path4).unwrap();

        sleep(); // The files must be observed at their original lengths before writing to them

        for i in 0..n {
            writeln!(&mut file1, "1 {}", i).unwrap();
            writeln!(&mut file2, "2 {}", i).unwrap();
            writeln!(&mut file3, "3 {}", i).unwrap();
            writeln!(&mut file4, "4 {}", i).unwrap();
        }

        sleep();

        drop(trigger);
        shutdown_on_idle(rt);

        let received = wait_with_timeout(rx.collect());

        let mut is = [0; 3];

        for event in received {
            let line = event.as_log()[&event::MESSAGE].to_string_lossy();
            let mut split = line.split(" ");
            let file = split.next().unwrap().parse::<usize>().unwrap();
            assert_ne!(file, 4);
            let i = split.next().unwrap().parse::<usize>().unwrap();

            assert_eq!(is[file - 1], i);
            is[file - 1] += 1;
        }

        assert_eq!(is, [n as usize; 3]);
    }

    #[test]
    fn file_file_key() {
        let mut rt = tokio::runtime::Runtime::new().unwrap();

        let (trigger, tripwire) = Tripwire::new();

        // Default
        {
            let (tx, rx) = futures::sync::mpsc::channel(10);
            let dir = tempdir().unwrap();
            let config = file::FileConfig {
                include: vec![dir.path().join("*")],
                ..test_default_file_config(&dir)
            };

            let source = file::file_source(&config, config.data_dir.clone().unwrap(), tx);

            rt.spawn(source.select(tripwire.clone()).map(|_| ()).map_err(|_| ()));

            let path = dir.path().join("file");
            let mut file = File::create(&path).unwrap();

            sleep();

            writeln!(&mut file, "hello there").unwrap();

            sleep();

            let received = wait_with_timeout(rx.into_future()).0.unwrap();
            assert_eq!(
                received.as_log()[&"file".into()].to_string_lossy(),
                path.to_str().unwrap()
            );
        }

        // Custom
        {
            let (tx, rx) = futures::sync::mpsc::channel(10);
            let dir = tempdir().unwrap();
            let config = file::FileConfig {
                include: vec![dir.path().join("*")],
                file_key: Some("source".to_string()),
                ..test_default_file_config(&dir)
            };

            let source = file::file_source(&config, config.data_dir.clone().unwrap(), tx);

            rt.spawn(source.select(tripwire.clone()).map(|_| ()).map_err(|_| ()));

            let path = dir.path().join("file");
            let mut file = File::create(&path).unwrap();

            sleep();

            writeln!(&mut file, "hello there").unwrap();

            sleep();

            let received = wait_with_timeout(rx.into_future()).0.unwrap();
            assert_eq!(
                received.as_log()[&"source".into()].to_string_lossy(),
                path.to_str().unwrap()
            );
        }

        // Hidden
        {
            let (tx, rx) = futures::sync::mpsc::channel(10);
            let dir = tempdir().unwrap();
            let config = file::FileConfig {
                include: vec![dir.path().join("*")],
                file_key: None,
                ..test_default_file_config(&dir)
            };

            let source = file::file_source(&config, config.data_dir.clone().unwrap(), tx);

            rt.spawn(source.select(tripwire.clone()).map(|_| ()).map_err(|_| ()));

            let path = dir.path().join("file");
            let mut file = File::create(&path).unwrap();

            sleep();

            writeln!(&mut file, "hello there").unwrap();

            sleep();

            let received = wait_with_timeout(rx.into_future()).0.unwrap();
            assert_eq!(
                received.as_log().keys().cloned().collect::<HashSet<_>>(),
                vec![
                    event::HOST.clone(),
                    event::MESSAGE.clone(),
                    event::TIMESTAMP.clone()
                ]
                .into_iter()
                .collect::<HashSet<_>>()
            );
        }

        drop(trigger);
        shutdown_on_idle(rt);
    }

    #[test]
    fn file_start_position_server_restart() {
        let dir = tempdir().unwrap();
        let config = file::FileConfig {
            include: vec![dir.path().join("*")],
            ..test_default_file_config(&dir)
        };

        let path = dir.path().join("file");
        let mut file = File::create(&path).unwrap();
        writeln!(&mut file, "zeroth line").unwrap();
        sleep();

        // First time server runs it picks up existing lines.
        {
            let (tx, rx) = futures::sync::mpsc::channel(10);
            let source = file::file_source(&config, config.data_dir.clone().unwrap(), tx);
            let mut rt = tokio::runtime::Runtime::new().unwrap();
            let (trigger, tripwire) = Tripwire::new();
            rt.spawn(source.select(tripwire).map(|_| ()).map_err(|_| ()));

            sleep();
            writeln!(&mut file, "first line").unwrap();
            sleep();

            drop(trigger);
            shutdown_on_idle(rt);

            let received = wait_with_timeout(rx.collect());
            let lines = received
                .into_iter()
                .map(|event| event.as_log()[&event::MESSAGE].to_string_lossy())
                .collect::<Vec<_>>();
            assert_eq!(lines, vec!["zeroth line", "first line"]);
        }
        // Restart server, read file from checkpoint.
        {
            let (tx, rx) = futures::sync::mpsc::channel(10);
            let source = file::file_source(&config, config.data_dir.clone().unwrap(), tx);
            let mut rt = tokio::runtime::Runtime::new().unwrap();
            let (trigger, tripwire) = Tripwire::new();
            rt.spawn(source.select(tripwire).map(|_| ()).map_err(|_| ()));

            sleep();
            writeln!(&mut file, "second line").unwrap();
            sleep();

            drop(trigger);
            shutdown_on_idle(rt);

            let received = wait_with_timeout(rx.collect());
            let lines = received
                .into_iter()
                .map(|event| event.as_log()[&event::MESSAGE].to_string_lossy())
                .collect::<Vec<_>>();
            assert_eq!(lines, vec!["second line"]);
        }
        // Restart server, read files from beginning.
        {
            let config = file::FileConfig {
                include: vec![dir.path().join("*")],
                start_at_beginning: true,
                ..test_default_file_config(&dir)
            };
            let (tx, rx) = futures::sync::mpsc::channel(10);
            let source = file::file_source(&config, config.data_dir.clone().unwrap(), tx);
            let mut rt = tokio::runtime::Runtime::new().unwrap();
            let (trigger, tripwire) = Tripwire::new();
            rt.spawn(source.select(tripwire).map(|_| ()).map_err(|_| ()));

            sleep();
            writeln!(&mut file, "third line").unwrap();
            sleep();

            drop(trigger);
            shutdown_on_idle(rt);

            let received = wait_with_timeout(rx.collect());
            let lines = received
                .into_iter()
                .map(|event| event.as_log()[&event::MESSAGE].to_string_lossy())
                .collect::<Vec<_>>();
            assert_eq!(
                lines,
                vec!["zeroth line", "first line", "second line", "third line"]
            );
        }
    }
    #[test]
    fn file_start_position_server_restart_with_file_rotation() {
        let dir = tempdir().unwrap();
        let config = file::FileConfig {
            include: vec![dir.path().join("*")],
            ..test_default_file_config(&dir)
        };

        let path = dir.path().join("file");
        let path_for_old_file = dir.path().join("file.old");
        // Run server first time, collect some lines.
        {
            let (tx, rx) = futures::sync::mpsc::channel(10);
            let source = file::file_source(&config, config.data_dir.clone().unwrap(), tx);
            let mut rt = tokio::runtime::Runtime::new().unwrap();
            let (trigger, tripwire) = Tripwire::new();
            rt.spawn(source.select(tripwire).map(|_| ()).map_err(|_| ()));

            let mut file = File::create(&path).unwrap();
            sleep();
            writeln!(&mut file, "first line").unwrap();
            sleep();

            drop(trigger);
            shutdown_on_idle(rt);

            let received = wait_with_timeout(rx.collect());
            let lines = received
                .into_iter()
                .map(|event| event.as_log()[&event::MESSAGE].to_string_lossy())
                .collect::<Vec<_>>();
            assert_eq!(lines, vec!["first line"]);
        }
        // Perform 'file rotation' to archive old lines.
        fs::rename(&path, &path_for_old_file).unwrap();
        // Restart the server and make sure it does not re-read the old file
        // even though it has a new name.
        {
            let (tx, rx) = futures::sync::mpsc::channel(10);
            let source = file::file_source(&config, config.data_dir.clone().unwrap(), tx);
            let mut rt = tokio::runtime::Runtime::new().unwrap();
            let (trigger, tripwire) = Tripwire::new();
            rt.spawn(source.select(tripwire).map(|_| ()).map_err(|_| ()));

            let mut file = File::create(&path).unwrap();
            sleep();
            writeln!(&mut file, "second line").unwrap();
            sleep();

            drop(trigger);
            shutdown_on_idle(rt);

            let received = wait_with_timeout(rx.collect());
            let lines = received
                .into_iter()
                .map(|event| event.as_log()[&event::MESSAGE].to_string_lossy())
                .collect::<Vec<_>>();
            assert_eq!(lines, vec!["second line"]);
        }
    }

    #[test]
    fn file_start_position_ignore_old_files() {
        use std::os::unix::io::AsRawFd;
        use std::time::{Duration, SystemTime};

        let mut rt = tokio::runtime::Runtime::new().unwrap();
        let (tx, rx) = futures::sync::mpsc::channel(10);
        let (trigger, tripwire) = Tripwire::new();
        let dir = tempdir().unwrap();
        let config = file::FileConfig {
            include: vec![dir.path().join("*")],
            start_at_beginning: true,
            ignore_older: Some(1000),
            ..test_default_file_config(&dir)
        };

        let source = file::file_source(&config, config.data_dir.clone().unwrap(), tx);

        rt.spawn(source.select(tripwire).map(|_| ()).map_err(|_| ()));

        let before_path = dir.path().join("before");
        let mut before_file = File::create(&before_path).unwrap();
        let after_path = dir.path().join("after");
        let mut after_file = File::create(&after_path).unwrap();

        writeln!(&mut before_file, "first line").unwrap(); // first few bytes make up unique file fingerprint
        writeln!(&mut after_file, "_first line").unwrap(); //   and therefore need to be non-identical

        {
            // Set the modified times
            let before = SystemTime::now() - Duration::from_secs(1010);
            let after = SystemTime::now() - Duration::from_secs(990);

            let before_time = libc::timeval {
                tv_sec: before
                    .duration_since(SystemTime::UNIX_EPOCH)
                    .unwrap()
                    .as_secs() as _,
                tv_usec: 0,
            };
            let before_times = [before_time, before_time];

            let after_time = libc::timeval {
                tv_sec: after
                    .duration_since(SystemTime::UNIX_EPOCH)
                    .unwrap()
                    .as_secs() as _,
                tv_usec: 0,
            };
            let after_times = [after_time, after_time];

            unsafe {
                libc::futimes(before_file.as_raw_fd(), before_times.as_ptr());
                libc::futimes(after_file.as_raw_fd(), after_times.as_ptr());
            }
        }

        sleep();
        writeln!(&mut before_file, "second line").unwrap();
        writeln!(&mut after_file, "_second line").unwrap();

        sleep();

        drop(trigger);
        shutdown_on_idle(rt);

        let received = wait_with_timeout(rx.collect());
        let before_lines = received
            .iter()
            .filter(|event| {
                event.as_log()[&"file".into()]
                    .to_string_lossy()
                    .ends_with("before")
            })
            .map(|event| event.as_log()[&event::MESSAGE].to_string_lossy())
            .collect::<Vec<_>>();
        let after_lines = received
            .iter()
            .filter(|event| {
                event.as_log()[&"file".into()]
                    .to_string_lossy()
                    .ends_with("after")
            })
            .map(|event| event.as_log()[&event::MESSAGE].to_string_lossy())
            .collect::<Vec<_>>();
        assert_eq!(before_lines, vec!["second line"]);
        assert_eq!(after_lines, vec!["_first line", "_second line"]);
    }

    #[test]
    fn file_max_line_bytes() {
        let (tx, rx) = futures::sync::mpsc::channel(10);
        let (trigger, tripwire) = Tripwire::new();

        let dir = tempdir().unwrap();
        let config = file::FileConfig {
            include: vec![dir.path().join("*")],
            max_line_bytes: 10,
            ..test_default_file_config(&dir)
        };

        let source = file::file_source(&config, config.data_dir.clone().unwrap(), tx);

        let mut rt = tokio::runtime::Runtime::new().unwrap();

        rt.spawn(source.select(tripwire).map(|_| ()).map_err(|_| ()));

        let path = dir.path().join("file");
        let mut file = File::create(&path).unwrap();

        sleep(); // The files must be observed at their original lengths before writing to them

        writeln!(&mut file, "short").unwrap();
        writeln!(&mut file, "this is too long").unwrap();
        writeln!(&mut file, "11 eleven11").unwrap();
        let super_long = std::iter::repeat("This line is super long and will take up more space that BufReader's internal buffer, just to make sure that everything works properly when multiple read calls are involved").take(10000).collect::<String>();
        writeln!(&mut file, "{}", super_long).unwrap();
        writeln!(&mut file, "exactly 10").unwrap();
        writeln!(&mut file, "it can end on a line that's too long").unwrap();

        sleep();
        sleep();

        writeln!(&mut file, "and then continue").unwrap();
        writeln!(&mut file, "last short").unwrap();

        sleep();
        sleep();

        drop(trigger);
        shutdown_on_idle(rt);

        let received = wait_with_timeout(
            rx.map(|event| event.as_log().get(&event::MESSAGE).unwrap().clone())
                .collect(),
        );

        assert_eq!(
            received,
            vec!["short".into(), "exactly 10".into(), "last short".into()]
        );
    }

    #[test]
    fn test_multi_line_aggregation() {
        let (tx, rx) = futures::sync::mpsc::channel(10);
        let (trigger, tripwire) = Tripwire::new();

        let dir = tempdir().unwrap();
        let config = file::FileConfig {
            include: vec![dir.path().join("*")],
            message_start_indicator: Some("INFO".into()),
            multi_line_timeout: 25, // less than 50 in sleep()
            ..test_default_file_config(&dir)
        };

        let source = file::file_source(&config, config.data_dir.clone().unwrap(), tx);

        let mut rt = tokio::runtime::Runtime::new().unwrap();

        rt.spawn(source.select(tripwire).map(|_| ()).map_err(|_| ()));

        let path = dir.path().join("file");
        let mut file = File::create(&path).unwrap();

        sleep(); // The files must be observed at their original lengths before writing to them

        writeln!(&mut file, "leftover foo").unwrap();
        writeln!(&mut file, "INFO hello").unwrap();
        writeln!(&mut file, "INFO goodbye").unwrap();
        writeln!(&mut file, "part of goodbye").unwrap();

        sleep();

        writeln!(&mut file, "INFO hi again").unwrap();
        writeln!(&mut file, "and some more").unwrap();
        writeln!(&mut file, "INFO hello").unwrap();

        sleep();

        writeln!(&mut file, "too slow").unwrap();
        writeln!(&mut file, "INFO doesn't have").unwrap();
        writeln!(&mut file, "to be INFO in").unwrap();
        writeln!(&mut file, "the middle").unwrap();

        sleep();

        drop(trigger);
        shutdown_on_idle(rt);

        let received = wait_with_timeout(
            rx.map(|event| event.as_log().get(&event::MESSAGE).unwrap().clone())
                .collect(),
        );

        assert_eq!(
            received,
            vec![
                "leftover foo".into(),
                "INFO hello".into(),
                "INFO goodbye\npart of goodbye".into(),
                "INFO hi again\nand some more".into(),
                "INFO hello".into(),
                "too slow".into(),
                "INFO doesn't have".into(),
                "to be INFO in\nthe middle".into(),
            ]
        );
    }
}<|MERGE_RESOLUTION|>--- conflicted
+++ resolved
@@ -7,12 +7,9 @@
 use futures::{future, sync::mpsc, Async, Future, Poll, Sink, Stream};
 use regex::bytes::Regex;
 use serde::{Deserialize, Serialize};
-<<<<<<< HEAD
 use snafu::{ResultExt, Snafu};
+use std::collections::{HashMap, VecDeque};
 use std::error::Error;
-=======
-use std::collections::{HashMap, VecDeque};
->>>>>>> c83e7e0c
 use std::fs::DirBuilder;
 use std::path::PathBuf;
 use std::thread;
@@ -38,6 +35,15 @@
     MissingDataDir { data_dir: PathBuf },
     #[snafu(display("data_dir {:?} is not writable", data_dir))]
     DataDirNotWritable { data_dir: PathBuf },
+    #[snafu(display(
+        "message_start_indicator {:?} is not a valid regex: {}",
+        indicator,
+        source
+    ))]
+    InvalidMessageStartIndicator {
+        indicator: String,
+        source: regex::Error,
+    },
 }
 
 #[derive(Deserialize, Serialize, Debug, PartialEq)]
@@ -123,7 +129,6 @@
         // so that multiple sources can operate within the same given data_dir (e.g. the global one)
         // without the file servers' checkpointers interfering with each other
         data_dir.push(name);
-<<<<<<< HEAD
         DirBuilder::new()
             .recursive(true)
             .create(&data_dir)
@@ -131,24 +136,11 @@
                 data_dir: data_dir.parent().unwrap().to_path_buf(),
                 subdir: name,
             })?;
-=======
-        if let Err(e) = DirBuilder::new().recursive(true).create(&data_dir) {
-            return Err(format!(
-                "could not create subdirectory '{}' inside of data_dir '{}': {}",
-                name,
-                data_dir.parent().unwrap().display(),
-                e
-            ));
-        };
-
-        if let Some(Err(err)) = self.message_start_indicator.as_ref().map(|s| Regex::new(s)) {
-            return Err(format!(
-                "message_start_indicator is not a valid regex: {}",
-                err
-            ));
-        }
-
->>>>>>> c83e7e0c
+
+        if let Some(ref indicator) = self.message_start_indicator {
+            Regex::new(indicator).with_context(|| InvalidMessageStartIndicator { indicator })?;
+        }
+
         Ok(file_source(self, data_dir, out))
     }
 
