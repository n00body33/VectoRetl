use crate::{
    cli::{handle_config_errors, Color, LogFormat, Opts, RootOpts, SubCommand},
    config, generate, heartbeat, list, metrics, signal,
    signal::SignalTo,
    topology::{self, RunningTopology},
    trace, unit_test, validate,
<<<<<<< HEAD
};
use cfg_if::cfg_if;
use std::{cmp::max, collections::HashMap, path::PathBuf};

use futures::StreamExt;
use tokio::{
    runtime::{self, Runtime},
    sync::mpsc,
};
=======
};
use cfg_if::cfg_if;
use std::{collections::HashMap, path::PathBuf};

use tokio::{
    runtime::{self, Runtime},
    sync::mpsc,
};

use futures::StreamExt;
use tokio_stream::wrappers::UnboundedReceiverStream;
>>>>>>> 52daacde

#[cfg(feature = "sources-host_metrics")]
use crate::sources::host_metrics;
#[cfg(feature = "api-client")]
use crate::tap;
#[cfg(feature = "api-client")]
use crate::top;
#[cfg(feature = "api")]
use crate::{api, internal_events::ApiStarted};

#[cfg(windows)]
use crate::service;

use crate::internal_events::{
    VectorConfigLoadFailed, VectorQuit, VectorRecoveryFailed, VectorReloadFailed, VectorReloaded,
    VectorStarted, VectorStopped,
};

pub struct ApplicationConfig {
    pub config_paths: Vec<(PathBuf, config::FormatHint)>,
    pub topology: RunningTopology,
    pub graceful_crash: mpsc::UnboundedReceiver<()>,
    #[cfg(feature = "api")]
    pub api: config::api::Options,
}

pub struct Application {
    opts: RootOpts,
    pub config: ApplicationConfig,
    pub runtime: Runtime,
}

impl Application {
    pub fn prepare() -> Result<Self, exitcode::ExitCode> {
        let opts = Opts::get_matches();
        Self::prepare_from_opts(opts)
    }

    pub fn prepare_from_opts(opts: Opts) -> Result<Self, exitcode::ExitCode> {
        openssl_probe::init_ssl_cert_env_vars();

        let level = std::env::var("LOG").unwrap_or_else(|_| match opts.log_level() {
            "off" => "off".to_owned(),
            level => [
                format!("vector={}", level),
                format!("codec={}", level),
                format!("vrl={}", level),
                format!("file_source={}", level),
                "tower_limit=trace".to_owned(),
                format!("rdkafka={}", level),
            ]
            .join(","),
        });

        let root_opts = opts.root;

        let sub_command = opts.sub_command;

        let color = match root_opts.color {
            #[cfg(unix)]
            Color::Auto => atty::is(atty::Stream::Stdout),
            #[cfg(windows)]
            Color::Auto => false, // ANSI colors are not supported by cmd.exe
            Color::Always => true,
            Color::Never => false,
        };

        let json = match &root_opts.log_format {
            LogFormat::Text => false,
            LogFormat::Json => true,
        };

        metrics::init().expect("metrics initialization failed");
        trace::init(color, json, &level);

        if let Some(threads) = root_opts.threads {
            if threads < 1 {
                error!("The `threads` argument must be greater or equal to 1.");
                return Err(exitcode::CONFIG);
            }
        }

        let rt = {
            runtime::Builder::new_multi_thread()
                .enable_all()
                .build()
                .expect("Unable to create async runtime")
        };

        let config = {
            let config_paths = root_opts.config_paths_with_formats();
            let watch_config = root_opts.watch_config;
            let require_healthy = root_opts.require_healthy;

            rt.block_on(async move {
                if let Some(s) = sub_command {
                    let code = match s {
                        SubCommand::Validate(v) => validate::validate(&v, color).await,
                        SubCommand::List(l) => list::cmd(&l),
                        SubCommand::Test(t) => unit_test::cmd(&t).await,
                        SubCommand::Generate(g) => generate::cmd(&g),
                        #[cfg(feature = "api-client")]
                        SubCommand::Top(t) => top::cmd(&t).await,
                        #[cfg(feature = "api-client")]
                        SubCommand::Tap(t) => tap::cmd(&t).await,
                        #[cfg(windows)]
                        SubCommand::Service(s) => service::cmd(&s),
                        #[cfg(feature = "vrl-cli")]
                        SubCommand::Vrl(s) => vrl_cli::cmd::cmd(&s),
                    };

                    return Err(code);
                };

                info!(message = "Log level is enabled.", level = ?level);

                #[cfg(feature = "sources-host_metrics")]
                host_metrics::init_roots();

                let config_paths = config::process_paths(&config_paths).ok_or(exitcode::CONFIG)?;

                if watch_config {
                    // Start listening for config changes immediately.
                    config::watcher::spawn_thread(config_paths.iter().map(|(path, _)| path), None)
                        .map_err(|error| {
                            error!(message = "Unable to start config watcher.", %error);
                            exitcode::CONFIG
                        })?;
                }

                info!(
                    message = "Loading configs.",
                    path = ?config_paths
                );

                config::init_log_schema(&config_paths, true).map_err(handle_config_errors)?;

                let mut config =
                    config::load_from_paths(&config_paths).map_err(handle_config_errors)?;

                if !config.healthchecks.enabled {
                    info!("Health checks are disabled.");
                }
                config.healthchecks.set_require_healthy(require_healthy);

                let diff = config::ConfigDiff::initial(&config);
                let pieces = topology::build_or_log_errors(&config, &diff, HashMap::new())
                    .await
                    .ok_or(exitcode::CONFIG)?;

                #[cfg(feature = "api")]
                let api = config.api;

                let result = topology::start_validated(config, diff, pieces).await;
                let (topology, graceful_crash) = result.ok_or(exitcode::CONFIG)?;

                Ok(ApplicationConfig {
                    config_paths,
                    topology,
                    graceful_crash,
                    #[cfg(feature = "api")]
                    api,
                })
            })
        }?;

        Ok(Application {
            opts: root_opts,
            config,
            runtime: rt,
        })
    }

    pub fn run(self) {
        let rt = self.runtime;

        let mut graceful_crash = UnboundedReceiverStream::new(self.config.graceful_crash);
        let mut topology = self.config.topology;

        let mut config_paths = self.config.config_paths;

        let opts = self.opts;

        #[cfg(feature = "api")]
        let api_config = self.config.api;

        // Any internal_logs sources will have grabbed a copy of the
        // early buffer by this point and set up a subscriber.
        crate::trace::stop_buffering();

        rt.block_on(async move {
            emit!(VectorStarted);
            tokio::spawn(heartbeat::heartbeat());

            // Using cfg_if flattens nesting.
            cfg_if! (
                if #[cfg(feature = "api")] {
                    // Assigned to prevent the API terminating when falling out of scope.
                    let api_server = if api_config.enabled {
                        emit!(ApiStarted {
                            addr: api_config.address.unwrap(),
                            playground: api_config.playground
                        });

                        Some(api::Server::start(topology.config(), topology.watch()))
                    } else {
                        info!(message="API is disabled, enable by setting `api.enabled` to `true` and use commands like `vector top`.");
                        None
                    };
                }
            );

            let signals = signal::signals();
            tokio::pin!(signals);
            let mut sources_finished = topology.sources_finished();

            let signal = loop {
                tokio::select! {
                    Some(signal) = signals.next() => {
                        if signal == SignalTo::Reload {
                            // Reload paths
                            config_paths = config::process_paths(&opts.config_paths_with_formats()).unwrap_or(config_paths);
                            // Reload config
                            let new_config = config::load_from_paths(&config_paths).map_err(handle_config_errors).ok();

                            if let Some(mut new_config) = new_config {
                                new_config.healthchecks.set_require_healthy(opts.require_healthy);
                                match topology
                                    .reload_config_and_respawn(new_config)
                                    .await
                                {
                                    Ok(true) => {
                                        #[cfg(feature = "api")]
                                        // Pass the new config to the API server.
                                        if let Some(ref api_server) = api_server {
                                            api_server.update_config(topology.config());
                                        }

                                        emit!(VectorReloaded { config_paths: &config_paths })
                                    },
                                    Ok(false) => emit!(VectorReloadFailed),
                                    // Trigger graceful shutdown for what remains of the topology
                                    Err(()) => {
                                        emit!(VectorReloadFailed);
                                        emit!(VectorRecoveryFailed);
                                        break SignalTo::Shutdown;
                                    }
                                }
                                sources_finished = topology.sources_finished();
                            } else {
                                emit!(VectorConfigLoadFailed);
                            }
                        } else {
                            break signal;
                        }
                    }
                    // Trigger graceful shutdown if a component crashed, or all sources have ended.
                    _ = graceful_crash.next() => break SignalTo::Shutdown,
                    _ = &mut sources_finished => break SignalTo::Shutdown,
                    else => unreachable!("Signal streams never end"),
                }
            };

            match signal {
                SignalTo::Shutdown => {
                    emit!(VectorStopped);
                    tokio::select! {
                        _ = topology.stop() => (), // Graceful shutdown finished
                        _ = signals.next() => {
                            // It is highly unlikely that this event will exit from topology.
                            emit!(VectorQuit);
                            // Dropping the shutdown future will immediately shut the server down
                        }
                    }
                }
                SignalTo::Quit => {
                    // It is highly unlikely that this event will exit from topology.
                    emit!(VectorQuit);
                    drop(topology);
                }
                SignalTo::Reload => unreachable!(),
            }
        });
    }
}<|MERGE_RESOLUTION|>--- conflicted
+++ resolved
@@ -4,29 +4,17 @@
     signal::SignalTo,
     topology::{self, RunningTopology},
     trace, unit_test, validate,
-<<<<<<< HEAD
 };
 use cfg_if::cfg_if;
-use std::{cmp::max, collections::HashMap, path::PathBuf};
-
-use futures::StreamExt;
+use std::{collections::HashMap, path::PathBuf};
+
 use tokio::{
     runtime::{self, Runtime},
     sync::mpsc,
 };
-=======
-};
-use cfg_if::cfg_if;
-use std::{collections::HashMap, path::PathBuf};
-
-use tokio::{
-    runtime::{self, Runtime},
-    sync::mpsc,
-};
 
 use futures::StreamExt;
 use tokio_stream::wrappers::UnboundedReceiverStream;
->>>>>>> 52daacde
 
 #[cfg(feature = "sources-host_metrics")]
 use crate::sources::host_metrics;
