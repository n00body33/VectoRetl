use std::sync::OnceLock;

use http::Uri;
use snafu::ResultExt;
use tower::ServiceBuilder;
use vector_lib::config::proxy::ProxyConfig;
use vector_lib::configurable::configurable_component;

use super::{
    request_builder::DatadogMetricsRequestBuilder,
    service::{DatadogMetricsRetryLogic, DatadogMetricsService},
    sink::DatadogMetricsSink,
};
use crate::{
    config::{AcknowledgementsConfig, Input, SinkConfig, SinkContext},
    http::HttpClient,
    sinks::{
        datadog::{DatadogCommonConfig, LocalDatadogCommonConfig},
        util::{batch::BatchConfig, ServiceBuilderExt, SinkBatchSettings, TowerRequestConfig},
        Healthcheck, UriParseSnafu, VectorSink,
    },
    tls::{MaybeTlsSettings, TlsEnableableConfig},
};

// This default is centered around "series" data, which should be the lion's share of what we
// process.  Given that a single series, when encoded, is in the 150-300 byte range, we can fit a
// lot of these into a single request, something like 150-200K series.  Simply to be a little more
// conservative, though, we use 100K here.  This will also get a little more tricky when it comes to
// distributions and sketches, but we're going to have to implement incremental encoding to handle
// "we've exceeded our maximum payload size, split this batch" scenarios anyways.
pub const MAXIMUM_PAYLOAD_COMPRESSED_SIZE: usize = 3_200_000;
pub const MAXIMUM_PAYLOAD_SIZE: usize = 62_914_560;

// TODO: revisit our concurrency and batching defaults
const DEFAULT_REQUEST_RETRY_ATTEMPTS: usize = 5;

#[derive(Clone, Copy, Debug, Default)]
pub struct DatadogMetricsDefaultBatchSettings;

impl SinkBatchSettings for DatadogMetricsDefaultBatchSettings {
    const MAX_EVENTS: Option<usize> = Some(100_000);
    const MAX_BYTES: Option<usize> = None;
    const TIMEOUT_SECS: f64 = 2.0;
}

pub(super) const SERIES_V1_PATH: &str = "/api/v1/series";
pub(super) const SERIES_V2_PATH: &str = "/api/v2/series";
pub(super) const SKETCHES_PATH: &str = "/api/beta/sketches";

// TODO: the series V1 endpoint support is considered deprecated and should be removed in a future release.
// At that time when the V1 support is removed, the SeriesApiVersion stops being useful and can be removed.

#[derive(Debug, Clone, Copy, PartialEq, Eq, Hash)]
pub enum SeriesApiVersion {
    V1,
    V2,
}

impl SeriesApiVersion {
    pub const fn get_path(self) -> &'static str {
        match self {
            Self::V1 => SERIES_V1_PATH,
            Self::V2 => SERIES_V2_PATH,
        }
    }
    fn get_api_version_backwards_compatible() -> Self {
        static API_VERSION: OnceLock<SeriesApiVersion> = OnceLock::new();
        *API_VERSION.get_or_init(
            || match option_env!("VECTOR_TEMP_USE_DD_METRICS_SERIES_V1_API") {
                Some(_) => Self::V1,
                None => Self::V2,
            },
        )
    }
}

/// Various metric type-specific API types.
///
/// Each of these corresponds to a specific request path when making a request to the agent API.
#[derive(Debug, Clone, Copy, PartialEq, Eq, Hash)]
pub enum DatadogMetricsEndpoint {
    Series(SeriesApiVersion),
    Sketches,
}

impl DatadogMetricsEndpoint {
    /// Gets the content type associated with the specific encoder for a given metric endpoint.
    pub const fn content_type(self) -> &'static str {
        match self {
            Self::Series(SeriesApiVersion::V1) => "application/json",
            Self::Sketches | Self::Series(SeriesApiVersion::V2) => "application/x-protobuf",
        }
    }

    // Gets whether or not this is a series endpoint.
    pub const fn is_series(self) -> bool {
        matches!(self, Self::Series { .. })
    }

    // Creates an instance of the `Series` variant with the default API version.
    pub fn series() -> Self {
        Self::Series(SeriesApiVersion::get_api_version_backwards_compatible())
    }
}

/// Maps Datadog metric endpoints to their actual URI.
pub struct DatadogMetricsEndpointConfiguration {
    series_endpoint: Uri,
    sketches_endpoint: Uri,
}

impl DatadogMetricsEndpointConfiguration {
    /// Creates a new `DatadogMEtricsEndpointConfiguration`.
    pub const fn new(series_endpoint: Uri, sketches_endpoint: Uri) -> Self {
        Self {
            series_endpoint,
            sketches_endpoint,
        }
    }

    /// Gets the URI for the given Datadog metrics endpoint.
    pub fn get_uri_for_endpoint(&self, endpoint: DatadogMetricsEndpoint) -> Uri {
        match endpoint {
            DatadogMetricsEndpoint::Series { .. } => self.series_endpoint.clone(),
            DatadogMetricsEndpoint::Sketches => self.sketches_endpoint.clone(),
        }
    }
}

/// Configuration for the `datadog_metrics` sink.
#[configurable_component(sink("datadog_metrics", "Publish metric events to Datadog."))]
#[derive(Clone, Debug, Default)]
#[serde(deny_unknown_fields)]
pub struct DatadogMetricsConfig {
    #[serde(flatten)]
    pub dd_common: LocalDatadogCommonConfig,

    /// Sets the default namespace for any metrics sent.
    ///
    /// This namespace is only used if a metric has no existing namespace. When a namespace is
    /// present, it is used as a prefix to the metric name, and separated with a period (`.`).
    #[configurable(metadata(docs::examples = "myservice"))]
    #[serde(default)]
    pub default_namespace: Option<String>,

    #[configurable(derived)]
    #[serde(default)]
    pub batch: BatchConfig<DatadogMetricsDefaultBatchSettings>,

    #[configurable(derived)]
    #[serde(default)]
    pub request: TowerRequestConfig,
}

impl_generate_config_from_default!(DatadogMetricsConfig);

#[async_trait::async_trait]
#[typetag::serde(name = "datadog_metrics")]
impl SinkConfig for DatadogMetricsConfig {
    async fn build(&self, cx: SinkContext) -> crate::Result<(VectorSink, Healthcheck)> {
        let client = self.build_client(&cx.proxy)?;
<<<<<<< HEAD
        let dd_common = self.dd_common.with_globals(&cx.datadog)?;
        let healthcheck = dd_common.build_healthcheck(client.clone(), self.region.as_ref())?;
        let sink = self.build_sink(&dd_common, client)?;
=======
        let healthcheck = self.dd_common.build_healthcheck(client.clone())?;
        let sink = self.build_sink(client)?;
>>>>>>> 8a02b168

        Ok((sink, healthcheck))
    }

    fn input(&self) -> Input {
        Input::metric()
    }

    fn acknowledgements(&self) -> &AcknowledgementsConfig {
        &self.dd_common.acknowledgements
    }
}

impl DatadogMetricsConfig {
    /// Gets the base URI of the Datadog agent API.
    ///
    /// Per the Datadog agent convention, we should include a unique identifier as part of the
    /// domain to indicate that these metrics are being submitted by Vector, including the version,
    /// likely useful for detecting if a specific version of the agent (Vector, in this case) is
    /// doing something wrong, for understanding issues from the API side.
    ///
    /// The `endpoint` configuration field will be used here if it is present.
    fn get_base_agent_endpoint(&self, dd_common: &DatadogCommonConfig) -> String {
        self.dd_common.endpoint.clone().unwrap_or_else(|| {
            let version = str::replace(crate::built_info::PKG_VERSION, ".", "-");
            format!(
                "https://{}-vector.agent.{}",
                version,
<<<<<<< HEAD
                get_base_domain_region(&dd_common.site, self.region.as_ref())
=======
                self.dd_common.site.as_str()
>>>>>>> 8a02b168
            )
        })
    }

    /// Generates the `DatadogMetricsEndpointConfiguration`, used for mapping endpoints to their URI.
    fn generate_metrics_endpoint_configuration(
        &self,
        dd_common: &DatadogCommonConfig,
    ) -> crate::Result<DatadogMetricsEndpointConfiguration> {
        let base_uri = self.get_base_agent_endpoint(dd_common);

        // TODO: the V1 endpoint support is considered deprecated and should be removed in a future release.
        // At that time, the get_api_version_backwards_compatible() should be replaced with statically using the v2.
        let series_endpoint = build_uri(
            &base_uri,
            SeriesApiVersion::get_api_version_backwards_compatible().get_path(),
        )?;
        let sketches_endpoint = build_uri(&base_uri, SKETCHES_PATH)?;

        Ok(DatadogMetricsEndpointConfiguration::new(
            series_endpoint,
            sketches_endpoint,
        ))
    }

    fn build_client(&self, proxy: &ProxyConfig) -> crate::Result<HttpClient> {
        let tls_settings = MaybeTlsSettings::from_config(
            &Some(
                self.dd_common
                    .tls
                    .clone()
                    .unwrap_or_else(TlsEnableableConfig::enabled),
            ),
            false,
        )?;
        let client = HttpClient::new(tls_settings, proxy)?;
        Ok(client)
    }

    fn build_sink(
        &self,
        dd_common: &DatadogCommonConfig,
        client: HttpClient,
    ) -> crate::Result<VectorSink> {
        let batcher_settings = self.batch.into_batcher_settings()?;

        // TODO: revisit our concurrency and batching defaults
        let request_limits = self.request.unwrap_with(
            &TowerRequestConfig::default().retry_attempts(DEFAULT_REQUEST_RETRY_ATTEMPTS),
        );

        let endpoint_configuration = self.generate_metrics_endpoint_configuration(dd_common)?;
        let service = ServiceBuilder::new()
            .settings(request_limits, DatadogMetricsRetryLogic)
            .service(DatadogMetricsService::new(
                client,
                dd_common.default_api_key.inner(),
            ));

        let request_builder = DatadogMetricsRequestBuilder::new(
            endpoint_configuration,
            self.default_namespace.clone(),
        )?;

        let protocol = self.get_protocol(dd_common);
        let sink = DatadogMetricsSink::new(service, request_builder, batcher_settings, protocol);

        Ok(VectorSink::from_event_streamsink(sink))
    }

    fn get_protocol(&self, dd_common: &DatadogCommonConfig) -> String {
        self.get_base_agent_endpoint(dd_common)
            .parse::<Uri>()
            .unwrap()
            .scheme_str()
            .unwrap_or("http")
            .to_string()
    }
}

fn build_uri(host: &str, endpoint: &str) -> crate::Result<Uri> {
    let result = format!("{}{}", host, endpoint)
        .parse::<Uri>()
        .context(UriParseSnafu)?;
    Ok(result)
}

#[cfg(test)]
mod tests {
    use super::*;

    #[test]
    fn generate_config() {
        crate::test_util::test_generate_config::<DatadogMetricsConfig>();
    }
}<|MERGE_RESOLUTION|>--- conflicted
+++ resolved
@@ -159,14 +159,9 @@
 impl SinkConfig for DatadogMetricsConfig {
     async fn build(&self, cx: SinkContext) -> crate::Result<(VectorSink, Healthcheck)> {
         let client = self.build_client(&cx.proxy)?;
-<<<<<<< HEAD
         let dd_common = self.dd_common.with_globals(&cx.datadog)?;
-        let healthcheck = dd_common.build_healthcheck(client.clone(), self.region.as_ref())?;
+        let healthcheck = dd_common.build_healthcheck(client.clone())?;
         let sink = self.build_sink(&dd_common, client)?;
-=======
-        let healthcheck = self.dd_common.build_healthcheck(client.clone())?;
-        let sink = self.build_sink(client)?;
->>>>>>> 8a02b168
 
         Ok((sink, healthcheck))
     }
@@ -195,11 +190,7 @@
             format!(
                 "https://{}-vector.agent.{}",
                 version,
-<<<<<<< HEAD
-                get_base_domain_region(&dd_common.site, self.region.as_ref())
-=======
-                self.dd_common.site.as_str()
->>>>>>> 8a02b168
+                dd_common.site.as_str()
             )
         })
     }
