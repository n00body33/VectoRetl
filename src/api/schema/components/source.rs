use super::{sink, state, transform, Component};
use crate::{
    api::schema::{
        filter,
        metrics::{self, IntoSourceMetrics},
        sort,
    },
    config::ComponentId,
    config::DataType,
    filter_check,
};
use async_graphql::{Enum, InputObject, Object};
use std::cmp;

#[derive(Debug, Enum, Eq, PartialEq, Copy, Clone, Ord, PartialOrd)]
pub enum SourceOutputType {
    Any,
    Log,
    Metric,
}

impl From<DataType> for SourceOutputType {
    fn from(data_type: DataType) -> Self {
        match data_type {
            DataType::Metric => SourceOutputType::Metric,
            DataType::Log => SourceOutputType::Log,
            DataType::Any => SourceOutputType::Any,
        }
    }
}

#[derive(Debug, Clone)]
pub struct Data {
<<<<<<< HEAD
    pub id: ComponentId,
=======
    pub component_id: String,
>>>>>>> ab809ee1
    pub component_type: String,
    pub output_type: DataType,
}

#[derive(Enum, Copy, Clone, Eq, PartialEq)]
pub enum SourcesSortFieldName {
    ComponentId,
    ComponentType,
    OutputType,
}

#[derive(Debug, Clone)]
pub struct Source(pub Data);

impl Source {
<<<<<<< HEAD
    pub fn get_name(&self) -> &str {
        self.0.id.name.as_str()
=======
    pub fn get_component_id(&self) -> &str {
        self.0.component_id.as_str()
>>>>>>> ab809ee1
    }
    pub fn get_component_type(&self) -> &str {
        self.0.component_type.as_str()
    }
    pub fn get_output_type(&self) -> SourceOutputType {
        self.0.output_type.into()
    }
}

impl sort::SortableByField<SourcesSortFieldName> for Source {
    fn sort(&self, rhs: &Self, field: &SourcesSortFieldName) -> cmp::Ordering {
        match field {
            SourcesSortFieldName::ComponentId => {
                Ord::cmp(self.get_component_id(), rhs.get_component_id())
            }
            SourcesSortFieldName::ComponentType => {
                Ord::cmp(self.get_component_type(), rhs.get_component_type())
            }
            SourcesSortFieldName::OutputType => Ord::cmp(
                &SourceOutputType::from(self.0.output_type),
                &SourceOutputType::from(rhs.0.output_type),
            ),
        }
    }
}

#[Object]
impl Source {
    /// Source component_id
    pub async fn component_id(&self) -> &str {
        self.get_component_id()
    }

    /// Source type
    pub async fn component_type(&self) -> &str {
        self.get_component_type()
    }

    /// Source output type
    pub async fn output_type(&self) -> SourceOutputType {
        self.get_output_type()
    }

    /// Transform outputs
    pub async fn transforms(&self) -> Vec<transform::Transform> {
<<<<<<< HEAD
        state::filter_components(|(_name, components)| match components {
            Component::Transform(t) if t.0.inputs.contains(&self.0.id) => Some(t.clone()),
=======
        state::filter_components(|(_component_id, components)| match components {
            Component::Transform(t) if t.0.inputs.contains(&self.0.component_id) => Some(t.clone()),
>>>>>>> ab809ee1
            _ => None,
        })
    }

    /// Sink outputs
    pub async fn sinks(&self) -> Vec<sink::Sink> {
<<<<<<< HEAD
        state::filter_components(|(_name, components)| match components {
            Component::Sink(s) if s.0.inputs.contains(&self.0.id) => Some(s.clone()),
=======
        state::filter_components(|(_component_id, components)| match components {
            Component::Sink(s) if s.0.inputs.contains(&self.0.component_id) => Some(s.clone()),
>>>>>>> ab809ee1
            _ => None,
        })
    }

    /// Source metrics
    pub async fn metrics(&self) -> metrics::SourceMetrics {
        metrics::by_component_id(self.get_component_id())
            .into_source_metrics(self.get_component_type())
    }
}

#[derive(Default, InputObject)]
pub struct SourcesFilter {
    component_id: Option<Vec<filter::StringFilter>>,
    component_type: Option<Vec<filter::StringFilter>>,
    output_type: Option<Vec<filter::EqualityFilter<SourceOutputType>>>,
    or: Option<Vec<Self>>,
}

impl filter::CustomFilter<Source> for SourcesFilter {
    fn matches(&self, source: &Source) -> bool {
        filter_check!(
            self.component_id
                .as_ref()
                .map(|f| f.iter().all(|f| f.filter_value(source.get_component_id()))),
            self.component_type.as_ref().map(|f| f
                .iter()
                .all(|f| f.filter_value(source.get_component_type()))),
            self.output_type
                .as_ref()
                .map(|f| f.iter().all(|f| f.filter_value(source.get_output_type())))
        );
        true
    }

    fn or(&self) -> Option<&Vec<Self>> {
        self.or.as_ref()
    }
}

#[cfg(test)]
mod tests {
    use super::*;
    use crate::config::DataType;

    /// Generate component fixes for use with tests
    fn source_fixtures() -> Vec<Source> {
        vec![
            Source(Data {
<<<<<<< HEAD
                id: ComponentId::from("gen1"),
=======
                component_id: "gen1".to_string(),
>>>>>>> ab809ee1
                component_type: "generator".to_string(),
                output_type: DataType::Any,
            }),
            Source(Data {
<<<<<<< HEAD
                id: ComponentId::from("gen2"),
=======
                component_id: "gen2".to_string(),
>>>>>>> ab809ee1
                component_type: "generator".to_string(),
                output_type: DataType::Log,
            }),
            Source(Data {
<<<<<<< HEAD
                id: ComponentId::from("gen3"),
=======
                component_id: "gen3".to_string(),
>>>>>>> ab809ee1
                component_type: "generator".to_string(),
                output_type: DataType::Metric,
            }),
        ]
    }

    #[test]
    fn filter_output_type() {
        struct Test {
            component_id: &'static str,
            output_type: SourceOutputType,
        }

        let tests = vec![
            Test {
                component_id: "gen1",
                output_type: SourceOutputType::Any,
            },
            Test {
                component_id: "gen2",
                output_type: SourceOutputType::Log,
            },
            Test {
                component_id: "gen3",
                output_type: SourceOutputType::Metric,
            },
        ];

        for t in tests {
            let filter = SourcesFilter {
                component_id: Some(vec![filter::StringFilter {
                    equals: Some(t.component_id.to_string()),
                    ..Default::default()
                }]),
                output_type: Some(vec![filter::EqualityFilter {
                    equals: Some(t.output_type),
                    not_equals: None,
                }]),
                ..Default::default()
            };

            let sources = filter::filter_items(source_fixtures().into_iter(), &filter);
            assert_eq!(sources.len(), 1);
        }
    }

    #[test]
    fn sort_component_id_desc() {
        let mut sources = source_fixtures();
        let fields = vec![sort::SortField::<SourcesSortFieldName> {
            field: SourcesSortFieldName::ComponentId,
            direction: sort::Direction::Desc,
        }];
        sort::by_fields(&mut sources, &fields);

        for (i, component_id) in ["gen3", "gen2", "gen1"].iter().enumerate() {
            assert_eq!(sources[i].get_component_id(), *component_id);
        }
    }

    #[test]
    fn sort_component_type_asc() {
        let mut sources = vec![
            Source(Data {
<<<<<<< HEAD
                id: ComponentId::from("gen1"),
=======
                component_id: "gen1".to_string(),
>>>>>>> ab809ee1
                component_type: "file".to_string(),
                output_type: DataType::Any,
            }),
            Source(Data {
<<<<<<< HEAD
                id: ComponentId::from("gen2"),
=======
                component_id: "gen2".to_string(),
>>>>>>> ab809ee1
                component_type: "generator".to_string(),
                output_type: DataType::Log,
            }),
            Source(Data {
<<<<<<< HEAD
                id: ComponentId::from("gen3"),
=======
                component_id: "gen3".to_string(),
>>>>>>> ab809ee1
                component_type: "docker_logs".to_string(),
                output_type: DataType::Metric,
            }),
        ];

        let fields = vec![sort::SortField::<SourcesSortFieldName> {
            field: SourcesSortFieldName::ComponentType,
            direction: sort::Direction::Asc,
        }];
        sort::by_fields(&mut sources, &fields);

        for (i, component_id) in ["gen3", "gen1", "gen2"].iter().enumerate() {
            assert_eq!(sources[i].get_component_id(), *component_id);
        }
    }

    #[test]
    fn sort_component_type_desc() {
        let mut sources = vec![
            Source(Data {
<<<<<<< HEAD
                id: ComponentId::from("gen1"),
=======
                component_id: "gen1".to_string(),
>>>>>>> ab809ee1
                component_type: "file".to_string(),
                output_type: DataType::Any,
            }),
            Source(Data {
<<<<<<< HEAD
                id: ComponentId::from("gen2"),
=======
                component_id: "gen2".to_string(),
>>>>>>> ab809ee1
                component_type: "generator".to_string(),
                output_type: DataType::Log,
            }),
            Source(Data {
<<<<<<< HEAD
                id: ComponentId::from("gen3"),
=======
                component_id: "gen3".to_string(),
>>>>>>> ab809ee1
                component_type: "docker_logs".to_string(),
                output_type: DataType::Metric,
            }),
        ];

        let fields = vec![sort::SortField::<SourcesSortFieldName> {
            field: SourcesSortFieldName::ComponentType,
            direction: sort::Direction::Desc,
        }];
        sort::by_fields(&mut sources, &fields);

        for (i, component_id) in ["gen2", "gen1", "gen3"].iter().enumerate() {
            assert_eq!(sources[i].get_component_id(), *component_id);
        }
    }

    #[test]
    fn sort_output_type_asc() {
        let mut sources = vec![
            Source(Data {
<<<<<<< HEAD
                id: ComponentId::from("gen1"),
=======
                component_id: "gen1".to_string(),
>>>>>>> ab809ee1
                component_type: "file".to_string(),
                output_type: DataType::Any,
            }),
            Source(Data {
<<<<<<< HEAD
                id: ComponentId::from("gen2"),
=======
                component_id: "gen2".to_string(),
>>>>>>> ab809ee1
                component_type: "generator".to_string(),
                output_type: DataType::Log,
            }),
            Source(Data {
<<<<<<< HEAD
                id: ComponentId::from("gen3"),
=======
                component_id: "gen3".to_string(),
>>>>>>> ab809ee1
                component_type: "docker_logs".to_string(),
                output_type: DataType::Metric,
            }),
        ];

        let fields = vec![sort::SortField::<SourcesSortFieldName> {
            field: SourcesSortFieldName::OutputType,
            direction: sort::Direction::Asc,
        }];
        sort::by_fields(&mut sources, &fields);

        for (i, component_id) in ["gen1", "gen2", "gen3"].iter().enumerate() {
            assert_eq!(sources[i].get_component_id(), *component_id);
        }
    }

    #[test]
    fn sort_output_type_desc() {
        let mut sources = vec![
            Source(Data {
<<<<<<< HEAD
                id: ComponentId::from("gen1"),
=======
                component_id: "gen1".to_string(),
>>>>>>> ab809ee1
                component_type: "file".to_string(),
                output_type: DataType::Any,
            }),
            Source(Data {
<<<<<<< HEAD
                id: ComponentId::from("gen2"),
=======
                component_id: "gen2".to_string(),
>>>>>>> ab809ee1
                component_type: "generator".to_string(),
                output_type: DataType::Log,
            }),
            Source(Data {
<<<<<<< HEAD
                id: ComponentId::from("gen3"),
=======
                component_id: "gen3".to_string(),
>>>>>>> ab809ee1
                component_type: "docker_logs".to_string(),
                output_type: DataType::Metric,
            }),
        ];

        let fields = vec![sort::SortField::<SourcesSortFieldName> {
            field: SourcesSortFieldName::OutputType,
            direction: sort::Direction::Desc,
        }];
        sort::by_fields(&mut sources, &fields);

        for (i, component_id) in ["gen3", "gen2", "gen1"].iter().enumerate() {
            assert_eq!(sources[i].get_component_id(), *component_id);
        }
    }
}<|MERGE_RESOLUTION|>--- conflicted
+++ resolved
@@ -31,11 +31,7 @@
 
 #[derive(Debug, Clone)]
 pub struct Data {
-<<<<<<< HEAD
-    pub id: ComponentId,
-=======
-    pub component_id: String,
->>>>>>> ab809ee1
+    pub component_id: ComponentId,
     pub component_type: String,
     pub output_type: DataType,
 }
@@ -51,13 +47,8 @@
 pub struct Source(pub Data);
 
 impl Source {
-<<<<<<< HEAD
-    pub fn get_name(&self) -> &str {
-        self.0.id.name.as_str()
-=======
-    pub fn get_component_id(&self) -> &str {
-        self.0.component_id.as_str()
->>>>>>> ab809ee1
+    pub fn get_component_id(&self) -> &ComponentId {
+        &self.0.component_id
     }
     pub fn get_component_type(&self) -> &str {
         self.0.component_type.as_str()
@@ -87,8 +78,8 @@
 #[Object]
 impl Source {
     /// Source component_id
-    pub async fn component_id(&self) -> &str {
-        self.get_component_id()
+    pub async fn component_id(&self) -> String {
+        self.get_component_id().to_string()
     }
 
     /// Source type
@@ -103,26 +94,16 @@
 
     /// Transform outputs
     pub async fn transforms(&self) -> Vec<transform::Transform> {
-<<<<<<< HEAD
-        state::filter_components(|(_name, components)| match components {
-            Component::Transform(t) if t.0.inputs.contains(&self.0.id) => Some(t.clone()),
-=======
         state::filter_components(|(_component_id, components)| match components {
             Component::Transform(t) if t.0.inputs.contains(&self.0.component_id) => Some(t.clone()),
->>>>>>> ab809ee1
             _ => None,
         })
     }
 
     /// Sink outputs
     pub async fn sinks(&self) -> Vec<sink::Sink> {
-<<<<<<< HEAD
-        state::filter_components(|(_name, components)| match components {
-            Component::Sink(s) if s.0.inputs.contains(&self.0.id) => Some(s.clone()),
-=======
         state::filter_components(|(_component_id, components)| match components {
             Component::Sink(s) if s.0.inputs.contains(&self.0.component_id) => Some(s.clone()),
->>>>>>> ab809ee1
             _ => None,
         })
     }
@@ -145,9 +126,9 @@
 impl filter::CustomFilter<Source> for SourcesFilter {
     fn matches(&self, source: &Source) -> bool {
         filter_check!(
-            self.component_id
-                .as_ref()
-                .map(|f| f.iter().all(|f| f.filter_value(source.get_component_id()))),
+            self.component_id.as_ref().map(|f| f
+                .iter()
+                .all(|f| f.filter_value(&source.get_component_id().to_string()))),
             self.component_type.as_ref().map(|f| f
                 .iter()
                 .all(|f| f.filter_value(source.get_component_type()))),
@@ -172,29 +153,17 @@
     fn source_fixtures() -> Vec<Source> {
         vec![
             Source(Data {
-<<<<<<< HEAD
-                id: ComponentId::from("gen1"),
-=======
-                component_id: "gen1".to_string(),
->>>>>>> ab809ee1
-                component_type: "generator".to_string(),
-                output_type: DataType::Any,
-            }),
-            Source(Data {
-<<<<<<< HEAD
-                id: ComponentId::from("gen2"),
-=======
-                component_id: "gen2".to_string(),
->>>>>>> ab809ee1
-                component_type: "generator".to_string(),
-                output_type: DataType::Log,
-            }),
-            Source(Data {
-<<<<<<< HEAD
-                id: ComponentId::from("gen3"),
-=======
-                component_id: "gen3".to_string(),
->>>>>>> ab809ee1
+                component_id: ComponentId::from("gen1"),
+                component_type: "generator".to_string(),
+                output_type: DataType::Any,
+            }),
+            Source(Data {
+                component_id: ComponentId::from("gen2"),
+                component_type: "generator".to_string(),
+                output_type: DataType::Log,
+            }),
+            Source(Data {
+                component_id: ComponentId::from("gen3"),
                 component_type: "generator".to_string(),
                 output_type: DataType::Metric,
             }),
@@ -250,8 +219,12 @@
         }];
         sort::by_fields(&mut sources, &fields);
 
-        for (i, component_id) in ["gen3", "gen2", "gen1"].iter().enumerate() {
-            assert_eq!(sources[i].get_component_id(), *component_id);
+        for (i, component_id) in ["gen3", "gen2", "gen1"]
+            .iter()
+            .map(ComponentId::from)
+            .enumerate()
+        {
+            assert_eq!(sources[i].get_component_id(), &component_id);
         }
     }
 
@@ -259,29 +232,17 @@
     fn sort_component_type_asc() {
         let mut sources = vec![
             Source(Data {
-<<<<<<< HEAD
-                id: ComponentId::from("gen1"),
-=======
-                component_id: "gen1".to_string(),
->>>>>>> ab809ee1
+                component_id: ComponentId::from("gen1"),
                 component_type: "file".to_string(),
                 output_type: DataType::Any,
             }),
             Source(Data {
-<<<<<<< HEAD
-                id: ComponentId::from("gen2"),
-=======
-                component_id: "gen2".to_string(),
->>>>>>> ab809ee1
-                component_type: "generator".to_string(),
-                output_type: DataType::Log,
-            }),
-            Source(Data {
-<<<<<<< HEAD
-                id: ComponentId::from("gen3"),
-=======
-                component_id: "gen3".to_string(),
->>>>>>> ab809ee1
+                component_id: ComponentId::from("gen2"),
+                component_type: "generator".to_string(),
+                output_type: DataType::Log,
+            }),
+            Source(Data {
+                component_id: ComponentId::from("gen3"),
                 component_type: "docker_logs".to_string(),
                 output_type: DataType::Metric,
             }),
@@ -293,8 +254,12 @@
         }];
         sort::by_fields(&mut sources, &fields);
 
-        for (i, component_id) in ["gen3", "gen1", "gen2"].iter().enumerate() {
-            assert_eq!(sources[i].get_component_id(), *component_id);
+        for (i, component_id) in ["gen3", "gen1", "gen2"]
+            .iter()
+            .map(ComponentId::from)
+            .enumerate()
+        {
+            assert_eq!(sources[i].get_component_id(), &component_id);
         }
     }
 
@@ -302,29 +267,17 @@
     fn sort_component_type_desc() {
         let mut sources = vec![
             Source(Data {
-<<<<<<< HEAD
-                id: ComponentId::from("gen1"),
-=======
-                component_id: "gen1".to_string(),
->>>>>>> ab809ee1
+                component_id: ComponentId::from("gen1"),
                 component_type: "file".to_string(),
                 output_type: DataType::Any,
             }),
             Source(Data {
-<<<<<<< HEAD
-                id: ComponentId::from("gen2"),
-=======
-                component_id: "gen2".to_string(),
->>>>>>> ab809ee1
-                component_type: "generator".to_string(),
-                output_type: DataType::Log,
-            }),
-            Source(Data {
-<<<<<<< HEAD
-                id: ComponentId::from("gen3"),
-=======
-                component_id: "gen3".to_string(),
->>>>>>> ab809ee1
+                component_id: ComponentId::from("gen2"),
+                component_type: "generator".to_string(),
+                output_type: DataType::Log,
+            }),
+            Source(Data {
+                component_id: ComponentId::from("gen3"),
                 component_type: "docker_logs".to_string(),
                 output_type: DataType::Metric,
             }),
@@ -336,8 +289,12 @@
         }];
         sort::by_fields(&mut sources, &fields);
 
-        for (i, component_id) in ["gen2", "gen1", "gen3"].iter().enumerate() {
-            assert_eq!(sources[i].get_component_id(), *component_id);
+        for (i, component_id) in ["gen2", "gen1", "gen3"]
+            .iter()
+            .map(ComponentId::from)
+            .enumerate()
+        {
+            assert_eq!(sources[i].get_component_id(), &component_id);
         }
     }
 
@@ -345,29 +302,17 @@
     fn sort_output_type_asc() {
         let mut sources = vec![
             Source(Data {
-<<<<<<< HEAD
-                id: ComponentId::from("gen1"),
-=======
-                component_id: "gen1".to_string(),
->>>>>>> ab809ee1
+                component_id: ComponentId::from("gen1"),
                 component_type: "file".to_string(),
                 output_type: DataType::Any,
             }),
             Source(Data {
-<<<<<<< HEAD
-                id: ComponentId::from("gen2"),
-=======
-                component_id: "gen2".to_string(),
->>>>>>> ab809ee1
-                component_type: "generator".to_string(),
-                output_type: DataType::Log,
-            }),
-            Source(Data {
-<<<<<<< HEAD
-                id: ComponentId::from("gen3"),
-=======
-                component_id: "gen3".to_string(),
->>>>>>> ab809ee1
+                component_id: ComponentId::from("gen2"),
+                component_type: "generator".to_string(),
+                output_type: DataType::Log,
+            }),
+            Source(Data {
+                component_id: ComponentId::from("gen3"),
                 component_type: "docker_logs".to_string(),
                 output_type: DataType::Metric,
             }),
@@ -379,8 +324,12 @@
         }];
         sort::by_fields(&mut sources, &fields);
 
-        for (i, component_id) in ["gen1", "gen2", "gen3"].iter().enumerate() {
-            assert_eq!(sources[i].get_component_id(), *component_id);
+        for (i, component_id) in ["gen1", "gen2", "gen3"]
+            .iter()
+            .map(ComponentId::from)
+            .enumerate()
+        {
+            assert_eq!(sources[i].get_component_id(), &component_id);
         }
     }
 
@@ -388,29 +337,17 @@
     fn sort_output_type_desc() {
         let mut sources = vec![
             Source(Data {
-<<<<<<< HEAD
-                id: ComponentId::from("gen1"),
-=======
-                component_id: "gen1".to_string(),
->>>>>>> ab809ee1
+                component_id: ComponentId::from("gen1"),
                 component_type: "file".to_string(),
                 output_type: DataType::Any,
             }),
             Source(Data {
-<<<<<<< HEAD
-                id: ComponentId::from("gen2"),
-=======
-                component_id: "gen2".to_string(),
->>>>>>> ab809ee1
-                component_type: "generator".to_string(),
-                output_type: DataType::Log,
-            }),
-            Source(Data {
-<<<<<<< HEAD
-                id: ComponentId::from("gen3"),
-=======
-                component_id: "gen3".to_string(),
->>>>>>> ab809ee1
+                component_id: ComponentId::from("gen2"),
+                component_type: "generator".to_string(),
+                output_type: DataType::Log,
+            }),
+            Source(Data {
+                component_id: ComponentId::from("gen3"),
                 component_type: "docker_logs".to_string(),
                 output_type: DataType::Metric,
             }),
@@ -422,8 +359,12 @@
         }];
         sort::by_fields(&mut sources, &fields);
 
-        for (i, component_id) in ["gen3", "gen2", "gen1"].iter().enumerate() {
-            assert_eq!(sources[i].get_component_id(), *component_id);
+        for (i, component_id) in ["gen3", "gen2", "gen1"]
+            .iter()
+            .map(ComponentId::from)
+            .enumerate()
+        {
+            assert_eq!(sources[i].get_component_id(), &component_id);
         }
     }
 }