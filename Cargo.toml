[package]
name = "vector"
version = "0.32.0"
authors = ["Vector Contributors <vector@datadoghq.com>"]
edition = "2021"
description = "A lightweight and ultra-fast tool for building observability pipelines"
homepage = "https://vector.dev"
license = "MPL-2.0"
readme = "README.md"
publish = false
default-run = "vector"
autobenches = false # our benchmarks are not runnable on their own either way
# Minimum supported rust version
rust-version = "1.66.0"

[[bin]]
name = "vector"
test = false
bench = false

[[test]]
name = "integration"
path = "tests/integration/lib.rs"

[[bin]]
name = "graphql-schema"
path = "src/api/schema/gen.rs"
test = false
bench = false
required-features = ["default-no-api-client"]

[[bin]]
name = "secret-backend-example"
path = "src/config/loading/secret_backend_example.rs"
test = false
bench = false

# CI-based builds use full release optimization.  See scripts/environment/release-flags.sh.
# This results in roughly a 5% reduction in performance when compiling locally vs when
# compiled via the CI pipeline.
[profile.release]
debug = false # Do not include debug symbols in the executable.

[profile.bench]
debug = true

[package.metadata.deb]
name = "vector"
section = "admin"
maintainer-scripts = "distribution/debian/scripts/"
conf-files = ["/etc/vector/vector.toml", "/etc/default/vector"]
assets = [
  ["target/release/vector", "/usr/bin/", "755"],
  ["config/vector.toml", "/etc/vector/vector.toml", "644"],
  ["config/examples/*", "/etc/vector/examples/", "644"],
  ["distribution/systemd/vector.service", "/lib/systemd/system/vector.service", "644"],
  ["distribution/systemd/vector.default", "/etc/default/vector", "600"],
  ["licenses/*", "/usr/share/vector/licenses/", "644"],
  ["NOTICE", "/usr/share/vector/NOTICE", "644"],
  ["LICENSE-3rdparty.csv", "/usr/share/vector/LICENSE-3rdparty.csv", "644"],
]
license-file = ["target/debian-license.txt"]
extended-description-file = "target/debian-extended-description.txt"

[package.metadata.deb.systemd-units]
unit-scripts = "distribution/systemd/"
enable = false
start = false

# libc requirements are defined by `cross`
# https://github.com/rust-embedded/cross#supported-targets
# Though, it seems like aarch64 libc is actually 2.18 and not 2.19
[package.metadata.deb.variants.armv7-unknown-linux-gnueabihf]
depends = "libc6 (>= 2.15)"

[package.metadata.deb.variants.x86_64-unknown-linux-gnu]
depends = "libc6 (>= 2.15)"

[package.metadata.deb.variants.x86_64-unknown-linux-musl]
depends = ""

[package.metadata.deb.variants.aarch64-unknown-linux-gnu]
depends = "libc6 (>= 2.18)"

[package.metadata.deb.variants.aarch64-unknown-linux-musl]
depends = ""

[workspace]
members = [
  ".",
  "lib/codecs",
  "lib/dnsmsg-parser",
  "lib/docs-renderer",
  "lib/enrichment",
  "lib/fakedata",
  "lib/file-source",
  "lib/k8s-e2e-tests",
  "lib/k8s-test-framework",
  "lib/loki-logproto",
  "lib/vector-lookup",
  "lib/portpicker",
  "lib/prometheus-parser",
  "lib/opentelemetry-proto",
  "lib/tracing-limit",
  "lib/vector-api-client",
  "lib/vector-buffers",
  "lib/vector-common",
  "lib/vector-config",
  "lib/vector-config-common",
  "lib/vector-config-macros",
  "lib/vector-core",
  "lib/vector-lookup",
  "lib/vector-vrl/cli",
  "lib/vector-vrl/functions",
  "lib/vector-vrl/tests",
  "lib/vector-vrl/web-playground",
  "vdev",
]

[workspace.dependencies]
vrl = { version = "0.6.0", features = ["cli", "test", "test_framework", "arbitrary"] }

[dependencies]
vrl.workspace = true

# Internal libs
codecs = { path = "lib/codecs", default-features = false }
dnsmsg-parser = { path = "lib/dnsmsg-parser", optional = true }
enrichment = { path = "lib/enrichment" }
fakedata = { path = "lib/fakedata", optional = true }
file-source = { path = "lib/file-source", optional = true }
lookup = { package = "vector-lookup", path = "lib/vector-lookup" }
portpicker = { path = "lib/portpicker" }
prometheus-parser = { path = "lib/prometheus-parser", optional = true }
opentelemetry-proto = { path = "lib/opentelemetry-proto", optional = true }
tracing-limit = { path = "lib/tracing-limit" }
vector-api-client = { path = "lib/vector-api-client", optional = true }
vector-buffers = { path = "lib/vector-buffers", default-features = false }
vector-common = { path = "lib/vector-common" }
vector-config = { path = "lib/vector-config" }
vector-config-common = { path = "lib/vector-config-common" }
vector-config-macros = { path = "lib/vector-config-macros" }
vector-core = { path = "lib/vector-core", default-features = false, features = ["vrl"] }
vector-vrl-functions = { path = "lib/vector-vrl/functions" }
loki-logproto = { path = "lib/loki-logproto", optional = true }

# Tokio / Futures
async-stream = { version = "0.3.5", default-features = false }
async-trait = { version = "0.1.72", default-features = false }
futures = { version = "0.3.28", default-features = false, features = ["compat", "io-compat"], package = "futures" }
tokio = { version = "1.29.1", default-features = false, features = ["full"] }
tokio-openssl = { version = "0.6.3", default-features = false }
tokio-stream = { version = "0.1.14", default-features = false, features = ["net", "sync", "time"] }
tokio-util = { version = "0.7", default-features = false, features = ["io", "time"] }
console-subscriber = { version = "0.1.10", default-features = false, optional = true }

# Tracing
tracing = { version = "0.1.34", default-features = false }
tracing-core = { version = "0.1.26", default-features = false }
tracing-futures = { version = "0.2.5", default-features = false, features = ["futures-03"] }
tracing-subscriber = { version = "0.3.17", default-features = false, features = ["ansi", "env-filter", "fmt", "json", "registry", "tracing-log"] }
tracing-tower = { git = "https://github.com/tokio-rs/tracing", default-features = false, rev = "e0642d949891546a3bb7e47080365ee7274f05cd" }

# Metrics
metrics = "0.21.1"
metrics-tracing-context = { version = "0.14.0", default-features = false }

# AWS - Official SDK
# depending on a fork to circumvent https://github.com/awslabs/aws-sdk-rust/issues/749
aws-sdk-s3 = { git = "https://github.com/vectordotdev/aws-sdk-rust", rev = "3d6aefb7fcfced5fc2a7e761a87e4ddbda1ee670", default-features = false, features = ["native-tls"], optional = true }
aws-sdk-sqs = { git = "https://github.com/vectordotdev/aws-sdk-rust", rev = "3d6aefb7fcfced5fc2a7e761a87e4ddbda1ee670", default-features = false, features = ["native-tls"], optional = true }
aws-sdk-cloudwatch = { git = "https://github.com/vectordotdev/aws-sdk-rust", rev = "3d6aefb7fcfced5fc2a7e761a87e4ddbda1ee670", default-features = false, features = ["native-tls"], optional = true }
aws-sdk-cloudwatchlogs = { git = "https://github.com/vectordotdev/aws-sdk-rust", rev = "3d6aefb7fcfced5fc2a7e761a87e4ddbda1ee670", default-features = false, features = ["native-tls"], optional = true }
aws-sdk-elasticsearch = { git = "https://github.com/vectordotdev/aws-sdk-rust", rev = "3d6aefb7fcfced5fc2a7e761a87e4ddbda1ee670", default-features = false, features = ["native-tls"], optional = true }
aws-sdk-firehose = { git = "https://github.com/vectordotdev/aws-sdk-rust", rev = "3d6aefb7fcfced5fc2a7e761a87e4ddbda1ee670", default-features = false, features = ["native-tls"], optional = true }
aws-sdk-kinesis = { git = "https://github.com/vectordotdev/aws-sdk-rust", rev = "3d6aefb7fcfced5fc2a7e761a87e4ddbda1ee670", default-features = false, features = ["native-tls"], optional = true }
aws-types = { git = "https://github.com/vectordotdev/aws-sdk-rust", rev = "3d6aefb7fcfced5fc2a7e761a87e4ddbda1ee670", default-features = false, optional = true }
aws-sigv4 = { git = "https://github.com/vectordotdev/aws-sdk-rust", rev = "3d6aefb7fcfced5fc2a7e761a87e4ddbda1ee670", default-features = false, features = ["sign-http"], optional = true }
aws-config = { git = "https://github.com/vectordotdev/aws-sdk-rust", rev = "3d6aefb7fcfced5fc2a7e761a87e4ddbda1ee670", default-features = false, features = ["native-tls"], optional = true }
aws-credential-types = { git = "https://github.com/vectordotdev/aws-sdk-rust", rev = "3d6aefb7fcfced5fc2a7e761a87e4ddbda1ee670", default-features = false, features = ["hardcoded-credentials"], optional = true }
aws-smithy-async = { git = "https://github.com/vectordotdev/aws-sdk-rust", rev = "3d6aefb7fcfced5fc2a7e761a87e4ddbda1ee670", default-features = false, optional = true }
aws-smithy-client = { git = "https://github.com/vectordotdev/aws-sdk-rust", rev = "3d6aefb7fcfced5fc2a7e761a87e4ddbda1ee670", default-features = false, features = ["client-hyper"], optional = true}
aws-smithy-http = { git = "https://github.com/vectordotdev/aws-sdk-rust", rev = "3d6aefb7fcfced5fc2a7e761a87e4ddbda1ee670", default-features = false, features = ["event-stream"], optional = true }
aws-smithy-http-tower = { git = "https://github.com/vectordotdev/aws-sdk-rust", rev = "3d6aefb7fcfced5fc2a7e761a87e4ddbda1ee670", default-features = false, optional = true }
aws-smithy-types = { git = "https://github.com/vectordotdev/aws-sdk-rust", rev = "3d6aefb7fcfced5fc2a7e761a87e4ddbda1ee670", default-features = false, optional = true }

# Azure
azure_core = { git = "https://github.com/Azure/azure-sdk-for-rust.git", rev = "b4544d4920fa3064eb921340054cd9cc130b7664", default-features = false, features = ["enable_reqwest"], optional = true }
azure_identity = { git = "https://github.com/Azure/azure-sdk-for-rust.git", rev = "b4544d4920fa3064eb921340054cd9cc130b7664", default-features = false, features = ["enable_reqwest"], optional = true }
azure_storage = { git = "https://github.com/Azure/azure-sdk-for-rust.git", rev = "b4544d4920fa3064eb921340054cd9cc130b7664", default-features = false, optional = true }
azure_storage_blobs = { git = "https://github.com/Azure/azure-sdk-for-rust.git", rev = "b4544d4920fa3064eb921340054cd9cc130b7664", default-features = false, optional = true }

# OpenDAL
opendal = {version = "0.38", default-features = false, features = ["native-tls", "services-webhdfs"], optional = true}

# Tower
tower = { version = "0.4.13", default-features = false, features = ["buffer", "limit", "retry", "timeout", "util", "balance", "discover"] }
tower-http = { version = "0.4.3", default-features = false, features = ["decompression-gzip"]}
# Serde
serde = { version = "1.0.181", default-features = false, features = ["derive"] }
serde-toml-merge = { version = "0.3.0", default-features = false }
serde_bytes = { version = "0.11.12", default-features = false, features = ["std"], optional = true }
serde_json = { version = "1.0.104", default-features = false, features = ["raw_value"] }
serde_with = { version = "3.2.0", default-features = false, features = ["macros", "std"] }
serde_yaml = { version = "0.9.25", default-features = false }

# Messagepack
rmp-serde = { version = "1.1.2", default-features = false, optional = true }
rmpv = { version = "1.0.0", default-features = false, features = ["with-serde"], optional = true }

# Prost / Protocol Buffers
prost = { version = "0.11", default-features = false, features = ["std"] }
prost-reflect = { version = "0.11", default-features = false, optional = true }
prost-types = { version = "0.11", default-features = false, optional = true }

# GCP
goauth = { version = "0.13.1", optional = true }
smpl_jwt = { version = "0.7.1", default-features = false, optional = true }

# AMQP
lapin = { version = "2.3.1", default-features = false, features = ["native-tls"], optional = true }

# API
async-graphql = { version = "6.0.0", default-features = false, optional = true, features = ["chrono", "playground"] }
async-graphql-warp = { version = "6.0.0", default-features = false, optional = true }
itertools = { version = "0.11.0", default-features = false, optional = true }

# API client
crossterm = { version = "0.26.1", default-features = false, features = ["event-stream"], optional = true }
num-format = { version = "0.4.4", default-features = false, features = ["with-num-bigint"], optional = true }
number_prefix = { version = "0.4.0", default-features = false, features = ["std"], optional = true }
tui = { version = "0.19.0", optional = true, default-features = false, features = ["crossterm"] }

# Datadog Pipelines

hex = { version = "0.4.3", default-features = false, optional = true }
sha2 = { version = "0.10.7", default-features = false, optional = true }

# GreptimeDB
greptimedb-client = { git = "https://github.com/GreptimeTeam/greptimedb-client-rust.git", rev = "bc32362adf0df17a41a95bae4221d6d8f1775656", optional = true }

# External libs
arc-swap = { version = "1.6", default-features = false, optional = true }
async-compression = { version = "0.4.1", default-features = false, features = ["tokio", "gzip", "zstd"], optional = true }
apache-avro = { version = "0.15.0", default-features = false, optional = true }
axum = { version = "0.6.20", default-features = false }
base64 = { version = "0.21.2", default-features = false, optional = true }
bloomy  = { version = "1.2.0", default-features = false, optional = true }
bollard = { version = "0.14.0", default-features = false, features = ["ssl", "chrono"], optional = true }
bytes = { version = "1.4.0", default-features = false, features = ["serde"] }
bytesize = { version = "1.2.0", default-features = false }
chrono = { version = "0.4.26", default-features = false, features = ["serde"] }
cidr-utils = { version = "0.5.10", default-features = false }
clap = { version = "4.1.14", default-features = false, features = ["derive", "error-context", "env", "help", "std", "string", "usage", "wrap_help"] }
colored = { version = "2.0.4", default-features = false }
csv = { version = "1.2", default-features = false }
derivative = { version = "2.2.0", default-features = false }
dirs-next = { version = "2.0.0", default-features = false, optional = true }
dyn-clone = { version = "1.0.12", default-features = false }
encoding_rs = { version = "0.8.32", default-features = false, features = ["serde"] }
enum_dispatch = { version = "0.3.12", default-features = false }
exitcode = { version = "1.1.2", default-features = false }
flate2 = { version = "1.0.26", default-features = false, features = ["default"] }
futures-util = { version = "0.3.28", default-features = false }
glob = { version = "0.3.1", default-features = false }
governor = { version = "0.6.0", default-features = false, features = ["dashmap", "jitter", "std"], optional = true }
grok = { version = "2.0.0", default-features = false, optional = true }
h2 = { version = "0.3.20", default-features = false, optional = true }
hash_hasher = { version = "2.0.0", default-features = false }
hashbrown = { version = "0.14.0", default-features = false, optional = true, features = ["ahash"] }
headers = { version = "0.3.8", default-features = false }
hostname = { version = "0.3.1", default-features = false }
http = { version = "0.2.9", default-features = false }
http-body = { version = "0.4.5", default-features = false }
hyper = { version = "0.14.27", default-features = false, features = ["client", "runtime", "http1", "http2", "server", "stream"] }
hyper-openssl = { version = "0.9.2", default-features = false }
hyper-proxy = { version = "0.9.1", default-features = false, features = ["openssl-tls"] }
indexmap = { version = "~2.0.0", default-features = false, features = ["serde", "std"] }
infer = { version = "0.15.0", default-features = false, optional = true}
indoc = { version = "2.0.3", default-features = false }
inventory = { version = "0.3.11", default-features = false }
k8s-openapi = { version = "0.18.0", default-features = false, features = ["api", "v1_26"], optional = true }
kube = { version = "0.82.0", default-features = false, features = ["client", "openssl-tls", "runtime"], optional = true }
listenfd = { version = "1.0.1", default-features = false, optional = true }
logfmt = { version = "0.0.2", default-features = false, optional = true }
lru = { version = "0.11.0", default-features = false, optional = true }
maxminddb = { version = "0.23.0", default-features = false, optional = true }
md-5 = { version = "0.10", default-features = false, optional = true }
<<<<<<< HEAD
mongodb = { version = "2.3.1", default-features = false, features = ["tokio-runtime"], optional = true }
async-nats = { version = "0.24.0", default-features = false, optional = true }
nkeys = { version = "0.2.0", default-features = false, optional = true }
nom = { version = "7.1.1", default-features = false, optional = true }
notify = { version = "5.0.0", default-features = false, features = ["macos_fsevent"] }
once_cell = { version = "1.16", default-features = false }
openssl = { version = "0.10.44", default-features = false, features = ["vendored"] }
=======
mongodb = { version = "2.6.0", default-features = false, features = ["tokio-runtime"], optional = true }
nats = { version = "0.24.0", default-features = false, optional = true }
nkeys = { version = "0.3.1", default-features = false, optional = true }
nom = { version = "7.1.3", default-features = false, optional = true }
notify = { version = "6.0.1", default-features = false, features = ["macos_fsevent"] }
once_cell = { version = "1.18", default-features = false }
openssl = { version = "0.10.55", default-features = false, features = ["vendored"] }
>>>>>>> be551c8c
openssl-probe = { version = "0.1.5", default-features = false }
ordered-float = { version = "3.7.0", default-features = false }
paste = "1.0.14"
percent-encoding = { version = "2.3.0", default-features = false }
pin-project = { version = "1.1.2", default-features = false }
postgres-openssl = { version = "0.5.0", default-features = false, features = ["runtime"], optional = true }
pulsar = { version = "6.0.1", default-features = false, features = ["tokio-runtime", "auth-oauth2", "flate2", "lz4", "snap", "zstd"], optional = true }
rand = { version = "0.8.5", default-features = false, features = ["small_rng"] }
rand_distr = { version = "0.4.3", default-features = false }
rdkafka = { version = "0.33.2", default-features = false, features = ["tokio", "libz", "ssl", "zstd"], optional = true }
redis = { version = "0.23.1", default-features = false, features = ["connection-manager", "tokio-comp", "tokio-native-tls-comp"], optional = true }
regex = { version = "1.9.1", default-features = false, features = ["std", "perf"] }
roaring = { version = "0.10.2", default-features = false, optional = true }
seahash = { version = "4.1.0", default-features = false }
semver = { version = "1.0.18", default-features = false, features = ["serde", "std"], optional = true }
smallvec = { version = "1", default-features = false, features = ["union", "serde"] }
snafu = { version = "0.7.5", default-features = false, features = ["futures"] }
snap = { version = "1.1.0", default-features = false, optional = true }
socket2 = { version = "0.5.3", default-features = false }
stream-cancel = { version = "0.8.1", default-features = false }
strip-ansi-escapes = { version = "0.1.1", default-features = false }
syslog = { version = "6.1.0", default-features = false, optional = true }
tikv-jemallocator = { version = "0.5.4", default-features = false, optional = true }
tokio-postgres = { version = "0.7.7", default-features = false, features = ["runtime", "with-chrono-0_4"], optional = true }
tokio-tungstenite = {version = "0.20.0", default-features = false, features = ["connect"], optional = true}
toml = { version = "0.7.6", default-features = false, features = ["parse", "display"] }
tonic = { version = "0.9", optional = true, default-features = false, features = ["transport", "codegen", "prost", "tls", "tls-roots", "gzip"] }
trust-dns-proto = { version = "0.22.0", default-features = false, features = ["dnssec"], optional = true }
typetag = { version = "0.2.12", default-features = false }
url = { version = "2.4.0", default-features = false, features = ["serde"] }
uuid = { version = "1", default-features = false, features = ["serde", "v4"] }
warp = { version = "0.3.5", default-features = false }
zstd = { version = "0.12.4", default-features = false }
arr_macro = { version = "0.2.1" }

# depending on fork for bumped nix dependency
# https://github.com/heim-rs/heim/pull/360
heim = { git = "https://github.com/vectordotdev/heim.git", branch = "update-nix", default-features = false, features = ["disk"] }

# make sure to update the external docs when the Lua version changes
mlua = { version = "0.8.9", default-features = false, features = ["lua54", "send", "vendored"], optional = true }

[target.'cfg(windows)'.dependencies]
windows-service = "0.6.0"

[target.'cfg(unix)'.dependencies]
atty = { version = "0.2.14", default-features = false }
nix = { version = "0.26.2", default-features = false, features = ["socket", "signal"] }

[build-dependencies]
prost-build = { version = "0.11", default-features = false, optional = true }
tonic-build = { version = "0.9", default-features = false, features = ["transport", "prost"], optional = true }
openssl-src = { version = "111", default-features = false, features = ["force-engine"] }

[dev-dependencies]
approx = "0.5.1"
assert_cmd = { version = "2.0.12", default-features = false }
azure_core = { git = "https://github.com/Azure/azure-sdk-for-rust.git", rev = "b4544d4920fa3064eb921340054cd9cc130b7664", default-features = false, features = ["enable_reqwest", "azurite_workaround"] }
azure_identity = { git = "https://github.com/Azure/azure-sdk-for-rust.git", rev = "b4544d4920fa3064eb921340054cd9cc130b7664", default-features = false, features = ["enable_reqwest"] }
azure_storage_blobs = { git = "https://github.com/Azure/azure-sdk-for-rust.git", rev = "b4544d4920fa3064eb921340054cd9cc130b7664", default-features = false, features = ["azurite_workaround"] }
azure_storage = { git = "https://github.com/Azure/azure-sdk-for-rust.git", rev = "b4544d4920fa3064eb921340054cd9cc130b7664", default-features = false, features = ["azurite_workaround"] }
base64 = "0.21.2"
criterion = { version = "0.5.1", features = ["html_reports", "async_tokio"] }
itertools = { version = "0.11.0", default-features = false, features = ["use_alloc"] }
libc = "0.2.147"
similar-asserts = "1.4.2"
proptest = "1.2"
quickcheck = "1.0.3"
reqwest = { version = "0.11", features = ["json"] }
tempfile = "3.6.0"
test-generator = "0.3.1"
tokio-test = "0.4.2"
tokio = { version = "1.29.1", features = ["test-util"] }
tower-test = "0.4.0"
vector-core = { path = "lib/vector-core", default-features = false, features = ["vrl", "test"] }
wiremock = "0.5.19"
zstd = { version = "0.12.4", default-features = false }

[patch.crates-io]
# Removes dependency on `time` v0.1
# https://github.com/chronotope/chrono/pull/578
chrono = { git = "https://github.com/vectordotdev/chrono.git", tag = "v0.4.26-no-default-time-1" }
# The upgrade for `tokio-util` >= 0.6.9 is blocked on https://github.com/vectordotdev/vector/issues/11257.
tokio-util = { git = "https://github.com/vectordotdev/tokio", branch = "tokio-util-0.7.8-framed-read-continue-on-error" }
nix = { git = "https://github.com/vectordotdev/nix.git", branch = "memfd/gnu/musl" }
# The `heim` crates depend on `ntapi` 0.3.7 on Windows, but that version has an
# unaligned access bug fixed in the following revision.
ntapi = { git = "https://github.com/MSxDOS/ntapi.git", rev = "24fc1e47677fc9f6e38e5f154e6011dc9b270da6" }

[features]
# Default features for *-unknown-linux-gnu and *-apple-darwin
default = ["api", "api-client", "enrichment-tables", "sinks", "sources", "sources-dnstap", "transforms", "unix", "rdkafka?/gssapi-vendored", "enterprise", "component-validation-runner"]
# Default features for `cargo docs`. The same as `default` but without `rdkafka?/gssapi-vendored` which would require installing libsasl in our doc build environment.
docs = ["api", "api-client", "enrichment-tables", "sinks", "sources", "sources-dnstap", "transforms", "unix", "enterprise", "component-validation-runner"]
# Default features for *-unknown-linux-* which make use of `cmake` for dependencies
default-cmake = ["api", "api-client", "enrichment-tables", "rdkafka?/cmake_build", "sinks", "sources", "sources-dnstap", "transforms", "unix", "rdkafka?/gssapi-vendored", "enterprise"]
# Default features for *-pc-windows-msvc
# TODO: Enable SASL https://github.com/vectordotdev/vector/pull/3081#issuecomment-659298042
default-msvc = ["api", "api-client", "enrichment-tables", "rdkafka?/cmake_build", "sinks", "sources", "transforms", "enterprise"]
default-musl = ["api", "api-client", "enrichment-tables", "rdkafka?/cmake_build", "sinks", "sources", "sources-dnstap", "transforms", "unix", "rdkafka?/gssapi-vendored", "enterprise"]
default-no-api-client = ["api", "enrichment-tables", "sinks", "sources", "sources-dnstap", "transforms", "unix", "rdkafka?/gssapi-vendored", "enterprise"]
default-no-vrl-cli = ["api", "sinks", "sources", "sources-dnstap", "transforms", "unix", "rdkafka?/gssapi-vendored", "enterprise"]
tokio-console = ["dep:console-subscriber", "tokio/tracing"]

all-logs = ["sinks-logs", "sources-logs", "sources-dnstap", "transforms-logs"]
all-metrics = ["sinks-metrics", "sources-metrics", "transforms-metrics", "enterprise"]

# Target specific release features.
# The `make` tasks will select this according to the appropriate triple.
# Use this section to turn off or on specific features for specific triples.
target-aarch64-unknown-linux-gnu = ["api", "api-client", "enrichment-tables", "rdkafka?/cmake_build", "sinks", "sources", "sources-dnstap", "transforms", "unix", "enterprise"]
target-aarch64-unknown-linux-musl = ["api", "api-client", "enrichment-tables", "rdkafka?/cmake_build", "sinks", "sources", "sources-dnstap", "transforms", "unix", "enterprise"]
target-armv7-unknown-linux-gnueabihf = ["api", "api-client", "enrichment-tables", "rdkafka?/cmake_build", "sinks", "sources", "sources-dnstap", "transforms", "unix", "enterprise"]
target-armv7-unknown-linux-musleabihf = ["api", "api-client", "rdkafka?/cmake_build", "enrichment-tables", "sinks", "sources", "sources-dnstap", "transforms", "enterprise"]
target-x86_64-unknown-linux-gnu = ["api", "api-client", "rdkafka?/cmake_build", "enrichment-tables", "sinks", "sources", "sources-dnstap", "transforms", "unix", "rdkafka?/gssapi-vendored", "enterprise"]
target-x86_64-unknown-linux-musl = ["api", "api-client", "rdkafka?/cmake_build", "enrichment-tables", "sinks", "sources", "sources-dnstap", "transforms", "unix", "enterprise"]
# Does not currently build
target-powerpc64le-unknown-linux-gnu = ["api", "api-client", "enrichment-tables", "rdkafka?/cmake_build", "sinks", "sources", "sources-dnstap", "transforms", "unix", "enterprise"]
# Currently doesn't build due to lack of support for 64-bit atomics
target-powerpc-unknown-linux-gnu = ["api", "api-client", "enrichment-tables", "rdkafka?/cmake_build", "sinks", "sources", "sources-dnstap", "transforms", "unix", "enterprise"]

# Enables features that work only on systems providing `cfg(unix)`
unix = ["tikv-jemallocator", "allocation-tracing"]
allocation-tracing = []

# Enables kubernetes dependencies and shared code. Kubernetes-related sources,
# transforms and sinks should depend on this feature.
kubernetes = ["dep:k8s-openapi", "dep:kube"]

docker = ["dep:bollard", "dep:dirs-next"]

# API
api = [
  "dep:async-graphql",
  "dep:async-graphql-warp",
  "dep:base64",
  "dep:itertools",
  "vector-core/api",
]

# API client
api-client = [
  "dep:crossterm",
  "dep:num-format",
  "dep:number_prefix",
  "dep:tui",
  "vector-core/api",
  "dep:vector-api-client",
]

aws-core = [
  "aws-config",
  "dep:aws-credential-types",
  "dep:aws-sigv4",
  "dep:aws-types",
  "dep:aws-smithy-async",
  "dep:aws-smithy-client",
  "dep:aws-smithy-http",
  "dep:aws-smithy-http-tower",
  "dep:aws-smithy-types",
]

# Anything that requires Protocol Buffers.
protobuf-build = ["dep:tonic-build", "dep:prost-build"]

gcp = ["dep:base64", "dep:goauth", "dep:smpl_jwt"]

# Enrichment Tables
enrichment-tables = ["enrichment-tables-geoip"]
enrichment-tables-geoip = ["dep:maxminddb"]

# Sources
sources = ["sources-logs", "sources-metrics"]
sources-logs = [
  "sources-amqp",
  "sources-aws_kinesis_firehose",
  "sources-aws_s3",
  "sources-aws_sqs",
  "sources-datadog_agent",
  "sources-demo_logs",
  "sources-docker_logs",
  "sources-exec",
  "sources-file",
  "sources-fluent",
  "sources-gcp_pubsub",
  "sources-heroku_logs",
  "sources-http_server",
  "sources-http_client",
  "sources-internal_logs",
  "sources-journald",
  "sources-kafka",
  "sources-kubernetes_logs",
  "sources-logstash",
  "sources-nats",
  "sources-opentelemetry",
  "sources-file-descriptor",
  "sources-redis",
  "sources-socket",
  "sources-splunk_hec",
  "sources-stdin",
  "sources-syslog",
  "sources-vector",
]
sources-metrics = [
  "sources-apache_metrics",
  "sources-aws_ecs_metrics",
  "sources-eventstoredb_metrics",
  "sources-host_metrics",
  "sources-internal_metrics",
  "sources-mongodb_metrics",
  "sources-nginx_metrics",
  "sources-postgresql_metrics",
  "sources-prometheus",
  "sources-statsd",
  "sources-vector",
]

sources-amqp = ["lapin"]
sources-apache_metrics = []
sources-aws_ecs_metrics = []
sources-aws_kinesis_firehose = ["dep:base64", "dep:infer"]
sources-aws_s3 = ["aws-core", "dep:aws-sdk-sqs", "dep:aws-sdk-s3", "dep:semver", "dep:async-compression", "sources-aws_sqs", "tokio-util/io"]
sources-aws_sqs = ["aws-core", "dep:aws-sdk-sqs"]
sources-datadog_agent = ["sources-utils-http-error", "protobuf-build"]
sources-demo_logs = ["dep:fakedata"]
sources-dnstap = ["dep:base64", "dep:trust-dns-proto", "dep:dnsmsg-parser", "protobuf-build"]
sources-docker_logs = ["docker"]
sources-eventstoredb_metrics = []
sources-exec = []
sources-file = ["dep:file-source"]
sources-file-descriptor = ["tokio-util/io"]
sources-fluent = ["dep:base64", "sources-utils-net-tcp", "tokio-util/net", "dep:rmpv", "dep:rmp-serde", "dep:serde_bytes"]
sources-gcp_pubsub = ["gcp", "dep:h2", "dep:prost-types", "protobuf-build", "dep:tonic"]
sources-heroku_logs = ["sources-utils-http", "sources-utils-http-query", "sources-http_server"]
sources-host_metrics =  ["heim/cpu", "heim/host", "heim/memory", "heim/net"]
sources-http_client = ["sources-utils-http-client"]
sources-http_server = ["sources-utils-http", "sources-utils-http-query"]
sources-internal_logs = []
sources-internal_metrics = []
sources-journald = []
sources-kafka = ["dep:rdkafka"]
sources-kubernetes_logs = ["dep:file-source", "kubernetes", "transforms-reduce"]
sources-logstash = ["sources-utils-net-tcp", "tokio-util/net"]
sources-mongodb_metrics = ["dep:mongodb"]
sources-nats = ["dep:async-nats", "dep:nkeys"]
sources-nginx_metrics = ["dep:nom"]
sources-opentelemetry = ["dep:hex", "dep:opentelemetry-proto", "dep:prost-types", "sources-http_server", "sources-utils-http", "sources-vector"]
sources-postgresql_metrics = ["dep:postgres-openssl", "dep:tokio-postgres"]
sources-prometheus = ["dep:prometheus-parser", "sinks-prometheus", "sources-utils-http-client"]
sources-redis= ["dep:redis"]
sources-socket = ["sources-utils-net", "tokio-util/net"]
sources-splunk_hec = ["dep:roaring"]
sources-statsd = ["sources-utils-net", "tokio-util/net"]
sources-stdin = ["tokio-util/io"]
sources-syslog = ["codecs/syslog", "sources-utils-net", "tokio-util/net"]
sources-utils-http = ["dep:snap", "sources-utils-http-auth", "sources-utils-http-encoding", "sources-utils-http-error", "sources-utils-http-prelude"]
sources-utils-http-auth = ["sources-utils-http-error"]
sources-utils-http-encoding = ["dep:snap", "sources-utils-http-error"]
sources-utils-http-error = []
sources-utils-http-prelude = ["sources-utils-http", "sources-utils-http-auth", "sources-utils-http-encoding", "sources-utils-http-error"]
sources-utils-http-query = []
sources-utils-http-client = ["sources-utils-http", "sources-http_server"]
sources-utils-net = ["sources-utils-net-tcp", "sources-utils-net-udp", "sources-utils-net-unix"]
sources-utils-net-tcp = ["listenfd"]
sources-utils-net-udp = ["listenfd"]
sources-utils-net-unix = []

sources-vector = ["dep:tonic", "protobuf-build"]

# Transforms
transforms = ["transforms-logs", "transforms-metrics"]
transforms-logs = [
  "transforms-aws_ec2_metadata",
  "transforms-dedupe",
  "transforms-filter",
  "transforms-lua",
  "transforms-metric_to_log",
  "transforms-pipelines",
  "transforms-reduce",
  "transforms-remap",
  "transforms-route",
  "transforms-sample",
  "transforms-throttle",
]
transforms-metrics = [
  "transforms-aggregate",
  "transforms-filter",
  "transforms-lua",
  "transforms-metric_to_log",
  "transforms-pipelines",
  "transforms-remap",
  "transforms-tag_cardinality_limit",
  "transforms-throttle",
]

transforms-aggregate = []
transforms-aws_ec2_metadata = ["dep:arc-swap"]
transforms-dedupe = ["dep:lru"]
transforms-filter = []
transforms-lua = ["dep:mlua", "vector-core/lua"]
transforms-metric_to_log = []
transforms-pipelines = ["transforms-filter", "transforms-route"]
transforms-reduce = []
transforms-remap = []
transforms-route = []
transforms-sample = []
transforms-tag_cardinality_limit = ["dep:bloomy", "dep:hashbrown"]
transforms-throttle = ["dep:governor"]

# Sinks
sinks = ["sinks-logs", "sinks-metrics"]
sinks-logs = [
  "sinks-amqp",
  "sinks-appsignal",
  "sinks-aws_cloudwatch_logs",
  "sinks-aws_kinesis_firehose",
  "sinks-aws_kinesis_streams",
  "sinks-aws_s3",
  "sinks-aws_sqs",
  "sinks-axiom",
  "sinks-azure_blob",
  "sinks-azure_monitor_logs",
  "sinks-blackhole",
  "sinks-chronicle",
  "sinks-clickhouse",
  "sinks-console",
  "sinks-databend",
  "sinks-datadog_events",
  "sinks-datadog_logs",
  "sinks-datadog_traces",
  "sinks-elasticsearch",
  "sinks-file",
  "sinks-gcp",
  "sinks-honeycomb",
  "sinks-http",
  "sinks-humio",
  "sinks-influxdb",
  "sinks-kafka",
  "sinks-mezmo",
  "sinks-loki",
  "sinks-nats",
  "sinks-new_relic_logs",
  "sinks-new_relic",
  "sinks-papertrail",
  "sinks-pulsar",
  "sinks-redis",
  "sinks-sematext",
  "sinks-socket",
  "sinks-splunk_hec",
  "sinks-vector",
  "sinks-webhdfs",
  "sinks-websocket",
]
sinks-metrics = [
  "sinks-appsignal",
  "sinks-aws_cloudwatch_metrics",
  "sinks-blackhole",
  "sinks-console",
  "sinks-datadog_metrics",
  "sinks-greptimedb",
  "sinks-humio",
  "sinks-influxdb",
  "sinks-kafka",
  "sinks-prometheus",
  "sinks-sematext",
  "sinks-statsd",
  "sinks-vector",
  "sinks-splunk_hec"
]

sinks-amqp = ["lapin"]
sinks-appsignal = []
sinks-aws_cloudwatch_logs = ["aws-core", "dep:aws-sdk-cloudwatchlogs"]
sinks-aws_cloudwatch_metrics = ["aws-core", "dep:aws-sdk-cloudwatch"]
sinks-aws_kinesis_firehose = ["aws-core", "dep:aws-sdk-firehose"]
sinks-aws_kinesis_streams = ["aws-core", "dep:aws-sdk-kinesis"]
sinks-aws_s3 = ["dep:base64", "dep:md-5", "aws-core", "dep:aws-sdk-s3"]
sinks-aws_sqs = ["aws-core", "dep:aws-sdk-sqs"]
sinks-axiom = ["sinks-elasticsearch"]
sinks-azure_blob = ["dep:azure_core", "dep:azure_identity", "dep:azure_storage", "dep:azure_storage_blobs"]
sinks-azure_monitor_logs = []
sinks-blackhole = []
sinks-chronicle = []
sinks-clickhouse = []
sinks-console = []
sinks-databend = []
sinks-datadog_events = []
sinks-datadog_logs = []
sinks-datadog_metrics = ["protobuf-build", "dep:prost-reflect"]
sinks-datadog_traces = ["protobuf-build", "dep:rmpv", "dep:rmp-serde", "dep:serde_bytes"]
sinks-elasticsearch = ["aws-core", "transforms-metric_to_log"]
sinks-file = ["dep:async-compression"]
sinks-gcp = ["dep:base64", "gcp"]
sinks-greptimedb = ["dep:greptimedb-client"]
sinks-honeycomb = []
sinks-http = []
sinks-humio = ["sinks-splunk_hec", "transforms-metric_to_log"]
sinks-influxdb = []
sinks-kafka = ["dep:rdkafka"]
sinks-mezmo = []
sinks-loki = ["loki-logproto"]
sinks-nats = ["dep:async-nats", "dep:nkeys"]
sinks-new_relic_logs = ["sinks-http"]
sinks-new_relic = []
sinks-papertrail = ["dep:syslog"]
sinks-prometheus = ["aws-core", "dep:base64", "dep:prometheus-parser", "dep:snap"]
sinks-pulsar = ["dep:apache-avro", "dep:pulsar", "dep:lru"]
sinks-redis = ["dep:redis"]
sinks-sematext = ["sinks-elasticsearch", "sinks-influxdb"]
sinks-socket = ["sinks-utils-udp"]
sinks-splunk_hec = []
sinks-statsd = ["sinks-utils-udp", "tokio-util/net"]
sinks-utils-udp = []
sinks-vector = ["sinks-utils-udp", "dep:tonic", "protobuf-build"]
sinks-websocket = ["dep:tokio-tungstenite"]
sinks-webhdfs = ["dep:opendal"]

# Datadog integration
enterprise = [
  "dep:hex",
  "dep:sha2",
  "sinks-datadog_logs",
  "sinks-datadog_metrics",
  "sources-host_metrics",
  "sources-internal_logs",
  "sources-internal_metrics",
  "transforms-remap",
  "transforms-filter",
]

# Identifies that the build is a nightly build
nightly = []

# Testing-related features
all-integration-tests = [
  "amqp-integration-tests",
  "appsignal-integration-tests",
  "aws-integration-tests",
  "axiom-integration-tests",
  "azure-integration-tests",
  "chronicle-integration-tests",
  "clickhouse-integration-tests",
  "databend-integration-tests",
  "datadog-agent-integration-tests",
  "datadog-logs-integration-tests",
  "datadog-metrics-integration-tests",
  "datadog-traces-integration-tests",
  "docker-logs-integration-tests",
  "es-integration-tests",
  "eventstoredb_metrics-integration-tests",
  "fluent-integration-tests",
  "gcp-cloud-storage-integration-tests",
  "gcp-integration-tests",
  "gcp-pubsub-integration-tests",
  "greptimedb-integration-tests",
  "http-client-integration-tests",
  "humio-integration-tests",
  "influxdb-integration-tests",
  "kafka-integration-tests",
  "logstash-integration-tests",
  "loki-integration-tests",
  "mongodb_metrics-integration-tests",
  "nats-integration-tests",
  "nginx-integration-tests",
  "opentelemetry-integration-tests",
  "postgresql_metrics-integration-tests",
  "prometheus-integration-tests",
  "pulsar-integration-tests",
  "redis-integration-tests",
  "splunk-integration-tests",
  "dnstap-integration-tests",
  "webhdfs-integration-tests",
]

amqp-integration-tests = ["sources-amqp", "sinks-amqp"]
appsignal-integration-tests = ["sinks-appsignal"]

aws-integration-tests = [
  "aws-cloudwatch-logs-integration-tests",
  "aws-cloudwatch-metrics-integration-tests",
  "aws-ec2-metadata-integration-tests",
  "aws-ecs-metrics-integration-tests",
  "aws-kinesis-firehose-integration-tests",
  "aws-kinesis-streams-integration-tests",
  "aws-s3-integration-tests",
  "aws-sqs-integration-tests",
]

azure-integration-tests = [
  "azure-blob-integration-tests"
]

aws-cloudwatch-logs-integration-tests = ["sinks-aws_cloudwatch_logs"]
aws-cloudwatch-metrics-integration-tests = ["sinks-aws_cloudwatch_metrics"]
aws-ec2-metadata-integration-tests = ["transforms-aws_ec2_metadata"]
aws-ecs-metrics-integration-tests = ["sources-aws_ecs_metrics"]
aws-kinesis-firehose-integration-tests = ["sinks-aws_kinesis_firehose", "dep:aws-sdk-elasticsearch", "sinks-elasticsearch"]
aws-kinesis-streams-integration-tests = ["sinks-aws_kinesis_streams"]
aws-s3-integration-tests = ["sinks-aws_s3", "sources-aws_s3"]
aws-sqs-integration-tests = ["sinks-aws_sqs", "sources-aws_sqs"]
axiom-integration-tests = ["sinks-axiom"]
azure-blob-integration-tests = ["sinks-azure_blob"]
chronicle-integration-tests = ["sinks-gcp"]
clickhouse-integration-tests = ["sinks-clickhouse"]
databend-integration-tests = ["sinks-databend"]
datadog-agent-integration-tests = ["sources-datadog_agent"]
datadog-logs-integration-tests = ["sinks-datadog_logs"]
datadog-metrics-integration-tests = ["sinks-datadog_metrics"]
datadog-traces-integration-tests = ["sources-datadog_agent", "sinks-datadog_traces", "axum/tokio"]
docker-logs-integration-tests = ["sources-docker_logs", "unix"]
es-integration-tests = ["sinks-elasticsearch"]
eventstoredb_metrics-integration-tests = ["sources-eventstoredb_metrics"]
fluent-integration-tests = ["docker", "sources-fluent"]
gcp-cloud-storage-integration-tests = ["sinks-gcp"]
gcp-integration-tests = ["sinks-gcp"]
gcp-pubsub-integration-tests = ["sinks-gcp", "sources-gcp_pubsub"]
greptimedb-integration-tests = ["sinks-greptimedb"]
humio-integration-tests = ["sinks-humio"]
http-client-integration-tests = ["sources-http_client"]
influxdb-integration-tests = ["sinks-influxdb"]
kafka-integration-tests = ["sinks-kafka", "sources-kafka"]
logstash-integration-tests = ["docker", "sources-logstash"]
loki-integration-tests = ["sinks-loki"]
mongodb_metrics-integration-tests = ["sources-mongodb_metrics"]
nats-integration-tests = ["sinks-nats", "sources-nats"]
nginx-integration-tests = ["sources-nginx_metrics"]
opentelemetry-integration-tests = ["sources-opentelemetry"]
postgresql_metrics-integration-tests = ["sources-postgresql_metrics"]
prometheus-integration-tests = ["sinks-prometheus", "sources-prometheus", "sinks-influxdb"]
pulsar-integration-tests = ["sinks-pulsar"]
redis-integration-tests = ["sinks-redis", "sources-redis"]
splunk-integration-tests = ["sinks-splunk_hec"]
dnstap-integration-tests = ["sources-dnstap", "dep:bollard"]
webhdfs-integration-tests = ["sinks-webhdfs"]
disable-resolv-conf = []
shutdown-tests = ["api", "sinks-blackhole", "sinks-console", "sinks-prometheus", "sources", "transforms-lua", "transforms-remap", "unix"]
cli-tests = ["sinks-blackhole", "sinks-socket", "sources-demo_logs", "sources-file"]
vector-api-tests = [
  "sources-demo_logs",
  "transforms-remap",
  "sinks-blackhole"
]
vector-unit-test-tests = [
  "sources-demo_logs",
  "transforms-remap",
  "transforms-route",
  "transforms-filter",
  "transforms-reduce",
  "sinks-console"
]
enterprise-tests = [
  "enterprise",
  "sources-demo_logs",
  "sinks-blackhole",
  "sinks-loki",
  "api",
]

component-validation-runner = ["dep:tonic", "sources-internal_logs", "sources-internal_metrics", "sources-vector", "sinks-vector"]
component-validation-tests = ["component-validation-runner", "sources", "transforms", "sinks"]

# Grouping together features for benchmarks. We exclude the API client due to it causing the build process to run out
# of memory when those additional dependencies are built in CI.
benches = [
  "sinks-file",
  "sinks-http",
  "sinks-socket",
  "sources-file",
  "sources-socket",
  "sources-syslog",
  "transforms-lua",
  "transforms-sample",
]
dnstap-benches = ["sources-dnstap"]
language-benches = ["sinks-socket", "sources-socket", "transforms-lua", "transforms-remap"]
# Separate benching process for metrics due to the nature of the bootstrap procedures.
statistic-benches = []
remap-benches = ["transforms-remap"]
transform-benches = ["transforms-filter", "transforms-dedupe", "transforms-reduce", "transforms-route"]
codecs-benches = []
loki-benches = ["sinks-loki"]
enrichment-tables-benches = ["enrichment-tables-geoip"]

[[bench]]
name = "default"
harness = false
required-features = ["benches"]

[[bench]]
name = "dnstap"
path = "benches/dnstap/mod.rs"
harness = false
required-features = ["dnstap-benches"]

[[bench]]
name = "remap"
harness = false
required-features = ["remap-benches"]

[[bench]]
name = "enrichment_tables"
harness = false
required-features = ["enrichment-tables-benches"]

[[bench]]
name = "languages"
harness = false
required-features = ["language-benches"]

[[bench]]
name = "loki"
harness = false
required-features = ["loki-benches"]

[[bench]]
name = "distribution_statistic"
harness = false
required-features = ["statistic-benches"]

[[bench]]
name = "transform"
path = "benches/transform/main.rs"
harness = false
test = false
required-features = ["transform-benches"]

[[bench]]
name = "codecs"
path = "benches/codecs/main.rs"
harness = false
required-features = ["codecs-benches"]<|MERGE_RESOLUTION|>--- conflicted
+++ resolved
@@ -286,23 +286,13 @@
 lru = { version = "0.11.0", default-features = false, optional = true }
 maxminddb = { version = "0.23.0", default-features = false, optional = true }
 md-5 = { version = "0.10", default-features = false, optional = true }
-<<<<<<< HEAD
-mongodb = { version = "2.3.1", default-features = false, features = ["tokio-runtime"], optional = true }
+mongodb = { version = "2.6.0", default-features = false, features = ["tokio-runtime"], optional = true }
 async-nats = { version = "0.24.0", default-features = false, optional = true }
-nkeys = { version = "0.2.0", default-features = false, optional = true }
-nom = { version = "7.1.1", default-features = false, optional = true }
-notify = { version = "5.0.0", default-features = false, features = ["macos_fsevent"] }
-once_cell = { version = "1.16", default-features = false }
-openssl = { version = "0.10.44", default-features = false, features = ["vendored"] }
-=======
-mongodb = { version = "2.6.0", default-features = false, features = ["tokio-runtime"], optional = true }
-nats = { version = "0.24.0", default-features = false, optional = true }
 nkeys = { version = "0.3.1", default-features = false, optional = true }
 nom = { version = "7.1.3", default-features = false, optional = true }
 notify = { version = "6.0.1", default-features = false, features = ["macos_fsevent"] }
 once_cell = { version = "1.18", default-features = false }
 openssl = { version = "0.10.55", default-features = false, features = ["vendored"] }
->>>>>>> be551c8c
 openssl-probe = { version = "0.1.5", default-features = false }
 ordered-float = { version = "3.7.0", default-features = false }
 paste = "1.0.14"
