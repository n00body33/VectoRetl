--- conflicted
+++ resolved
@@ -16,46 +16,23 @@
     http::HttpClient,
     sinks::{
         datadog::DatadogCommonConfig,
-        util::{
-            batch::BatchConfig, Concurrency, ServiceBuilderExt, SinkBatchSettings,
-            TowerRequestConfig,
-        },
+        util::{batch::BatchConfig, ServiceBuilderExt, SinkBatchSettings, TowerRequestConfig},
         Healthcheck, UriParseSnafu, VectorSink,
     },
     tls::{MaybeTlsSettings, TlsEnableableConfig},
 };
 
-<<<<<<< HEAD
-// TODO: revisit our concurrency and batching defaults
-const DEFAULT_REQUEST_RETRY_ATTEMPTS: usize = 5;
-
-const DEFAULT_REQUEST_FIXED_CONCURRENCY: usize = 150;
-=======
+#[derive(Clone, Copy, Debug, Default)]
+pub struct DatadogMetricsDefaultBatchSettings;
+
 // This default is centered around "series" data, which should be the lion's share of what we
 // process.  Given that a single series, when encoded, is in the 150-300 byte range, we can fit a
 // lot of these into a single request, something like 150-200K series.  Simply to be a little more
 // conservative, though, we use 100K here.  This will also get a little more tricky when it comes to
 // distributions and sketches, but we're going to have to implement incremental encoding to handle
 // "we've exceeded our maximum payload size, split this batch" scenarios anyways.
-pub const MAXIMUM_PAYLOAD_COMPRESSED_SIZE: usize = 3_200_000;
-pub const MAXIMUM_PAYLOAD_SIZE: usize = 62_914_560;
->>>>>>> c089b8f0
-
-#[derive(Clone, Copy, Debug, Default)]
-pub struct DatadogMetricsDefaultBatchSettings;
-
-// This default is centered around "series" data, which should be the lion's share of what we
-// process. The value of 1k events was arrived at empirically by testing the sink's performance
-// with the v2 series endpoint.
 impl SinkBatchSettings for DatadogMetricsDefaultBatchSettings {
-    // TODO: the series V1 endpoint support is considered deprecated and should be removed in a future release.
-    // At that time when the V1 support is removed, the 1k value for max events can be used directly.
-    const MAX_EVENTS: Option<usize> = Some(
-        match option_env!("VECTOR_TEMP_USE_DD_METRICS_SERIES_V1_API") {
-            Some(_) => 100_000,
-            None => 1_000,
-        },
-    );
+    const MAX_EVENTS: Option<usize> = Some(100_000);
     const MAX_BYTES: Option<usize> = None;
     const TIMEOUT_SECS: f64 = 2.0;
 }
@@ -63,9 +40,6 @@
 pub(super) const SERIES_V1_PATH: &str = "/api/v1/series";
 pub(super) const SERIES_V2_PATH: &str = "/api/v2/series";
 pub(super) const SKETCHES_PATH: &str = "/api/beta/sketches";
-
-// TODO: the series V1 endpoint support is considered deprecated and should be removed in a future release.
-// At that time when the V1 support is removed, the SeriesApiVersion stops being useful and can be removed.
 
 #[derive(Debug, Clone, Copy, PartialEq, Eq, Hash)]
 pub enum SeriesApiVersion {
@@ -80,12 +54,12 @@
             Self::V2 => SERIES_V2_PATH,
         }
     }
-    fn get_api_version_backwards_compatible() -> Self {
+    fn get_api_version() -> Self {
         static API_VERSION: OnceLock<SeriesApiVersion> = OnceLock::new();
         *API_VERSION.get_or_init(|| {
-            match std::env::var("VECTOR_TEMP_USE_DD_METRICS_SERIES_V1_API") {
-                Ok(_) => Self::V1,
-                Err(_) => Self::V2,
+            match std::env::var("VECTOR_TEMP_USE_DD_METRICS_SERIES_V2_API") {
+                Ok(_) => Self::V2,
+                Err(_) => Self::V1,
             }
         })
     }
@@ -100,6 +74,12 @@
     Sketches,
 }
 
+/// Payload limits for metrics are endpoint-dependent.
+pub(super) struct DatadogMetricsPayloadLimits {
+    pub(super) uncompressed: usize,
+    pub(super) compressed: usize,
+}
+
 impl DatadogMetricsEndpoint {
     /// Gets the content type associated with the specific encoder for a given metric endpoint.
     pub const fn content_type(self) -> &'static str {
@@ -116,7 +96,23 @@
 
     // Creates an instance of the `Series` variant with the default API version.
     pub fn series() -> Self {
-        Self::Series(SeriesApiVersion::get_api_version_backwards_compatible())
+        Self::Series(SeriesApiVersion::get_api_version())
+    }
+
+    pub(super) fn payload_limits(&self) -> DatadogMetricsPayloadLimits {
+        // from https://docs.datadoghq.com/api/latest/metrics/#submit-metrics
+        match self {
+            // Sketches use the same payload size limits as v1 series
+            DatadogMetricsEndpoint::Series(SeriesApiVersion::V1)
+            | DatadogMetricsEndpoint::Sketches => DatadogMetricsPayloadLimits {
+                uncompressed: 62_914_560, // 62 MB
+                compressed: 3_200_000,    // 3.2 MB
+            },
+            DatadogMetricsEndpoint::Series(SeriesApiVersion::V2) => DatadogMetricsPayloadLimits {
+                uncompressed: 5_242_880, // 5 MB
+                compressed: 512_000,     // 500 KB
+            },
+        }
     }
 }
 
@@ -142,12 +138,6 @@
             DatadogMetricsEndpoint::Sketches => self.sketches_endpoint.clone(),
         }
     }
-}
-
-/// Payload limits for metrics are endpoint-dependent.
-pub(super) struct DatadogMetricsPayloadLimits {
-    pub(super) uncompressed: usize,
-    pub(super) compressed: usize,
 }
 
 impl From<DatadogMetricsEndpoint> for DatadogMetricsPayloadLimits {
@@ -241,12 +231,7 @@
     ) -> crate::Result<DatadogMetricsEndpointConfiguration> {
         let base_uri = self.get_base_agent_endpoint();
 
-        // TODO: the V1 endpoint support is considered deprecated and should be removed in a future release.
-        // At that time, the get_api_version_backwards_compatible() should be replaced with statically using the v2.
-        let series_endpoint = build_uri(
-            &base_uri,
-            SeriesApiVersion::get_api_version_backwards_compatible().get_path(),
-        )?;
+        let series_endpoint = build_uri(&base_uri, SeriesApiVersion::get_api_version().get_path())?;
         let sketches_endpoint = build_uri(&base_uri, SKETCHES_PATH)?;
 
         Ok(DatadogMetricsEndpointConfiguration::new(
@@ -272,22 +257,8 @@
     fn build_sink(&self, client: HttpClient) -> crate::Result<VectorSink> {
         let batcher_settings = self.batch.into_batcher_settings()?;
 
-<<<<<<< HEAD
-        // TODO: the V1 endpoint support is considered deprecated and should be removed in a future release.
-        // At that time this variable can be removed and the fixed concurrency setting used directly.
-        let default_request_settings = match option_env!("VECTOR_TEMP_USE_DD_METRICS_SERIES_V1_API")
-        {
-            Some(_) => TowerRequestConfig::default(),
-            None => TowerRequestConfig::new(Concurrency::Fixed(DEFAULT_REQUEST_FIXED_CONCURRENCY)),
-        };
-
-        let request_limits = self
-            .request
-            .unwrap_with(&default_request_settings.retry_attempts(DEFAULT_REQUEST_RETRY_ATTEMPTS));
-=======
         // TODO: revisit our concurrency and batching defaults
         let request_limits = self.request.into_settings();
->>>>>>> c089b8f0
 
         let endpoint_configuration = self.generate_metrics_endpoint_configuration()?;
         let service = ServiceBuilder::new()
