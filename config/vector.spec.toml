--- conflicted
+++ resolved
@@ -1471,8 +1471,7 @@
   # * type: [string]
   tags = ["tag1", "tag2"]
 
-<<<<<<< HEAD
-# Accepts `log` events and allows you to rename one or more log fields.
+# Accepts and outputs `log` events allowing you to rename one or more log fields.
 [transforms.rename_fields]
   #
   # General
@@ -1503,10 +1502,7 @@
     # * type: *
     old field name = "new field name"
 
-# Accepts `log` events and allows you to sample events with a configurable rate.
-=======
 # Accepts and outputs `log` events allowing you to sample events with a configurable rate.
->>>>>>> e9c3466b
 [transforms.sampler]
   # The component type. This is a required field that tells Vector which
   # component to use. The value _must_ be `#{name}`.
