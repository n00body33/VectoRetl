--- conflicted
+++ resolved
@@ -21,19 +21,11 @@
 use vector_common::internal_event::{
     ByteSize, BytesReceived, InternalEventHandle as _, Protocol, Registered,
 };
-<<<<<<< HEAD
-use vector_config::configurable_component;
-=======
 use vector_config::{configurable_component, NamedComponent};
->>>>>>> 373e1c8d
 
 use crate::{
     config::{log_schema, SourceAcknowledgementsConfig, SourceContext},
-<<<<<<< HEAD
-    event::{BatchNotifier, BatchStatus, EstimatedJsonEncodedSizeOf, LogEvent},
-=======
-    event::{BatchNotifier, BatchStatus},
->>>>>>> 373e1c8d
+    event::{BatchNotifier, BatchStatus, EstimatedJsonEncodedSizeOf},
     internal_events::{
         EventsReceived, SqsMessageDeleteBatchError, SqsMessageDeletePartialError,
         SqsMessageDeleteSucceeded, SqsMessageProcessingError, SqsMessageProcessingSucceeded,
