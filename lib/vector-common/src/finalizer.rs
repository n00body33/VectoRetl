#![allow(clippy::module_name_repetitions)]

use std::marker::{PhantomData, Unpin};
use std::{fmt::Debug, future::Future, pin::Pin, sync::Arc, task::Context, task::Poll};

use futures::stream::{BoxStream, FuturesOrdered, FuturesUnordered};
use futures::{future::OptionFuture, FutureExt, Stream, StreamExt};
use tokio::sync::mpsc::{self, UnboundedReceiver, UnboundedSender};
use tokio::sync::Notify;

use crate::finalization::{BatchStatus, BatchStatusReceiver};
use crate::shutdown::ShutdownSignal;

/// The `OrderedFinalizer` framework produces a stream of acknowledged
/// event batch identifiers from a source in a single background task
/// *in the order they are received from the source*, using
/// `FinalizerSet`.
pub type OrderedFinalizer<T> = FinalizerSet<T, FuturesOrdered<FinalizerFuture<T>>>;

/// The `UnorderedFinalizer` framework produces a stream of
/// acknowledged event batch identifiers from a source in a single
/// background task *in the order that finalization happens on the
/// event batches*, using `FinalizerSet`.
pub type UnorderedFinalizer<T> = FinalizerSet<T, FuturesUnordered<FinalizerFuture<T>>>;

/// The `FinalizerSet` framework here is a mechanism for creating a
/// stream of acknowledged (finalized) event batch identifiers from a
/// source as done in a single background task. It does this by
/// pushing the batch status receiver along with an identifier into
/// either a `FuturesOrdered` or `FuturesUnordered`, waiting on the
/// stream of acknowledgements that comes out, extracting just the
/// identifier and sending that into the returned stream. The type `T`
/// is the source-specific data associated with each entry.
#[derive(Debug)]
pub struct FinalizerSet<T, S> {
    sender: Option<UnboundedSender<(BatchStatusReceiver, T)>>,
    flush: Arc<Notify>,
    _phantom: PhantomData<S>,
}

impl<T, S> FinalizerSet<T, S>
where
    T: Send + Debug + 'static,
    S: FuturesSet<FinalizerFuture<T>> + Default + Send + Unpin + 'static,
{
    /// Produce a finalizer set along with the output stream of
    /// received acknowledged batch identifiers.
    ///
    /// The output stream will end when the sender channel is closed and drained.
    ///
    /// If the optional shutdown signal is provided, the output stream will end immediately when a
    /// shutdown signal is received. This can cause some message acknowledgements to go
    /// unprocessed, so those messages may be processed again.
    ///
    /// If no shutdown signal is provided, the source must be sure to close the sender channel when
    /// it is ready to shut down.
    #[must_use]
    pub fn new(shutdown: Option<ShutdownSignal>) -> (Self, BoxStream<'static, (BatchStatus, T)>) {
        let (todo_tx, todo_rx) = mpsc::unbounded_channel();
        let flush1 = Arc::new(Notify::new());
        let flush2 = Arc::clone(&flush1);
        (
            Self {
                sender: Some(todo_tx),
                flush: flush1,
                _phantom: PhantomData::default(),
            },
            finalizer_stream(shutdown, todo_rx, S::default(), flush2).boxed(),
        )
    }

    /// This returns an optional finalizer set along with a generic
    /// stream of acknowledged identifiers. In the case the finalizer
    /// is not to be used, a special empty stream is returned that is
    /// always pending and so never wakes.
    #[must_use]
    pub fn maybe_new(
        maybe: bool,
        shutdown: Option<ShutdownSignal>,
    ) -> (Option<Self>, BoxStream<'static, (BatchStatus, T)>) {
        if maybe {
            let (finalizer, stream) = Self::new(shutdown);
            (Some(finalizer), stream)
        } else {
            (None, EmptyStream::default().boxed())
        }
    }

    pub fn add(&self, entry: T, receiver: BatchStatusReceiver) {
        if let Some(sender) = &self.sender {
            if let Err(error) = sender.send((receiver, entry)) {
                error!(message = "FinalizerSet task ended prematurely.", %error);
            }
        }
    }

    pub fn flush(&self) {
        self.flush.notify_one();
    }
}

fn finalizer_stream<T, S>(
    shutdown: Option<ShutdownSignal>,
    mut new_entries: UnboundedReceiver<(BatchStatusReceiver, T)>,
    mut status_receivers: S,
    flush: Arc<Notify>,
) -> impl Stream<Item = (BatchStatus, T)>
where
    S: Default + FuturesSet<FinalizerFuture<T>> + Unpin,
{
    let handle_shutdown = shutdown.is_some();
    let mut shutdown = OptionFuture::from(shutdown);

    async_stream::stream! {
        loop {
            tokio::select! {
                biased;
<<<<<<< HEAD
                _ = &mut shutdown, if handle_shutdown => break,
=======
                _ = &mut shutdown => break,
                _ = flush.notified() => {
                    // Drop all the existing status receivers and start over.
                    status_receivers = S::default();
                },
>>>>>>> e72f126a
                // Only poll for new entries until shutdown is flagged.
                new_entry = new_entries.recv() => match new_entry {
                    Some((receiver, entry)) => {
                        status_receivers.push(FinalizerFuture {
                            receiver,
                            entry: Some(entry),
                        });
                    }
                    // The end of the new entry stream signals shutdown
                    None => break,
                },
                finished = status_receivers.next(), if !status_receivers.is_empty() => match finished {
                    Some((status, entry)) => yield (status, entry),
                    // The `is_empty` guard above prevents this from being reachable.
                    None => unreachable!(),
                },
            }
        }

        // We've either seen a shutdown signal or the new entry sender
        // was closed. Wait for the last statuses to come in before
        // indicating we are done.
        while let Some((status, entry)) = status_receivers.next().await {
            yield (status, entry);
        }

        // Hold on to the shutdown signal until here to prevent
        // notification of completion before this stream is done.
        drop(shutdown);
    }
}

pub trait FuturesSet<Fut: Future>: Stream<Item = Fut::Output> {
    fn is_empty(&self) -> bool;
    fn push(&mut self, future: Fut);
}

impl<Fut: Future> FuturesSet<Fut> for FuturesOrdered<Fut> {
    fn is_empty(&self) -> bool {
        Self::is_empty(self)
    }

    fn push(&mut self, future: Fut) {
        Self::push_back(self, future);
    }
}

impl<Fut: Future> FuturesSet<Fut> for FuturesUnordered<Fut> {
    fn is_empty(&self) -> bool {
        Self::is_empty(self)
    }

    fn push(&mut self, future: Fut) {
        Self::push(self, future);
    }
}

#[pin_project::pin_project]
pub struct FinalizerFuture<T> {
    receiver: BatchStatusReceiver,
    entry: Option<T>,
}

impl<T> Future for FinalizerFuture<T> {
    type Output = (<BatchStatusReceiver as Future>::Output, T);
    fn poll(mut self: Pin<&mut Self>, ctx: &mut std::task::Context<'_>) -> Poll<Self::Output> {
        let status = std::task::ready!(self.receiver.poll_unpin(ctx));
        // The use of this above in a `Futures{Ordered|Unordered|`
        // will only take this once before dropping the future.
        Poll::Ready((status, self.entry.take().unwrap_or_else(|| unreachable!())))
    }
}

#[derive(Clone, Copy)]
pub struct EmptyStream<T>(PhantomData<T>);

impl<T> Default for EmptyStream<T> {
    fn default() -> Self {
        Self(PhantomData::default())
    }
}

impl<T> Stream for EmptyStream<T> {
    type Item = T;

    fn poll_next(self: Pin<&mut Self>, _: &mut Context<'_>) -> Poll<Option<Self::Item>> {
        Poll::Pending
    }

    fn size_hint(&self) -> (usize, Option<usize>) {
        (0, Some(0))
    }
}<|MERGE_RESOLUTION|>--- conflicted
+++ resolved
@@ -115,15 +115,11 @@
         loop {
             tokio::select! {
                 biased;
-<<<<<<< HEAD
                 _ = &mut shutdown, if handle_shutdown => break,
-=======
-                _ = &mut shutdown => break,
                 _ = flush.notified() => {
                     // Drop all the existing status receivers and start over.
                     status_receivers = S::default();
                 },
->>>>>>> e72f126a
                 // Only poll for new entries until shutdown is flagged.
                 new_entry = new_entries.recv() => match new_entry {
                     Some((receiver, entry)) => {
