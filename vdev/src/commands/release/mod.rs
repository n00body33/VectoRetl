--- conflicted
+++ resolved
@@ -24,15 +24,6 @@
         => "build-docker.sh"
 }
 crate::script_wrapper! {
-<<<<<<< HEAD
-    push = "Pushes new versions produced by `make release` to the repository"
-        => "release-push.sh"
-=======
-    homebrew = "Releases latest version to the vectordotdev homebrew tap"
-        => "release-homebrew.sh"
->>>>>>> be9e2c43
-}
-crate::script_wrapper! {
     s3 = "Uploads archives and packages to AWS S3"
         => "release-s3.sh"
 }