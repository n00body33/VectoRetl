--- conflicted
+++ resolved
@@ -464,11 +464,7 @@
         }
     }
 
-<<<<<<< HEAD
-    /// Fetches the `timestamp` of the event. This is either from the "host" semantic meaning (Vector namespace)
-=======
     /// Fetches the `host` of the event. This is either from the "host" semantic meaning (Vector namespace)
->>>>>>> 6c6a3c0f
     /// or from the host key set on the "Global Log Schema" (Legacy namespace).
     pub fn get_host(&self) -> Option<&Value> {
         match self.namespace() {
