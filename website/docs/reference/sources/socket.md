---
delivery_guarantee: "best_effort"
description: "The Vector `socket` source ingests data through a socket, such as a TCP, UDP, or Unix socket and outputs `log` events."
event_types: ["log"]
issues_url: https://github.com/timberio/vector/issues?q=is%3Aopen+is%3Aissue+label%3A%22source%3A+socket%22
operating_systems: ["linux","macos","windows"]
sidebar_label: "socket|[\"log\"]"
source_url: https://github.com/timberio/vector/tree/master/src/sources/socket.rs
status: "prod-ready"
title: "Socket Source"
unsupported_operating_systems: []
---

The Vector `socket` source ingests data through a socket, such as a TCP, UDP, or Unix socket and outputs [`log`][docs.data-model.log] events.

<!--
     THIS FILE IS AUTOGENERATED!

     To make changes please edit the template located at:

     website/docs/reference/sources/socket.md.erb
-->

## Configuration

import Tabs from '@theme/Tabs';

<Tabs
  block={true}
  defaultValue="common"
  values={[
    { label: 'Common', value: 'common', },
    { label: 'Advanced', value: 'advanced', },
  ]
}>

import TabItem from '@theme/TabItem';

<TabItem value="common">

import CodeHeader from '@site/src/components/CodeHeader';

<CodeHeader fileName="vector.toml" learnMoreUrl="/docs/setup/configuration/"/ >

```toml
[sources.my_source_id]
  # REQUIRED - General
  type = "socket" # must be: "socket"
  address = "0.0.0.0:9000" # example, relevant when mode = "tcp" or mode = "udp"
  mode = "tcp" # example, enum
<<<<<<< HEAD
  path = "/path/to/socket" # example, relevant when mode = "unix"
=======

  # OPTIONAL - General
  shutdown_timeout_secs = 30 # default, seconds

  # OPTIONAL - Context
  host_key = "host" # default
>>>>>>> 560644d4
```

</TabItem>
<TabItem value="advanced">

<CodeHeader fileName="vector.toml" learnMoreUrl="/docs/setup/configuration/" />

```toml
[sources.my_source_id]
  # REQUIRED - General
  type = "socket" # must be: "socket"
  address = "0.0.0.0:9000" # example, relevant when mode = "tcp" or mode = "udp"
  mode = "tcp" # example, enum
  path = "/path/to/socket" # example, relevant when mode = "unix"

  # OPTIONAL - General
<<<<<<< HEAD
  max_length = 102400 # default, bytes
  shutdown_timeout_secs = 30 # default, seconds, relevant when mode = "tcp"
=======
  shutdown_timeout_secs = 30 # default, seconds
  max_length = 102400 # default, bytes
>>>>>>> 560644d4

  # OPTIONAL - Context
  host_key = "host" # default
```

</TabItem>

</Tabs>

## Options

import Fields from '@site/src/components/Fields';

import Field from '@site/src/components/Field';

<Fields filters={true}>


<Field
  common={true}
  defaultValue={null}
  enumValues={null}
  examples={["0.0.0.0:9000","systemd","systemd#3"]}
  name={"address"}
  path={null}
  relevantWhen={{"mode":["tcp","udp"]}}
  required={true}
  templateable={false}
  type={"string"}
  unit={null}
  >

### address

The address to listen for connections on, or "systemd#N" to use the Nth socket passed by systemd socket activation.


</Field>


<Field
  common={true}
  defaultValue={"host"}
  enumValues={null}
  examples={["host"]}
  name={"host_key"}
  path={null}
  relevantWhen={null}
  required={true}
  templateable={false}
  type={"string"}
  unit={null}
  >

### host_key

The key name added to each event representing the current host. See [Context](#context) for more info.


</Field>


<Field
  common={false}
  defaultValue={102400}
  enumValues={null}
  examples={[102400]}
  name={"max_length"}
  path={null}
  relevantWhen={null}
  required={false}
  templateable={false}
  type={"int"}
  unit={"bytes"}
  >

### max_length

The maximum bytes size of incoming messages before they are discarded.


</Field>


<Field
  common={true}
  defaultValue={null}
  enumValues={{"tcp":"TCP Socket.","udp":"UDP Socket.","unix":"Unix Domain Socket."}}
  examples={["tcp","udp","unix"]}
  name={"mode"}
  path={null}
  relevantWhen={null}
  required={true}
  templateable={false}
  type={"string"}
  unit={null}
  >

### mode

The type of socket to use.


</Field>


<Field
  common={true}
<<<<<<< HEAD
  defaultValue={null}
  enumValues={null}
  examples={["/path/to/socket"]}
  name={"path"}
  nullable={false}
  path={null}
  relevantWhen={{"mode":"unix"}}
  required={true}
  templateable={false}
  type={"string"}
  unit={null}
  >

### path

The unix socket path. *This should be absolute path*.


</Field>


<Field
  common={false}
=======
>>>>>>> 560644d4
  defaultValue={30}
  enumValues={null}
  examples={[30]}
  name={"shutdown_timeout_secs"}
  path={null}
<<<<<<< HEAD
  relevantWhen={{"mode":"tcp"}}
  required={false}
=======
  relevantWhen={null}
  required={true}
>>>>>>> 560644d4
  templateable={false}
  type={"int"}
  unit={"seconds"}
  >

### shutdown_timeout_secs

The timeout before a connection is forcefully closed during shutdown.


</Field>


</Fields>

## Output

The `socket` source ingests data through a socket, such as a TCP, UDP, or Unix socket and outputs [`log`][docs.data-model.log] events.
For example:




More detail on the output schema is below.

<Fields filters={true}>


<Field
  defaultValue={null}
  enumValues={null}
  examples={["my.host.com"]}
  name={"host"}
  path={null}
  required={true}
  type={"string"}
  >

### host

The upstream hostname.



</Field>


<Field
  defaultValue={null}
  enumValues={null}
  examples={["Started GET / for 127.0.0.1 at 2012-03-10 14:28:14 +0100"]}
  name={"message"}
  path={null}
  required={true}
  type={"string"}
  >

### message

The raw message, unaltered.



</Field>


<Field
  defaultValue={null}
  enumValues={null}
  examples={["2019-11-01T21:15:47+00:00"]}
  name={"timestamp"}
  path={null}
  required={true}
  type={"timestamp"}
  >

### timestamp

The exact time the event was ingested.


</Field>


</Fields>

## How It Works

### Context

By default, the `socket` source will add context
keys to your events via the [`host_key`](#host_key)
options.

### Environment Variables

Environment variables are supported through all of Vector's configuration.
Simply add `${MY_ENV_VAR}` in your Vector configuration file and the variable
will be replaced before being evaluated.

You can learn more in the [Environment Variables][docs.configuration#environment-variables]
section.


[docs.configuration#environment-variables]: /docs/setup/configuration/#environment-variables
[docs.data-model.log]: /docs/about/data-model/log/<|MERGE_RESOLUTION|>--- conflicted
+++ resolved
@@ -48,16 +48,13 @@
   type = "socket" # must be: "socket"
   address = "0.0.0.0:9000" # example, relevant when mode = "tcp" or mode = "udp"
   mode = "tcp" # example, enum
-<<<<<<< HEAD
-  path = "/path/to/socket" # example, relevant when mode = "unix"
-=======
 
   # OPTIONAL - General
-  shutdown_timeout_secs = 30 # default, seconds
+  shutdown_timeout_secs = 30 # default, seconds, relevant when mode = "tcp"
+  path = "/path/to/socket" # example, no default, relevant when mode = "unix"
 
   # OPTIONAL - Context
   host_key = "host" # default
->>>>>>> 560644d4
 ```
 
 </TabItem>
@@ -71,16 +68,11 @@
   type = "socket" # must be: "socket"
   address = "0.0.0.0:9000" # example, relevant when mode = "tcp" or mode = "udp"
   mode = "tcp" # example, enum
-  path = "/path/to/socket" # example, relevant when mode = "unix"
 
   # OPTIONAL - General
-<<<<<<< HEAD
+  shutdown_timeout_secs = 30 # default, seconds, relevant when mode = "tcp"
   max_length = 102400 # default, bytes
-  shutdown_timeout_secs = 30 # default, seconds, relevant when mode = "tcp"
-=======
-  shutdown_timeout_secs = 30 # default, seconds
-  max_length = 102400 # default, bytes
->>>>>>> 560644d4
+  path = "/path/to/socket" # example, no default, relevant when mode = "unix"
 
   # OPTIONAL - Context
   host_key = "host" # default
@@ -189,15 +181,13 @@
 
 <Field
   common={true}
-<<<<<<< HEAD
   defaultValue={null}
   enumValues={null}
   examples={["/path/to/socket"]}
   name={"path"}
-  nullable={false}
   path={null}
   relevantWhen={{"mode":"unix"}}
-  required={true}
+  required={false}
   templateable={false}
   type={"string"}
   unit={null}
@@ -212,21 +202,14 @@
 
 
 <Field
-  common={false}
-=======
->>>>>>> 560644d4
+  common={true}
   defaultValue={30}
   enumValues={null}
   examples={[30]}
   name={"shutdown_timeout_secs"}
   path={null}
-<<<<<<< HEAD
   relevantWhen={{"mode":"tcp"}}
-  required={false}
-=======
-  relevantWhen={null}
-  required={true}
->>>>>>> 560644d4
+  required={true}
   templateable={false}
   type={"int"}
   unit={"seconds"}
