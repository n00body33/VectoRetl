#                                    __   __  __  
#                                    \ \ / / / /
#                                     \ V / / /
#                                      \_/  \/
#
#                                    V E C T O R
#                            Configuration Specification
#
# ------------------------------------------------------------------------------
# Website: https://vector.dev
# Docs: https://docs.vector.dev
# Community: https://vector.dev/community
# ------------------------------------------------------------------------------
# The file contains a full specification for the `vector.toml` configuration
# file. It follows the TOML format and includes all options, types, and
# possible values.
#
# More info on Vector's configuration can be found at:
# /usage/configuration

# ------------------------------------------------------------------------------
# Global
# ------------------------------------------------------------------------------
# Global options are relevant to Vector as a whole and apply to global behavior.

# The directory used for persisting Vector state, such as on-disk buffers, file
# checkpoints, and more. Please make sure the Vector project has write
# permissions to this dir.
# 
# * optional
# * no default
data_dir = "/var/lib/vector"

# ------------------------------------------------------------------------------
# Sources
# ------------------------------------------------------------------------------
# Sources specify data sources and are responsible for ingesting data into
# Vector.

# Ingests data through one or more local files and outputs `log` events.
[sources.file]
  #
  # General
  #

  # The component type
  # 
  # * required
  # * no default
  # * must be: "file"
  type = "file"

  # Array of file patterns to include. Globbing is supported.
  # 
  # * required
  # * no default
  include = ["/var/log/nginx/*.log"]

  # The directory used to persist file checkpoint positions. By default, the
  # global `data_dir` is used. Please make sure the Vector project has write
  # permissions to this dir.
  # 
  # * optional
  # * no default
  data_dir = "/var/lib/vector"

  # Array of file patterns to exclude. Globbing is supported. *Takes precedence
  # over the `include` option.*
  # 
  # * optional
  # * no default
  exclude = ["/var/log/nginx/access.log"]

  # Delay between file discovery calls. This controls the interval at which
  # Vector searches for files.
  # 
  # * optional
  # * default: 1000
  # * unit: milliseconds
  glob_minimum_cooldown = 1000

  # Ignore files with a data modification date that does not exceed this age.
  # 
  # * optional
  # * no default
  # * unit: seconds
  ignore_older = 86400

  # The maximum number of a bytes a line can contain before being discarded. This
  # protects against malformed lines or tailing incorrect files.
  # 
  # * optional
  # * default: 102400
  # * unit: bytes
  max_line_bytes = 102400

  # An approximate limit on the amount of data read from a single file at a given
  # time.
  # 
  # * optional
  # * default: 2048
  # * unit: bytes
  max_read_bytes = 2048

  # When present, Vector will aggregate multiple lines into a single event, using
  # this pattern as the indicator that the previous lines should be flushed and a
  # new event started. The pattern will be matched against entire lines as a
  # regular expression, so remember to anchor as appropriate.
  # 
  # * optional
  # * no default
  message_start_indicator = "^(INFO|ERROR)"

  # When `message_start_indicator` is present, this sets the amount of time
  # Vector will buffer lines into a single event before flushing, regardless of
  # whether or not it has seen a line indicating the start of a new message.
  # 
  # * optional
  # * default: 1000
  # * unit: milliseconds
  multi_line_timeout = 1000

  # Instead of balancing read capacity fairly across all watched files,
  # prioritize draining the oldest files before moving on to read data from
  # younger files.
  # 
  # * optional
  # * default: false
  oldest_first = false

  # When `true` Vector will read from the beginning of new files, when `false`
  # Vector will only read new data added to the file.
  # 
  # * optional
  # * default: false
  start_at_beginning = false

  #
  # Context
  #

  # The key name added to each event with the full path of the file.
  # 
  # * optional
  # * default: "file"
  file_key = "file"

  # The key name added to each event representing the current host.
  # 
  # * optional
  # * default: "host"
  host_key = "host"

  #
  # Fingerprinting
  #

  [sources.file.fingerprinting]
    # Whether to use the content of a file to differentiate it (`checksum`) or the
    # storage device and inode (`device_and_inode`). Depending on your log rotation
    # strategy, one may be a better fit than the other.
    # 
    # * optional
    # * default: "checksum"
    # * enum: "checksum" or "device_and_inode"
    strategy = "checksum"
    strategy = "device_and_inode"

    # The number of bytes read off the head of the file to generate a unique
    # fingerprint.
    # 
    # * optional
    # * default: 256
    # * unit: bytes
    fingerprint_bytes = 256

    # The number of bytes to skip ahead (or ignore) when generating a unique
    # fingerprint. This is helpful if all files share a common header.
    # 
    # * optional
    # * default: 0
    # * unit: bytes
    ignored_header_bytes = 0

# Ingests data through log records from journald and outputs `log` events.
[sources.journald]
  # The component type
  # 
  # * required
  # * no default
  # * must be: "journald"
  type = "journald"

  # Include only entries from the current runtime (boot)
  # 
  # * optional
  # * default: true
  current_runtime_only = true

  # The directory used to persist the journal checkpoint position. By default,
  # the global `data_dir` is used. Please make sure the Vector project has write
  # permissions to this dir.
  # 
  # * optional
  # * no default
  data_dir = "/var/lib/vector"

  # Include only entries from the local system
  # 
  # * optional
  # * default: true
  local_only = true

  # The list of units names to monitor. If empty or not present, all units are
  # accepted. Unit names lacking a `"."` will have `".service"` appended to make
  # them a valid service unit name.
  # 
  # * optional
  # * no default
  units = ["ntpd", "sysinit.target"]

# Ingests data through Kafka 0.9 or later and outputs `log` events.
[sources.kafka]
  # The component type
  # 
  # * required
  # * no default
  # * must be: "kafka"
  type = "kafka"

  # A comma-separated list of host and port pairs that are the addresses of the
  # Kafka brokers in a "bootstrap" Kafka cluster that a Kafka client connects to
  # initially to bootstrap itself.
  # 
  # * required
  # * no default
  bootstrap_servers = "10.14.22.123:9092,10.14.23.332:9092"

  # The consumer group name to be used to consume events from Kafka.
  # 
  # * required
  # * no default
  group_id = "consumer-group-name"

  # The Kafka topics names to read events from. Regex is supported if the topic
  # begins with `^`.
  # 
  # * required
  # * no default
  topics = ["topic-1", "topic-2", "^(prefix1|prefix2)-.+"]

  # If offsets for consumer group do not exist, set them using this strategy.
  # librdkafka documentation for `auto.offset.reset` option for explanation.
  # 
  # * optional
  # * no default
  auto_offset_reset = "smallest"
  auto_offset_reset = "earliest"
  auto_offset_reset = "beginning"
  auto_offset_reset = "largest"
  auto_offset_reset = "latest"
  auto_offset_reset = "end"
  auto_offset_reset = "error"

  # The log field name to use for the topic key. If unspecified, the key would
  # not be added to the log event. If the message has null key, then this field
  # would not be added to the log event.
  # 
  # * optional
  # * no default
  key_field = "user_id"

  # The Kafka session timeout in milliseconds.
  # 
  # * optional
  # * no default
  # * unit: milliseconds
  session_timeout_ms = 5000
  session_timeout_ms = 10000

# Ingests data through the StatsD UDP protocol and outputs `metric` events.
[sources.statsd]
  # The component type
  # 
  # * required
  # * no default
  # * must be: "statsd"
  type = "statsd"

  # UDP socket address to bind to.
  # 
  # * required
  # * no default
  address = "127.0.0.1:8126"

# Ingests data through standard input (STDIN) and outputs `log` events.
[sources.stdin]
  #
  # General
  #

  # The component type
  # 
  # * required
  # * no default
  # * must be: "stdin"
  type = "stdin"

  # The maxiumum bytes size of a message before it is discarded.
  # 
  # * optional
  # * default: 102400
  # * unit: bytes
  max_length = 102400

  #
  # Context
  #

  # The key name added to each event representing the current host.
  # 
  # * optional
  # * default: "host"
  host_key = "host"

# Ingests data through the Syslog 5424 protocol and outputs `log` events.
[sources.syslog]
  #
  # General
  #

  # The component type
  # 
  # * required
  # * no default
  # * must be: "syslog"
  type = "syslog"

  # The input mode.
  # 
  # * required
  # * no default
  # * enum: "tcp", "udp", and "unix"
  mode = "tcp"
  mode = "udp"
  mode = "unix"

  # The TCP or UDP address to listen on.
  # 
  # * optional
  # * no default
  address = "0.0.0.0:9000"

  # The maximum bytes size of incoming messages before they are discarded.
  # 
  # * optional
  # * default: 102400
  # * unit: bytes
  max_length = 102400

  # The unix socket path. *This should be absolute path.*
  # 
  # * optional
  # * no default
  path = "/path/to/socket"

  #
  # Context
  #

  # The key name added to each event representing the current host.
  # 
  # * optional
  # * default: "host"
  host_key = "host"

# Ingests data through the TCP protocol and outputs `log` events.
[sources.tcp]
  #
  # General
  #

  # The component type
  # 
  # * required
  # * no default
  # * must be: "tcp"
  type = "tcp"

  # The address to bind the socket to.
  # 
  # * required
  # * no default
  address = "0.0.0.0:9000"

  # The maximum bytes size of incoming messages before they are discarded.
  # 
  # * optional
  # * default: 102400
  # * unit: bytes
  max_length = 102400

  # The timeout before a connection is forcefully closed during shutdown.
  # 
  # * optional
  # * default: 30
  # * unit: seconds
  shutdown_timeout_secs = 30

  #
  # Context
  #

  # The key name added to each event representing the current host.
  # 
  # * optional
  # * default: "host"
  host_key = "host"

# Ingests data through the UDP protocol and outputs `log` events.
[sources.udp]
  #
  # General
  #

  # The component type
  # 
  # * required
  # * no default
  # * must be: "udp"
  type = "udp"

  # The address to bind the socket to.
  # 
  # * required
  # * no default
  address = "0.0.0.0:9000"

  # The maximum bytes size of incoming messages before they are discarded.
  # 
  # * optional
  # * default: 102400
  # * unit: bytes
  max_length = 102400

  #
  # Context
  #

  # The key name added to each event representing the current host.
  # 
  # * optional
  # * default: "host"
  host_key = "host"

# Ingests data through another upstream Vector instance and outputs `log` and `metric` events.
[sources.vector]
  # The component type
  # 
  # * required
  # * no default
  # * must be: "vector"
  type = "vector"

  # The TCP address to bind to.
  # 
  # * required
  # * no default
  address = "0.0.0.0:9000"

  # The timeout before a connection is forcefully closed during shutdown.
  # 
  # * optional
  # * default: 30
  # * unit: seconds
  shutdown_timeout_secs = 30


# ------------------------------------------------------------------------------
# Transforms
# ------------------------------------------------------------------------------
# Transforms parse, structure, and enrich events.

# Accepts `log` events and allows you to add one or more log fields.
[transforms.add_fields]
  #
  # General
  #

  # The component type
  # 
  # * required
  # * no default
  # * must be: "add_fields"
  type = "add_fields"

  # A list of upstream source or transform IDs. See Config Composition for more
  # info.
  # 
  # * required
  # * no default
  inputs = ["my-source-id"]

  #
  # Fields
  #

  [transforms.add_fields.fields]
    # A key/value pair representing the new log fields to be added. Accepts all
    # supported types. Use `.` for adding nested fields.
    # 
    # * required
    # * no default
    my_string_field = "string value"
    my_env_var_field = "${ENV_VAR}"
    my_int_field = 1
    my_float_field = 1.2
    my_bool_field = true
    my_timestamp_field = 1979-05-27T00:32:00Z
    my_nested_fields = {key1 = "value1", key2 = "value2"}
    my_list = ["first", "second", "third"]

# Accepts `metric` events and allows you to add one or more metric tags.
[transforms.add_tags]
  #
  # General
  #

  # The component type
  # 
  # * required
  # * no default
  # * must be: "add_tags"
  type = "add_tags"

  # A list of upstream source or transform IDs. See Config Composition for more
  # info.
  # 
  # * required
  # * no default
  inputs = ["my-source-id"]

  #
  # Tags
  #

  [transforms.add_tags.tags]
    # A key/value pair representing the new tag to be added.
    # 
    # * required
    # * no default
    my_tag = "my value"
    my_env_tag = "${ENV_VAR}"

# Accepts `log` events and allows you to coerce log fields into fixed types.
[transforms.coercer]
  #
  # General
  #

  # The component type
  # 
  # * required
  # * no default
  # * must be: "coercer"
  type = "coercer"

  # A list of upstream source or transform IDs. See Config Composition for more
  # info.
  # 
  # * required
  # * no default
  inputs = ["my-source-id"]

  #
  # Types
  #

  [transforms.coercer.types]
    # A definition of log field type conversions. They key is the log field name
    # and the value is the type. `strftime` specifiers are supported for the
    # `timestamp` type.
    # 
    # * required
    # * no default
    # * enum: "string", "int", "float", "bool", and "timestamp|strftime"
    status = "int"
    duration = "float"
    success = "bool"
    timestamp = "timestamp|%s"
    timestamp = "timestamp|%+"
    timestamp = "timestamp|%F"
    timestamp = "timestamp|%a %b %e %T %Y"

# Accepts `log` and `metric` events and allows you to filter events by a log field's value.
[transforms.field_filter]
  # The component type
  # 
  # * required
  # * no default
  # * must be: "field_filter"
  type = "field_filter"

  # A list of upstream source or transform IDs. See Config Composition for more
  # info.
  # 
  # * required
  # * no default
  inputs = ["my-source-id"]

  # The target log field to compare against the `value`.
  # 
  # * required
  # * no default
  field = "file"

  # If the value of the specified `field` matches this value then the event will
  # be permitted, otherwise it is dropped.
  # 
  # * required
  # * no default
  value = "/var/log/nginx.log"

# Accepts `log` events and allows you to parse a log field value with Grok.
[transforms.grok_parser]
  #
  # General
  #

  # The component type
  # 
  # * required
  # * no default
  # * must be: "grok_parser"
  type = "grok_parser"

  # A list of upstream source or transform IDs. See Config Composition for more
  # info.
  # 
  # * required
  # * no default
  inputs = ["my-source-id"]

  # The Grok pattern
  # 
  # * required
  # * no default
  pattern = "%{TIMESTAMP_ISO8601:timestamp} %{LOGLEVEL:level} %{GREEDYDATA:message}"

  # If `true` will drop the specified `field` after parsing.
  # 
  # * optional
  # * default: true
  drop_field = true

  # The log field to execute the `pattern` against. Must be a `string` value.
  # 
  # * optional
  # * default: "message"
  field = "message"

  #
  # Types
  #

  [transforms.grok_parser.types]
    # A definition of mapped log field types. They key is the log field name and
    # the value is the type. `strftime` specifiers are supported for the
    # `timestamp` type.
    # 
    # * required
    # * no default
    # * enum: "string", "int", "float", "bool", and "timestamp|strftime"
    status = "int"
    duration = "float"
    success = "bool"
    timestamp = "timestamp|%s"
    timestamp = "timestamp|%+"
    timestamp = "timestamp|%F"
    timestamp = "timestamp|%a %b %e %T %Y"

<<<<<<< HEAD
[transforms.javascript]
  # The component type
  # 
  # * required
  # * no default
  # * must be: "javascript"
  type = "javascript"

  # A list of upstream source or transform IDs. See Config Composition for more
  # info.
  # 
  # * required
  # * no default
  inputs = ["my-source-id"]

  # Name of the handler function.
  # 
  # * optional
  # * no default
  handler = "handler"

  # Maximum allowed RAM usage for JavaScript engine in bytes.
  # 
  # * optional
  # * no default
  memory_limit = 10000000

  # The path to JavaScript source file with handler function.
  # 
  # * optional
  # * no default
  path = "/etc/vector/transform.js"

  # The inline JavaScript source with handler function.
  # 
  # * optional
  # * no default
  source = """
event => ({...event, field: 'value'})

"""

=======
# Accepts `log` events and allows you to parse a log field value as JSON.
>>>>>>> 07339e11
[transforms.json_parser]
  # The component type
  # 
  # * required
  # * no default
  # * must be: "json_parser"
  type = "json_parser"

  # A list of upstream source or transform IDs. See Config Composition for more
  # info.
  # 
  # * required
  # * no default
  inputs = ["my-source-id"]

  # If `true` events with invalid JSON will be dropped, otherwise the event will
  # be kept and passed through.
  # 
  # * required
  # * no default
  drop_invalid = true

  # The log field to decode as JSON. Must be a `string` value type.
  # 
  # * optional
  # * default: "message"
  field = "message"

# Accepts `log` events and allows you to convert logs into one or more metrics.
[transforms.log_to_metric]
  #
  # General
  #

  # The component type
  # 
  # * required
  # * no default
  # * must be: "log_to_metric"
  type = "log_to_metric"

  # A list of upstream source or transform IDs. See Config Composition for more
  # info.
  # 
  # * required
  # * no default
  inputs = ["my-source-id"]

  #
  # Metrics
  #

  [[transforms.log_to_metric.metrics]]
    # The metric type.
    # 
    # * required
    # * no default
    # * enum: "counter", "gauge", "histogram", and "set"
    type = "counter"
    type = "gauge"
    type = "histogram"
    type = "set"

    # The log field to use as the metric.
    # 
    # * required
    # * no default
    field = "duration"

    # If `true` the metric will be incremented by the `field` value. If `false` the
    # metric will be incremented by 1 regardless of the `field` value.
    # 
    # * optional
    # * default: false
    increment_by_value = false

    # The name of the metric. Defaults to `<field>_total` for `counter` and
    # `<field>` for `gauge`.
    # 
    # * required
    # * no default
    name = "duration_total"

    [transforms.log_to_metric.metrics.tags]
      # Key/value pairs representing the metric tags.
      # 
      # * required
      # * no default
      host = "${HOSTNAME}"
      region = "us-east-1"
      status = "{{status}}"

# Accepts `log` events and allows you to transform events with a full embedded Lua engine.
[transforms.lua]
  # The component type
  # 
  # * required
  # * no default
  # * must be: "lua"
  type = "lua"

  # A list of upstream source or transform IDs. See Config Composition for more
  # info.
  # 
  # * required
  # * no default
  inputs = ["my-source-id"]

  # The inline Lua source to evaluate.
  # 
  # * required
  # * no default
  source = """
require("script") # a `script.lua` file must be in your `search_dirs`

if event["host"] == nil then
  local f = io.popen ("/bin/hostname")
  local hostname = f:read("*a") or ""
  f:close()
  hostname = string.gsub(hostname, "\n$", "")
  event["host"] = hostname
end
"""

  # A list of directories search when loading a Lua file via the `require`
  # function.
  # 
  # * optional
  # * no default
  search_dirs = ["/etc/vector/lua"]

# Accepts `log` events and allows you to parse a log field's value with a Regular Expression.
[transforms.regex_parser]
  #
  # General
  #

  # The component type
  # 
  # * required
  # * no default
  # * must be: "regex_parser"
  type = "regex_parser"

  # A list of upstream source or transform IDs. See Config Composition for more
  # info.
  # 
  # * required
  # * no default
  inputs = ["my-source-id"]

  # The Regular Expression to apply. Do not inlcude the leading or trailing `/`.
  # 
  # * required
  # * no default
  regex = "^(?P<host>[\\w\\.]+) - (?P<user>[\\w]+) (?P<bytes_in>[\\d]+) \\[(?P<timestamp>.*)\\] \"(?P<method>[\\w]+) (?P<path>.*)\" (?P<status>[\\d]+) (?P<bytes_out>[\\d]+)$"

  # If the specified `field` should be dropped (removed) after parsing.
  # 
  # * optional
  # * default: true
  drop_field = true

  # The log field to parse.
  # 
  # * optional
  # * default: "message"
  field = "message"

  #
  # Types
  #

  [transforms.regex_parser.types]
    # A definition of mapped log field types. They key is the log field name and
    # the value is the type. `strftime` specifiers are supported for the
    # `timestamp` type.
    # 
    # * required
    # * no default
    # * enum: "string", "int", "float", "bool", and "timestamp|strftime"
    status = "int"
    duration = "float"
    success = "bool"
    timestamp = "timestamp|%s"
    timestamp = "timestamp|%+"
    timestamp = "timestamp|%F"
    timestamp = "timestamp|%a %b %e %T %Y"

# Accepts `log` events and allows you to remove one or more log fields.
[transforms.remove_fields]
  # The component type
  # 
  # * required
  # * no default
  # * must be: "remove_fields"
  type = "remove_fields"

  # A list of upstream source or transform IDs. See Config Composition for more
  # info.
  # 
  # * required
  # * no default
  inputs = ["my-source-id"]

  # The log field names to drop.
  # 
  # * required
  # * no default
  fields = ["field1", "field2"]

# Accepts `metric` events and allows you to remove one or more metric tags.
[transforms.remove_tags]
  # The component type
  # 
  # * required
  # * no default
  # * must be: "remove_tags"
  type = "remove_tags"

  # A list of upstream source or transform IDs. See Config Composition for more
  # info.
  # 
  # * required
  # * no default
  inputs = ["my-source-id"]

  # The tag names to drop.
  # 
  # * required
  # * no default
  tags = ["tag1", "tag2"]

# Accepts `log` events and allows you to sample events with a configurable rate.
[transforms.sampler]
  # The component type
  # 
  # * required
  # * no default
  # * must be: "sampler"
  type = "sampler"

  # A list of upstream source or transform IDs. See Config Composition for more
  # info.
  # 
  # * required
  # * no default
  inputs = ["my-source-id"]

  # The rate at which events will be forwarded, expressed as 1/N. For example,
  # `rate = 10` means 1 out of every 10 events will be forwarded and the rest
  # will be dropped.
  # 
  # * required
  # * no default
  rate = 10

  # A list of regular expression patterns to exclude events from sampling. If an
  # event's `"message"` key matches _any_ of these patterns it will _not_ be
  # sampled.
  # 
  # * optional
  # * no default
  pass_list = ["[error]", "field2"]

# Accepts `log` events and allows you to split a field's value on a given separator and zip the tokens into ordered field names.
[transforms.split]
  #
  # General
  #

  # The component type
  # 
  # * required
  # * no default
  # * must be: "split"
  type = "split"

  # A list of upstream source or transform IDs. See Config Composition for more
  # info.
  # 
  # * required
  # * no default
  inputs = ["my-source-id"]

  # The field names assigned to the resulting tokens, in order.
  # 
  # * required
  # * no default
  field_names = ["timestamp", "level", "message"]

  # If `true` the `field` will be dropped after parsing.
  # 
  # * optional
  # * default: true
  drop_field = true

  # The field to apply the split on.
  # 
  # * optional
  # * default: "message"
  field = "message"

  # The separator to split the field on. If no separator is given, it will split
  # on whitespace.
  # 
  # * optional
  # * no default
  separator = ","

  #
  # Types
  #

  [transforms.split.types]
    # A definition of mapped field types. They key is the field name and the value
    # is the type. `strftime` specifiers are supported for the `timestamp` type.
    # 
    # * required
    # * no default
    # * enum: "string", "int", "float", "bool", and "timestamp|strftime"
    status = "int"
    duration = "float"
    success = "bool"
    timestamp = "timestamp|%s"
    timestamp = "timestamp|%+"
    timestamp = "timestamp|%F"
    timestamp = "timestamp|%a %b %e %T %Y"

# Accepts `log` events and allows you to tokenize a field's value by splitting on white space, ignoring special wrapping characters, and zip the tokens into ordered field names.
[transforms.tokenizer]
  #
  # General
  #

  # The component type
  # 
  # * required
  # * no default
  # * must be: "tokenizer"
  type = "tokenizer"

  # A list of upstream source or transform IDs. See Config Composition for more
  # info.
  # 
  # * required
  # * no default
  inputs = ["my-source-id"]

  # The log field names assigned to the resulting tokens, in order.
  # 
  # * required
  # * no default
  field_names = ["timestamp", "level", "message"]

  # If `true` the `field` will be dropped after parsing.
  # 
  # * optional
  # * default: true
  drop_field = true

  # The log field to tokenize.
  # 
  # * optional
  # * default: "message"
  field = "message"

  #
  # Types
  #

  [transforms.tokenizer.types]
    # A definition of mapped log field types. They key is the log field name and
    # the value is the type. `strftime` specifiers are supported for the
    # `timestamp` type.
    # 
    # * required
    # * no default
    # * enum: "string", "int", "float", "bool", and "timestamp|strftime"
    status = "int"
    duration = "float"
    success = "bool"
    timestamp = "timestamp|%s"
    timestamp = "timestamp|%+"
    timestamp = "timestamp|%F"
    timestamp = "timestamp|%a %b %e %T %Y"


# ------------------------------------------------------------------------------
# Sinks
# ------------------------------------------------------------------------------
# Sinks batch or stream data out of Vector.

# Batches `log` events to AWS CloudWatch Logs via the `PutLogEvents` API endpoint.
[sinks.aws_cloudwatch_logs]
  #
  # General
  #

  # The component type
  # 
  # * required
  # * no default
  # * must be: "aws_cloudwatch_logs"
  type = "aws_cloudwatch_logs"

  # A list of upstream source or transform IDs. See Config Composition for more
  # info.
  # 
  # * required
  # * no default
  inputs = ["my-source-id"]

  # The group name of the target CloudWatch Logs stream.
  # 
  # * required
  # * no default
  group_name = "{{ file }}"
  group_name = "ec2/{{ instance_id }}"
  group_name = "group-name"

  # The AWS region of the target CloudWatch Logs stream resides.
  # 
  # * required
  # * no default
  region = "us-east-1"

  # The stream name of the target CloudWatch Logs stream.
  # 
  # * required
  # * no default
  stream_name = "{{ instance_id }}"
  stream_name = "%Y-%m-%d"
  stream_name = "stream-name"

  # Dynamically create a log group if it does not already exist. This will ignore
  # `create_missing_stream` directly after creating the group and will create the
  # first stream.
  # 
  # * optional
  # * default: true
  create_missing_group = true

  # Dynamically create a log stream if it does not already exist.
  # 
  # * optional
  # * default: true
  create_missing_stream = true

  # Custom endpoint for use with AWS-compatible services.
  # 
  # * optional
  # * no default
  endpoint = "127.0.0.0:5000"

  # Enables/disables the sink healthcheck upon start.
  # 
  # * optional
  # * default: true
  healthcheck = true

  #
  # Requests
  #

  # The encoding format used to serialize the events as before flushing.
  # 
  # * required
  # * no default
  # * enum: "json" or "text"
  encoding = "json"
  encoding = "text"

  # The window used for the `request_rate_limit_num` option
  # 
  # * optional
  # * default: 1
  # * unit: seconds
  rate_limit_duration = 1

  # The maximum number of requests allowed within the `rate_limit_duration`
  # window.
  # 
  # * optional
  # * default: 5
  rate_limit_num = 5

  # The maximum number of in-flight requests allowed at any given time.
  # 
  # * optional
  # * default: 5
  request_in_flight_limit = 5

  # The maximum time a request can take before being aborted.
  # 
  # * optional
  # * default: 30
  # * unit: seconds
  request_timeout_secs = 30

  # The maximum number of retries to make for failed requests.
  # 
  # * optional
  # * default: 5
  retry_attempts = 5

  # The amount of time to wait before attempting a failed request again.
  # 
  # * optional
  # * default: 5
  # * unit: seconds
  retry_backoff_secs = 5

  #
  # Batching
  #

  # The maximum size of a batch before it is flushed.
  # 
  # * optional
  # * default: 1049000
  # * unit: bytes
  batch_size = 1049000

  # The maximum age of a batch before it is flushed.
  # 
  # * optional
  # * default: 1
  # * unit: seconds
  batch_timeout = 1

  #
  # Buffer
  #

  [sinks.aws_cloudwatch_logs.buffer]
    # The buffer's type / location. `disk` buffers are persistent and will be
    # retained between restarts.
    # 
    # * optional
    # * default: "memory"
    # * enum: "memory" or "disk"
    type = "memory"
    type = "disk"

    # The behavior when the buffer becomes full.
    # 
    # * optional
    # * default: "block"
    # * enum: "block" or "drop_newest"
    when_full = "block"
    when_full = "drop_newest"

    # The maximum size of the buffer on the disk.
    # 
    # * optional
    # * no default
    # * unit: bytes
    max_size = 104900000

    # The maximum number of events allowed in the buffer.
    # 
    # * optional
    # * default: 500
    # * unit: events
    num_items = 500

# Streams `metric` events to AWS CloudWatch Metrics via the `PutMetricData` API endpoint.
[sinks.aws_cloudwatch_metrics]
  # The component type
  # 
  # * required
  # * no default
  # * must be: "aws_cloudwatch_metrics"
  type = "aws_cloudwatch_metrics"

  # A list of upstream source or transform IDs. See Config Composition for more
  # info.
  # 
  # * required
  # * no default
  inputs = ["my-source-id"]

  # Custom endpoint for use with AWS-compatible services.
  # 
  # * optional
  # * no default
  endpoint = "127.0.0.0:5000"

  # Enables/disables the sink healthcheck upon start.
  # 
  # * optional
  # * default: true
  healthcheck = true

# Batches `log` events to AWS Kinesis Data Stream via the `PutRecords` API endpoint.
[sinks.aws_kinesis_streams]
  #
  # General
  #

  # The component type
  # 
  # * required
  # * no default
  # * must be: "aws_kinesis_streams"
  type = "aws_kinesis_streams"

  # A list of upstream source or transform IDs. See Config Composition for more
  # info.
  # 
  # * required
  # * no default
  inputs = ["my-source-id"]

  # The AWS region of the target Kinesis stream resides.
  # 
  # * required
  # * no default
  region = "us-east-1"

  # The stream name of the target Kinesis Logs stream.
  # 
  # * required
  # * no default
  stream_name = "my-stream"

  # Custom endpoint for use with AWS-compatible services.
  # 
  # * optional
  # * no default
  endpoint = "127.0.0.0:5000"

  # Enables/disables the sink healthcheck upon start.
  # 
  # * optional
  # * default: true
  healthcheck = true

  # The log field used as the Kinesis record's partition key value.
  # 
  # * optional
  # * no default
  partition_key_field = "user_id"

  #
  # Requests
  #

  # The encoding format used to serialize the events before flushing.
  # 
  # * required
  # * no default
  # * enum: "json" or "text"
  encoding = "json"
  encoding = "text"

  # The window used for the `request_rate_limit_num` option
  # 
  # * optional
  # * default: 1
  # * unit: seconds
  rate_limit_duration = 1

  # The maximum number of requests allowed within the `rate_limit_duration`
  # window.
  # 
  # * optional
  # * default: 5
  rate_limit_num = 5

  # The maximum number of in-flight requests allowed at any given time.
  # 
  # * optional
  # * default: 5
  request_in_flight_limit = 5

  # The maximum time a request can take before being aborted.
  # 
  # * optional
  # * default: 30
  # * unit: seconds
  request_timeout_secs = 30

  # The maximum number of retries to make for failed requests.
  # 
  # * optional
  # * default: 5
  retry_attempts = 5

  # The amount of time to wait before attempting a failed request again.
  # 
  # * optional
  # * default: 5
  # * unit: seconds
  retry_backoff_secs = 5

  #
  # Batching
  #

  # The maximum size of a batch before it is flushed.
  # 
  # * optional
  # * default: 1049000
  # * unit: bytes
  batch_size = 1049000

  # The maximum age of a batch before it is flushed.
  # 
  # * optional
  # * default: 1
  # * unit: seconds
  batch_timeout = 1

  #
  # Buffer
  #

  [sinks.aws_kinesis_streams.buffer]
    # The buffer's type / location. `disk` buffers are persistent and will be
    # retained between restarts.
    # 
    # * optional
    # * default: "memory"
    # * enum: "memory" or "disk"
    type = "memory"
    type = "disk"

    # The behavior when the buffer becomes full.
    # 
    # * optional
    # * default: "block"
    # * enum: "block" or "drop_newest"
    when_full = "block"
    when_full = "drop_newest"

    # The maximum size of the buffer on the disk.
    # 
    # * optional
    # * no default
    # * unit: bytes
    max_size = 104900000

    # The maximum number of events allowed in the buffer.
    # 
    # * optional
    # * default: 500
    # * unit: events
    num_items = 500

# Batches `log` events to AWS S3 via the `PutObject` API endpoint.
[sinks.aws_s3]
  #
  # General
  #

  # The component type
  # 
  # * required
  # * no default
  # * must be: "aws_s3"
  type = "aws_s3"

  # A list of upstream source or transform IDs. See Config Composition for more
  # info.
  # 
  # * required
  # * no default
  inputs = ["my-source-id"]

  # The S3 bucket name. Do not include a leading `s3://` or a trailing `/`.
  # 
  # * required
  # * no default
  bucket = "my-bucket"

  # The AWS region of the target S3 bucket.
  # 
  # * required
  # * no default
  region = "us-east-1"

  # Custom endpoint for use with AWS-compatible services.
  # 
  # * optional
  # * no default
  endpoint = "127.0.0.0:5000"

  # Enables/disables the sink healthcheck upon start.
  # 
  # * optional
  # * default: true
  healthcheck = true

  #
  # Requests
  #

  # The encoding format used to serialize the events before flushing.
  # 
  # * required
  # * no default
  # * enum: "ndjson" or "text"
  encoding = "ndjson"
  encoding = "text"

  # The compression type to use before writing data.
  # 
  # * optional
  # * default: "gzip"
  # * enum: "gzip" or "none"
  compression = "gzip"
  compression = "none"

  # The window used for the `request_rate_limit_num` option
  # 
  # * optional
  # * default: 1
  # * unit: seconds
  rate_limit_duration = 1

  # The maximum number of requests allowed within the `rate_limit_duration`
  # window.
  # 
  # * optional
  # * default: 5
  rate_limit_num = 5

  # The maximum number of in-flight requests allowed at any given time.
  # 
  # * optional
  # * default: 5
  request_in_flight_limit = 5

  # The maximum time a request can take before being aborted.
  # 
  # * optional
  # * default: 30
  # * unit: seconds
  request_timeout_secs = 30

  # The maximum number of retries to make for failed requests.
  # 
  # * optional
  # * default: 5
  retry_attempts = 5

  # The amount of time to wait before attempting a failed request again.
  # 
  # * optional
  # * default: 5
  # * unit: seconds
  retry_backoff_secs = 5

  #
  # Batching
  #

  # The maximum size of a batch before it is flushed.
  # 
  # * optional
  # * default: 10490000
  # * unit: bytes
  batch_size = 10490000

  # The maximum age of a batch before it is flushed.
  # 
  # * optional
  # * default: 300
  # * unit: seconds
  batch_timeout = 300

  #
  # Object Names
  #

  # Whether or not to append a UUID v4 token to the end of the file. This ensures
  # there are no name collisions high volume use cases.
  # 
  # * optional
  # * default: true
  filename_append_uuid = true

  # The extension to use in the object name.
  # 
  # * optional
  # * default: "log"
  filename_extension = "log"

  # The format of the resulting object file name. `strftime` specifiers are
  # supported.
  # 
  # * optional
  # * default: "%s"
  filename_time_format = "%s"

  # A prefix to apply to all object key names. This should be used to partition
  # your objects, and it's important to end this value with a `/` if you want
  # this to be the root S3 "folder".
  # 
  # * optional
  # * no default
  key_prefix = "date=%F/"
  key_prefix = "date=%F/hour=%H/"
  key_prefix = "year=%Y/month=%m/day=%d/"
  key_prefix = "application_id={{ application_id }}/date=%F/"

  #
  # Buffer
  #

  [sinks.aws_s3.buffer]
    # The buffer's type / location. `disk` buffers are persistent and will be
    # retained between restarts.
    # 
    # * optional
    # * default: "memory"
    # * enum: "memory" or "disk"
    type = "memory"
    type = "disk"

    # The behavior when the buffer becomes full.
    # 
    # * optional
    # * default: "block"
    # * enum: "block" or "drop_newest"
    when_full = "block"
    when_full = "drop_newest"

    # The maximum size of the buffer on the disk.
    # 
    # * optional
    # * no default
    # * unit: bytes
    max_size = 104900000

    # The maximum number of events allowed in the buffer.
    # 
    # * optional
    # * default: 500
    # * unit: events
    num_items = 500

# Streams `log` and `metric` events to a blackhole that simply discards data, designed for testing and benchmarking purposes.
[sinks.blackhole]
  # The component type
  # 
  # * required
  # * no default
  # * must be: "blackhole"
  type = "blackhole"

  # A list of upstream source or transform IDs. See Config Composition for more
  # info.
  # 
  # * required
  # * no default
  inputs = ["my-source-id"]

  # The number of events that must be received in order to print a summary of
  # activity.
  # 
  # * required
  # * no default
  print_amount = 1000

  # Enables/disables the sink healthcheck upon start.
  # 
  # * optional
  # * default: true
  healthcheck = true

# Batches `log` events to Clickhouse via the `HTTP` Interface.
[sinks.clickhouse]
  #
  # General
  #

  # The component type
  # 
  # * required
  # * no default
  # * must be: "clickhouse"
  type = "clickhouse"

  # A list of upstream source or transform IDs. See Config Composition for more
  # info.
  # 
  # * required
  # * no default
  inputs = ["my-source-id"]

  # The host url of the Clickhouse server.
  # 
  # * required
  # * no default
  host = "http://localhost:8123"

  # The table that data will be inserted into.
  # 
  # * required
  # * no default
  table = "mytable"

  # The database that contains the stable that data will be inserted into.
  # 
  # * optional
  # * no default
  database = "mydatabase"

  # Enables/disables the sink healthcheck upon start.
  # 
  # * optional
  # * default: true
  healthcheck = true

  #
  # Batching
  #

  # The maximum size of a batch before it is flushed.
  # 
  # * optional
  # * default: 1049000
  # * unit: bytes
  batch_size = 1049000

  # The maximum age of a batch before it is flushed.
  # 
  # * optional
  # * default: 1
  # * unit: seconds
  batch_timeout = 1

  #
  # Requests
  #

  # The compression type to use before writing data.
  # 
  # * optional
  # * no default
  # * must be: "gzip" (if supplied)
  compression = "gzip"

  # The window used for the `request_rate_limit_num` option
  # 
  # * optional
  # * default: 1
  # * unit: seconds
  rate_limit_duration = 1

  # The maximum number of requests allowed within the `rate_limit_duration`
  # window.
  # 
  # * optional
  # * default: 5
  rate_limit_num = 5

  # The maximum number of in-flight requests allowed at any given time.
  # 
  # * optional
  # * default: 5
  request_in_flight_limit = 5

  # The maximum time a request can take before being aborted.
  # 
  # * optional
  # * default: 30
  # * unit: seconds
  request_timeout_secs = 30

  # The maximum number of retries to make for failed requests.
  # 
  # * optional
  # * default: 9223372036854775807
  retry_attempts = 9223372036854775807

  # The amount of time to wait before attempting a failed request again.
  # 
  # * optional
  # * default: 9223372036854775807
  # * unit: seconds
  retry_backoff_secs = 9223372036854775807

# Streams `log` and `metric` events to the console, `STDOUT` or `STDERR`.
[sinks.console]
  # The component type
  # 
  # * required
  # * no default
  # * must be: "console"
  type = "console"

  # A list of upstream source or transform IDs. See Config Composition for more
  # info.
  # 
  # * required
  # * no default
  inputs = ["my-source-id"]

  # The standard stream to write to.
  # 
  # * required
  # * no default
  # * enum: "stdout" or "stderr"
  target = "stdout"
  target = "stderr"

  # The encoding format used to serialize the events before flushing. The default
  # is dynamic based on if the event is structured or not.
  # 
  # * optional
  # * no default
  # * enum: "json" or "text"
  encoding = "json"
  encoding = "text"

  # Enables/disables the sink healthcheck upon start.
  # 
  # * optional
  # * default: true
  healthcheck = true

# Batches `log` events to Elasticsearch via the `_bulk` API endpoint.
[sinks.elasticsearch]
  #
  # General
  #

  # The component type
  # 
  # * required
  # * no default
  # * must be: "elasticsearch"
  type = "elasticsearch"

  # A list of upstream source or transform IDs. See Config Composition for more
  # info.
  # 
  # * required
  # * no default
  inputs = ["my-source-id"]

  # The host of your Elasticsearch cluster. This should be the full URL as shown
  # in the example.
  # 
  # * required
  # * no default
  host = "http://10.24.32.122:9000"

  # The `doc_type` for your index data. This is only relevant for Elasticsearch
  # <= 6.X. If you are using >= 7.0 you do not need to set this option since
  # Elasticsearch has removed it.
  # 
  # * optional
  # * default: "_doc"
  doc_type = "_doc"

  # Enables/disables the sink healthcheck upon start.
  # 
  # * optional
  # * default: true
  healthcheck = true

  # Index name to write events to.
  # 
  # * optional
  # * no default
  index = "vector-%Y-%m-%d"
  index = "application-{{ application_id }}-%Y-%m-%d"

  # The provider of the Elasticsearch service.
  # 
  # * optional
  # * default: "default"
  # * enum: "default" or "aws"
  provider = "default"
  provider = "aws"

  # When using the AWS provider, the AWS region of the target Elasticsearch
  # instance.
  # 
  # * optional
  # * no default
  region = "us-east-1"

  #
  # Batching
  #

  # The maximum size of a batch before it is flushed.
  # 
  # * optional
  # * default: 10490000
  # * unit: bytes
  batch_size = 10490000

  # The maximum age of a batch before it is flushed.
  # 
  # * optional
  # * default: 1
  # * unit: seconds
  batch_timeout = 1

  #
  # Requests
  #

  # The window used for the `request_rate_limit_num` option
  # 
  # * optional
  # * default: 1
  # * unit: seconds
  rate_limit_duration = 1

  # The maximum number of requests allowed within the `rate_limit_duration`
  # window.
  # 
  # * optional
  # * default: 5
  rate_limit_num = 5

  # The maximum number of in-flight requests allowed at any given time.
  # 
  # * optional
  # * default: 5
  request_in_flight_limit = 5

  # The maximum time a request can take before being aborted.
  # 
  # * optional
  # * default: 60
  # * unit: seconds
  request_timeout_secs = 60

  # The maximum number of retries to make for failed requests.
  # 
  # * optional
  # * default: 5
  retry_attempts = 5

  # The amount of time to wait before attempting a failed request again.
  # 
  # * optional
  # * default: 5
  # * unit: seconds
  retry_backoff_secs = 5

  #
  # Basic auth
  #

  [sinks.elasticsearch.basic_auth]
    # The basic authentication password.
    # 
    # * required
    # * no default
    password = "password"

    # The basic authentication user name.
    # 
    # * required
    # * no default
    user = "username"

  #
  # Buffer
  #

  [sinks.elasticsearch.buffer]
    # The buffer's type / location. `disk` buffers are persistent and will be
    # retained between restarts.
    # 
    # * optional
    # * default: "memory"
    # * enum: "memory" or "disk"
    type = "memory"
    type = "disk"

    # The behavior when the buffer becomes full.
    # 
    # * optional
    # * default: "block"
    # * enum: "block" or "drop_newest"
    when_full = "block"
    when_full = "drop_newest"

    # The maximum size of the buffer on the disk.
    # 
    # * optional
    # * no default
    # * unit: bytes
    max_size = 104900000

    # The maximum number of events allowed in the buffer.
    # 
    # * optional
    # * default: 500
    # * unit: events
    num_items = 500

  #
  # Headers
  #

  [sinks.elasticsearch.headers]
    # A custom header to be added to each outgoing Elasticsearch request.
    # 
    # * required
    # * no default
    X-Powered-By = "Vector"

  #
  # Query
  #

  [sinks.elasticsearch.query]
    # A custom parameter to be added to each Elasticsearch request.
    # 
    # * required
    # * no default
    X-Powered-By = "Vector"

# Streams `log` events to a file.
[sinks.file]
  # The component type
  # 
  # * required
  # * no default
  # * must be: "file"
  type = "file"

  # A list of upstream source or transform IDs. See Config Composition for more
  # info.
  # 
  # * required
  # * no default
  inputs = ["my-source-id"]

  # File name to write events to.
  # 
  # * required
  # * no default
  path = "vector-%Y-%m-%d.log"
  path = "application-{{ application_id }}-%Y-%m-%d.log"

  # The encoding format used to serialize the events before appending. The
  # default is dynamic based on if the event is structured or not.
  # 
  # * optional
  # * no default
  # * enum: "ndjson" or "text"
  encoding = "ndjson"
  encoding = "text"

  # Enables/disables the sink healthcheck upon start.
  # 
  # * optional
  # * default: true
  healthcheck = true

  # The amount of time a file can be idle  and stay open. After not receiving any
  # events for this timeout, the file will be flushed and closed.
  # 
  # * optional
  # * default: "30"
  idle_timeout_secs = "30"

# Batches `log` events to a generic HTTP endpoint.
[sinks.http]
  #
  # General
  #

  # The component type
  # 
  # * required
  # * no default
  # * must be: "http"
  type = "http"

  # A list of upstream source or transform IDs. See Config Composition for more
  # info.
  # 
  # * required
  # * no default
  inputs = ["my-source-id"]

  # The encoding format used to serialize the events before flushing. The default
  # is dynamic based on if the event is structured or not.
  # 
  # * required
  # * no default
  # * enum: "ndjson" or "text"
  encoding = "ndjson"
  encoding = "text"

  # The full URI to make HTTP requests to. This should include the protocol and
  # host, but can also include the port, path, and any other valid part of a URI.
  # 
  # * required
  # * no default
  uri = "https://10.22.212.22:9000/endpoint"

  # The compression strategy used to compress the payload before sending.
  # 
  # * optional
  # * no default
  # * must be: "gzip" (if supplied)
  compression = "gzip"

  # Enables/disables the sink healthcheck upon start.
  # 
  # * optional
  # * default: true
  healthcheck = true

  # A URI that Vector can request in order to determine the service health.
  # 
  # * optional
  # * no default
  healthcheck_uri = "https://10.22.212.22:9000/_health"

  # When making a connection to a HTTPS server, this controls if the TLS
  # certificate presented by the server will be verified. Do not set this unless
  # you know what you are doing. Turning this off introduces significant
  # vulnerabilities.
  # 
  # * optional
  # * default: true
  verify_certificate = true

  #
  # Batching
  #

  # The maximum size of a batch before it is flushed.
  # 
  # * optional
  # * default: 1049000
  # * unit: bytes
  batch_size = 1049000

  # The maximum age of a batch before it is flushed.
  # 
  # * optional
  # * default: 5
  # * unit: seconds
  batch_timeout = 5

  #
  # Requests
  #

  # The window used for the `request_rate_limit_num` option
  # 
  # * optional
  # * default: 1
  # * unit: seconds
  rate_limit_duration = 1

  # The maximum number of requests allowed within the `rate_limit_duration`
  # window.
  # 
  # * optional
  # * default: 10
  rate_limit_num = 10

  # The maximum number of in-flight requests allowed at any given time.
  # 
  # * optional
  # * default: 10
  request_in_flight_limit = 10

  # The maximum time a request can take before being aborted.
  # 
  # * optional
  # * default: 30
  # * unit: seconds
  request_timeout_secs = 30

  # The maximum number of retries to make for failed requests.
  # 
  # * optional
  # * default: 10
  retry_attempts = 10

  # The amount of time to wait before attempting a failed request again.
  # 
  # * optional
  # * default: 10
  # * unit: seconds
  retry_backoff_secs = 10

  #
  # Basic auth
  #

  [sinks.http.basic_auth]
    # The basic authentication password.
    # 
    # * required
    # * no default
    password = "password"

    # The basic authentication user name.
    # 
    # * required
    # * no default
    user = "username"

  #
  # Buffer
  #

  [sinks.http.buffer]
    # The buffer's type / location. `disk` buffers are persistent and will be
    # retained between restarts.
    # 
    # * optional
    # * default: "memory"
    # * enum: "memory" or "disk"
    type = "memory"
    type = "disk"

    # The behavior when the buffer becomes full.
    # 
    # * optional
    # * default: "block"
    # * enum: "block" or "drop_newest"
    when_full = "block"
    when_full = "drop_newest"

    # The maximum size of the buffer on the disk.
    # 
    # * optional
    # * no default
    # * unit: bytes
    max_size = 104900000

    # The maximum number of events allowed in the buffer.
    # 
    # * optional
    # * default: 500
    # * unit: events
    num_items = 500

  #
  # Headers
  #

  [sinks.http.headers]
    # A custom header to be added to each outgoing HTTP request.
    # 
    # * required
    # * no default
    X-Powered-By = "Vector"

# Streams `log` events to Apache Kafka via the Kafka protocol.
[sinks.kafka]
  #
  # General
  #

  # The component type
  # 
  # * required
  # * no default
  # * must be: "kafka"
  type = "kafka"

  # A list of upstream source or transform IDs. See Config Composition for more
  # info.
  # 
  # * required
  # * no default
  inputs = ["my-source-id"]

  # A list of host and port pairs that the Kafka client should contact to
  # bootstrap its cluster metadata.
  # 
  # * required
  # * no default
  bootstrap_servers = ["10.14.22.123:9092", "10.14.23.332:9092"]

  # The encoding format used to serialize the events before flushing.
  # 
  # * required
  # * no default
  # * enum: "json" or "text"
  encoding = "json"
  encoding = "text"

  # The log field name to use for the topic key. If unspecified, the key will be
  # randomly generated. If the field does not exist on the log, a blank value
  # will be used.
  # 
  # * required
  # * no default
  key_field = "user_id"

  # The Kafka topic name to write events to.
  # 
  # * required
  # * no default
  topic = "topic-1234"

  # Enables/disables the sink healthcheck upon start.
  # 
  # * optional
  # * default: true
  healthcheck = true

  #
  # Buffer
  #

  [sinks.kafka.buffer]
    # The buffer's type / location. `disk` buffers are persistent and will be
    # retained between restarts.
    # 
    # * optional
    # * default: "memory"
    # * enum: "memory" or "disk"
    type = "memory"
    type = "disk"

    # The behavior when the buffer becomes full.
    # 
    # * optional
    # * default: "block"
    # * enum: "block" or "drop_newest"
    when_full = "block"
    when_full = "drop_newest"

    # The maximum size of the buffer on the disk.
    # 
    # * optional
    # * no default
    # * unit: bytes
    max_size = 104900000

    # The maximum number of events allowed in the buffer.
    # 
    # * optional
    # * default: 500
    # * unit: events
    num_items = 500

  #
  # Tls
  #

  [sinks.kafka.tls]
    # Enable TLS during connections to the remote.
    # 
    # * optional
    # * default: false
    enabled = false

    # Absolute path to additional CA certificate file, in JKS format.
    # 
    # * optional
    # * no default
    ca_path = "/path/to/certificate_authority.crt"

    # Absolute path to certificate file used to identify this connection, in JKS
    # format. If this is set, `key_file` must also be set.
    # 
    # * optional
    # * no default
    crt_path = "/path/to/host_certificate.crt"

    # Absolute path to key file used to identify this connection, in JKS format. If
    # this is set, `crt_file` must also be set.
    # 
    # * optional
    # * no default
    key_path = "/path/to/host_certificate.key"

    # Pass phrase to unlock the encrypted key file. This has no effect unless
    # `key_file` above is set.
    # 
    # * optional
    # * no default
    key_phrase = "PassWord1"

# Exposes `metric` events to Prometheus metrics service.
[sinks.prometheus]
  # The component type
  # 
  # * required
  # * no default
  # * must be: "prometheus"
  type = "prometheus"

  # A list of upstream source or transform IDs. See Config Composition for more
  # info.
  # 
  # * required
  # * no default
  inputs = ["my-source-id"]

  # The address to expose for scraping.
  # 
  # * required
  # * no default
  address = "0.0.0.0:9598"

  # A prefix that will be added to all metric names.
  # It should follow Prometheus naming conventions.
  # 
  # * required
  # * no default
  namespace = "service"

  # Default buckets to use for histogram metrics.
  # 
  # * optional
  # * default: [0.005, 0.01, 0.025, 0.05, 0.1, 0.25, 0.5, 1.0, 2.5, 5.0, 10.0]
  # * unit: seconds
  buckets = [0.005, 0.01, 0.025, 0.05, 0.1, 0.25, 0.5, 1.0, 2.5, 5.0, 10.0]

  # Enables/disables the sink healthcheck upon start.
  # 
  # * optional
  # * default: true
  healthcheck = true

# Batches `log` events to a Splunk HTTP Event Collector.
[sinks.splunk_hec]
  #
  # General
  #

  # The component type
  # 
  # * required
  # * no default
  # * must be: "splunk_hec"
  type = "splunk_hec"

  # A list of upstream source or transform IDs. See Config Composition for more
  # info.
  # 
  # * required
  # * no default
  inputs = ["my-source-id"]

  # Your Splunk HEC host.
  # 
  # * required
  # * no default
  host = "my-splunk-host.com"

  # Your Splunk HEC token.
  # 
  # * required
  # * no default
  token = "A94A8FE5CCB19BA61C4C08"

  # Enables/disables the sink healthcheck upon start.
  # 
  # * optional
  # * default: true
  healthcheck = true

  #
  # Requests
  #

  # The encoding format used to serialize the events before flushing.
  # 
  # * required
  # * no default
  # * enum: "ndjson" or "text"
  encoding = "ndjson"
  encoding = "text"

  # The window used for the `request_rate_limit_num` option
  # 
  # * optional
  # * default: 1
  # * unit: seconds
  rate_limit_duration = 1

  # The maximum number of requests allowed within the `rate_limit_duration`
  # window.
  # 
  # * optional
  # * default: 10
  rate_limit_num = 10

  # The maximum number of in-flight requests allowed at any given time.
  # 
  # * optional
  # * default: 10
  request_in_flight_limit = 10

  # The maximum time a request can take before being aborted.
  # 
  # * optional
  # * default: 60
  # * unit: seconds
  request_timeout_secs = 60

  # The maximum number of retries to make for failed requests.
  # 
  # * optional
  # * default: 5
  retry_attempts = 5

  # The amount of time to wait before attempting a failed request again.
  # 
  # * optional
  # * default: 5
  # * unit: seconds
  retry_backoff_secs = 5

  #
  # Batching
  #

  # The maximum size of a batch before it is flushed.
  # 
  # * optional
  # * default: 1049000
  # * unit: bytes
  batch_size = 1049000

  # The maximum age of a batch before it is flushed.
  # 
  # * optional
  # * default: 1
  # * unit: seconds
  batch_timeout = 1

  #
  # Buffer
  #

  [sinks.splunk_hec.buffer]
    # The buffer's type / location. `disk` buffers are persistent and will be
    # retained between restarts.
    # 
    # * optional
    # * default: "memory"
    # * enum: "memory" or "disk"
    type = "memory"
    type = "disk"

    # The behavior when the buffer becomes full.
    # 
    # * optional
    # * default: "block"
    # * enum: "block" or "drop_newest"
    when_full = "block"
    when_full = "drop_newest"

    # The maximum size of the buffer on the disk.
    # 
    # * optional
    # * no default
    # * unit: bytes
    max_size = 104900000

    # The maximum number of events allowed in the buffer.
    # 
    # * optional
    # * default: 500
    # * unit: events
    num_items = 500

# Streams `metric` events to StatsD metrics service.
[sinks.statsd]
  # The component type
  # 
  # * required
  # * no default
  # * must be: "statsd"
  type = "statsd"

  # A list of upstream source or transform IDs. See Config Composition for more
  # info.
  # 
  # * required
  # * no default
  inputs = ["my-source-id"]

  # A prefix that will be added to all metric names.
  # 
  # * required
  # * no default
  namespace = "service"

  # The UDP socket address to send stats to.
  # 
  # * optional
  # * default: "127.0.0.1:8125"
  address = "127.0.0.1:8125"

  # Enables/disables the sink healthcheck upon start.
  # 
  # * optional
  # * default: true
  healthcheck = true

# Streams `log` events to a TCP connection.
[sinks.tcp]
  #
  # General
  #

  # The component type
  # 
  # * required
  # * no default
  # * must be: "tcp"
  type = "tcp"

  # A list of upstream source or transform IDs. See Config Composition for more
  # info.
  # 
  # * required
  # * no default
  inputs = ["my-source-id"]

  # The TCP address.
  # 
  # * required
  # * no default
  address = "92.12.333.224:5000"

  # Enables/disables the sink healthcheck upon start.
  # 
  # * optional
  # * default: true
  healthcheck = true

  #
  # Requests
  #

  # The encoding format used to serialize the events before flushing.
  # 
  # * required
  # * no default
  # * enum: "json" or "text"
  encoding = "json"
  encoding = "text"

  #
  # Buffer
  #

  [sinks.tcp.buffer]
    # The buffer's type / location. `disk` buffers are persistent and will be
    # retained between restarts.
    # 
    # * optional
    # * default: "memory"
    # * enum: "memory" or "disk"
    type = "memory"
    type = "disk"

    # The behavior when the buffer becomes full.
    # 
    # * optional
    # * default: "block"
    # * enum: "block" or "drop_newest"
    when_full = "block"
    when_full = "drop_newest"

    # The maximum size of the buffer on the disk.
    # 
    # * optional
    # * no default
    # * unit: bytes
    max_size = 104900000

    # The maximum number of events allowed in the buffer.
    # 
    # * optional
    # * default: 500
    # * unit: events
    num_items = 500

  #
  # Tls
  #

  [sinks.tcp.tls]
    # Enable TLS during connections to the remote.
    # 
    # * optional
    # * default: false
    enabled = false

    # If `true`, Vector will force certificate validation. Do NOT set this to
    # `false` unless you know the risks of not verifying the remote certificate.
    # 
    # * optional
    # * default: true
    verify = true

    # Absolute path to additional CA certificate file, in PEM format.
    # 
    # * optional
    # * no default
    ca_file = "/path/to/certificate_authority.crt"

    # Absolute path to certificate file used to identify this connection, in PEM
    # format. If this is set, `key_file` must also be set.
    # 
    # * optional
    # * no default
    crt_file = "/path/to/host_certificate.crt"

    # Absolute path to key file used to identify this connection, in PEM format. If
    # this is set, `crt_file` must also be set.
    # 
    # * optional
    # * no default
    key_file = "/path/to/host_certificate.key"

    # Pass phrase to unlock the encrypted key file. This has no effect unless
    # `key_file` above is set.
    # 
    # * optional
    # * no default
    key_phrase = "PassWord1"

# Streams `log` events to another downstream Vector instance.
[sinks.vector]
  #
  # General
  #

  # The component type
  # 
  # * required
  # * no default
  # * must be: "vector"
  type = "vector"

  # A list of upstream source or transform IDs. See Config Composition for more
  # info.
  # 
  # * required
  # * no default
  inputs = ["my-source-id"]

  # The downstream Vector address.
  # 
  # * required
  # * no default
  address = "92.12.333.224:5000"

  # Enables/disables the sink healthcheck upon start.
  # 
  # * optional
  # * default: true
  healthcheck = true

  #
  # Buffer
  #

  [sinks.vector.buffer]
    # The buffer's type / location. `disk` buffers are persistent and will be
    # retained between restarts.
    # 
    # * optional
    # * default: "memory"
    # * enum: "memory" or "disk"
    type = "memory"
    type = "disk"

    # The behavior when the buffer becomes full.
    # 
    # * optional
    # * default: "block"
    # * enum: "block" or "drop_newest"
    when_full = "block"
    when_full = "drop_newest"

    # The maximum size of the buffer on the disk.
    # 
    # * optional
    # * no default
    # * unit: bytes
    max_size = 104900000

    # The maximum number of events allowed in the buffer.
    # 
    # * optional
    # * default: 500
    # * unit: events
    num_items = 500


<|MERGE_RESOLUTION|>--- conflicted
+++ resolved
@@ -679,7 +679,6 @@
     timestamp = "timestamp|%F"
     timestamp = "timestamp|%a %b %e %T %Y"
 
-<<<<<<< HEAD
 [transforms.javascript]
   # The component type
   # 
@@ -722,9 +721,6 @@
 
 """
 
-=======
-# Accepts `log` events and allows you to parse a log field value as JSON.
->>>>>>> 07339e11
 [transforms.json_parser]
   # The component type
   # 
