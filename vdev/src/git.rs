use std::{collections::HashSet, process::Command};

use anyhow::Result;

use crate::app::CommandExt as _;

pub fn current_branch() -> Result<String> {
    let output = capture_output(&["rev-parse", "--abbrev-ref", "HEAD"])?;
    Ok(output.trim_end().to_string())
}

pub fn checkout_or_create_branch(branch_name: &str) -> Result<()> {
    if branch_exists(branch_name)? {
        checkout_branch(branch_name)?;
    } else {
        create_branch(branch_name)?;
    }
    Ok(())
}

pub fn merge_branch(branch_name: &str) -> Result<()> {
    let _output = capture_output(&["merge", "--ff", branch_name])?;
    Ok(())
}

pub fn tag_version(version: &str) -> Result<()> {
    let _output = capture_output(&["tag", "--annotate", version, "--message", version])?;
    Ok(())
}

pub fn push_branch(branch_name: &str) -> Result<()> {
    let _output = capture_output(&["push", "origin", branch_name])?;
    Ok(())
}

pub fn changed_files() -> Result<Vec<String>> {
    let mut files = HashSet::new();

    // Committed e.g.:
    // A   relative/path/to/file.added
    // M   relative/path/to/file.modified
    let output = capture_output(&["diff", "--name-status", "origin/master..."])?;
    for line in output.lines() {
        if !is_warning_line(line) {
            if let Some((_, path)) = line.split_once('\t') {
                files.insert(path.to_string());
            }
        }
    }

    // Tracked
    let output = capture_output(&["diff", "--name-only", "HEAD"])?;
    for line in output.lines() {
        if !is_warning_line(line) {
            files.insert(line.to_string());
        }
    }

    // Untracked
    let output = capture_output(&["ls-files", "--others", "--exclude-standard"])?;
    for line in output.lines() {
        files.insert(line.to_string());
    }

    let mut sorted = Vec::from_iter(files);
    sorted.sort();

    Ok(sorted)
}

pub fn list_files() -> Result<Vec<String>> {
    Ok(capture_output(&["ls-files"])?
        .lines()
        .map(str::to_owned)
        .collect())
}

<<<<<<< HEAD
pub fn branch_exists(branch_name: &str) -> Result<bool> {
    let output = capture_output(&["rev-parse", "--verify", branch_name])?;
    Ok(!output.is_empty())
}

pub fn checkout_branch(branch_name: &str) -> Result<()> {
    let _output = capture_output(&["checkout", branch_name])?;
    Ok(())
}

pub fn create_branch(branch_name: &str) -> Result<()> {
    let _output = capture_output(&["checkout", "-b", branch_name])?;
    Ok(())
=======
// Get a list of files that have been modified, as a vector of strings
pub fn get_modified_files() -> Result<Vec<String>> {
    let args = vec![
        "ls-files",
        "--full-name",
        "--modified",
        "--others",
        "--exclude-standard",
    ];
    Ok(capture_output(&args)?.lines().map(str::to_owned).collect())
>>>>>>> a01ed488
}

fn capture_output(args: &[&str]) -> Result<String> {
    Command::new("git").in_repo().args(args).capture_output()
}

fn is_warning_line(line: &str) -> bool {
    line.starts_with("warning: ") || line.contains("original line endings")
}<|MERGE_RESOLUTION|>--- conflicted
+++ resolved
@@ -75,7 +75,18 @@
         .collect())
 }
 
-<<<<<<< HEAD
+// Get a list of files that have been modified, as a vector of strings
+pub fn get_modified_files() -> Result<Vec<String>> {
+    let args = vec![
+        "ls-files",
+        "--full-name",
+        "--modified",
+        "--others",
+        "--exclude-standard",
+    ];
+    Ok(capture_output(&args)?.lines().map(str::to_owned).collect())
+}
+
 pub fn branch_exists(branch_name: &str) -> Result<bool> {
     let output = capture_output(&["rev-parse", "--verify", branch_name])?;
     Ok(!output.is_empty())
@@ -89,18 +100,6 @@
 pub fn create_branch(branch_name: &str) -> Result<()> {
     let _output = capture_output(&["checkout", "-b", branch_name])?;
     Ok(())
-=======
-// Get a list of files that have been modified, as a vector of strings
-pub fn get_modified_files() -> Result<Vec<String>> {
-    let args = vec![
-        "ls-files",
-        "--full-name",
-        "--modified",
-        "--others",
-        "--exclude-standard",
-    ];
-    Ok(capture_output(&args)?.lines().map(str::to_owned).collect())
->>>>>>> a01ed488
 }
 
 fn capture_output(args: &[&str]) -> Result<String> {
