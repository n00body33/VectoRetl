use crate::{
    event::{self, Event},
    internal_events::{StdinEventReceived, StdinReadFailed},
    shutdown::ShutdownSignal,
    topology::config::{DataType, GlobalOptions, SourceConfig, SourceDescription},
};
use bytes::Bytes;
use futures::{
    compat::{Future01CompatExt, Sink01CompatExt},
    FutureExt, StreamExt, TryFutureExt, TryStreamExt,
};
use futures01::{sync::mpsc, Sink};
use lazy_static::lazy_static;
use serde::{Deserialize, Serialize};
use snafu::Snafu;
use std::{io, sync::Mutex, thread};
use tokio::sync::broadcast::{channel, Sender};

#[derive(Debug, Snafu)]
enum BuildError {
    #[snafu(display("CRITICAL_SECTION poisoned"))]
    CriticalSectionPoisoned,
}

lazy_static! {
    static ref CRITICAL_SECTION: Mutex<Option<Sender<Bytes>>> = Mutex::default();
}

#[derive(Deserialize, Serialize, Debug, Clone)]
#[serde(deny_unknown_fields, default)]
pub struct StdinConfig {
    #[serde(default = "default_max_length")]
    pub max_length: usize,
    pub host_key: Option<String>,
}

impl Default for StdinConfig {
    fn default() -> Self {
        StdinConfig {
            max_length: default_max_length(),
            host_key: None,
        }
    }
}

fn default_max_length() -> usize {
    bytesize::kib(100u64) as usize
}

inventory::submit! {
    SourceDescription::new::<StdinConfig>("stdin")
}

#[typetag::serde(name = "stdin")]
impl SourceConfig for StdinConfig {
    fn build(
        &self,
        _name: &str,
        _globals: &GlobalOptions,
        shutdown: ShutdownSignal,
        out: mpsc::Sender<Event>,
    ) -> crate::Result<super::Source> {
        stdin_source(io::BufReader::new(io::stdin()), self.clone(), shutdown, out)
    }

    fn output_type(&self) -> DataType {
        DataType::Log
    }

    fn source_type(&self) -> &'static str {
        "stdin"
    }
}

pub fn stdin_source<R>(
    stdin: R,
    config: StdinConfig,
    shutdown: ShutdownSignal,
    out: mpsc::Sender<Event>,
) -> crate::Result<super::Source>
where
    R: Send + io::BufRead + 'static,
{
    // The idea is to have one dedicated future for reading stdin running in the background,
    // and the sources would recieve the lines thorugh a multi consumer channel.
    //
    // Implemented solution relies on having a copy of optional sender behind a global mutex,
    // and have stdin sources and background thread synchronize on it.
    //
    // When source is built it must:
    // 1. enter critical section by locking mutex.
    // 2. if sender isn't present start background thread and set sender.
    // 3. gain receiver by calling subscribe on the sender.
    // 4. release lock.
    //
    // When source has finished it should just drop it's receiver.
    //
    // Background thread should be started with copy of the sender.
    //
    // Once background thread wants to stop it must:
    // 1. enter critical section by locking mutex.
    // 2. if there are receivers it must abort the stop.
    // 3. remove sender.
    // 4. release lock.
    //
    // Although it's possible to implement this in a lock free, maybe even wait free manner,
    // this should be easier to reason about and performance shouldn't suffer since this procedure
    // is cold compared to the rest of the source.

    let host_key = config
        .host_key
        .unwrap_or_else(|| event::log_schema().host_key().to_string());
    let hostname = hostname::get_hostname();

    let mut guard = CRITICAL_SECTION
        .lock()
        .map_err(|_| BuildError::CriticalSectionPoisoned)?;
    let receiver = match guard.as_ref() {
        Some(sender) => sender.subscribe(),
        None => {
            let (sender, receiver) = channel(1024);
            *guard = Some(sender.clone());

            // Start the background thread
            thread::spawn(move || {
                info!("Capturing STDIN.");

                for line in stdin.lines() {
                    match line {
                        Err(error) => {
                            emit!(StdinReadFailed { error });
                            break;
                        }
                        Ok(line) => {
                            if sender.send(Bytes::from(line)).is_err() {
                                // There are no active receivers.
                                // Try to stop.
                                let mut guard =
                                    CRITICAL_SECTION.lock().expect("CRITICAL_SECTION poisoned");

                                if sender.receiver_count() == 0 {
                                    guard.take();
                                    return;
                                }

                                // A new receiver has shown up.

                                // It's fine not to resend the line since it came from
                                // before this new receiver has shown up.
                            }
                        }
                    }
                }

                CRITICAL_SECTION
                    .lock()
                    .expect("CRITICAL_SECTION poisoned")
                    .take();
            });

            receiver
        }
    };
    std::mem::drop(guard);

<<<<<<< HEAD
    let fut = receiver
        .take_until(shutdown.compat())
        .map_err(|error| error!("error reading line: {:?}", error))
        .map_ok(move |line| create_event(line, &host_key, &hostname))
        .forward(
            out.sink_map_err(|error| error!(message = "Unable to send event to out.", %error))
                .sink_compat(),
        )
        .inspect(|_| info!("finished sending"));
    Ok(Box::new(fut.boxed().compat()))
=======
    Ok(Box::new(
        Compat::new(receiver)
            .take_until(shutdown)
            .map(move |line| {
                emit!(StdinEventReceived {
                    byte_size: line.len(),
                });
                create_event(line, &host_key, &hostname)
            })
            .map_err(|e| error!("error reading line: {:?}", e))
            .forward(
                out.sink_map_err(|e| error!(message = "Unable to send event to out.", error = %e)),
            )
            .map(|_| info!("finished sending")),
    ))
>>>>>>> 3d47a05c
}

fn create_event(line: Bytes, host_key: &str, hostname: &Option<String>) -> Event {
    let mut event = Event::from(line);

    // Add source type
    event
        .as_mut_log()
        .insert(event::log_schema().source_type_key(), "stdin");

    if let Some(hostname) = &hostname {
        event.as_mut_log().insert(host_key, hostname.clone());
    }

    event
}

#[cfg(test)]
mod tests {
    use super::*;
    use crate::{event, test_util::runtime};
    use futures01::{sync::mpsc, Async::*, Stream};
    use std::io::Cursor;

    #[test]
    fn stdin_create_event() {
        let line = Bytes::from("hello world");
        let host_key = "host".to_string();
        let hostname = Some("Some.Machine".to_string());

        let event = create_event(line, &host_key, &hostname);
        let log = event.into_log();

        assert_eq!(log[&"host".into()], "Some.Machine".into());
        assert_eq!(
            log[&event::log_schema().message_key()],
            "hello world".into()
        );
        assert_eq!(log[event::log_schema().source_type_key()], "stdin".into());
    }

    #[test]
    fn stdin_decodes_line() {
        crate::test_util::trace_init();
        let (tx, mut rx) = mpsc::channel(10);
        let config = StdinConfig::default();
        let buf = Cursor::new("hello world\nhello world again");

        let mut rt = runtime();
        let source = stdin_source(buf, config, ShutdownSignal::noop(), tx).unwrap();

        rt.block_on(source).unwrap();

        let event = rx.poll().unwrap();

        assert!(event.is_ready());
        assert_eq!(
            Ready(Some("hello world".into())),
            event.map(|event| event
                .map(|event| event.as_log()[&event::log_schema().message_key()].to_string_lossy()))
        );

        let event = rx.poll().unwrap();
        assert!(event.is_ready());
        assert_eq!(
            Ready(Some("hello world again".into())),
            event.map(|event| event
                .map(|event| event.as_log()[&event::log_schema().message_key()].to_string_lossy()))
        );

        let event = rx.poll().unwrap();
        assert!(event.is_ready());
        assert_eq!(Ready(None), event);
    }
}<|MERGE_RESOLUTION|>--- conflicted
+++ resolved
@@ -163,34 +163,21 @@
     };
     std::mem::drop(guard);
 
-<<<<<<< HEAD
     let fut = receiver
         .take_until(shutdown.compat())
         .map_err(|error| error!("error reading line: {:?}", error))
-        .map_ok(move |line| create_event(line, &host_key, &hostname))
+        .map_ok(move |line| {
+            emit!(StdinEventReceived {
+                byte_size: line.len()
+            });
+            create_event(line, &host_key, &hostname)
+        })
         .forward(
             out.sink_map_err(|error| error!(message = "Unable to send event to out.", %error))
                 .sink_compat(),
         )
         .inspect(|_| info!("finished sending"));
     Ok(Box::new(fut.boxed().compat()))
-=======
-    Ok(Box::new(
-        Compat::new(receiver)
-            .take_until(shutdown)
-            .map(move |line| {
-                emit!(StdinEventReceived {
-                    byte_size: line.len(),
-                });
-                create_event(line, &host_key, &hostname)
-            })
-            .map_err(|e| error!("error reading line: {:?}", e))
-            .forward(
-                out.sink_map_err(|e| error!(message = "Unable to send event to out.", error = %e)),
-            )
-            .map(|_| info!("finished sending")),
-    ))
->>>>>>> 3d47a05c
 }
 
 fn create_event(line: Bytes, host_key: &str, hostname: &Option<String>) -> Event {
