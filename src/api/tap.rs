use super::{ShutdownRx, ShutdownTx};
use crate::topology::fanout::ControlChannel;
use crate::{
    config::ComponentId,
    event::{Event, LogEvent},
    topology::{fanout, WatchRx},
};
use futures::{future::try_join_all, FutureExt, Sink, SinkExt};
use itertools::Itertools;
use std::{
    collections::{HashMap, HashSet, VecDeque},
    iter::FromIterator,
    pin::Pin,
    task::{Context, Poll},
};
use tokio::sync::{mpsc as tokio_mpsc, mpsc::error::SendError, oneshot};
use uuid::Uuid;

/// A tap sender is the control channel used to surface tap payloads to a client.
type TapSender = tokio_mpsc::Sender<TapPayload>;

/// Clients can supply glob patterns to find matched topology components.
trait GlobMatcher<T> {
    fn matches_glob(&self, rhs: T) -> bool;
}

impl GlobMatcher<&str> for String {
    fn matches_glob(&self, rhs: &str) -> bool {
        match glob::Pattern::new(self) {
            Ok(pattern) => pattern.matches(rhs),
            _ => false,
        }
    }
}

/// A tap notification signals whether a pattern matches a component.
#[derive(Debug)]
pub enum TapNotification {
    Matched,
    NotMatched,
}

/// A tap payload can either contain a log/metric event or a notification that's intended
/// to be communicated back to the client to alert them about the status of the tap request.
#[derive(Debug)]
pub enum TapPayload {
    Log(String, LogEvent),
    Metric(String, LogEvent),
    Notification(String, TapNotification),
}

impl TapPayload {
    pub fn matched(input_id: &str) -> Self {
        Self::Notification(input_id.to_string(), TapNotification::Matched)
    }

    pub fn not_matched(input_id: &str) -> Self {
        Self::Notification(input_id.to_string(), TapNotification::NotMatched)
    }
}

/// A `TapSink` is used as an output channel for a topology component, and receives
/// `Event`s. If these are of type `Event::LogEvent`, they are relayed to the tap client.
pub struct TapSink {
    tap_tx: TapSender,
    component_id: String,
    buffer: VecDeque<LogEvent>,
}

impl TapSink {
    pub fn new(tap_tx: TapSender, component_id: String) -> Self {
        Self {
            tap_tx,
            component_id,
            // Pre-allocate space of 100 events, which matches the default `limit` typically
            // provided to a tap subscription. If there's a higher log volume, this will block
            // until the upstream event handler has processed the event. Generally, there should
            // be little upstream pressure in the processing pipeline.
            buffer: VecDeque::with_capacity(100),
        }
    }
}

impl Sink<Event> for TapSink {
    type Error = ();

    /// The sink is ready to accept events if buffer capacity hasn't been reached.
    fn poll_ready(self: Pin<&mut Self>, _cx: &mut Context<'_>) -> Poll<Result<(), Self::Error>> {
        Poll::Ready(Ok(()))
    }

    /// If the sink is ready, and the event is of type `LogEvent`, add to the buffer.
    fn start_send(mut self: Pin<&mut Self>, item: Event) -> Result<(), Self::Error> {
        // If we have a `LogEvent`, and space for it in the buffer, queue it.
        if let Event::Log(ev) = item {
            if self.buffer.len() < self.buffer.capacity() {
                self.buffer.push_back(ev);
            }
        }

        Ok(())
    }

    /// Flushing means FIFO dequeuing. This is an O(1) operation on the `VecDeque` buffer.
    fn poll_flush(
        mut self: Pin<&mut Self>,
        _cx: &mut Context<'_>,
    ) -> Poll<Result<(), Self::Error>> {
        // Loop over the buffer events, pulling from the front. This will terminate when
        // the buffer is empty.
        while let Some(ev) = self.buffer.pop_front() {
            // Attempt to send upstream. If the channel is closed, log and break. If it's
            // full, return pending to reattempt later.
            match self
                .tap_tx
                .try_send(TapPayload::Log(self.component_id.clone(), ev))
            {
                Err(tokio_mpsc::error::TrySendError::Closed(payload)) => {
                    debug!(
                        message = "Couldn't send log event.",
                        payload = ?payload,
                        component_id = ?self.component_id);

                    break;
                }
                Err(tokio_mpsc::error::TrySendError::Full(_)) => return Poll::Ready(Ok(())),
                _ => continue,
            }
        }

        Poll::Ready(Ok(()))
    }

    fn poll_close(self: Pin<&mut Self>, cx: &mut Context<'_>) -> Poll<Result<(), Self::Error>> {
        self.poll_flush(cx)
    }
}

/// A tap sink spawns a process for listening for topology changes. If topology changes,
/// sinks are rewired to accommodate matched/unmatched patterns.
#[derive(Debug)]
pub struct TapController {
    _shutdown: ShutdownTx,
}

impl TapController {
    /// Creates a new tap sink, and spawns a handler for watching for topology changes
    /// and a separate inner handler for events. Uses a oneshot channel to trigger shutdown
    /// of handlers when the `TapSink` drops out of scope.
    pub fn new(watch_rx: WatchRx, tap_tx: TapSender, patterns: &[String]) -> Self {
        let (_shutdown, shutdown_rx) = oneshot::channel();

        tokio::spawn(tap_handler(
            patterns.iter().cloned().collect(),
            tap_tx,
            watch_rx,
            shutdown_rx,
        ));

        Self { _shutdown }
    }
}

/// Provides a `ShutdownTx` that disconnects a component sink when it drops out of scope.
fn shutdown_trigger(mut control_tx: ControlChannel, sink_id: ComponentId) -> ShutdownTx {
    let (shutdown_tx, shutdown_rx) = oneshot::channel();

    tokio::spawn(async move {
        let _ = shutdown_rx.await;
        if control_tx
            .send(fanout::ControlMessage::Remove(sink_id.clone()))
            .await
            .is_err()
        {
            debug!(message = "Couldn't disconnect sink.", sink_id = ?sink_id.name);
        } else {
            debug!(message = "Disconnected sink.", sink_id = ?sink_id.name);
        }
    });

    shutdown_tx
}

/// Sends a 'matched' tap payload.
async fn send_matched(tx: TapSender, pattern: &str) -> Result<(), SendError<TapPayload>> {
    debug!(message = "Sending matched notification.", pattern = ?pattern);
    tx.send(TapPayload::matched(pattern)).await
}

/// Sends a 'not matched' tap payload.
async fn send_not_matched(tx: TapSender, pattern: &str) -> Result<(), SendError<TapPayload>> {
    debug!(message = "Sending not matched notification.", pattern = ?pattern);
    tx.send(TapPayload::not_matched(pattern)).await
}

/// Returns a tap handler that listens for topology changes, and connects sinks to observe
/// `LogEvent`s` when a component matches one or more of the provided patterns.
async fn tap_handler(
    patterns: HashSet<String>,
    tx: TapSender,
    mut watch_rx: WatchRx,
    mut shutdown_rx: ShutdownRx,
) {
    debug!(message = "Started tap.", patterns = ?patterns);

    // Sinks register for the current tap. Contains the id of the matched component, and
    // a shutdown trigger for sending a remove control message when matching sinks change.
    let mut sinks = HashMap::new();

    loop {
        tokio::select! {
            _ = &mut shutdown_rx => break,
            Ok(_) = watch_rx.changed() => {
                // Get the patterns that matched on the last iteration, to compare with the latest
                // round of matches when sending notifications.
                let last_matches = patterns
                    .iter()
                    .filter(|pattern| sinks.keys().any(|id: &String| pattern.matches_glob(id)))
                    .collect::<HashSet<_>>();

                // Cache of matched patterns. A `HashSet` is used here to ignore repetition.
                let mut matched = HashSet::new();

                // Borrow and clone the latest outputs to register sinks. Since this blocks the
                // watch channel and the returned ref isn't `Send`, this requires a clone.
                let outputs = watch_rx.borrow().clone();

                // Loop over all outputs, and connect sinks for the components that match one
                // or more patterns.
                for (component_id, mut control_tx) in outputs.iter() {
                    match patterns
                        .iter()
                        .filter(|pattern| pattern.matches_glob(component_id))
                        .collect_vec()
                    {
                        found if !found.is_empty() => {
                            debug!(
                                message="Component matched.",
                                ?component_id, ?patterns, matched = ?found
                            );

                            // (Re)connect the sink. This is necessary because a sink may be
                            // reconfigured with the same id as a previous, and we are not
                            // getting involved in config diffing at this point.
<<<<<<< HEAD
                            let id = Uuid::new_v4().to_string();
                            let sink = TapSink::new(tx.clone(), name.to_string());
                            let component_id = ComponentId::from(id.clone());

                            // Attempt to connect the sink.
                            match control_tx
                                .send(fanout::ControlMessage::Add(component_id.clone(), Box::new(sink)))
=======
                            let sink_id = Uuid::new_v4().to_string();
                            let sink = TapSink::new(tx.clone(), component_id.to_string());

                            // Attempt to connect the sink.
                            match control_tx
                                .send(fanout::ControlMessage::Add(sink_id.clone(), Box::new(sink)))
>>>>>>> ab809ee1
                                .await
                            {
                                Ok(_) => {
                                    debug!(
                                        message = "Sink connected.", ?sink_id, ?component_id,
                                    );

                                    // Create a sink shutdown trigger to remove the sink
                                    // when matched components change.
                                    sinks
<<<<<<< HEAD
                                        .insert(name.to_string(), shutdown_trigger(control_tx.clone(), component_id));
=======
                                        .insert(component_id.to_string(), shutdown_trigger(control_tx.clone(), sink_id));
>>>>>>> ab809ee1
                                }
                                Err(error) => {
                                    error!(
                                        message = "Couldn't connect sink.",
                                        ?error,
                                        ?component_id,
                                        ?sink_id,
                                    );
                                }
                            }

                            matched.extend(found);
                        }
                        _ => {
                            debug!(
                                message="Component not matched.", ?component_id, ?patterns
                            );
                        }
                    }
                }

                // Remove components that have gone away.
                sinks.retain(|id, _| {
                    outputs.contains_key(id) || {
                        debug!(message = "Removing component.", component_id = ?id);
                        false
                    }
                });

                // Send notifications to the client. The # of notifications will always be
                // exactly equal to the number of patterns, so we can pre-allocate capacity.
                let mut notifications = Vec::with_capacity(patterns.len());

                // Matched notifications.
                for pattern in matched.difference(&last_matches) {
                    notifications.push(send_matched(tx.clone(), pattern).boxed());
                }

                // Not matched notifications.
                for pattern in HashSet::from_iter(&patterns).difference(&matched) {
                    notifications.push(send_not_matched(tx.clone(), pattern).boxed());
                }

                // Send all events. If any event returns an error, this means the client
                // channel has gone away, so we can break out the loop.
                if try_join_all(notifications).await.is_err() {
                    debug!("Couldn't send notification(s); tap gone away.");
                    break;
                }
            }
        }
    }

    debug!(message = "Stopped tap.", patterns = ?patterns);
}

#[cfg(test)]
mod tests {
    use super::*;

    use crate::event::{Metric, MetricKind, MetricValue};
    use futures::SinkExt;
    use tokio::sync::watch;

    #[test]
    /// Patterns should accept globbing.
    fn matches() {
        let patterns = ["ab*", "12?", "xy?"];

        // Should find.
        for id in &["abc", "123", "xyz"] {
            assert!(patterns.iter().any(|p| p.to_string().matches_glob(id)));
        }

        // Should not find.
        for id in &["xzy", "ad*", "1234"] {
            assert!(!patterns.iter().any(|p| p.to_string().matches_glob(id)));
        }
    }

    #[tokio::test]
    /// A tap sink should match a pattern, receive the correct notifications, and
    /// discard non `LogEvent` events.
    async fn sink_log_events() {
        let pattern_matched = "tes*";
        let pattern_not_matched = "xyz";
        let id = "test";

        let (mut fanout, control_tx) = fanout::Fanout::new();
        let mut outputs = HashMap::new();
        outputs.insert(id.to_string(), control_tx);

        let (watch_tx, watch_rx) = watch::channel(HashMap::new());
        let (sink_tx, mut sink_rx) = tokio_mpsc::channel(10);

        let _controller = TapController::new(
            watch_rx,
            sink_tx,
            &[pattern_matched.to_string(), pattern_not_matched.to_string()],
        );

        // Add the outputs to trigger a change event.
        watch_tx.send(outputs).unwrap();

        // First two events should contain a notification that one pattern matched, and
        // one that didn't.
        #[allow(clippy::eval_order_dependence)]
        let notifications = vec![sink_rx.recv().await, sink_rx.recv().await];

        for notification in notifications.into_iter() {
            match notification {
                Some(TapPayload::Notification(returned_id, TapNotification::Matched))
                    if returned_id == pattern_matched =>
                {
                    continue
                }
                Some(TapPayload::Notification(returned_id, TapNotification::NotMatched))
                    if returned_id == pattern_not_matched =>
                {
                    continue
                }
                _ => panic!("unexpected payload"),
            }
        }

        // Send some events down the wire. Waiting until the first notifications are in
        // to ensure the event handler has been initialized.
        let log_event = Event::new_empty_log();
        let metric_event = Event::from(Metric::new(
            id,
            MetricKind::Incremental,
            MetricValue::Counter { value: 1.0 },
        ));

        let _ = fanout.send(metric_event).await.unwrap();
        let _ = fanout.send(log_event).await.unwrap();

        // 3rd payload should be the log event
        assert!(matches!(
            sink_rx.recv().await,
            Some(TapPayload::Log(returned_id, _)) if returned_id == id
        ));
    }
}<|MERGE_RESOLUTION|>--- conflicted
+++ resolved
@@ -242,22 +242,12 @@
                             // (Re)connect the sink. This is necessary because a sink may be
                             // reconfigured with the same id as a previous, and we are not
                             // getting involved in config diffing at this point.
-<<<<<<< HEAD
-                            let id = Uuid::new_v4().to_string();
-                            let sink = TapSink::new(tx.clone(), name.to_string());
-                            let component_id = ComponentId::from(id.clone());
+                            let sink_id = Uuid::new_v4().to_string();
+                            let sink = TapSink::new(tx.clone(), component_id.to_string());
 
                             // Attempt to connect the sink.
                             match control_tx
-                                .send(fanout::ControlMessage::Add(component_id.clone(), Box::new(sink)))
-=======
-                            let sink_id = Uuid::new_v4().to_string();
-                            let sink = TapSink::new(tx.clone(), component_id.to_string());
-
-                            // Attempt to connect the sink.
-                            match control_tx
-                                .send(fanout::ControlMessage::Add(sink_id.clone(), Box::new(sink)))
->>>>>>> ab809ee1
+                                .send(fanout::ControlMessage::Add(ComponentId::from(&sink_id), Box::new(sink)))
                                 .await
                             {
                                 Ok(_) => {
@@ -268,11 +258,7 @@
                                     // Create a sink shutdown trigger to remove the sink
                                     // when matched components change.
                                     sinks
-<<<<<<< HEAD
-                                        .insert(name.to_string(), shutdown_trigger(control_tx.clone(), component_id));
-=======
-                                        .insert(component_id.to_string(), shutdown_trigger(control_tx.clone(), sink_id));
->>>>>>> ab809ee1
+                                        .insert(component_id.to_string(), shutdown_trigger(control_tx.clone(), ComponentId::global(&sink_id)));
                                 }
                                 Err(error) => {
                                     error!(
