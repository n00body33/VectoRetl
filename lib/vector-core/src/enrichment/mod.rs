--- conflicted
+++ resolved
@@ -1,11 +1,9 @@
 pub mod tables;
 
-<<<<<<< HEAD
 use std::collections::BTreeMap;
 
-=======
 use dyn_clone::DynClone;
->>>>>>> 7d8f4412
+
 pub use tables::{TableRegistry, TableSearch};
 pub use vrl_core::Condition;
 
@@ -13,16 +11,8 @@
 /// passing through Vector.
 pub trait Table: DynClone {
     /// Search the enrichment table data with the given condition.
-<<<<<<< HEAD
-    /// All fields within the data must match (AND).
-    fn find_table_row<'a>(
-        &self,
-        condition: &'a [Condition<'a>],
-    ) -> Option<BTreeMap<String, String>>;
-=======
     /// All conditions must match (AND).
-    fn find_table_row(&self, condition: Vec<Condition>) -> Option<&Vec<String>>;
->>>>>>> 7d8f4412
+    fn find_table_row(&self, condition: &'a [Condition<'a>]) -> Option<BTreeMap<String, String>>;
 
     /// Hints to the enrichment table what data is going to be searched to allow it to index the
     /// data in advance.
