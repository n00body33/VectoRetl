use vrl::prelude::*;

use vrl::prelude::TypeDef as VrlTypeDef;

fn type_def(type_def: &VrlTypeDef) -> Resolved {
    let mut tree = type_def.kind().debug_info();

    if type_def.is_fallible() {
        tree.insert("fallible".to_owned(), true.into());
    }

    Ok(tree.into())
}

/// A debug function to print the type definition of an expression at runtime.
///
/// This function is *UNDOCUMENTED* and *UNSTABLE*. It is *NOT* to be advertised
/// to users of Vector, even though it is technically useable by others.
#[derive(Clone, Copy, Debug)]
pub struct TypeDef;

impl Function for TypeDef {
    fn identifier(&self) -> &'static str {
        "type_def"
    }

    fn parameters(&self) -> &'static [Parameter] {
        &[Parameter {
            keyword: "value",
            kind: kind::ANY,
            required: true,
        }]
    }

    fn examples(&self) -> &'static [Example] {
        &[Example {
            title: "return type definition",
            source: r#"type_def(42)"#,
            result: Ok(r#"{ "integer": true }"#),
        }]
    }

    fn compile(
        &self,
        state: (&mut state::LocalEnv, &mut state::ExternalEnv),
        _ctx: &mut FunctionCompileContext,
        mut arguments: ArgumentList,
    ) -> Compiled {
        let value = arguments.required("value");
        let type_def = value.type_def((&*state.0, &*state.1));

        Ok(Box::new(TypeDefFn { type_def }))
    }
<<<<<<< HEAD

    fn call_by_vm(&self, _ctx: &mut Context, _args: &mut VmArgumentList) -> Resolved {
        Err("function not supported in VM runtime.".into())
    }

    fn symbol(&self) -> Option<(&'static str, usize)> {
        // TODO
        None
    }
=======
>>>>>>> d483777f
}

#[derive(Debug, Clone)]
struct TypeDefFn {
    type_def: VrlTypeDef,
}

impl Expression for TypeDefFn {
    fn resolve(&self, _ctx: &mut Context) -> Resolved {
        type_def(&self.type_def.clone())
    }

    fn type_def(&self, _state: (&state::LocalEnv, &state::ExternalEnv)) -> VrlTypeDef {
        VrlTypeDef::any().infallible()
    }
}

#[inline(never)]
#[no_mangle]
pub extern "C" fn vrl_fn_type_def(value: &mut Value, result: &mut Resolved) {
    todo!()
}<|MERGE_RESOLUTION|>--- conflicted
+++ resolved
@@ -51,18 +51,11 @@
 
         Ok(Box::new(TypeDefFn { type_def }))
     }
-<<<<<<< HEAD
-
-    fn call_by_vm(&self, _ctx: &mut Context, _args: &mut VmArgumentList) -> Resolved {
-        Err("function not supported in VM runtime.".into())
-    }
 
     fn symbol(&self) -> Option<(&'static str, usize)> {
         // TODO
         None
     }
-=======
->>>>>>> d483777f
 }
 
 #[derive(Debug, Clone)]
