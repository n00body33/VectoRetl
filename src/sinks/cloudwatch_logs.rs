use crate::buffers::Acker;
use crate::{
<<<<<<< HEAD
    record::{self, Record},
=======
    record::Record,
    region::RegionOrEndpoint,
>>>>>>> fd246722
    sinks::util::{BatchServiceSink, SinkExt},
};
use futures::{sync::oneshot, try_ready, Async, Future, Poll};
use rusoto_core::RusotoFuture;
use rusoto_logs::{
    CloudWatchLogs, CloudWatchLogsClient, DescribeLogStreamsError, DescribeLogStreamsRequest,
    DescribeLogStreamsResponse, InputLogEvent, PutLogEventsError, PutLogEventsRequest,
    PutLogEventsResponse,
};
use serde::{Deserialize, Serialize};
use std::convert::TryInto;
use std::fmt;
use std::time::Duration;
use tower::{Service, ServiceBuilder};

pub struct CloudwatchLogsSvc {
    client: CloudWatchLogsClient,
    state: State,
    config: CloudwatchLogsSinkConfig,
}

#[derive(Deserialize, Serialize, Debug, Clone, Default)]
pub struct CloudwatchLogsSinkConfig {
    pub stream_name: String,
    pub group_name: String,
    #[serde(flatten)]
    pub region: RegionOrEndpoint,
    pub buffer_size: usize,

    // Tower Request based configuration
    pub request_in_flight_limit: Option<usize>,
    pub request_timeout_secs: Option<u64>,
    pub request_rate_limit_duration_secs: Option<u64>,
    pub request_rate_limit_num: Option<u64>,
}

enum State {
    Idle,
    Token(Option<String>),
    Describe(RusotoFuture<DescribeLogStreamsResponse, DescribeLogStreamsError>),
    Put(oneshot::Receiver<PutLogEventsResponse>),
}

#[derive(Debug)]
pub enum CloudwatchError {
    Put(PutLogEventsError),
    Describe(DescribeLogStreamsError),
    NoStreamsFound,
    ServiceDropped,
}

#[typetag::serde(name = "cloudwatch_logs")]
impl crate::topology::config::SinkConfig for CloudwatchLogsSinkConfig {
    fn build(&self, acker: Acker) -> Result<(super::RouterSink, super::Healthcheck), String> {
        let cloudwatch = CloudwatchLogsSvc::new(self.clone())?;

        let timeout = self.request_timeout_secs.unwrap_or(10);
        let in_flight_limit = self.request_in_flight_limit.unwrap_or(5);
        let rate_limit_duration = self.request_rate_limit_duration_secs.unwrap_or(1);
        let rate_limit_num = self.request_rate_limit_num.unwrap_or(5);

        let svc = ServiceBuilder::new()
            .in_flight_limit(in_flight_limit)
            .rate_limit(rate_limit_num, Duration::from_secs(rate_limit_duration))
            .timeout(Duration::from_secs(timeout))
            .service(cloudwatch)
            .expect("This is a bug, no service spawning");

        let sink = {
            let svc_sink = BatchServiceSink::new(svc, acker).batched(Vec::new(), self.buffer_size);
            Box::new(svc_sink)
        };

        let healthcheck = healthcheck(self.clone())?;

        Ok((sink, healthcheck))
    }
}

impl CloudwatchLogsSvc {
    pub fn new(config: CloudwatchLogsSinkConfig) -> Result<Self, String> {
        let region = config.region.clone().try_into()?;
        let client = CloudWatchLogsClient::new(region);

        Ok(CloudwatchLogsSvc {
            client,
            config,
            state: State::Idle,
        })
    }

    fn put_logs(
        &mut self,
        sequence_token: Option<String>,
        records: Vec<Record>,
    ) -> RusotoFuture<PutLogEventsResponse, PutLogEventsError> {
        let log_events = records.into_iter().map(Into::into).collect();

        let request = PutLogEventsRequest {
            log_events,
            sequence_token,
            log_group_name: self.config.group_name.clone(),
            log_stream_name: self.config.stream_name.clone(),
        };

        self.client.put_log_events(request)
    }

    fn describe_stream(
        &mut self,
    ) -> RusotoFuture<DescribeLogStreamsResponse, DescribeLogStreamsError> {
        let request = DescribeLogStreamsRequest {
            limit: Some(1),
            log_group_name: self.config.group_name.clone(),
            log_stream_name_prefix: Some(self.config.stream_name.clone()),
            ..Default::default()
        };

        self.client.describe_log_streams(request)
    }
}

impl Service<Vec<Record>> for CloudwatchLogsSvc {
    type Response = ();
    type Error = CloudwatchError;
    type Future = Box<dyn Future<Item = Self::Response, Error = Self::Error> + Send + 'static>;

    fn poll_ready(&mut self) -> Poll<(), Self::Error> {
        loop {
            match &mut self.state {
                State::Idle => {
                    let fut = self.describe_stream();
                    self.state = State::Describe(fut);
                    continue;
                }
                State::Describe(fut) => {
                    let response = try_ready!(fut.poll().map_err(CloudwatchError::Describe));

                    let stream = response
                        .log_streams
                        .ok_or(CloudwatchError::NoStreamsFound)?
                        .into_iter()
                        .next()
                        .ok_or(CloudwatchError::NoStreamsFound)?;

                    self.state = State::Token(stream.upload_sequence_token);
                    return Ok(Async::Ready(()));
                }
                State::Token(_) => return Ok(Async::Ready(())),
                State::Put(fut) => {
                    let response = match fut.poll() {
                        Ok(Async::Ready(response)) => response,
                        Ok(Async::NotReady) => return Ok(Async::NotReady),
                        Err(_) => panic!("The in flight future was dropped!"),
                    };

                    self.state = State::Token(response.next_sequence_token);
                    return Ok(Async::Ready(()));
                }
            }
        }
    }

    fn call(&mut self, req: Vec<Record>) -> Self::Future {
        match &mut self.state {
            State::Token(token) => {
                let token = token.take();
                let (tx, rx) = oneshot::channel();
                self.state = State::Put(rx);

                let fut = self
                    .put_logs(token, req.into())
                    .map_err(CloudwatchError::Put)
                    .and_then(move |res| tx.send(res).map_err(|_| CloudwatchError::ServiceDropped));

                Box::new(fut)
            }
            _ => panic!("You did not call poll_ready!"),
        }
    }
}

fn healthcheck(config: CloudwatchLogsSinkConfig) -> Result<super::Healthcheck, String> {
    let region = config.region.clone();

    let client = CloudWatchLogsClient::new(region.try_into()?);

    let request = DescribeLogStreamsRequest {
        limit: Some(1),
        log_group_name: config.group_name.clone(),
        log_stream_name_prefix: Some(config.stream_name.clone()),
        ..Default::default()
    };

    let expected_stream = config.stream_name.clone();

    let fut = client
        .describe_log_streams(request)
        .map_err(|e| format!("DescribeLogStreams failed: {}", e))
        .and_then(|response| {
            response
                .log_streams
                .ok_or_else(|| "No streams found".to_owned())
        })
        .and_then(|streams| {
            streams
                .into_iter()
                .next()
                .ok_or_else(|| "No streams found".to_owned())
        })
        .and_then(|stream| {
            stream
                .log_stream_name
                .ok_or_else(|| "No stream name found but found a stream".to_owned())
        })
        .and_then(move |stream_name| {
            if stream_name == expected_stream {
                Ok(())
            } else {
                Err(format!(
                    "Stream returned is not the same as the one passed in got: {}, expected: {}",
                    stream_name, expected_stream
                ))
            }
        });

    Ok(Box::new(fut))
}

impl From<Record> for InputLogEvent {
    fn from(record: Record) -> InputLogEvent {
        let message = record.structured[&record::MESSAGE].to_string_lossy();

        let timestamp = chrono::DateTime::parse_from_rfc3339(
            &record.structured[&record::TIMESTAMP].to_string_lossy(),
        )
        .unwrap()
        .timestamp_millis();

        InputLogEvent { message, timestamp }
    }
}

impl fmt::Display for CloudwatchError {
    fn fmt(&self, f: &mut fmt::Formatter) -> fmt::Result {
        match self {
            CloudwatchError::Put(e) => write!(f, "CloudwatchError::Put: {}", e),
            CloudwatchError::Describe(e) => write!(f, "CloudwatchError::Describe: {}", e),
            CloudwatchError::NoStreamsFound => write!(f, "CloudwatchError: No Streams Found"),
            CloudwatchError::ServiceDropped => write!(
                f,
                "CloudwatchError: The service was dropped while there was a request in flight."
            ),
        }
    }
}

impl std::error::Error for CloudwatchError {}

impl From<PutLogEventsError> for CloudwatchError {
    fn from(e: PutLogEventsError) -> Self {
        CloudwatchError::Put(e)
    }
}

impl From<DescribeLogStreamsError> for CloudwatchError {
    fn from(e: DescribeLogStreamsError) -> Self {
        CloudwatchError::Describe(e)
    }
}

#[cfg(test)]
mod tests {
    #![cfg(feature = "cloudwatch-integration-tests")]

    use crate::buffers::Acker;
    use crate::{
        region::RegionOrEndpoint,
        sinks::cloudwatch_logs::CloudwatchLogsSinkConfig,
        test_util::{block_on, random_lines_with_stream},
        topology::config::SinkConfig,
    };
    use futures::Sink;
    use rusoto_core::Region;
    use rusoto_logs::{
        CloudWatchLogs, CloudWatchLogsClient, CreateLogGroupRequest, CreateLogStreamRequest,
        GetLogEventsRequest,
    };

    const STREAM_NAME: &'static str = "test-1";
    const GROUP_NAME: &'static str = "router";

    #[test]
    fn cloudwatch_insert_log_event() {
        let region = Region::Custom {
            name: "localstack".into(),
            endpoint: "http://localhost:6000".into(),
        };
        ensure_stream(region.clone());

        let config = CloudwatchLogsSinkConfig {
            stream_name: STREAM_NAME.into(),
            group_name: GROUP_NAME.into(),
            region: RegionOrEndpoint::with_endpoint("http://localhost:6000".into()),
            buffer_size: 1,
            ..Default::default()
        };

        let (sink, _) = config.build(Acker::Null).unwrap();

        let timestamp = chrono::Utc::now();

        let (input_lines, records) = random_lines_with_stream(100, 11);

        let pump = sink.send_all(records);
        block_on(pump).unwrap();

        let mut request = GetLogEventsRequest::default();
        request.log_stream_name = STREAM_NAME.into();
        request.log_group_name = GROUP_NAME.into();
        request.start_time = Some(timestamp.timestamp_millis());

        std::thread::sleep(std::time::Duration::from_millis(1000));

        let client = CloudWatchLogsClient::new(region);

        let response = block_on(client.get_log_events(request)).unwrap();

        let events = response.events.unwrap();

        let output_lines = events
            .into_iter()
            .map(|e| e.message.unwrap())
            .collect::<Vec<_>>();

        assert_eq!(output_lines, input_lines);
    }

    fn ensure_stream(region: Region) {
        let client = CloudWatchLogsClient::new(region);

        let req = CreateLogGroupRequest {
            log_group_name: GROUP_NAME.into(),
            ..Default::default()
        };

        match client.create_log_group(req).sync() {
            Ok(_) => (),
            Err(_) => (),
        };

        let req = CreateLogStreamRequest {
            log_group_name: GROUP_NAME.into(),
            log_stream_name: STREAM_NAME.into(),
        };

        match client.create_log_stream(req).sync() {
            Ok(_) => (),
            Err(_) => (),
        };
    }

}<|MERGE_RESOLUTION|>--- conflicted
+++ resolved
@@ -1,11 +1,7 @@
 use crate::buffers::Acker;
 use crate::{
-<<<<<<< HEAD
     record::{self, Record},
-=======
-    record::Record,
     region::RegionOrEndpoint,
->>>>>>> fd246722
     sinks::util::{BatchServiceSink, SinkExt},
 };
 use futures::{sync::oneshot, try_ready, Async, Future, Poll};
