--- conflicted
+++ resolved
@@ -12,11 +12,8 @@
 static ALLOC: jemallocator::Jemalloc = jemallocator::Jemalloc;
 
 pub mod buffers;
-<<<<<<< HEAD
+pub mod conditions;
 pub mod dns;
-=======
-pub mod conditions;
->>>>>>> 57434aa0
 pub mod event;
 pub mod generate;
 pub mod list;
