#[macro_use]
extern crate tracing;
#[macro_use]
extern crate vector;

mod cli;

use cli::{Color, LogFormat, Opts, SubCommand};
use futures::{
    compat::{Future01CompatExt, Stream01CompatExt},
    StreamExt,
};
use futures01::Future;
use std::cmp::max;
use tokio::select;
use vector::{
<<<<<<< HEAD
    config::{self, Config, ConfigDiff},
    event, generate, heartbeat,
    internal_events::{
        VectorConfigLoadFailed, VectorQuit, VectorRecoveryFailed, VectorReloadFailed,
        VectorReloaded, VectorStarted, VectorStopped,
    },
=======
    config::{self, ConfigDiff},
    generate, heartbeat,
    internal_events::{VectorReloaded, VectorStarted, VectorStopped},
>>>>>>> 5882a161
    list, metrics, runtime,
    signal::{self, SignalTo},
    topology, trace, unit_test, validate,
};

fn main() {
    openssl_probe::init_ssl_cert_env_vars();

    let root_opts = Opts::get_matches();
    let level = root_opts.log_level();

    let opts = root_opts.root;
    let sub_command = root_opts.sub_command;

    let levels = match std::env::var("LOG").ok() {
        Some(level) => level,
        None => match level {
            "off" => "off".to_string(),
            _ => [
                format!("vector={}", level),
                format!("codec={}", level),
                format!("file_source={}", level),
                "tower_limit=trace".to_owned(),
                format!("rdkafka={}", level),
            ]
            .join(","),
        },
    };

    let color = match opts.color {
        #[cfg(unix)]
        Color::Auto => atty::is(atty::Stream::Stdout),
        #[cfg(windows)]
        Color::Auto => false, // ANSI colors are not supported by cmd.exe
        Color::Always => true,
        Color::Never => false,
    };

    let json = match &opts.log_format {
        LogFormat::Text => false,
        LogFormat::Json => true,
    };

    trace::init(color, json, levels.as_str());

    metrics::init().expect("metrics initialization failed");

    info!("Log level {:?} is enabled.", level);

    if let Some(threads) = opts.threads {
        if threads < 1 {
            error!("The `threads` argument must be greater or equal to 1.");
            std::process::exit(exitcode::CONFIG);
        }
    }

    let mut rt = {
        let threads = opts.threads.unwrap_or_else(|| max(1, num_cpus::get()));
        runtime::Runtime::with_thread_count(threads).expect("Unable to create async runtime")
    };

    rt.block_on_std(async move {
        if let Some(s) = sub_command {
            std::process::exit(match s {
                SubCommand::Validate(v) => validate::validate(&v, color).await,
                SubCommand::List(l) => list::cmd(&l),
                SubCommand::Test(t) => unit_test::cmd(&t),
                SubCommand::Generate(g) => generate::cmd(&g),
            })
        };

        let config_paths = config::process_paths(&opts.config_paths).unwrap_or_else(|| {
            std::process::exit(exitcode::CONFIG);
        });

        if opts.watch_config {
            // Start listening for config changes immediately.
            config::watcher::spawn_thread(&config_paths, None).unwrap_or_else(|error| {
                error!(message = "Unable to start config watcher.", %error);
                std::process::exit(exitcode::CONFIG);
            });
        }

        info!(
            message = "Loading configs.",
            path = ?config_paths
        );

        let config = config::load_from_paths(&config_paths)
            .map_err(handle_config_errors)
            .unwrap_or_else(|()| {
                std::process::exit(exitcode::CONFIG);
            });

        vector::event::LOG_SCHEMA
            .set(config.global.log_schema.clone())
            .expect("Couldn't set schema");

        let diff = ConfigDiff::initial(&config);
        let pieces = topology::validate(&config, &diff).await.unwrap_or_else(|| {
            std::process::exit(exitcode::CONFIG);
        });

        let result =
            topology::start_validated(config, diff, pieces, opts.require_healthy).await;
        let (mut topology, graceful_crash) = result.unwrap_or_else(|| {
            std::process::exit(exitcode::CONFIG);
        });

        emit!(VectorStarted);
        tokio::spawn(heartbeat::heartbeat());

        let mut signals = signal::signals();
        let mut sources_finished = topology.sources_finished().compat();
        let mut graceful_crash = graceful_crash.compat();

        let signal = loop {
            select! {
                Some(signal) = signals.next() => {
                    if signal == SignalTo::Reload {
                        // Reload config
                        let new_config = config::load_from_paths(&config_paths).map_err(handle_config_errors).ok();

                        if let Some(new_config) = new_config {
                            match topology
                                .reload_config_and_respawn(new_config, opts.require_healthy)
                                .await
                            {
                                Ok(true) =>  emit!(VectorReloaded { config_paths: &config_paths }),
                                Ok(false) => emit!(VectorReloadFailed),
                                // Trigger graceful shutdown for what remains of the topology
                                Err(()) => {
                                    emit!(VectorReloadFailed);
                                    emit!(VectorRecoveryFailed);
                                    break SignalTo::Shutdown;
                                }
                            }
                        } else {
                            emit!(VectorConfigLoadFailed);
                        }
                    } else {
                        break signal;
                    }
                }
                // Trigger graceful shutdown if a component crashed, or all sources have ended.
                _ = graceful_crash.next() => break SignalTo::Shutdown,
                _ = &mut sources_finished => break SignalTo::Shutdown,
                else => unreachable!("Signal streams never end"),
            }
        };

        match signal {
            SignalTo::Shutdown => {
                emit!(VectorStopped);
                select! {
                    _ = topology.stop().compat() => (), // Graceful shutdown finished
                    _ = signals.next() => {
                        // It is highly unlikely that this event will exit from topology.
                        emit!(VectorQuit);
                        // Dropping the shutdown future will immediately shut the server down
                    }
                }
            }
            SignalTo::Quit => {
                // It is highly unlikely that this event will exit from topology.
                emit!(VectorQuit);
                drop(topology);
            }
            SignalTo::Reload => unreachable!(),
        }
    });

    rt.shutdown_now().wait().unwrap();
}

fn handle_config_errors(errors: Vec<String>) {
    for error in errors {
        error!("Configuration error: {}", error);
    }
}<|MERGE_RESOLUTION|>--- conflicted
+++ resolved
@@ -14,18 +14,12 @@
 use std::cmp::max;
 use tokio::select;
 use vector::{
-<<<<<<< HEAD
-    config::{self, Config, ConfigDiff},
-    event, generate, heartbeat,
+    config::{self, ConfigDiff},
+    generate, heartbeat,
     internal_events::{
         VectorConfigLoadFailed, VectorQuit, VectorRecoveryFailed, VectorReloadFailed,
         VectorReloaded, VectorStarted, VectorStopped,
     },
-=======
-    config::{self, ConfigDiff},
-    generate, heartbeat,
-    internal_events::{VectorReloaded, VectorStarted, VectorStopped},
->>>>>>> 5882a161
     list, metrics, runtime,
     signal::{self, SignalTo},
     topology, trace, unit_test, validate,
