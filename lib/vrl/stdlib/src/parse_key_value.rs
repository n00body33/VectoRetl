--- conflicted
+++ resolved
@@ -71,11 +71,7 @@
             },
             Example {
                 title: "standalone key",
-<<<<<<< HEAD
-                source: r#"parse_key_value!(s'foo=bar foobar', whitespace: "strict", accept_standalone_key: true)"#,
-=======
                 source: r#"parse_key_value!(s'foo=bar foobar', whitespace: "strict")"#,
->>>>>>> 10e81483
                 result: Ok(r#"{"foo": "bar", "foobar": true}"#),
             },
         ]
@@ -102,11 +98,7 @@
 
         let standalone_key = arguments
             .optional("accept_standalone_key")
-<<<<<<< HEAD
-            .unwrap_or_else(|| expr!(false));
-=======
             .unwrap_or_else(|| expr!(true));
->>>>>>> 10e81483
 
         Ok(Box::new(ParseKeyValueFn {
             value,
