//! The `kind` module has all relevant types related to progressive type checking.

mod builder;
mod collection;
mod comparison;
mod conversion;
mod debug;
pub mod find;
pub mod insert;
pub mod merge;
pub mod nest;
pub mod remove;

use std::collections::BTreeMap;

pub use collection::{Collection, Field, Index, Unknown};

use crate::Value;

/// The type (kind) of a given value.
///
/// This struct tracks the known states a type can have. By allowing one type to have multiple
/// states, the type definition can be progressively refined.
#[derive(Debug, Clone, Eq, PartialEq, PartialOrd)]
pub struct Kind {
    // NOTE: The internal API uses `Option` over `bool` for primitive types, as it makes internal
    // usage of the API easier to work with. There is no impact on the memory size of the type.
    bytes: Option<()>,
    integer: Option<()>,
    float: Option<()>,
    boolean: Option<()>,
    timestamp: Option<()>,
    regex: Option<()>,
    null: Option<()>,
    array: Option<Collection<Index>>,
    object: Option<Collection<Field>>,
}

impl std::fmt::Display for Kind {
    fn fmt(&self, f: &mut std::fmt::Formatter<'_>) -> std::fmt::Result {
        if self.is_any() {
            return f.write_str("any");
        }

        // For collections, we expand to a more descriptive representation only
        // if the type can only be this collection.
        if self.is_exact() {
            if let Some(object) = &self.object {
                return object.fmt(f);
            } else if let Some(array) = &self.array {
                return array.fmt(f);
            }
        }

        let mut kinds = vec![];

        if self.contains_bytes() {
            kinds.push("string");
        }
        if self.contains_integer() {
            kinds.push("integer");
        }
        if self.contains_float() {
            kinds.push("float");
        }
        if self.contains_boolean() {
            kinds.push("boolean");
        }
        if self.contains_timestamp() {
            kinds.push("timestamp");
        }
        if self.contains_regex() {
            kinds.push("regex");
        }
        if self.contains_null() {
            kinds.push("null");
        }
        if self.contains_array() {
            kinds.push("array");
        }
        if self.contains_object() {
            kinds.push("object");
        }
<<<<<<< HEAD

        if kinds.is_empty() {
            kinds.push("never");
        }
=======
        if kinds.is_empty() {
            return f.write_str("never");
        }

>>>>>>> 116d0b35
        let len = kinds.len();
        for (i, kind) in kinds.into_iter().enumerate() {
            if i != 0 {
                if i == len - 1 {
                    f.write_str(" or ")?;
                } else {
                    f.write_str(", ")?;
                }
            }
            kind.fmt(f)?;
        }

        Ok(())
    }
}

impl From<&Value> for Kind {
    fn from(value: &Value) -> Self {
        match value {
            Value::Bytes(_) => Self::bytes(),
            Value::Integer(_) => Self::integer(),
            Value::Float(_) => Self::float(),
            Value::Boolean(_) => Self::boolean(),
            Value::Timestamp(_) => Self::timestamp(),
            Value::Regex(_) => Self::regex(),
            Value::Null => Self::null(),

            Value::Object(object) => Self::object(
                object
                    .iter()
                    .map(|(k, v)| (k.clone().into(), v.into()))
                    .collect::<BTreeMap<_, _>>(),
            ),

            Value::Array(array) => Self::array(
                array
                    .iter()
                    .enumerate()
                    .map(|(i, v)| (i.into(), v.into()))
                    .collect::<BTreeMap<_, _>>(),
            ),
        }
    }
}

impl From<Value> for Kind {
    fn from(value: Value) -> Self {
        (&value).into()
    }
}<|MERGE_RESOLUTION|>--- conflicted
+++ resolved
@@ -81,17 +81,10 @@
         if self.contains_object() {
             kinds.push("object");
         }
-<<<<<<< HEAD
-
-        if kinds.is_empty() {
-            kinds.push("never");
-        }
-=======
         if kinds.is_empty() {
             return f.write_str("never");
         }
 
->>>>>>> 116d0b35
         let len = kinds.len();
         for (i, kind) in kinds.into_iter().enumerate() {
             if i != 0 {
