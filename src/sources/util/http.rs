--- conflicted
+++ resolved
@@ -216,11 +216,7 @@
                           body: Bytes,
                           query_parameters: HashMap<String, String>| {
                         let _guard=span.enter();
-<<<<<<< HEAD
-                        info!(message = "Handling HTTP request.", headers = ?headers, internal_log_rate_secs = 30);
-=======
                         debug!(message = "Handling HTTP request.", headers = ?headers);
->>>>>>> 3b16679f
 
                         let mut out = out.clone();
 
