# This workflow is used to run an integration test.
# The most common use case is that it is triggered by another workflow,
# such as the Master Merge Queue Suite, or the Integration Comment.
#
# It can also be triggered on manual dispatch in CI however.
# In that use case, an input for the test name needs to be provided.
# TODO: check if the input is "all" , and run all, without a timeout?

name: Integration Test

on:
  workflow_call:
    inputs:
      if:
         required: false
         type: boolean
      test_name:
        required: true
        type: string
  workflow_dispatch:
    inputs:
      test_name:
        description: "Which integration to test."
        required: true
        type: string

env:
  AWS_ACCESS_KEY_ID: "dummy"
  AWS_SECRET_ACCESS_KEY: "dummy"
  AXIOM_TOKEN: ${{ secrets.AXIOM_TOKEN }}
  TEST_APPSIGNAL_PUSH_API_KEY: ${{ secrets.TEST_APPSIGNAL_PUSH_API_KEY }}
  CONTAINER_TOOL: "docker"
  DD_ENV: "ci"
  DD_API_KEY: ${{ secrets.DD_API_KEY }}
  RUST_BACKTRACE: full
  TEST_LOG: vector=debug
  VERBOSE: true
  CI: true
  PROFILE: debug

jobs:
  test-integration:
    runs-on: [linux, ubuntu-20.04-8core]
    timeout-minutes: 30
    if: inputs.if || github.event_name == 'workflow_dispatch'
    steps:
<<<<<<< HEAD
      - name: (PR comment) Get PR branch
        if: ${{ github.event_name == 'issue_comment' }}
        uses: xt0rted/pull-request-comment-branch@v1
        id: comment-branch

      - name: (PR comment) Checkout PR branch
        if: ${{ github.event_name == 'issue_comment' }}
        uses: actions/checkout@v3
        with:
          ref: ${{ steps.comment-branch.outputs.head_ref }}

      - name: Checkout branch
        if: ${{ github.event_name != 'issue_comment' }}
        uses: actions/checkout@v3

      - run: make ci-sweep

=======
      - uses: actions/checkout@v3
>>>>>>> b6c7e0ae
      - run: sudo npm -g install @datadog/datadog-ci

      - run: make test-integration-${{ inputs.test_name }}
        env:
          TEST_DATADOG_API_KEY: ${{ secrets.CI_TEST_DATADOG_API_KEY }}

      - name: Upload test results
        run: scripts/upload-test-results.sh
        if: always()

      - run: make test-integration-${{ inputs.test_name }}-cleanup
        if: ${{ always() }}
        env:
          TEST_DATADOG_API_KEY: ${{ secrets.CI_TEST_DATADOG_API_KEY }}<|MERGE_RESOLUTION|>--- conflicted
+++ resolved
@@ -44,7 +44,6 @@
     timeout-minutes: 30
     if: inputs.if || github.event_name == 'workflow_dispatch'
     steps:
-<<<<<<< HEAD
       - name: (PR comment) Get PR branch
         if: ${{ github.event_name == 'issue_comment' }}
         uses: xt0rted/pull-request-comment-branch@v1
@@ -60,11 +59,6 @@
         if: ${{ github.event_name != 'issue_comment' }}
         uses: actions/checkout@v3
 
-      - run: make ci-sweep
-
-=======
-      - uses: actions/checkout@v3
->>>>>>> b6c7e0ae
       - run: sudo npm -g install @datadog/datadog-ci
 
       - run: make test-integration-${{ inputs.test_name }}
