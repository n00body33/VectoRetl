use crate::{
    buffers::Acker,
    conditions,
    event::Metric,
    shutdown::ShutdownSignal,
    sinks::{self, util::UriSerde},
    sources, Pipeline,
};
use async_trait::async_trait;
use component::ComponentDescription;
use indexmap::IndexMap; // IndexMap preserves insertion order, allowing us to output errors in the same order they are present in the file
use serde::{Deserialize, Serialize};
use std::collections::{HashMap, HashSet};
use std::fmt::{self, Display, Formatter};
use std::hash::Hash;
use std::net::SocketAddr;
use std::path::PathBuf;
pub use vector_core::config::GlobalOptions;
pub use vector_core::transform::{DataType, ExpandType, TransformConfig};

pub mod api;
mod builder;
mod compiler;
pub mod component;
mod diff;
pub mod format;
mod id;
mod loading;
pub mod provider;
mod unit_test;
mod validation;
mod vars;
pub mod watcher;

pub use builder::ConfigBuilder;
pub use diff::ConfigDiff;
pub use format::{Format, FormatHint};
pub use id::ComponentId;
pub use loading::{
    load, load_builder_from_paths, load_from_paths, load_from_paths_with_provider, load_from_str,
    merge_path_lists, process_paths, CONFIG_PATHS,
};
pub use unit_test::build_unit_tests_main as build_unit_tests;
pub use validation::warnings;
pub use vector_core::config::proxy::ProxyConfig;
pub use vector_core::config::{log_schema, LogSchema};

/// Loads Log Schema from configurations and sets global schema.
/// Once this is done, configurations can be correctly loaded using
/// configured log schema defaults.
/// If deny is set, will panic if schema has already been set.
pub fn init_log_schema(config_paths: &[ConfigPath], deny_if_set: bool) -> Result<(), Vec<String>> {
    vector_core::config::init_log_schema(
        || {
            let (builder, _) = load_builder_from_paths(config_paths)?;
            Ok(builder.global.log_schema)
        },
        deny_if_set,
    )
}

#[derive(Debug, Clone, Ord, PartialOrd, Eq, PartialEq)]
pub enum ConfigPath {
    File(PathBuf, FormatHint),
    Dir(PathBuf),
}

impl<'a> From<&'a ConfigPath> for &'a PathBuf {
    fn from(config_path: &'a ConfigPath) -> &'a PathBuf {
        match config_path {
            ConfigPath::File(path, _) => path,
            ConfigPath::Dir(path) => path,
        }
    }
}

// #[derive(Debug, Serialize, Deserialize)]
// pub struct WithInputs<Input, Inner> {
//     pub inputs: Vec<Input>,
//     #[serde(flatten)]
//     pub inner: Inner,
// }

// impl<Inner> WithInputs<String, Inner> {
//     pub fn input_ids(&self) -> Vec<ComponentId> {
//         self.inputs.iter().map(ComponentId::from).collect()
//     }
// }

// impl<Inner> From<WithInputs<String, Inner>> for WithInputs<ComponentId, Inner> {
//     fn from(value: WithInputs<String, Inner>) -> WithInputs<ComponentId, Inner> {
//         WithInputs {
//             inputs: value.inputs.into_iter().map(ComponentId::from).collect(),
//             inner: value.inner,
//         }
//     }
// }

// impl<Inner> From<WithInputs<ComponentId, Inner>> for WithInputs<String, Inner> {
//     fn from(value: WithInputs<ComponentId, Inner>) -> WithInputs<String, Inner> {
//         WithInputs {
//             inputs: value.inputs.into_iter().map(|item| item.name).collect(),
//             inner: value.inner,
//         }
//     }
// }

#[derive(Debug, Default)]
pub struct Config {
    pub global: GlobalOptions,
    #[cfg(feature = "api")]
    pub api: api::Options,
    pub healthchecks: HealthcheckOptions,
    pub sources: IndexMap<ComponentId, SourceOuter>,
    pub sinks: IndexMap<ComponentId, SinkOuter>,
    pub transforms: IndexMap<ComponentId, TransformOuter>,
    tests: Vec<TestDefinition>,
    expansions: IndexMap<ComponentId, Vec<ComponentId>>,
}

#[derive(Debug, Clone, Copy, Deserialize, Serialize)]
#[serde(default)]
pub struct HealthcheckOptions {
    pub enabled: bool,
    pub require_healthy: bool,
}

impl HealthcheckOptions {
    pub fn set_require_healthy(&mut self, require_healthy: impl Into<Option<bool>>) {
        if let Some(require_healthy) = require_healthy.into() {
            self.require_healthy = require_healthy;
        }
    }

    fn merge(&mut self, other: Self) {
        self.enabled &= other.enabled;
        self.require_healthy |= other.require_healthy;
    }
}

impl Default for HealthcheckOptions {
    fn default() -> Self {
        Self {
            enabled: true,
            require_healthy: false,
        }
    }
}

pub trait GenerateConfig {
    fn generate_config() -> toml::Value;
}

#[macro_export]
macro_rules! impl_generate_config_from_default {
    ($type:ty) => {
        impl $crate::config::GenerateConfig for $type {
            fn generate_config() -> toml::Value {
                toml::Value::try_from(&Self::default()).unwrap()
            }
        }
    };
}

#[derive(Debug, Deserialize, Serialize)]
pub struct SourceOuter {
    #[serde(default = "default_acknowledgements")]
    pub acknowledgements: bool,
    #[serde(
        default,
        skip_serializing_if = "vector_core::serde::skip_serializing_if_default"
    )]
    pub proxy: ProxyConfig,
    #[serde(flatten)]
    pub(super) inner: Box<dyn SourceConfig>,
}

fn default_acknowledgements() -> bool {
    false
}

impl SourceOuter {
    pub(crate) fn new(source: impl SourceConfig + 'static) -> Self {
        Self {
            acknowledgements: default_acknowledgements(),
            inner: Box::new(source),
            proxy: Default::default(),
        }
    }
}

#[async_trait]
#[typetag::serde(tag = "type")]
pub trait SourceConfig: core::fmt::Debug + Send + Sync {
    async fn build(&self, cx: SourceContext) -> crate::Result<sources::Source>;

    fn output_type(&self) -> DataType;

    fn source_type(&self) -> &'static str;

    /// Resources that the source is using.
    fn resources(&self) -> Vec<Resource> {
        Vec::new()
    }
}

pub struct SourceContext {
<<<<<<< HEAD
    pub id: ComponentId,
=======
    pub id: String,
>>>>>>> ab809ee1
    pub globals: GlobalOptions,
    pub shutdown: ShutdownSignal,
    pub out: Pipeline,
    pub acknowledgements: bool,
    pub proxy: ProxyConfig,
}

impl SourceContext {
    #[cfg(test)]
    pub fn new_shutdown(
<<<<<<< HEAD
        id: &ComponentId,
=======
        id: &str,
>>>>>>> ab809ee1
        out: Pipeline,
    ) -> (Self, crate::shutdown::SourceShutdownCoordinator) {
        let mut shutdown = crate::shutdown::SourceShutdownCoordinator::default();
        let (shutdown_signal, _) = shutdown.register_source(id);
        (
            Self {
<<<<<<< HEAD
                id: id.clone(),
=======
                id: id.into(),
>>>>>>> ab809ee1
                globals: GlobalOptions::default(),
                shutdown: shutdown_signal,
                out,
                acknowledgements: default_acknowledgements(),
                proxy: Default::default(),
            },
            shutdown,
        )
    }

    #[cfg(test)]
    pub fn new_test(out: Pipeline) -> Self {
        Self {
<<<<<<< HEAD
            id: ComponentId::from("default"),
=======
            id: "default".into(),
>>>>>>> ab809ee1
            globals: GlobalOptions::default(),
            shutdown: ShutdownSignal::noop(),
            out,
            acknowledgements: default_acknowledgements(),
            proxy: Default::default(),
        }
    }
}

pub type SourceDescription = ComponentDescription<Box<dyn SourceConfig>>;

inventory::collect!(SourceDescription);

#[derive(Deserialize, Serialize, Debug)]
pub struct SinkOuter {
    #[serde(default)]
    pub inputs: Vec<ComponentId>,
    // We are accepting this option for backward compatibility.
    healthcheck_uri: Option<UriSerde>,

    // We are accepting bool for backward compatibility.
    #[serde(deserialize_with = "crate::serde::bool_or_struct")]
    #[serde(default)]
    healthcheck: SinkHealthcheckOptions,

    #[serde(default)]
    pub buffer: crate::buffers::BufferConfig,

    #[serde(
        default,
        skip_serializing_if = "vector_core::serde::skip_serializing_if_default"
    )]
    proxy: ProxyConfig,

    #[serde(flatten)]
    pub inner: Box<dyn SinkConfig>,
}

impl SinkOuter {
    pub fn new(inputs: Vec<ComponentId>, inner: Box<dyn SinkConfig>) -> SinkOuter {
        SinkOuter {
            inputs,
            buffer: Default::default(),
            healthcheck: SinkHealthcheckOptions::default(),
            healthcheck_uri: None,
            inner,
            proxy: Default::default(),
        }
    }

<<<<<<< HEAD
    pub fn resources(&self, id: &ComponentId) -> Vec<Resource> {
        let mut resources = self.inner.resources();
        resources.append(&mut self.buffer.resources(&id.name));
=======
    pub fn resources(&self, id: &str) -> Vec<Resource> {
        let mut resources = self.inner.resources();
        resources.append(&mut self.buffer.resources(id));
>>>>>>> ab809ee1
        resources
    }

    pub fn healthcheck(&self) -> SinkHealthcheckOptions {
        if self.healthcheck_uri.is_some() && self.healthcheck.uri.is_some() {
            warn!("Both `healthcheck.uri` and `healthcheck_uri` options are specified. Using value of `healthcheck.uri`.")
        } else if self.healthcheck_uri.is_some() {
            warn!("`healthcheck_uri` option has been deprecated, use `healthcheck.uri` instead. ")
        }
        SinkHealthcheckOptions {
            uri: self
                .healthcheck
                .uri
                .clone()
                .or_else(|| self.healthcheck_uri.clone()),
            ..self.healthcheck.clone()
        }
    }

    pub fn proxy(&self) -> &ProxyConfig {
        &self.proxy
    }
}

#[derive(Deserialize, Serialize, Debug, Clone)]
#[serde(default)]
pub struct SinkHealthcheckOptions {
    pub enabled: bool,
    pub uri: Option<UriSerde>,
}

impl Default for SinkHealthcheckOptions {
    fn default() -> Self {
        Self {
            enabled: true,
            uri: None,
        }
    }
}

impl From<bool> for SinkHealthcheckOptions {
    fn from(enabled: bool) -> Self {
        Self { enabled, uri: None }
    }
}

impl From<UriSerde> for SinkHealthcheckOptions {
    fn from(uri: UriSerde) -> Self {
        Self {
            enabled: true,
            uri: Some(uri),
        }
    }
}

#[async_trait]
#[typetag::serde(tag = "type")]
pub trait SinkConfig: core::fmt::Debug + Send + Sync {
    async fn build(
        &self,
        cx: SinkContext,
    ) -> crate::Result<(sinks::VectorSink, sinks::Healthcheck)>;

    fn input_type(&self) -> DataType;

    fn sink_type(&self) -> &'static str;

    /// Resources that the sink is using.
    fn resources(&self) -> Vec<Resource> {
        Vec::new()
    }
}

#[derive(Debug, Clone)]
pub struct SinkContext {
    pub(super) acker: Acker,
    pub(super) healthcheck: SinkHealthcheckOptions,
    pub(super) globals: GlobalOptions,
    pub(super) proxy: ProxyConfig,
}

impl SinkContext {
    #[cfg(test)]
    pub fn new_test() -> Self {
        Self {
            acker: Acker::Null,
            healthcheck: SinkHealthcheckOptions::default(),
            globals: GlobalOptions::default(),
            proxy: ProxyConfig::default(),
        }
    }

    pub fn acker(&self) -> Acker {
        self.acker.clone()
    }

    pub fn globals(&self) -> &GlobalOptions {
        &self.globals
    }

    pub fn proxy(&self) -> &ProxyConfig {
        &self.proxy
    }
}

pub type SinkDescription = ComponentDescription<Box<dyn SinkConfig>>;

inventory::collect!(SinkDescription);

pub type TransformDescription = ComponentDescription<Box<dyn TransformConfig>>;

inventory::collect!(TransformDescription);

#[derive(Deserialize, Serialize, Debug)]
pub struct TransformOuter {
    #[serde(default)]
    pub inputs: Vec<ComponentId>,
    #[serde(flatten)]
    pub inner: Box<dyn TransformConfig>,
}

/// Unique thing, like port, of which only one owner can be.
#[derive(Clone, Debug, Eq, PartialEq, Hash, Ord, PartialOrd)]
pub enum Resource {
    Port(SocketAddr, Protocol),
    SystemFdOffset(usize),
    Stdin,
    DiskBuffer(String),
}

#[derive(Clone, Debug, Eq, PartialEq, Hash, Ord, PartialOrd, Copy)]
pub enum Protocol {
    Tcp,
    Udp,
}

impl Resource {
    pub fn tcp(addr: SocketAddr) -> Self {
        Self::Port(addr, Protocol::Tcp)
    }

    pub fn udp(addr: SocketAddr) -> Self {
        Self::Port(addr, Protocol::Udp)
    }

    /// From given components returns all that have a resource conflict with any other component.
    pub fn conflicts<K: Eq + Hash + Clone>(
        components: impl IntoIterator<Item = (K, Vec<Resource>)>,
    ) -> HashMap<Resource, HashSet<K>> {
        let mut resource_map = HashMap::<Resource, HashSet<K>>::new();
        let mut unspecified = Vec::new();

        // Find equality based conflicts
        for (key, resources) in components {
            for resource in resources {
                if let Resource::Port(address, protocol) = &resource {
                    if address.ip().is_unspecified() {
                        unspecified.push((key.clone(), address.port(), *protocol));
                    }
                }

                resource_map
                    .entry(resource)
                    .or_default()
                    .insert(key.clone());
            }
        }

        // Port with unspecified address will bind to all network interfaces
        // so we have to check for all Port resources if they share the same
        // port.
        for (key, port, protocol0) in unspecified {
            for (resource, components) in resource_map.iter_mut() {
                if let Resource::Port(address, protocol) = resource {
                    if address.port() == port && &protocol0 == protocol {
                        components.insert(key.clone());
                    }
                }
            }
        }

        resource_map.retain(|_, components| components.len() > 1);

        resource_map
    }
}

impl Display for Protocol {
    fn fmt(&self, fmt: &mut Formatter<'_>) -> Result<(), fmt::Error> {
        match self {
            Protocol::Udp => write!(fmt, "udp"),
            Protocol::Tcp => write!(fmt, "tcp"),
        }
    }
}

impl Display for Resource {
    fn fmt(&self, fmt: &mut Formatter<'_>) -> Result<(), fmt::Error> {
        match self {
            Resource::Port(address, protocol) => write!(fmt, "{} {}", protocol, address),
            Resource::SystemFdOffset(offset) => write!(fmt, "systemd {}th socket", offset + 1),
            Resource::Stdin => write!(fmt, "stdin"),
            Resource::DiskBuffer(name) => write!(fmt, "disk buffer {:?}", name),
        }
    }
}

#[derive(Deserialize, Serialize, Debug)]
#[serde(deny_unknown_fields)]
pub struct TestDefinition {
    pub name: String,
    pub input: Option<TestInput>,
    #[serde(default)]
    pub inputs: Vec<TestInput>,
    #[serde(default)]
    pub outputs: Vec<TestOutput>,
    #[serde(default)]
    pub no_outputs_from: Vec<ComponentId>,
}

#[derive(Deserialize, Serialize, Debug)]
#[serde(untagged)]
pub enum TestInputValue {
    String(String),
    Integer(i64),
    Float(f64),
    Boolean(bool),
}

#[derive(Deserialize, Serialize, Debug)]
#[serde(deny_unknown_fields)]
pub struct TestInput {
    pub insert_at: ComponentId,
    #[serde(default = "default_test_input_type", rename = "type")]
    pub type_str: String,
    pub value: Option<String>,
    pub log_fields: Option<IndexMap<String, TestInputValue>>,
    pub metric: Option<Metric>,
}

fn default_test_input_type() -> String {
    "raw".to_string()
}

#[derive(Deserialize, Serialize, Debug)]
#[serde(deny_unknown_fields)]
pub struct TestOutput {
    pub extract_from: ComponentId,
    pub conditions: Option<Vec<conditions::AnyCondition>>,
}

impl Config {
    pub fn builder() -> builder::ConfigBuilder {
        Default::default()
    }

    /// Expand a logical component id (i.e. from the config file) into the ids of the
    /// components it was expanded to as part of the macro process. Does not check that the
    /// identifier is otherwise valid.
    pub fn get_inputs(&self, identifier: &ComponentId) -> Vec<ComponentId> {
        self.expansions
            .get(identifier)
            .cloned()
            .unwrap_or_else(|| vec![identifier.clone()])
    }
}

#[cfg(all(
    test,
    feature = "sources-file",
    feature = "sinks-console",
    feature = "transforms-json_parser"
))]
mod test {
    use super::{builder::ConfigBuilder, format, load_from_str, ComponentId, Format};
    use indoc::indoc;
    use std::path::PathBuf;

    #[test]
    fn default_data_dir() {
        let config = load_from_str(
            indoc! {r#"
                [sources.in]
                  type = "file"
                  include = ["/var/log/messages"]

                [sinks.out]
                  type = "console"
                  inputs = ["in"]
                  encoding = "json"
            "#},
            Some(Format::Toml),
        )
        .unwrap();

        assert_eq!(
            Some(PathBuf::from("/var/lib/vector")),
            config.global.data_dir
        )
    }

    #[test]
    fn default_schema() {
        let config = load_from_str(
            indoc! {r#"
                [sources.in]
                  type = "file"
                  include = ["/var/log/messages"]

                [sinks.out]
                  type = "console"
                  inputs = ["in"]
                  encoding = "json"
            "#},
            Some(Format::Toml),
        )
        .unwrap();

        assert_eq!("host", config.global.log_schema.host_key().to_string());
        assert_eq!(
            "message",
            config.global.log_schema.message_key().to_string()
        );
        assert_eq!(
            "timestamp",
            config.global.log_schema.timestamp_key().to_string()
        );
    }

    #[test]
    fn custom_schema() {
        let config = load_from_str(
            indoc! {r#"
                [log_schema]
                  host_key = "this"
                  message_key = "that"
                  timestamp_key = "then"

                [sources.in]
                  type = "file"
                  include = ["/var/log/messages"]

                [sinks.out]
                  type = "console"
                  inputs = ["in"]
                  encoding = "json"
            "#},
            Some(Format::Toml),
        )
        .unwrap();

        assert_eq!("this", config.global.log_schema.host_key().to_string());
        assert_eq!("that", config.global.log_schema.message_key().to_string());
        assert_eq!("then", config.global.log_schema.timestamp_key().to_string());
    }

    #[test]
    fn config_append() {
        let mut config: ConfigBuilder = format::deserialize(
            indoc! {r#"
                [sources.in]
                  type = "file"
                  include = ["/var/log/messages"]

                [sinks.out]
                  type = "console"
                  inputs = ["in"]
                  encoding = "json"
            "#},
            Some(Format::Toml),
        )
        .unwrap();

        assert_eq!(
            config.append(
                format::deserialize(
                    indoc! {r#"
                        data_dir = "/foobar"

                        [transforms.foo]
                          type = "json_parser"
                          inputs = [ "in" ]

                        [[tests]]
                          name = "check_simple_log"
                          [tests.input]
                            insert_at = "foo"
                            type = "raw"
                            value = "2019-11-28T12:00:00+00:00 info Sorry, I'm busy this week Cecil"
                          [[tests.outputs]]
                            extract_from = "foo"
                            [[tests.outputs.conditions]]
                              type = "check_fields"
                              "message.equals" = "Sorry, I'm busy this week Cecil"
                    "#},
                    Some(Format::Toml),
                )
                .unwrap()
            ),
            Ok(())
        );

        assert_eq!(Some(PathBuf::from("/foobar")), config.global.data_dir);
        assert!(config.sources.contains_key(&ComponentId::from("in")));
        assert!(config.sinks.contains_key(&ComponentId::from("out")));
        assert!(config.transforms.contains_key(&ComponentId::from("foo")));
        assert_eq!(config.tests.len(), 1);
    }

    #[test]
    fn config_append_collisions() {
        let mut config: ConfigBuilder = format::deserialize(
            indoc! {r#"
                [sources.in]
                  type = "file"
                  include = ["/var/log/messages"]

                [sinks.out]
                  type = "console"
                  inputs = ["in"]
                  encoding = "json"
            "#},
            Some(Format::Toml),
        )
        .unwrap();

        assert_eq!(
            config.append(
                format::deserialize(
                    indoc! {r#"
                        [sources.in]
                          type = "file"
                          include = ["/var/log/messages"]

                        [transforms.foo]
                          type = "json_parser"
                          inputs = [ "in" ]

                        [sinks.out]
                          type = "console"
                          inputs = ["in"]
                          encoding = "json"
                    "#},
                    Some(Format::Toml),
                )
                .unwrap()
            ),
            Err(vec![
                "duplicate source id found: in".into(),
                "duplicate sink id found: out".into(),
            ])
        );
    }

    #[test]
    fn with_proxy() {
        let config: ConfigBuilder = format::deserialize(
            indoc! {r#"
                [proxy]
                  http = "http://server:3128"
                  https = "http://other:3128"
                  no_proxy = ["localhost", "127.0.0.1"]

                [sources.in]
                  type = "nginx_metrics"
                  endpoints = ["http://localhost:8000/basic_status"]
                  proxy.http = "http://server:3128"
                  proxy.https = "http://other:3128"
                  proxy.no_proxy = ["localhost", "127.0.0.1"]

                [sinks.out]
                  type = "console"
                  inputs = ["in"]
                  encoding = "json"
            "#},
            Some(Format::Toml),
        )
        .unwrap();
        assert_eq!(config.global.proxy.http, Some("http://server:3128".into()));
        assert_eq!(config.global.proxy.https, Some("http://other:3128".into()));
        assert!(config.global.proxy.no_proxy.matches("localhost"));
        let source = config.sources.get(&ComponentId::from("in")).unwrap();
        assert_eq!(source.proxy.http, Some("http://server:3128".into()));
        assert_eq!(source.proxy.https, Some("http://other:3128".into()));
        assert!(source.proxy.no_proxy.matches("localhost"));
    }
}

#[cfg(all(test, feature = "sources-stdin", feature = "sinks-console"))]
mod resource_tests {
    use super::{load_from_str, Format, Resource};
    use indoc::indoc;
    use std::collections::{HashMap, HashSet};
    use std::net::{Ipv4Addr, SocketAddr};

    fn localhost(port: u16) -> Resource {
        Resource::tcp(SocketAddr::new(Ipv4Addr::LOCALHOST.into(), port))
    }

    fn hashmap(conflicts: Vec<(Resource, Vec<&str>)>) -> HashMap<Resource, HashSet<&str>> {
        conflicts
            .into_iter()
            .map(|(key, values)| (key, values.into_iter().collect()))
            .collect()
    }

    #[test]
    fn valid() {
        let components = vec![
            ("sink_0", vec![localhost(0)]),
            ("sink_1", vec![localhost(1)]),
            ("sink_2", vec![localhost(2)]),
        ];
        let conflicting = Resource::conflicts(components);
        assert_eq!(conflicting, HashMap::new());
    }

    #[test]
    fn conflicting_pair() {
        let components = vec![
            ("sink_0", vec![localhost(0)]),
            ("sink_1", vec![localhost(2)]),
            ("sink_2", vec![localhost(2)]),
        ];
        let conflicting = Resource::conflicts(components);
        assert_eq!(
            conflicting,
            hashmap(vec![(localhost(2), vec!["sink_1", "sink_2"])])
        );
    }

    #[test]
    fn conflicting_multi() {
        let components = vec![
            ("sink_0", vec![localhost(0)]),
            ("sink_1", vec![localhost(2), localhost(0)]),
            ("sink_2", vec![localhost(2)]),
        ];
        let conflicting = Resource::conflicts(components);
        assert_eq!(
            conflicting,
            hashmap(vec![
                (localhost(0), vec!["sink_0", "sink_1"]),
                (localhost(2), vec!["sink_1", "sink_2"])
            ])
        );
    }

    #[test]
    fn different_network_interface() {
        let components = vec![
            ("sink_0", vec![localhost(0)]),
            (
                "sink_1",
                vec![Resource::tcp(SocketAddr::new(
                    Ipv4Addr::new(127, 0, 0, 2).into(),
                    0,
                ))],
            ),
        ];
        let conflicting = Resource::conflicts(components);
        assert_eq!(conflicting, HashMap::new());
    }

    #[test]
    fn unspecified_network_interface() {
        let components = vec![
            ("sink_0", vec![localhost(0)]),
            (
                "sink_1",
                vec![Resource::tcp(SocketAddr::new(
                    Ipv4Addr::UNSPECIFIED.into(),
                    0,
                ))],
            ),
        ];
        let conflicting = Resource::conflicts(components);
        assert_eq!(
            conflicting,
            hashmap(vec![(localhost(0), vec!["sink_0", "sink_1"])])
        );
    }

    #[test]
    fn different_protocol() {
        let components = vec![
            (
                "sink_0",
                vec![Resource::tcp(SocketAddr::new(
                    Ipv4Addr::LOCALHOST.into(),
                    0,
                ))],
            ),
            (
                "sink_1",
                vec![Resource::udp(SocketAddr::new(
                    Ipv4Addr::LOCALHOST.into(),
                    0,
                ))],
            ),
        ];
        let conflicting = Resource::conflicts(components);
        assert_eq!(conflicting, HashMap::new());
    }

    #[test]
    fn config_conflict_detected() {
        assert!(load_from_str(
            indoc! {r#"
                [sources.in0]
                  type = "stdin"

                [sources.in1]
                  type = "stdin"

                [sinks.out]
                  type = "console"
                  inputs = ["in0","in1"]
                  encoding = "json"
            "#},
            Some(Format::Toml),
        )
        .is_err());
    }
}<|MERGE_RESOLUTION|>--- conflicted
+++ resolved
@@ -74,37 +74,6 @@
     }
 }
 
-// #[derive(Debug, Serialize, Deserialize)]
-// pub struct WithInputs<Input, Inner> {
-//     pub inputs: Vec<Input>,
-//     #[serde(flatten)]
-//     pub inner: Inner,
-// }
-
-// impl<Inner> WithInputs<String, Inner> {
-//     pub fn input_ids(&self) -> Vec<ComponentId> {
-//         self.inputs.iter().map(ComponentId::from).collect()
-//     }
-// }
-
-// impl<Inner> From<WithInputs<String, Inner>> for WithInputs<ComponentId, Inner> {
-//     fn from(value: WithInputs<String, Inner>) -> WithInputs<ComponentId, Inner> {
-//         WithInputs {
-//             inputs: value.inputs.into_iter().map(ComponentId::from).collect(),
-//             inner: value.inner,
-//         }
-//     }
-// }
-
-// impl<Inner> From<WithInputs<ComponentId, Inner>> for WithInputs<String, Inner> {
-//     fn from(value: WithInputs<ComponentId, Inner>) -> WithInputs<String, Inner> {
-//         WithInputs {
-//             inputs: value.inputs.into_iter().map(|item| item.name).collect(),
-//             inner: value.inner,
-//         }
-//     }
-// }
-
 #[derive(Debug, Default)]
 pub struct Config {
     pub global: GlobalOptions,
@@ -205,11 +174,7 @@
 }
 
 pub struct SourceContext {
-<<<<<<< HEAD
     pub id: ComponentId,
-=======
-    pub id: String,
->>>>>>> ab809ee1
     pub globals: GlobalOptions,
     pub shutdown: ShutdownSignal,
     pub out: Pipeline,
@@ -220,22 +185,14 @@
 impl SourceContext {
     #[cfg(test)]
     pub fn new_shutdown(
-<<<<<<< HEAD
         id: &ComponentId,
-=======
-        id: &str,
->>>>>>> ab809ee1
         out: Pipeline,
     ) -> (Self, crate::shutdown::SourceShutdownCoordinator) {
         let mut shutdown = crate::shutdown::SourceShutdownCoordinator::default();
         let (shutdown_signal, _) = shutdown.register_source(id);
         (
             Self {
-<<<<<<< HEAD
                 id: id.clone(),
-=======
-                id: id.into(),
->>>>>>> ab809ee1
                 globals: GlobalOptions::default(),
                 shutdown: shutdown_signal,
                 out,
@@ -249,11 +206,7 @@
     #[cfg(test)]
     pub fn new_test(out: Pipeline) -> Self {
         Self {
-<<<<<<< HEAD
             id: ComponentId::from("default"),
-=======
-            id: "default".into(),
->>>>>>> ab809ee1
             globals: GlobalOptions::default(),
             shutdown: ShutdownSignal::noop(),
             out,
@@ -269,7 +222,6 @@
 
 #[derive(Deserialize, Serialize, Debug)]
 pub struct SinkOuter {
-    #[serde(default)]
     pub inputs: Vec<ComponentId>,
     // We are accepting this option for backward compatibility.
     healthcheck_uri: Option<UriSerde>,
@@ -304,15 +256,9 @@
         }
     }
 
-<<<<<<< HEAD
     pub fn resources(&self, id: &ComponentId) -> Vec<Resource> {
         let mut resources = self.inner.resources();
-        resources.append(&mut self.buffer.resources(&id.name));
-=======
-    pub fn resources(&self, id: &str) -> Vec<Resource> {
-        let mut resources = self.inner.resources();
-        resources.append(&mut self.buffer.resources(id));
->>>>>>> ab809ee1
+        resources.append(&mut self.buffer.resources(&id.to_string()));
         resources
     }
 
@@ -422,17 +368,16 @@
 
 inventory::collect!(SinkDescription);
 
-pub type TransformDescription = ComponentDescription<Box<dyn TransformConfig>>;
-
-inventory::collect!(TransformDescription);
-
 #[derive(Deserialize, Serialize, Debug)]
 pub struct TransformOuter {
-    #[serde(default)]
     pub inputs: Vec<ComponentId>,
     #[serde(flatten)]
     pub inner: Box<dyn TransformConfig>,
 }
+
+pub type TransformDescription = ComponentDescription<Box<dyn TransformConfig>>;
+
+inventory::collect!(TransformDescription);
 
 /// Unique thing, like port, of which only one owner can be.
 #[derive(Clone, Debug, Eq, PartialEq, Hash, Ord, PartialOrd)]
