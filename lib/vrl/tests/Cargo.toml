[package]
name = "vrl-tests"
version = "0.1.0"
authors = ["Vector Contributors <vector@datadoghq.com>"]
edition = "2021"
publish = false

[dependencies]
enrichment = { path = "../../enrichment" }
parser = { package = "vrl-parser", path = "../parser" }
stdlib = { package = "vrl-stdlib", path = "../stdlib" }
vector_common = { path = "../../vector-common", default-features = false }
vrl = { path = "../core" }

ansi_term = "0.12"
chrono = "0.4"
chrono-tz = "0.6"
clap = { version = "3.1.0", features = ["derive"] }
glob = "0.3"
prettydiff = "0.6"
regex = "1"
serde = "1"
serde_json = "1"
<<<<<<< HEAD
tracing-subscriber = { version = "0.3.8", default-features = false, features = ["fmt"] }
=======
structopt = { version = "0.3", default-features = false }
tracing-subscriber = { version = "0.3.9", default-features = false, features = ["fmt"] }
>>>>>>> 621d6b13

[target.'cfg(not(target_env = "msvc"))'.dependencies]
tikv-jemallocator = { version = "0.4.1" }

[features]
default = []
vrl-vm = []<|MERGE_RESOLUTION|>--- conflicted
+++ resolved
@@ -21,12 +21,7 @@
 regex = "1"
 serde = "1"
 serde_json = "1"
-<<<<<<< HEAD
-tracing-subscriber = { version = "0.3.8", default-features = false, features = ["fmt"] }
-=======
-structopt = { version = "0.3", default-features = false }
 tracing-subscriber = { version = "0.3.9", default-features = false, features = ["fmt"] }
->>>>>>> 621d6b13
 
 [target.'cfg(not(target_env = "msvc"))'.dependencies]
 tikv-jemallocator = { version = "0.4.1" }
