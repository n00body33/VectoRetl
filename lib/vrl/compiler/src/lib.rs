--- conflicted
+++ resolved
@@ -58,14 +58,9 @@
 
 pub type Result<T = (Program, DiagnosticList)> = std::result::Result<T, DiagnosticList>;
 
-<<<<<<< HEAD
 /// Available VRL runtimes.
 #[configurable_component]
-#[derive(Clone, Copy, Debug, PartialEq)]
-=======
-/// The choice of available runtimes.
-#[derive(Deserialize, Serialize, Debug, Copy, Clone, PartialEq, Eq)]
->>>>>>> f262fea3
+#[derive(Clone, Copy, Debug, Eq, PartialEq)]
 #[serde(rename_all = "lowercase")]
 pub enum VrlRuntime {
     /// Tree-walking runtime.
