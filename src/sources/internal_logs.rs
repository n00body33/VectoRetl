--- conflicted
+++ resolved
@@ -1,10 +1,6 @@
 use chrono::Utc;
 use codecs::BytesDeserializerConfig;
 use futures::{stream, StreamExt};
-<<<<<<< HEAD
-use vector_config::configurable_component;
-use vector_core::config::LogNamespace;
-=======
 use lookup::lookup_v2::{parse_value_path, OptionalValuePath};
 use lookup::{owned_value_path, path, OwnedValuePath};
 use value::Kind;
@@ -12,9 +8,7 @@
 use vector_core::{
     config::{LegacyKey, LogNamespace},
     schema::Definition,
-    ByteSizeOf,
 };
->>>>>>> 3fdb9963
 
 use crate::{
     config::{log_schema, DataType, Output, SourceConfig, SourceContext},
