--- conflicted
+++ resolved
@@ -140,14 +140,6 @@
     fn encode_input(&self, mut input: Vec<Event>, writer: &mut dyn io::Write) -> io::Result<usize> {
         for event in input.iter_mut() {
             let log = event.as_mut_log();
-<<<<<<< HEAD
-            if let Some(message_path) = log.message_path() {
-                log.rename_key(message_path.as_str(), event_path!("message"));
-            }
-            if let Some(host_path) = log.host_path() {
-                log.rename_key(host_path.as_str(), event_path!("host"));
-            }
-=======
             let message_path = log
                 .message_path()
                 .expect("message is required (make sure the \"message\" semantic meaning is set)");
@@ -157,7 +149,6 @@
                 .host_path()
                 .expect("message is required (make sure the \"host\" semantic meaning is set)");
             log.rename_key(host_path.as_str(), event_path!("host"));
->>>>>>> 65959d41
 
             if let Some(Value::Timestamp(ts)) = log
                 .timestamp_path()
