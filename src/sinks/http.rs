use crate::{
    buffers::Acker,
    record::Record,
    sinks::util::{
        http::{HttpRetryLogic, HttpService},
        retries::FixedRetryPolicy,
        BatchServiceSink, Buffer, Compression, SinkExt,
    },
};
<<<<<<< HEAD
use crate::buffers::Acker;
use crate::record::{self, Record};
=======
use chrono::SecondsFormat;
>>>>>>> fd246722
use futures::{future, Future, Sink};
use headers::HeaderMapExt;
use http::{
    header::{HeaderName, HeaderValue},
    Method, Uri,
};
use hyper::{Body, Client, Request};
use hyper_tls::HttpsConnector;
use indexmap::IndexMap;
use serde::{Deserialize, Serialize};
use serde_json::json;
use std::time::Duration;
use string_cache::DefaultAtom as Atom;
use tower::ServiceBuilder;

#[derive(Deserialize, Serialize, Clone, Debug, Default)]
#[serde(deny_unknown_fields)]
pub struct HttpSinkConfig {
    pub uri: String,
    pub healthcheck_uri: Option<String>,
    #[serde(flatten)]
    pub basic_auth: Option<BasicAuth>,
    pub headers: Option<IndexMap<String, String>>,
    pub buffer_size: Option<usize>,
    pub compression: Option<Compression>,

    // Tower Request based configuration
    pub request_in_flight_limit: Option<usize>,
    pub request_timeout_secs: Option<u64>,
    pub request_rate_limit_duration_secs: Option<u64>,
    pub request_rate_limit_num: Option<u64>,
    pub request_retry_attempts: Option<usize>,
    pub request_retry_backoff_secs: Option<u64>,
}

#[derive(Deserialize, Serialize, Clone, Debug)]
#[serde(deny_unknown_fields)]
pub struct BasicAuth {
    user: String,
    password: String,
}

#[typetag::serde(name = "http")]
impl crate::topology::config::SinkConfig for HttpSinkConfig {
    fn build(&self, acker: Acker) -> Result<(super::RouterSink, super::Healthcheck), String> {
        validate_headers(&self.headers)?;
        let sink = http(self.clone(), acker)?;

        if let Some(healthcheck_uri) = self.healthcheck_uri.clone() {
            let healtcheck = healthcheck(healthcheck_uri, self.basic_auth.clone())?;
            Ok((sink, healtcheck))
        } else {
            Ok((sink, Box::new(future::ok(()))))
        }
    }
}

fn http(config: HttpSinkConfig, acker: Acker) -> Result<super::RouterSink, String> {
    let uri = build_uri(&config.uri)?;

    let gzip = match config.compression.unwrap_or(Compression::Gzip) {
        Compression::None => false,
        Compression::Gzip => true,
    };

    let timeout = config.request_timeout_secs.unwrap_or(10);
    let in_flight_limit = config.request_in_flight_limit.unwrap_or(1);
    let rate_limit_duration = config.request_rate_limit_duration_secs.unwrap_or(1);
    let rate_limit_num = config.request_rate_limit_num.unwrap_or(10);
    let retry_attempts = config.request_retry_attempts.unwrap_or(5);
    let retry_backoff_secs = config.request_retry_backoff_secs.unwrap_or(1);

    let policy = FixedRetryPolicy::new(
        retry_attempts,
        Duration::from_secs(retry_backoff_secs),
        HttpRetryLogic,
    );

    let http_service = HttpService::new(move |body: Vec<u8>| {
        let mut builder = hyper::Request::builder();
        builder.method(Method::POST);
        builder.uri(uri.clone());

        builder.header("Content-Type", "application/x-ndjson");

        if gzip {
            builder.header("Content-Encoding", "gzip");
        }

        if let Some(headers) = &config.headers {
            for (header, value) in headers.iter() {
                builder.header(header.as_str(), value.as_str());
            }
        }

        let mut request = builder.body(body.into()).unwrap();

        if let Some(auth) = &config.basic_auth {
            auth.apply(request.headers_mut());
        }

        request
    });
    let service = ServiceBuilder::new()
        .in_flight_limit(in_flight_limit)
        .rate_limit(rate_limit_num, Duration::from_secs(rate_limit_duration))
        .retry(policy)
        .timeout(Duration::from_secs(timeout))
        .service(http_service)
        .expect("This is a bug, there is no spawning");

    let sink = BatchServiceSink::new(service, acker)
        .batched(Buffer::new(gzip), 2 * 1024 * 1024)
        .with(move |record: Record| {
            let mut body = json!({
                "msg": record.structured[&record::MESSAGE].to_string_lossy(),
                "ts": record.structured[&record::TIMESTAMP].to_string_lossy(),
                "fields": record.structured,
            });

            if let Some(host) = record.structured.get(&Atom::from("host")) {
                body["host"] = json!(host);
            }
            let mut body = serde_json::to_vec(&body).unwrap();
            body.push(b'\n');
            Ok(body)
        });

    Ok(Box::new(sink))
}

fn healthcheck(uri: String, auth: Option<BasicAuth>) -> Result<super::Healthcheck, String> {
    let uri = build_uri(&uri)?;
    let mut request = Request::head(&uri).body(Body::empty()).unwrap();

    if let Some(auth) = auth {
        auth.apply(request.headers_mut());
    }

    let https = HttpsConnector::new(4).expect("TLS initialization failed");
    let client = Client::builder().build(https);

    let healthcheck = client
        .request(request)
        .map_err(|err| err.to_string())
        .and_then(|response| {
            use hyper::StatusCode;

            match response.status() {
                StatusCode::OK => Ok(()),
                other => Err(format!("Unexpected status: {}", other)),
            }
        });

    Ok(Box::new(healthcheck))
}

impl BasicAuth {
    fn apply(&self, header_map: &mut http::header::HeaderMap) {
        let auth = headers::Authorization::basic(&self.user, &self.password);
        header_map.typed_insert(auth)
    }
}

fn validate_headers(headers: &Option<IndexMap<String, String>>) -> Result<(), String> {
    if let Some(map) = headers {
        for (name, value) in map {
            HeaderName::from_bytes(name.as_bytes()).map_err(|e| format!("{}: {}", e, name))?;
            HeaderValue::from_bytes(value.as_bytes()).map_err(|e| format!("{}: {}", e, value))?;
        }
    }
    Ok(())
}

fn build_uri(raw: &str) -> Result<Uri, String> {
    let base: Uri = raw
        .parse()
        .map_err(|e| format!("invalid uri ({}): {:?}", e, raw))?;
    Ok(Uri::builder()
        .scheme(base.scheme_str().unwrap_or("http"))
        .authority(
            base.authority_part()
                .map(|a| a.as_str())
                .unwrap_or("127.0.0.1"),
        )
        .path_and_query(base.path_and_query().map(|pq| pq.as_str()).unwrap_or(""))
        .build()
        .expect("bug building uri"))
}

#[cfg(test)]
mod tests {
    use crate::buffers::Acker;
    use crate::{
        sinks::http::HttpSinkConfig,
        test_util::{next_addr, random_lines_with_stream, shutdown_on_idle},
        topology::config::SinkConfig,
    };
    use bytes::Buf;
    use futures::{sync::mpsc, Future, Sink, Stream};
    use headers::{Authorization, HeaderMapExt};
    use hyper::service::service_fn_ok;
    use hyper::{Body, Request, Response, Server};
    use std::io::{BufRead, BufReader};

    #[test]
    fn validates_normal_headers() {
        let config = r#"
        uri = "http://$IN_ADDR/frames"
        [headers]
        Auth = "token:thing_and-stuff"
        X-Custom-Nonsense = "_%_{}_-_&_._`_|_~_!_#_&_$_"
        "#;
        let config: HttpSinkConfig = toml::from_str(&config).unwrap();

        assert_eq!(Ok(()), super::validate_headers(&config.headers));
    }

    #[test]
    fn catches_bad_header_names() {
        let config = r#"
        uri = "http://$IN_ADDR/frames"
        [headers]
        "\u0001" = "bad"
        "#;
        let config: HttpSinkConfig = toml::from_str(&config).unwrap();

        assert_eq!(
            Err(String::from("invalid HTTP header name: \u{1}")),
            super::validate_headers(&config.headers)
        );
    }

    #[test]
    fn test_http_happy_path() {
        let num_lines = 1000;

        let in_addr = next_addr();

        let config = r#"
        uri = "http://$IN_ADDR/frames"
        user = "waldo"
        password = "hunter2"
    "#
        .replace("$IN_ADDR", &format!("{}", in_addr));
        let config: HttpSinkConfig = toml::from_str(&config).unwrap();

        let (sink, _healthcheck) = config.build(Acker::Null).unwrap();
        let (rx, trigger, server) = build_test_server(&in_addr);

        let (input_lines, records) = random_lines_with_stream(100, num_lines);
        let pump = sink.send_all(records);

        let mut rt = tokio::runtime::Runtime::new().unwrap();
        rt.spawn(server);

        rt.block_on(pump).unwrap();
        drop(trigger);

        let output_lines = rx
            .wait()
            .map(Result::unwrap)
            .map(|(parts, body)| {
                assert_eq!(hyper::Method::POST, parts.method);
                assert_eq!("/frames", parts.uri.path());
                assert_eq!(
                    Some(Authorization::basic("waldo", "hunter2")),
                    parts.headers.typed_get()
                );
                body
            })
            .map(hyper::Chunk::reader)
            .map(flate2::read::GzDecoder::new)
            .map(BufReader::new)
            .flat_map(BufRead::lines)
            .map(Result::unwrap)
            .map(|s| {
                let val: serde_json::Value = serde_json::from_str(&s).unwrap();
                val.get("msg").unwrap().as_str().unwrap().to_owned()
            })
            .collect::<Vec<_>>();

        shutdown_on_idle(rt);

        assert_eq!(num_lines, output_lines.len());
        assert_eq!(input_lines, output_lines);
    }

    #[test]
    fn passes_custom_headers() {
        let num_lines = 1000;

        let in_addr = next_addr();

        let config = r#"
        uri = "http://$IN_ADDR/frames"
        [headers]
        foo = "bar"
        baz = "quux"
    "#
        .replace("$IN_ADDR", &format!("{}", in_addr));
        let config: HttpSinkConfig = toml::from_str(&config).unwrap();

        let (sink, _healthcheck) = config.build(Acker::Null).unwrap();
        let (rx, trigger, server) = build_test_server(&in_addr);

        let (input_lines, records) = random_lines_with_stream(100, num_lines);
        let pump = sink.send_all(records);

        let mut rt = tokio::runtime::Runtime::new().unwrap();
        rt.spawn(server);

        rt.block_on(pump).unwrap();
        drop(trigger);

        let output_lines = rx
            .wait()
            .map(Result::unwrap)
            .map(|(parts, body)| {
                assert_eq!(hyper::Method::POST, parts.method);
                assert_eq!("/frames", parts.uri.path());
                assert_eq!(
                    Some("bar"),
                    parts.headers.get("foo").map(|v| v.to_str().unwrap())
                );
                assert_eq!(
                    Some("quux"),
                    parts.headers.get("baz").map(|v| v.to_str().unwrap())
                );
                body
            })
            .map(hyper::Chunk::reader)
            .map(flate2::read::GzDecoder::new)
            .map(BufReader::new)
            .flat_map(BufRead::lines)
            .map(Result::unwrap)
            .map(|s| {
                let val: serde_json::Value = serde_json::from_str(&s).unwrap();
                val.get("msg").unwrap().as_str().unwrap().to_owned()
            })
            .collect::<Vec<_>>();

        shutdown_on_idle(rt);

        assert_eq!(num_lines, output_lines.len());
        assert_eq!(input_lines, output_lines);
    }

    fn build_test_server(
        addr: &std::net::SocketAddr,
    ) -> (
        mpsc::Receiver<(http::request::Parts, hyper::Chunk)>,
        stream_cancel::Trigger,
        impl Future<Item = (), Error = ()>,
    ) {
        let (tx, rx) = mpsc::channel(100);
        let service = move || {
            let tx = tx.clone();
            service_fn_ok(move |req: Request<Body>| {
                let (parts, body) = req.into_parts();

                let tx = tx.clone();
                tokio::spawn(
                    body.concat2()
                        .map_err(|e| panic!(e))
                        .and_then(|body| tx.send((parts, body)))
                        .map(|_| ())
                        .map_err(|e| panic!(e)),
                );

                Response::new(Body::empty())
            })
        };

        let (trigger, tripwire) = stream_cancel::Tripwire::new();
        let server = Server::bind(addr)
            .serve(service)
            .with_graceful_shutdown(tripwire)
            .map_err(|e| panic!("server error: {}", e));

        (rx, trigger, server)
    }
}<|MERGE_RESOLUTION|>--- conflicted
+++ resolved
@@ -1,18 +1,12 @@
 use crate::{
     buffers::Acker,
-    record::Record,
+    record::{self, Record},
     sinks::util::{
         http::{HttpRetryLogic, HttpService},
         retries::FixedRetryPolicy,
         BatchServiceSink, Buffer, Compression, SinkExt,
     },
 };
-<<<<<<< HEAD
-use crate::buffers::Acker;
-use crate::record::{self, Record};
-=======
-use chrono::SecondsFormat;
->>>>>>> fd246722
 use futures::{future, Future, Sink};
 use headers::HeaderMapExt;
 use http::{
