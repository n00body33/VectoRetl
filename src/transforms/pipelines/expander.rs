--- conflicted
+++ resolved
@@ -45,13 +45,8 @@
     fn input(&self) -> Input {
         self.inner
             .first()
-<<<<<<< HEAD
-            .map(|(_, item)| item.input_type())
-            .unwrap_or_else(DataType::all)
-=======
             .map(|(_, item)| item.input())
-            .unwrap_or_else(Input::any)
->>>>>>> c7b2a146
+            .unwrap_or_else(Input::all)
     }
 
     fn outputs(&self) -> Vec<Output> {
