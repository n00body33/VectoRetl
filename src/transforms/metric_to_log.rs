--- conflicted
+++ resolved
@@ -413,13 +413,9 @@
         .with_tags(Some(tags()))
         .with_timestamp(Some(ts()));
         let mut metadata = counter.metadata().clone();
-<<<<<<< HEAD
-        metadata.set_source_id(Arc::new(OutputId::from("in")));
+        metadata.set_source_id(Arc::new(ComponentKey::from("in")));
         metadata.set_upstream_id(Arc::new(OutputId::from("transform")));
         metadata.set_schema_definition(&Arc::new(schema_definition(LogNamespace::Legacy)));
-=======
-        metadata.set_source_id(Arc::new(ComponentKey::from("in")));
->>>>>>> 94e3f154
 
         let log = do_transform(counter).await.unwrap();
         let collected: Vec<_> = log.all_fields().unwrap().collect();
@@ -447,13 +443,9 @@
         )
         .with_timestamp(Some(ts()));
         let mut metadata = gauge.metadata().clone();
-<<<<<<< HEAD
-        metadata.set_source_id(Arc::new(OutputId::from("in")));
+        metadata.set_source_id(Arc::new(ComponentKey::from("in")));
         metadata.set_upstream_id(Arc::new(OutputId::from("transform")));
         metadata.set_schema_definition(&Arc::new(schema_definition(LogNamespace::Legacy)));
-=======
-        metadata.set_source_id(Arc::new(ComponentKey::from("in")));
->>>>>>> 94e3f154
 
         let log = do_transform(gauge).await.unwrap();
         let collected: Vec<_> = log.all_fields().unwrap().collect();
@@ -481,13 +473,9 @@
         )
         .with_timestamp(Some(ts()));
         let mut metadata = set.metadata().clone();
-<<<<<<< HEAD
-        metadata.set_source_id(Arc::new(OutputId::from("in")));
+        metadata.set_source_id(Arc::new(ComponentKey::from("in")));
         metadata.set_upstream_id(Arc::new(OutputId::from("transform")));
         metadata.set_schema_definition(&Arc::new(schema_definition(LogNamespace::Legacy)));
-=======
-        metadata.set_source_id(Arc::new(ComponentKey::from("in")));
->>>>>>> 94e3f154
 
         let log = do_transform(set).await.unwrap();
         let collected: Vec<_> = log.all_fields().unwrap().collect();
@@ -517,13 +505,9 @@
         )
         .with_timestamp(Some(ts()));
         let mut metadata = distro.metadata().clone();
-<<<<<<< HEAD
-        metadata.set_source_id(Arc::new(OutputId::from("in")));
+        metadata.set_source_id(Arc::new(ComponentKey::from("in")));
         metadata.set_upstream_id(Arc::new(OutputId::from("transform")));
         metadata.set_schema_definition(&Arc::new(schema_definition(LogNamespace::Legacy)));
-=======
-        metadata.set_source_id(Arc::new(ComponentKey::from("in")));
->>>>>>> 94e3f154
 
         let log = do_transform(distro).await.unwrap();
         let collected: Vec<_> = log.all_fields().unwrap().collect();
@@ -572,13 +556,9 @@
         )
         .with_timestamp(Some(ts()));
         let mut metadata = histo.metadata().clone();
-<<<<<<< HEAD
-        metadata.set_source_id(Arc::new(OutputId::from("in")));
+        metadata.set_source_id(Arc::new(ComponentKey::from("in")));
         metadata.set_upstream_id(Arc::new(OutputId::from("transform")));
         metadata.set_schema_definition(&Arc::new(schema_definition(LogNamespace::Legacy)));
-=======
-        metadata.set_source_id(Arc::new(ComponentKey::from("in")));
->>>>>>> 94e3f154
 
         let log = do_transform(histo).await.unwrap();
         let collected: Vec<_> = log.all_fields().unwrap().collect();
@@ -625,13 +605,9 @@
         )
         .with_timestamp(Some(ts()));
         let mut metadata = summary.metadata().clone();
-<<<<<<< HEAD
-        metadata.set_source_id(Arc::new(OutputId::from("in")));
+        metadata.set_source_id(Arc::new(ComponentKey::from("in")));
         metadata.set_upstream_id(Arc::new(OutputId::from("transform")));
         metadata.set_schema_definition(&Arc::new(schema_definition(LogNamespace::Legacy)));
-=======
-        metadata.set_source_id(Arc::new(ComponentKey::from("in")));
->>>>>>> 94e3f154
 
         let log = do_transform(summary).await.unwrap();
         let collected: Vec<_> = log.all_fields().unwrap().collect();
