use criterion::{criterion_group, Benchmark, Criterion};
use indexmap::IndexMap;
use vector::{
    topology::config::TransformConfig,
    transforms::{self, Transform},
    Event,
};

fn add_fields(c: &mut Criterion) {
    let num_events: usize = 100_000;

    let key = "the key";
    let value = "this is the value";

    let key_atom = key.into();
    let value_bytes = value.into();
    let key_atom2 = key.into();
    let value_bytes2 = value.into();

    c.bench(
        "lua_add_fields",
        Benchmark::new("native", move |b| {
            b.iter_with_setup(
                || {
                    let mut map = IndexMap::new();
                    map.insert(key.into(), value.to_owned());
                    transforms::add_fields::AddFields::new(map)
                },
                |transform| {
                    for _ in 0..num_events {
                        let event = Event::new_empty_log();
<<<<<<< HEAD
                        let event = transform.transform(event).unwrap().into_log();
                        assert_eq!(event[&key_atom], value_bytes);
=======
                        let event = transform.transform(event).unwrap();
                        assert_eq!(event.as_log()[&key_atom], value_bytes);
>>>>>>> e6306f3e
                    }
                },
            )
        })
        .with_function("lua", move |b| {
            b.iter_with_setup(
                || {
                    let source = format!("event['{}'] = '{}'", key, value);
                    transforms::lua::Lua::new(&source).unwrap()
                },
                |transform| {
                    for _ in 0..num_events {
                        let event = Event::new_empty_log();
<<<<<<< HEAD
                        let event = transform.transform(event).unwrap().into_log();
                        assert_eq!(event[&key_atom2], value_bytes2);
=======
                        let event = transform.transform(event).unwrap();
                        assert_eq!(event.as_log()[&key_atom2], value_bytes2);
>>>>>>> e6306f3e
                    }
                },
            )
        })
        .sample_size(10),
    );
}

fn field_filter(c: &mut Criterion) {
    let num_events: usize = 100_000;

    c.bench(
        "lua_field_filter",
        Benchmark::new("native", move |b| {
            b.iter_with_setup(
                || {
                    transforms::field_filter::FieldFilterConfig {
                        field: "the_field".to_string(),
                        value: "0".to_string(),
                    }
                    .build()
                    .unwrap()
                },
                |transform| {
                    let num = (0..num_events)
                        .map(|i| {
                            let mut event = Event::new_empty_log();
                            event
                                .as_mut_log()
                                .insert_explicit("the_field".into(), (i % 10).to_string().into());
                            event
                        })
                        .filter_map(|r| transform.transform(r))
                        .count();
                    assert_eq!(num, num_events / 10);
                },
            )
        })
        .with_function("lua", move |b| {
            b.iter_with_setup(
                || {
                    let source = r#"
                      if event["the_field"] ~= "0" then
                        event = nil
                      end
                    "#;
                    transforms::lua::Lua::new(&source).unwrap()
                },
                |transform| {
                    let num = (0..num_events)
                        .map(|i| {
                            let mut event = Event::new_empty_log();
                            event
                                .as_mut_log()
                                .insert_explicit("the_field".into(), (i % 10).to_string().into());
                            event
                        })
                        .filter_map(|r| transform.transform(r))
                        .count();
                    assert_eq!(num, num_events / 10);
                },
            )
        })
        .sample_size(10),
    );
}

criterion_group!(lua, add_fields, field_filter);<|MERGE_RESOLUTION|>--- conflicted
+++ resolved
@@ -29,13 +29,8 @@
                 |transform| {
                     for _ in 0..num_events {
                         let event = Event::new_empty_log();
-<<<<<<< HEAD
-                        let event = transform.transform(event).unwrap().into_log();
-                        assert_eq!(event[&key_atom], value_bytes);
-=======
                         let event = transform.transform(event).unwrap();
                         assert_eq!(event.as_log()[&key_atom], value_bytes);
->>>>>>> e6306f3e
                     }
                 },
             )
@@ -49,13 +44,9 @@
                 |transform| {
                     for _ in 0..num_events {
                         let event = Event::new_empty_log();
-<<<<<<< HEAD
-                        let event = transform.transform(event).unwrap().into_log();
-                        assert_eq!(event[&key_atom2], value_bytes2);
-=======
+
                         let event = transform.transform(event).unwrap();
                         assert_eq!(event.as_log()[&key_atom2], value_bytes2);
->>>>>>> e6306f3e
                     }
                 },
             )
