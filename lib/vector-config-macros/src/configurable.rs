use proc_macro::TokenStream;
use proc_macro2::Span;
use quote::{quote, quote_spanned};
use syn::{
    parse_macro_input, parse_quote, spanned::Spanned, token::Colon2, DeriveInput, ExprPath, Ident,
    PathArguments, Type,
};
use vector_config_common::validation::Validation;

use crate::ast::{Container, Data, Field, LazyCustomAttribute, Style, Tagging, Variant};

pub fn derive_configurable_impl(input: TokenStream) -> TokenStream {
    // Parse our input token stream as a derive input, and process the container, and the
    // container's children, that the macro is applied to.
    let input = parse_macro_input!(input as DeriveInput);
    let container = match Container::from_derive_input(&input) {
        Ok(container) => container,
        Err(e) => {
            // This should only occur when used on a union, as that's the only time `serde` will get
            // angry enough to not parse the derive AST at all, so we just return the context errors
            // we have, which will say as much, because also, if it gave us `None`, it should have
            // registered an error in the context as well.
            return e.write_errors().into();
        }
    };

    let mut generics = container.generics().clone();

    // We need to construct an updated where clause that properly constrains any generic types which are used as fields
    // on the container. We _only_ care about fields that are pure generic types, because anything that's a concrete
    // type -- Foo<T> -- will be checked when the schema is generated, but we want generic types to be able to be
    // resolved for compatibility at the point of usage, not the point of definition.
    let generic_field_types = container.generic_field_types();
    if !generic_field_types.is_empty() {
        let where_clause = generics.make_where_clause();
        for typ in generic_field_types {
            let ty = &typ.ident;
            let predicate = parse_quote! { #ty: ::vector_config::Configurable + ::serde::Serialize + ::vector_config::ToValue };

            where_clause.predicates.push(predicate);
        }
    }

    let (impl_generics, ty_generics, where_clause) = generics.split_for_impl();

    // Now we can go ahead and actually generate the method bodies for our `Configurable` impl,
    // which are varied based on whether we have a struct or enum container.
    let metadata_fn = build_metadata_fn(&container);
    let generate_schema_fn = match container.virtual_newtype() {
        Some(virtual_ty) => build_virtual_newtype_schema_fn(virtual_ty),
        None => match container.data() {
            Data::Struct(style, fields) => {
                build_struct_generate_schema_fn(&container, style, fields)
            }
            Data::Enum(variants) => build_enum_generate_schema_fn(variants),
        },
    };

    let to_value_fn = build_to_value_fn(&container);

    let name = container.ident();
    let ref_name = container.name();
    let configurable_impl = quote! {
        const _: () = {
            #[automatically_derived]
            #[allow(unused_qualifications)]
            impl #impl_generics ::vector_config::Configurable for #name #ty_generics #where_clause {
                fn referenceable_name() -> Option<&'static str> {
                    // If the type name we get back from `std::any::type_name` doesn't start with
                    // the module path, use a concatenated version.
                    //
                    // We do this because `std::any::type_name` states it may or may not return a
                    // fully-qualified type path, as that behavior is not stabilized, so we want to
                    // avoid using non-fully-qualified paths since we might encounter collisions
                    // with schema reference names otherwise.
                    //
                    // The reason we don't _only_ use the manually-concatenated version is because
                    // it's a little difficult to get it to emit a clean name, as we can't emit
                    // pretty-printed tokens directly -- i.e. just emit the tokens that represent
                    // `MyStructName<T, U, ...>` -- and would need to format the string to do so,
                    // which would mean we wouldn't be able to return `&'static str`.
                    //
                    // We'll likely relax that in the future, given the inconsequential nature of
                    // allocations during configuration schema generation... but this works well for
                    // now and at least will be consistent within the same Rust version.

                    let self_type_name = ::std::any::type_name::<Self>();
                    if !self_type_name.starts_with(std::module_path!()) {
                        Some(std::concat!(std::module_path!(), "::", #ref_name))
                    } else {
                        Some(self_type_name)
                    }
                }

                #metadata_fn

                #generate_schema_fn
            }

            impl #impl_generics ::vector_config::ToValue for #name #ty_generics #where_clause {
                #to_value_fn
            }
        };
    };

    configurable_impl.into()
}

fn build_metadata_fn(container: &Container<'_>) -> proc_macro2::TokenStream {
    let meta_ident = Ident::new("metadata", Span::call_site());
    let container_metadata = generate_container_metadata(&meta_ident, container);

    quote! {
        fn metadata() -> ::vector_config::Metadata {
            #container_metadata
            #meta_ident
        }
    }
}

fn build_to_value_fn(_container: &Container<'_>) -> proc_macro2::TokenStream {
    quote! {
        fn to_value(&self) -> ::vector_config::serde_json::Value {
            ::vector_config::serde_json::to_value(self)
                .expect("Could not convert value to JSON")
        }
    }
}

fn build_virtual_newtype_schema_fn(virtual_ty: Type) -> proc_macro2::TokenStream {
    quote! {
<<<<<<< HEAD
        fn generate_schema(schema_gen: &::std::cell::RefCell<::vector_config::schema_gen::SchemaGenerator>) -> std::result::Result<::vector_config::schema_gen::SchemaObject, ::vector_config::GenerateError> {
            ::vector_config::schema::get_or_generate_schema(
                &<#virtual_ty as ::vector_config::Configurable>::as_configurable_ref(),
                schema_gen,
                None,
            )
=======
        fn generate_schema(schema_gen: &::std::cell::RefCell<::vector_config::schema::SchemaGenerator>) -> std::result::Result<::vector_config::schema::SchemaObject, ::vector_config::GenerateError> {
            ::vector_config::schema::get_or_generate_schema::<#virtual_ty>(schema_gen, None)
>>>>>>> a9ba2cbb
        }
    }
}

fn build_enum_generate_schema_fn(variants: &[Variant<'_>]) -> proc_macro2::TokenStream {
    let mapped_variants = variants
        .iter()
        // Don't map this variant if it's marked to be skipped for both serialization and deserialization.
        .filter(|variant| variant.visible())
        .map(generate_enum_variant_schema);

    quote! {
        fn generate_schema(schema_gen: &::std::cell::RefCell<::vector_config::schema::SchemaGenerator>) -> std::result::Result<::vector_config::schema::SchemaObject, ::vector_config::GenerateError> {
            let mut subschemas = ::std::vec::Vec::new();

            #(#mapped_variants)*

            Ok(::vector_config::schema::generate_one_of_schema(&subschemas))
        }
    }
}

fn build_struct_generate_schema_fn(
    container: &Container<'_>,
    style: &Style,
    fields: &[Field<'_>],
) -> proc_macro2::TokenStream {
    match style {
        Style::Struct => build_named_struct_generate_schema_fn(container, fields),
        Style::Tuple => build_tuple_struct_generate_schema_fn(fields),
        Style::Newtype => build_newtype_struct_generate_schema_fn(fields),
        Style::Unit => panic!("unit structs should be rejected during AST parsing"),
    }
}

fn generate_struct_field(field: &Field<'_>) -> proc_macro2::TokenStream {
    let field_metadata_ref = Ident::new("field_metadata", Span::call_site());
    let field_metadata = generate_field_metadata(&field_metadata_ref, field);
    let field_schema_ty = get_field_schema_ty(field);

    let spanned_generate_schema = quote_spanned! {field.span()=>
        ::vector_config::schema::get_or_generate_schema(
            &<#field_schema_ty as ::vector_config::Configurable>::as_configurable_ref(),
            schema_gen,
            Some(#field_metadata_ref),
        )?
    };

    quote! {
        #field_metadata

        let mut subschema = #spanned_generate_schema;
    }
}

fn generate_named_struct_field(
    container: &Container<'_>,
    field: &Field<'_>,
) -> proc_macro2::TokenStream {
    let field_name = field
        .ident()
        .expect("named struct fields must always have an ident");
    let field_schema_ty = get_field_schema_ty(field);
    let field_already_contained = format!(
        "schema properties already contained entry for `{}`, this should not occur",
        field_name
    );
    let field_key = field.name();

    let field_schema = generate_struct_field(field);

    // If the field is flattened, we store it into a different list of flattened subschemas vs adding it directly as a
    // field via `properties`/`required`.
    //
    // If any flattened subschemas are present when we generate the struct schema overall, we do the merging of those at
    // the end.
    let integrate_field = if field.flatten() {
        quote! {
            flattened_subschemas.push(subschema);
        }
    } else {
        // If there is no default value specified for either the field itself, or the container the
        // field is a part of, then we consider it required unless the field type itself is inherently
        // optional, such as being `Option<T>`.
        let spanned_is_optional = quote_spanned! {field.span()=>
            <#field_schema_ty as ::vector_config::Configurable>::is_optional()
        };
        let maybe_field_required =
            if container.default_value().is_none() && field.default_value().is_none() {
                Some(quote! {
                    if !#spanned_is_optional {
                        assert!(required.insert(#field_key.to_string()), #field_already_contained);
                    }
                })
            } else {
                None
            };

        quote! {
            if let Some(_) = properties.insert(#field_key.to_string(), subschema) {
                panic!(#field_already_contained);
            }

            #maybe_field_required
        }
    };

    quote! {
        {
            #field_schema
            #integrate_field
        }
    }
}

fn generate_tuple_struct_field(field: &Field<'_>) -> proc_macro2::TokenStream {
    let field_schema = generate_struct_field(field);

    quote! {
        {
            #field_schema
            subschemas.push(subschema);
        }
    }
}

fn build_named_struct_generate_schema_fn(
    container: &Container<'_>,
    fields: &[Field<'_>],
) -> proc_macro2::TokenStream {
    let mapped_fields = fields
        .iter()
        // Don't map this field if it's marked to be skipped for both serialization and deserialization.
        .filter(|field| field.visible())
        .map(|field| generate_named_struct_field(container, field));

    quote! {
        fn generate_schema(schema_gen: &::std::cell::RefCell<::vector_config::schema::SchemaGenerator>) -> std::result::Result<::vector_config::schema::SchemaObject, ::vector_config::GenerateError> {
            let mut properties = ::vector_config::indexmap::IndexMap::new();
            let mut required = ::std::collections::BTreeSet::new();
            let mut flattened_subschemas = ::std::vec::Vec::new();

            let metadata = <Self as ::vector_config::Configurable>::metadata();
            #(#mapped_fields)*

            let had_unflatted_properties = !properties.is_empty();

            let additional_properties = None;
            let mut schema = ::vector_config::schema::generate_struct_schema(
                properties,
                required,
                additional_properties,
            );

            // If we have any flattened subschemas, deal with them now.
            if !flattened_subschemas.is_empty() {
                // A niche case here is if all fields were flattened, which would leave our main
                // schema as simply validating that the value is an object, and _nothing_ else.
                //
                // That's kind of useless, and ends up as noise in the schema, so if we didn't have
                // any of our own unflattened properties, then steal the first flattened subschema
                // and swap our main schema for it before flattening things overall.
                if !had_unflatted_properties {
                    schema = flattened_subschemas.remove(0);
                }

                ::vector_config::schema::convert_to_flattened_schema(&mut schema, flattened_subschemas);
            }

            Ok(schema)
        }
    }
}

fn build_tuple_struct_generate_schema_fn(fields: &[Field<'_>]) -> proc_macro2::TokenStream {
    let mapped_fields = fields
        .iter()
        // Don't map this field if it's marked to be skipped for both serialization and deserialization.
        .filter(|field| field.visible())
        .map(generate_tuple_struct_field);

    quote! {
        fn generate_schema(schema_gen: &::std::cell::RefCell<::vector_config::schema::SchemaGenerator>) -> std::result::Result<::vector_config::schema::SchemaObject, ::vector_config::GenerateError> {
            let mut subschemas = ::std::collections::Vec::new();

            #(#mapped_fields)*

            Ok(::vector_config::schema::generate_tuple_schema(&subschemas))
        }
    }
}

fn build_newtype_struct_generate_schema_fn(fields: &[Field<'_>]) -> proc_macro2::TokenStream {
    // Map the fields normally, but we should end up with a single field at the end.
    let mut mapped_fields = fields
        .iter()
        // Don't map this field if it's marked to be skipped for both serialization and deserialization.
        .filter(|field| field.visible())
        .map(generate_struct_field)
        .collect::<Vec<_>>();

    if mapped_fields.len() != 1 {
        panic!("newtype structs should never have more than one field");
    }

    let field_schema = mapped_fields.remove(0);

    quote! {
        fn generate_schema(schema_gen: &::std::cell::RefCell<::vector_config::schema::SchemaGenerator>) -> std::result::Result<::vector_config::schema::SchemaObject, ::vector_config::GenerateError> {
            #field_schema

            Ok(subschema)
        }
    }
}

fn generate_container_metadata(
    meta_ident: &Ident,
    container: &Container<'_>,
) -> proc_macro2::TokenStream {
    let maybe_title = get_metadata_title(meta_ident, container.title());
    let maybe_description = get_metadata_description(meta_ident, container.description());
    let maybe_default_value = get_metadata_default_value(meta_ident, container.default_value());
    let maybe_deprecated = get_metadata_deprecated(meta_ident, container.deprecated());
    let maybe_custom_attributes = get_metadata_custom_attributes(meta_ident, container.metadata());

    // We add a special metadata that informs consumers of the schema what the "tagging mode" of
    // this enum is. This is important because when we're using the schema to generate
    // documentation, it can be hard to generate something that is as succinct as how you might
    // otherwise describe the configuration behavior using natural language. Additionally, we
    // typically allow deserialization such that fields are overlapped, and if variants had, for
    // example, 3 shared fields between all variants, and each variant only had 1 unique field, we
    // wouldn't want to relist all the shared fields per variant.... we just want to be able to
    // describe which variant has to be used for its unique (variant specific) fields to be
    // relevant.
    let enum_metadata_attrs = container
        .tagging()
        .map(|tagging| tagging.as_enum_metadata());
    let enum_metadata =
        get_metadata_custom_attributes(meta_ident, enum_metadata_attrs.into_iter().flatten());

    quote! {
        let mut #meta_ident = ::vector_config::Metadata::default();
        #maybe_title
        #maybe_description
        #maybe_default_value
        #maybe_deprecated
        #maybe_custom_attributes
        #enum_metadata
    }
}

fn generate_field_metadata(meta_ident: &Ident, field: &Field<'_>) -> proc_macro2::TokenStream {
    let field_ty = field.ty();
    let field_schema_ty = get_field_schema_ty(field);

    let maybe_title = get_metadata_title(meta_ident, field.title());
    let maybe_description = get_metadata_description(meta_ident, field.description());
    let maybe_clear_title_description = field
        .title()
        .or_else(|| field.description())
        .is_some()
        .then(|| {
            quote! {
                // Fields with a title/description of their own cannot merge with the title/description
                // of the field type itself, as this will generally lead to confusing output, so we
                // explicitly clear the title/description first if we're about to set our own
                // title/description.
                #meta_ident.clear_title();
                #meta_ident.clear_description();
            }
        });
    let maybe_default_value = if field_ty != field_schema_ty {
        get_metadata_default_value_delegated(meta_ident, field_schema_ty, field.default_value())
    } else {
        get_metadata_default_value(meta_ident, field.default_value())
    };
    let maybe_deprecated = get_metadata_deprecated(meta_ident, field.deprecated());
    let maybe_deprecated_message =
        get_metadata_deprecated_message(meta_ident, field.deprecated_message());
    let maybe_transparent = get_metadata_transparent(meta_ident, field.transparent());
    let maybe_validation = get_metadata_validation(meta_ident, field.validation());
    let maybe_custom_attributes = get_metadata_custom_attributes(meta_ident, field.metadata());

    quote! {
        let mut #meta_ident = ::vector_config::Metadata::default();
        #maybe_clear_title_description
        #maybe_title
        #maybe_description
        #maybe_default_value
        #maybe_deprecated
        #maybe_deprecated_message
        #maybe_transparent
        #maybe_validation
        #maybe_custom_attributes
    }
}

fn generate_variant_metadata(
    meta_ident: &Ident,
    variant: &Variant<'_>,
) -> proc_macro2::TokenStream {
    let maybe_title = get_metadata_title(meta_ident, variant.title());
    let maybe_description = get_metadata_description(meta_ident, variant.description());
    let maybe_deprecated = get_metadata_deprecated(meta_ident, variant.deprecated());

    // We have to mark variants as transparent, so that if we're dealing with an untagged enum, we
    // don't panic if their description is intentionally left out.
    let maybe_transparent =
        get_metadata_transparent(meta_ident, variant.tagging() == &Tagging::None);
    let maybe_custom_attributes = get_metadata_custom_attributes(meta_ident, variant.metadata());

    // We add a special metadata key (`logical_name`) that informs consumers of the schema what the
    // variant name is for this variant's subschema. While the doc comments being coerced into title
    // and/or description are typically good enough, sometimes we need a more mechanical mapping of
    // the variant's name since shoving it into the title would mean doc comments with redundant
    // information.
    //
    // You can think of this as an enum-specific additional title.
    let logical_name_attrs = vec![LazyCustomAttribute::kv(
        "logical_name",
        variant.ident().to_string(),
    )];
    let variant_logical_name =
        get_metadata_custom_attributes(meta_ident, logical_name_attrs.into_iter());

    // We specifically use `()` as the type here because we need to generate the metadata for this
    // variant, but there's no unique concrete type for a variant, only the type of the enum
    // container it exists within. We also don't want to use the metadata of the enum container, as
    // it might have values that would conflict with the metadata of this specific variant.
    quote! {
        let mut #meta_ident = ::vector_config::Metadata::default();
        #maybe_title
        #maybe_description
        #maybe_deprecated
        #maybe_transparent
        #maybe_custom_attributes
        #variant_logical_name
    }
}

fn generate_variant_tag_metadata(
    meta_ident: &Ident,
    variant: &Variant<'_>,
) -> proc_macro2::TokenStream {
    // For enum variant tags, all we care about is shuttling the title/description of the variant
    // itself along with the tag field to make downstream consumption and processing easier.
    let maybe_title = get_metadata_title(meta_ident, variant.title());
    let maybe_description = get_metadata_description(meta_ident, variant.description());

    // We specifically use `()` as the type here because we need to generate the metadata for this
    // variant, but there's no unique concrete type for a variant, only the type of the enum
    // container it exists within. We also don't want to use the metadata of the enum container, as
    // it might have values that would conflict with the metadata of this specific variant.
    quote! {
        let mut #meta_ident = ::vector_config::Metadata::default();
        #maybe_title
        #maybe_description
    }
}

fn get_metadata_title(
    meta_ident: &Ident,
    title: Option<&String>,
) -> Option<proc_macro2::TokenStream> {
    title.map(|title| {
        quote! {
            #meta_ident.set_title(#title);
        }
    })
}

fn get_metadata_description(
    meta_ident: &Ident,
    description: Option<&String>,
) -> Option<proc_macro2::TokenStream> {
    description.map(|description| {
        quote! {
            #meta_ident.set_description(#description);
        }
    })
}

fn get_metadata_default_value(
    meta_ident: &Ident,
    default_value: Option<ExprPath>,
) -> Option<proc_macro2::TokenStream> {
    default_value.map(|value| {
        quote! {
            #meta_ident.set_default_value(#value());
        }
    })
}

fn get_metadata_default_value_delegated(
    meta_ident: &Ident,
    default_ty: &syn::Type,
    default_value: Option<ExprPath>,
) -> Option<proc_macro2::TokenStream> {
    default_value.map(|value| {
        let default_ty = get_ty_for_expr_pos(default_ty);

        quote! {
            #meta_ident.set_default_value(#default_ty::from(#value()));
        }
    })
}

fn get_metadata_deprecated(
    meta_ident: &Ident,
    deprecated: bool,
) -> Option<proc_macro2::TokenStream> {
    deprecated.then(|| {
        quote! {
            #meta_ident.set_deprecated();
        }
    })
}

fn get_metadata_deprecated_message(
    meta_ident: &Ident,
    message: Option<&String>,
) -> Option<proc_macro2::TokenStream> {
    message.map(|message| {
        quote! {
            #meta_ident.set_deprecated_message(#message);
        }
    })
}

fn get_metadata_transparent(
    meta_ident: &Ident,
    transparent: bool,
) -> Option<proc_macro2::TokenStream> {
    transparent.then(|| {
        quote! {
            #meta_ident.set_transparent();
        }
    })
}

fn get_metadata_validation(
    meta_ident: &Ident,
    validation: &[Validation],
) -> proc_macro2::TokenStream {
    let mapped_validation = validation
        .iter()
        .map(|v| quote! { #meta_ident.add_validation(#v); });

    quote! {
        #(#mapped_validation)*
    }
}

fn get_metadata_custom_attributes(
    meta_ident: &Ident,
    custom_attributes: impl Iterator<Item = LazyCustomAttribute>,
) -> proc_macro2::TokenStream {
    let mapped_custom_attributes = custom_attributes
        .map(|attr| match attr {
            LazyCustomAttribute::Flag(key) => quote! {
                #meta_ident.add_custom_attribute(::vector_config_common::attributes::CustomAttribute::flag(#key));
            },
            LazyCustomAttribute::KeyValue { key, value } => quote! {
                #meta_ident.add_custom_attribute(::vector_config_common::attributes::CustomAttribute::kv(
                    #key, #value
                ));
            },
        });

    quote! {
        #(#mapped_custom_attributes)*
    }
}

fn get_field_schema_ty<'a>(field: &'a Field<'a>) -> &'a syn::Type {
    // If there's a delegated type being used for field (de)serialization, that's ultimately the type
    // we use to declare the schema, because we have to generate the schema for whatever type is
    // actually being (de)serialized, not the final type that the intermediate value ends up getting
    // converted to.
    //
    // Otherwise, we just use the actual field type.
    field.delegated_ty().unwrap_or_else(|| field.ty())
}

fn generate_named_enum_field(field: &Field<'_>) -> proc_macro2::TokenStream {
    let field_name = field.ident().expect("field should be named");
    let field_ty = field.ty();
    let field_already_contained = format!(
        "schema properties already contained entry for `{}`, this should not occur",
        field_name
    );
    let field_key = field.name().to_string();

    let field_schema = generate_struct_field(field);

    // Fields that have no default value are inherently required.  Unlike fields on a normal
    // struct, we can't derive a default value for an individual field because `serde`
    // doesn't allow even specifying a default value for an enum overall, only structs.
    let spanned_is_optional = quote_spanned! {field.span()=>
        <#field_ty as ::vector_config::Configurable>::is_optional()
    };
    let maybe_field_required = if field.default_value().is_none() {
        Some(quote! {
        if !#spanned_is_optional {
                if !required.insert(#field_key.to_string()) {
                    panic!(#field_already_contained);
                }
            }
        })
    } else {
        None
    };

    quote! {
        {
            #field_schema

            if let Some(_) = properties.insert(#field_key.to_string(), subschema) {
                panic!(#field_already_contained);
            }

            #maybe_field_required
        }
    }
}

fn generate_enum_struct_named_variant_schema(
    variant: &Variant<'_>,
    post_fields: Option<proc_macro2::TokenStream>,
) -> proc_macro2::TokenStream {
    let mapped_fields = variant.fields().iter().map(generate_named_enum_field);

    quote! {
        {
            let mut properties = ::vector_config::indexmap::IndexMap::new();
            let mut required = ::std::collections::BTreeSet::new();

            #(#mapped_fields)*

            #post_fields

            ::vector_config::schema::generate_struct_schema(
                properties,
                required,
                None
            )
        }
    }
}

fn generate_enum_newtype_struct_variant_schema(variant: &Variant<'_>) -> proc_macro2::TokenStream {
    // When we only have a single unnamed field, we basically just treat it as a
    // passthrough, and we generate the schema for that field directly, without any
    // metadata or anything, since things like defaults can't travel from the enum
    // container to a specific variant anyways.
    let field = variant.fields().first().expect("must exist");
    let field_schema = generate_struct_field(field);

    quote! {
        {
            #field_schema
            subschema
        }
    }
}

fn generate_enum_variant_tag_schema(variant: &Variant<'_>) -> proc_macro2::TokenStream {
    let variant_name = variant.name();
    let apply_variant_tag_metadata = generate_enum_variant_tag_apply_metadata(variant);

    quote! {
        {
            let mut tag_subschema = ::vector_config::schema::generate_const_string_schema(#variant_name.to_string());
            #apply_variant_tag_metadata
            tag_subschema
        }
    }
}

fn generate_enum_variant_schema(variant: &Variant<'_>) -> proc_macro2::TokenStream {
    // For the sake of all examples below, we'll use JSON syntax to represent the following enum
    // variants:
    //
    // enum ExampleEnum {
    //   Struct { some_field: bool },
    //   Unnamed(bool),
    //   Unit,
    // }
    let variant_name = variant.name();
    let variant_schema = match variant.tagging() {
        // The variant is represented "externally" by wrapping the contents of the variant as an
        // object pointed to by a property whose name is the name of the variant.
        //
        // This is when the rendered output looks like the following:
        //
        // # Struct form.
        // { "field_using_enum": { "VariantName": { "some_field": false } } }
        //
        // # Struct form with unnamed field.
        // { "field_using_enum": { "VariantName": false } }
        //
        // # Unit form.
        // { "field_using_enum": "VariantName" }
        Tagging::External => {
            let (wrapped, variant_schema) = match variant.style() {
                Style::Struct => (
                    true,
                    generate_enum_struct_named_variant_schema(variant, None),
                ),
                Style::Tuple => panic!("tuple variants should be rejected during AST parsing"),
                Style::Newtype => (true, generate_enum_newtype_struct_variant_schema(variant)),
                Style::Unit => (false, generate_enum_variant_tag_schema(variant)),
            };

            // In external mode, we don't wrap the schema for unit variants, because they're
            // interpreted directly as the value of the field using the enum.
            //
            // TODO: we can maybe reuse the existing struct schema gen stuff here, but we'd need
            // a way to force being required + customized metadata
            if wrapped {
                generate_single_field_struct_schema(variant_name, variant_schema)
            } else {
                variant_schema
            }
        }
        // The variant is represented "internally" by adding a new property to the contents of the
        // variant whose name is the value of `tag` and must match the name of the variant.
        //
        // This is when the rendered output looks like the following:
        //
        // # Struct form.
        // { "field_using_enum": { "<tag>": "VariantName", "some_field": false } }
        //
        // # Struct form with unnamed field is not valid here.  See comments below.
        //
        // # Unit form.
        // { "field_using_enum": { "<tag>": "VariantName" } }
        Tagging::Internal { tag } => match variant.style() {
            Style::Struct => {
                let tag_already_contained = format!("enum tag `{}` already contained as a field in variant; tag cannot overlap with any fields in any variant", tag);

                // Just generate the tag field directly and pass it along to be included in the
                // struct schema.
                let tag_schema = generate_enum_variant_tag_schema(variant);
                let tag_field = quote! {
                    {
                        if let Some(_) = properties.insert(#tag.to_string(), #tag_schema) {
                            panic!(#tag_already_contained);
                        }

                        if !required.insert(#tag.to_string()) {
                            panic!(#tag_already_contained);
                        }
                    }
                };
                generate_enum_struct_named_variant_schema(variant, Some(tag_field))
            }
            Style::Tuple => panic!("tuple variants should be rejected during AST parsing"),
            Style::Newtype => {
                // We have to delegate viability to `serde`, essentially, because using internal tagging for a newtype
                // variant is only possible when the inner field is a struct or map, and we can't access that type of
                // information here, which is why `serde` does it at compile-time.

                // As such, we generate the schema for the single field, like we would normally do for a newtype
                // variant, and then we follow the struct flattening logic where we layer on our tag field schema on the
                // schema of the wrapped field... and since it has to be a struct or map to be valid for `serde`, that
                // means it will also be an object schema in both cases, which means our flattening logic will be
                // correct if the caller is doing The Right Thing (tm).
                let newtype_schema = generate_enum_newtype_struct_variant_schema(variant);
                let tag_schema = generate_enum_variant_tag_schema(variant);

                quote! {
                    let tag_schema = ::vector_config::schema::generate_internal_tagged_variant_schema(#tag.to_string(), #tag_schema);
                    let mut flattened_subschemas = ::std::vec::Vec::new();
                    flattened_subschemas.push(tag_schema);

                    let mut newtype_schema = #newtype_schema;
                    ::vector_config::schema::convert_to_flattened_schema(&mut newtype_schema, flattened_subschemas);

                    newtype_schema
                }
            }
            Style::Unit => {
                // Internally-tagged unit variants are basically just a play on externally-tagged
                // struct variants.
                let variant_schema = generate_enum_variant_tag_schema(variant);
                generate_single_field_struct_schema(tag, variant_schema)
            }
        },
        // The variant is represented "adjacent" to the content, such that the variant name is in a
        // field whose name is the value of `tag` and the content of the variant is in a field whose
        // name is the value of `content`.
        //
        // This is when the rendered output looks like the following:
        //
        // # Struct form.
        // { "field_using_enum": { "<tag>": "VariantName", "<content>": { "some_field": false } } }
        //
        // # Struct form with unnamed field.
        // { "field_using_enum": { "<tag>": "VariantName", "<content>": false } }
        //
        // # Unit form.
        // { "field_using_enum": { "<tag>": "VariantName" } }
        Tagging::Adjacent { tag, content } => {
            // For struct-type variants, just generate their schema as normal, and we'll wrap it up
            // in a new object.  For unit variants, adjacent tagging is identical to internal
            // tagging, so we handle that one by hand.
            let tag_schema = generate_enum_variant_tag_schema(variant);
            let maybe_content_schema = match variant.style() {
                Style::Struct => Some(generate_enum_struct_named_variant_schema(variant, None)),
                Style::Tuple => panic!("tuple variants should be rejected during AST parsing"),
                Style::Newtype => Some(generate_enum_newtype_struct_variant_schema(variant)),
                Style::Unit => None,
            }
            .map(|content_schema| {
                quote! {
                    wrapper_properties.insert(#content.to_string(), #content_schema);
                    wrapper_required.insert(#content.to_string());
                }
            });

            quote! {
                let mut wrapper_properties = ::vector_config::indexmap::IndexMap::new();
                let mut wrapper_required = ::std::collections::BTreeSet::new();

                wrapper_properties.insert(#tag.to_string(), #tag_schema);
                wrapper_required.insert(#tag.to_string());

                #maybe_content_schema

                ::vector_config::schema::generate_struct_schema(
                    wrapper_properties,
                    wrapper_required,
                    None
                )
            }
        }
        Tagging::None => {
            // This is simply when it's a free-for-all and `serde` tries to deserialize the data as
            // each variant until it finds one that can deserialize the data correctly. Essentially,
            // we encode the variant solely based on its contents, which for a unit variant, would
            // be nothing: a literal `null` in JSON.
            //
            // Accordingly, there is a higher-level check before we get here that yells at the user
            // that using `#[serde(untagged)]` with an enum where some variants that have
            // duplicate contents, compared to their siblings, is not allowed because doing so
            // provides unstable deserialization.
            //
            // This is when the rendered output looks like the following:
            //
            // # Struct form.
            // { "field_using_enum": { "some_field": false } }
            //
            // # Struct form with unnamed field.
            // { "field_using_enum": false }
            //
            // # Unit form.
            // { "field_using_enum": null }
            //
            // TODO: actually implement the aforementioned higher-level check

            match variant.style() {
                Style::Struct => generate_enum_struct_named_variant_schema(variant, None),
                Style::Tuple => panic!("tuple variants should be rejected during AST parsing"),
                Style::Newtype => generate_enum_newtype_struct_variant_schema(variant),
                Style::Unit => quote! { ::vector_config::schema::generate_null_schema() },
            }
        }
    };

    generate_enum_variant_subschema(variant, variant_schema)
}

fn generate_single_field_struct_schema(
    property_name: &str,
    property_schema: proc_macro2::TokenStream,
) -> proc_macro2::TokenStream {
    quote! {
        {
            let mut wrapper_properties = ::vector_config::indexmap::IndexMap::new();
            let mut wrapper_required = ::std::collections::BTreeSet::new();

            wrapper_properties.insert(#property_name.to_string(), #property_schema);
            wrapper_required.insert(#property_name.to_string());

            ::vector_config::schema::generate_struct_schema(
                wrapper_properties,
                wrapper_required,
                None
            )
        }
    }
}

fn generate_enum_variant_apply_metadata(variant: &Variant<'_>) -> proc_macro2::TokenStream {
    let variant_metadata_ref = Ident::new("variant_metadata", Span::call_site());
    let variant_metadata = generate_variant_metadata(&variant_metadata_ref, variant);

    quote! {
        #variant_metadata
        ::vector_config::schema::apply_base_metadata(&mut subschema, #variant_metadata_ref);
    }
}

fn generate_enum_variant_tag_apply_metadata(variant: &Variant<'_>) -> proc_macro2::TokenStream {
    let variant_tag_metadata_ref = Ident::new("variant_tag_metadata", Span::call_site());
    let variant_tag_metadata = generate_variant_tag_metadata(&variant_tag_metadata_ref, variant);

    quote! {
        #variant_tag_metadata
        ::vector_config::schema::apply_base_metadata(&mut tag_subschema, #variant_tag_metadata_ref);
    }
}

fn generate_enum_variant_subschema(
    variant: &Variant<'_>,
    variant_schema: proc_macro2::TokenStream,
) -> proc_macro2::TokenStream {
    let apply_variant_metadata = generate_enum_variant_apply_metadata(variant);

    quote! {
        {
            let mut subschema = { #variant_schema };
            #apply_variant_metadata

            subschemas.push(subschema);
        }
    }
}

/// Gets a type token suitable for use in expression position.
///
/// Normally, we refer to types with generic type parameters using their condensed form: `T<...>`.
/// Sometimes, however, we must refer to them with their disambiguated form: `T::<...>`. This is due
/// to a limitation in syntax parsing between types in statement versus expression position.
///
/// Statement position would be somewhere like declaring a field on a struct, where using angle
/// brackets has no ambiguous meaning, as you can't compare two items as part of declaring a struct
/// field. Conversely, expression position implies anywhere we could normally provide an expression,
/// and expressions can certainly contain comparisons. As such, we need to use the disambiguated
/// form in expression position.
///
/// While most commonly used for passing generic type parameters to functions/methods themselves,
/// this is also known as the "turbofish" syntax.
fn get_ty_for_expr_pos(ty: &syn::Type) -> syn::Type {
    match ty {
        syn::Type::Path(tp) => {
            let mut new_tp = tp.clone();
            for segment in new_tp.path.segments.iter_mut() {
                if let PathArguments::AngleBracketed(ab) = &mut segment.arguments {
                    ab.colon2_token = Some(Colon2::default());
                }
            }

            syn::Type::Path(new_tp)
        }
        _ => ty.clone(),
    }
}<|MERGE_RESOLUTION|>--- conflicted
+++ resolved
@@ -129,17 +129,12 @@
 
 fn build_virtual_newtype_schema_fn(virtual_ty: Type) -> proc_macro2::TokenStream {
     quote! {
-<<<<<<< HEAD
-        fn generate_schema(schema_gen: &::std::cell::RefCell<::vector_config::schema_gen::SchemaGenerator>) -> std::result::Result<::vector_config::schema_gen::SchemaObject, ::vector_config::GenerateError> {
+        fn generate_schema(schema_gen: &::std::cell::RefCell<::vector_config::schema::SchemaGenerator>) -> std::result::Result<::vector_config::schema::SchemaObject, ::vector_config::GenerateError> {
             ::vector_config::schema::get_or_generate_schema(
                 &<#virtual_ty as ::vector_config::Configurable>::as_configurable_ref(),
                 schema_gen,
                 None,
             )
-=======
-        fn generate_schema(schema_gen: &::std::cell::RefCell<::vector_config::schema::SchemaGenerator>) -> std::result::Result<::vector_config::schema::SchemaObject, ::vector_config::GenerateError> {
-            ::vector_config::schema::get_or_generate_schema::<#virtual_ty>(schema_gen, None)
->>>>>>> a9ba2cbb
         }
     }
 }
