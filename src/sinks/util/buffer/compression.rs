use std::{cell::RefCell, collections::BTreeSet, fmt};

use indexmap::IndexMap;
use serde::{de, ser};
use serde_json::Value;
use vector_config::{
    schema::{
<<<<<<< HEAD
        apply_base_metadata, generate_const_string_schema, generate_enum_schema,
        generate_one_of_schema, generate_struct_schema, get_or_generate_schema,
=======
        apply_metadata, generate_const_string_schema, generate_enum_schema, generate_one_of_schema,
        generate_struct_schema, get_or_generate_schema, SchemaGenerator, SchemaObject,
>>>>>>> a9ba2cbb
    },
    Configurable, GenerateError, Metadata, ToValue,
};
use vector_config_common::attributes::CustomAttribute;

/// Compression configuration.
#[derive(Copy, Clone, Debug, Derivative, Eq, PartialEq)]
#[derivative(Default)]
pub enum Compression {
    /// No compression.
    #[derivative(Default)]
    None,

    /// [Gzip][gzip] compression.
    ///
    /// [gzip]: https://www.gzip.org/
    Gzip(CompressionLevel),

    /// [Zlib][zlib] compression.
    ///
    /// [zlib]: https://zlib.net/
    Zlib(CompressionLevel),
}

impl Compression {
    /// Gets whether or not this compression will actually compress the input.
    ///
    /// While it may be counterintuitive for "compression" to not compress, this is simply a
    /// consequence of designing a single type that may or may not compress so that we can avoid
    /// having to box writers at a higher-level.
    ///
    /// Some callers can benefit from knowing whether or not compression is actually taking place,
    /// as different size limitations may come into play.
    pub const fn is_compressed(&self) -> bool {
        !matches!(self, Compression::None)
    }

    pub const fn gzip_default() -> Compression {
        Compression::Gzip(CompressionLevel::const_default())
    }

    pub const fn zlib_default() -> Compression {
        Compression::Zlib(CompressionLevel::const_default())
    }

    pub const fn content_encoding(self) -> Option<&'static str> {
        match self {
            Self::None => None,
            Self::Gzip(_) => Some("gzip"),
            Self::Zlib(_) => Some("deflate"),
        }
    }

    pub const fn accept_encoding(self) -> Option<&'static str> {
        match self {
            Self::Gzip(_) => Some("gzip"),
            Self::Zlib(_) => Some("deflate"),
            _ => None,
        }
    }

    pub const fn extension(self) -> &'static str {
        match self {
            Self::None => "log",
            Self::Gzip(_) => "log.gz",
            Self::Zlib(_) => "log.zz",
        }
    }

    pub const fn level(self) -> flate2::Compression {
        match self {
            Self::None => flate2::Compression::none(),
            Self::Gzip(level) | Self::Zlib(level) => level.as_flate2(),
        }
    }
}

impl fmt::Display for Compression {
    fn fmt(&self, f: &mut fmt::Formatter) -> fmt::Result {
        match *self {
            Compression::None => write!(f, "none"),
            Compression::Gzip(ref level) => write!(f, "gzip({})", level.as_flate2().level()),
            Compression::Zlib(ref level) => write!(f, "zlib({})", level.as_flate2().level()),
        }
    }
}

impl<'de> de::Deserialize<'de> for Compression {
    fn deserialize<D>(deserializer: D) -> Result<Self, D::Error>
    where
        D: de::Deserializer<'de>,
    {
        struct StringOrMap;

        impl<'de> de::Visitor<'de> for StringOrMap {
            type Value = Compression;

            fn expecting(&self, f: &mut fmt::Formatter) -> fmt::Result {
                f.write_str("string or map")
            }

            fn visit_str<E>(self, s: &str) -> Result<Self::Value, E>
            where
                E: de::Error,
            {
                match s {
                    "none" => Ok(Compression::None),
                    "gzip" => Ok(Compression::gzip_default()),
                    "zlib" => Ok(Compression::zlib_default()),
                    _ => Err(de::Error::invalid_value(
                        de::Unexpected::Str(s),
                        &r#""none" or "gzip" or "zlib""#,
                    )),
                }
            }

            fn visit_map<A>(self, mut map: A) -> Result<Self::Value, A::Error>
            where
                A: de::MapAccess<'de>,
            {
                let mut algorithm = None;
                let mut level = None;

                while let Some(key) = map.next_key::<String>()? {
                    match key.as_str() {
                        "algorithm" => {
                            if algorithm.is_some() {
                                return Err(de::Error::duplicate_field("algorithm"));
                            }
                            algorithm = Some(map.next_value::<String>()?);
                        }
                        "level" => {
                            if level.is_some() {
                                return Err(de::Error::duplicate_field("level"));
                            }
                            level = Some(map.next_value::<CompressionLevel>()?);
                        }
                        _ => return Err(de::Error::unknown_field(&key, &["algorithm", "level"])),
                    };
                }

                match algorithm
                    .ok_or_else(|| de::Error::missing_field("algorithm"))?
                    .as_str()
                {
                    "none" => match level {
                        Some(_) => Err(de::Error::unknown_field("level", &[])),
                        None => Ok(Compression::None),
                    },
                    "gzip" => Ok(Compression::Gzip(level.unwrap_or_default())),
                    "zlib" => Ok(Compression::Zlib(level.unwrap_or_default())),
                    algorithm => Err(de::Error::unknown_variant(
                        algorithm,
                        &["none", "gzip", "zlib"],
                    )),
                }
            }
        }

        deserializer.deserialize_any(StringOrMap)
    }
}

impl ser::Serialize for Compression {
    fn serialize<S>(&self, serializer: S) -> Result<S::Ok, S::Error>
    where
        S: ser::Serializer,
    {
        use ser::SerializeMap;

        let default_level = CompressionLevel::const_default();

        match self {
            Compression::None => serializer.serialize_str("none"),
            Compression::Gzip(gzip_level) => {
                if *gzip_level != default_level {
                    let mut map = serializer.serialize_map(None)?;
                    map.serialize_entry("algorithm", "gzip")?;
                    map.serialize_entry("level", &gzip_level)?;
                    map.end()
                } else {
                    serializer.serialize_str("gzip")
                }
            }
            Compression::Zlib(zlib_level) => {
                if *zlib_level != default_level {
                    let mut map = serializer.serialize_map(None)?;
                    map.serialize_entry("algorithm", "zlib")?;
                    map.serialize_entry("level", &zlib_level)?;
                    map.end()
                } else {
                    serializer.serialize_str("zlib")
                }
            }
        }
    }
}

// TODO: Consider an approach for generating schema of "string or object" structure used by this type.
impl Configurable for Compression {
    fn referenceable_name() -> Option<&'static str> {
        Some(std::any::type_name::<Self>())
    }

    fn metadata() -> Metadata {
        let mut metadata = Metadata::default();
        metadata.set_title("Compression configuration.");
        metadata.set_description("All compression algorithms use the default compression level unless otherwise specified.");
        metadata.add_custom_attribute(CustomAttribute::kv("docs::enum_tagging", "external"));
        metadata.add_custom_attribute(CustomAttribute::flag("docs::advanced"));
        metadata
    }

    fn generate_schema(gen: &RefCell<SchemaGenerator>) -> Result<SchemaObject, GenerateError> {
        const ALGORITHM_NAME: &str = "algorithm";
        const LEVEL_NAME: &str = "level";
        const LOGICAL_NAME: &str = "logical_name";
        const ENUM_TAGGING_MODE: &str = "docs::enum_tagging";

        let generate_string_schema = |logical_name: &str,
                                      title: Option<&'static str>,
                                      description: &'static str|
         -> SchemaObject {
            let mut const_schema = generate_const_string_schema(logical_name.to_lowercase());
            let mut const_metadata = Metadata::with_description(description);
            if let Some(title) = title {
                const_metadata.set_title(title);
            }
            const_metadata.add_custom_attribute(CustomAttribute::kv(LOGICAL_NAME, logical_name));
            apply_base_metadata(&mut const_schema, const_metadata);
            const_schema
        };

        // First, we'll create the string-only subschemas for each algorithm, and wrap those up
        // within a one-of schema.
        let mut string_metadata = Metadata::with_description("Compression algorithm.");
        string_metadata.add_custom_attribute(CustomAttribute::kv(ENUM_TAGGING_MODE, "external"));

        let none_string_subschema = generate_string_schema("None", None, "No compression.");
        let gzip_string_subschema = generate_string_schema(
            "Gzip",
            Some("[Gzip][gzip] compression."),
            "[gzip]: https://www.gzip.org/",
        );
        let zlib_string_subschema = generate_string_schema(
            "Zlib",
            Some("[Zlib][zlib] compression."),
            "[zlib]: https://zlib.net/",
        );

        let mut all_string_oneof_subschema = generate_one_of_schema(&[
            none_string_subschema,
            gzip_string_subschema,
            zlib_string_subschema,
        ]);
        apply_base_metadata(&mut all_string_oneof_subschema, string_metadata);

        // Next we'll create a full schema for the given algorithms.
        //
        // TODO: We're currently using all three algorithms in the enum subschema for `algorithm`,
        // but in reality, `level` is never used when the algorithm is `none`. This is _currently_
        // fine because the field is optional, and we don't use `deny_unknown_fields`, so if users
        // specify it when the algorithm is `none`: no harm, no foul.
        //
        // However, it does lead to a suboptimal schema being generated, one that sort of implies it
        // may have value when set, even if the algorithm is `none`. We do this because, otherwise,
        // it's very hard to reconcile the resolved schemas during component documentation
        // generation, where we need to be able to generate the right enum key/value pair for the
        // `none` algorithm as part of the overall set of enum values declared for the `algorithm`
        // field in the "full" schema version.
        let compression_level_schema =
            get_or_generate_schema(&CompressionLevel::as_configurable_ref(), gen, None)?;

        let mut required = BTreeSet::new();
        required.insert(ALGORITHM_NAME.to_string());

        let mut properties = IndexMap::new();
        properties.insert(
            ALGORITHM_NAME.to_string(),
            all_string_oneof_subschema.clone(),
        );
        properties.insert(LEVEL_NAME.to_string(), compression_level_schema);

        let mut full_subschema = generate_struct_schema(properties, required, None);
        let mut full_metadata = Metadata::with_description("");
        full_metadata.add_custom_attribute(CustomAttribute::flag("docs::hidden"));
        apply_base_metadata(&mut full_subschema, full_metadata);

        // Finally, we zip both schemas together.
        Ok(generate_one_of_schema(&[
            all_string_oneof_subschema,
            full_subschema,
        ]))
    }
}

impl ToValue for Compression {
    fn to_value(&self) -> Value {
        serde_json::to_value(self).expect("Could not convert compression settings to JSON")
    }
}

/// Compression level.
#[derive(Clone, Copy, Debug, Default, Eq, PartialEq)]
pub struct CompressionLevel(flate2::Compression);

impl CompressionLevel {
    #[cfg(test)]
    const fn new(level: u32) -> Self {
        Self(flate2::Compression::new(level))
    }

    const fn const_default() -> Self {
        Self(flate2::Compression::new(6))
    }

    const fn none() -> Self {
        Self(flate2::Compression::none())
    }

    const fn best() -> Self {
        Self(flate2::Compression::best())
    }

    const fn fast() -> Self {
        Self(flate2::Compression::fast())
    }

    pub const fn as_flate2(self) -> flate2::Compression {
        self.0
    }
}

impl<'de> de::Deserialize<'de> for CompressionLevel {
    fn deserialize<D>(deserializer: D) -> Result<Self, D::Error>
    where
        D: de::Deserializer<'de>,
    {
        struct NumberOrString;

        impl<'de> de::Visitor<'de> for NumberOrString {
            type Value = CompressionLevel;

            fn expecting(&self, f: &mut fmt::Formatter) -> fmt::Result {
                f.write_str("number or string")
            }

            fn visit_str<E>(self, s: &str) -> Result<Self::Value, E>
            where
                E: de::Error,
            {
                match s {
                    "none" => Ok(CompressionLevel::none()),
                    "fast" => Ok(CompressionLevel::fast()),
                    "default" => Ok(CompressionLevel::const_default()),
                    "best" => Ok(CompressionLevel::best()),
                    level => {
                        return Err(de::Error::invalid_value(
                            de::Unexpected::Str(level),
                            &r#""none", "fast", "best" or "default""#,
                        ))
                    }
                }
            }

            fn visit_i64<E>(self, v: i64) -> Result<Self::Value, E>
            where
                E: de::Error,
            {
                Err(de::Error::invalid_value(
                    de::Unexpected::Other(&v.to_string()),
                    &"0, 1, 2, 3, 4, 5, 6, 7, 8 or 9",
                ))
            }

            fn visit_u64<E>(self, v: u64) -> Result<Self::Value, E>
            where
                E: de::Error,
            {
                if v <= 9 {
                    Ok(CompressionLevel(flate2::Compression::new(v as u32)))
                } else {
                    return Err(de::Error::invalid_value(
                        de::Unexpected::Unsigned(v),
                        &"0, 1, 2, 3, 4, 5, 6, 7, 8 or 9",
                    ));
                }
            }
        }

        deserializer.deserialize_any(NumberOrString)
    }
}

impl ser::Serialize for CompressionLevel {
    fn serialize<S>(&self, serializer: S) -> Result<S::Ok, S::Error>
    where
        S: ser::Serializer,
    {
        const NONE: CompressionLevel = CompressionLevel::none();
        const FAST: CompressionLevel = CompressionLevel::fast();
        const BEST: CompressionLevel = CompressionLevel::best();

        match *self {
            NONE => serializer.serialize_str("none"),
            FAST => serializer.serialize_str("fast"),
            BEST => serializer.serialize_str("best"),
            level => serializer.serialize_u64(u64::from(level.0.level())),
        }
    }
}

// TODO: Consider an approach for generating schema of "string or number" structure used by this type.
impl Configurable for CompressionLevel {
    fn referenceable_name() -> Option<&'static str> {
        Some(std::any::type_name::<Self>())
    }

    fn metadata() -> Metadata {
        let mut metadata = Metadata::default();
        metadata.set_description("Compression level.");
        metadata
    }

    fn generate_schema(_: &RefCell<SchemaGenerator>) -> Result<SchemaObject, GenerateError> {
        let string_consts = ["none", "fast", "best", "default"]
            .iter()
            .map(|s| serde_json::Value::from(*s));

        let level_consts = (0u32..=9).map(serde_json::Value::from);

        let valid_values = string_consts.chain(level_consts).collect();
        Ok(generate_enum_schema(valid_values))
    }
}

impl ToValue for CompressionLevel {
    fn to_value(&self) -> Value {
        // FIXME
        serde_json::to_value(self).expect("Could not convert compression level to JSON")
    }
}

#[cfg(test)]
mod test {
    use super::{Compression, CompressionLevel};

    #[test]
    fn deserialization() {
        let fixtures_valid = [
            (r#""none""#, Compression::None),
            (
                r#""gzip""#,
                Compression::Gzip(CompressionLevel::const_default()),
            ),
            (
                r#""zlib""#,
                Compression::Zlib(CompressionLevel::const_default()),
            ),
            (r#"{"algorithm": "none"}"#, Compression::None),
            (
                r#"{"algorithm": "gzip"}"#,
                Compression::Gzip(CompressionLevel::const_default()),
            ),
            (
                r#"{"algorithm": "gzip", "level": "best"}"#,
                Compression::Gzip(CompressionLevel::best()),
            ),
            (
                r#"{"algorithm": "gzip", "level": 8}"#,
                Compression::Gzip(CompressionLevel::new(8)),
            ),
            (
                r#"{"algorithm": "zlib"}"#,
                Compression::Zlib(CompressionLevel::const_default()),
            ),
            (
                r#"{"algorithm": "zlib", "level": "best"}"#,
                Compression::Zlib(CompressionLevel::best()),
            ),
            (
                r#"{"algorithm": "zlib", "level": 8}"#,
                Compression::Zlib(CompressionLevel::new(8)),
            ),
        ];
        for (sources, result) in fixtures_valid.iter() {
            let deserialized: Result<Compression, _> = serde_json::from_str(sources);
            assert_eq!(deserialized.expect("valid source"), *result);
        }

        let fixtures_invalid = [
            (
                r#"42"#,
                r#"invalid type: integer `42`, expected string or map at line 1 column 2"#,
            ),
            (
                r#""b42""#,
                r#"invalid value: string "b42", expected "none" or "gzip" or "zlib" at line 1 column 5"#,
            ),
            (
                r#"{"algorithm": "b42"}"#,
                r#"unknown variant `b42`, expected one of `none`, `gzip`, `zlib` at line 1 column 20"#,
            ),
            (
                r#"{"algorithm": "none", "level": "default"}"#,
                r#"unknown field `level`, there are no fields at line 1 column 41"#,
            ),
            (
                r#"{"algorithm": "gzip", "level": -1}"#,
                r#"invalid value: -1, expected 0, 1, 2, 3, 4, 5, 6, 7, 8 or 9 at line 1 column 33"#,
            ),
            (
                r#"{"algorithm": "gzip", "level": "good"}"#,
                r#"invalid value: string "good", expected "none", "fast", "best" or "default" at line 1 column 37"#,
            ),
            (
                r#"{"algorithm": "gzip", "level": {}}"#,
                r#"invalid type: map, expected number or string at line 1 column 33"#,
            ),
            (
                r#"{"algorithm": "gzip", "level": "default", "key": 42}"#,
                r#"unknown field `key`, expected `algorithm` or `level` at line 1 column 47"#,
            ),
        ];
        for (source, result) in fixtures_invalid.iter() {
            let deserialized: Result<Compression, _> = serde_json::from_str(source);
            let error = deserialized.expect_err("invalid source");
            assert_eq!(error.to_string().as_str(), *result);
        }
    }

    #[test]
    fn from_and_to_value() {
        let fixtures_valid = [
            Compression::None,
            Compression::Gzip(CompressionLevel::const_default()),
            Compression::Gzip(CompressionLevel::new(7)),
            Compression::Zlib(CompressionLevel::best()),
            Compression::Zlib(CompressionLevel::new(7)),
        ];

        for v in fixtures_valid {
            // Check serialize-deserialize round trip with defaults
            let value = serde_json::to_value(v).unwrap();
            serde_json::from_value::<Compression>(value).unwrap();
        }
    }
}<|MERGE_RESOLUTION|>--- conflicted
+++ resolved
@@ -5,13 +5,9 @@
 use serde_json::Value;
 use vector_config::{
     schema::{
-<<<<<<< HEAD
         apply_base_metadata, generate_const_string_schema, generate_enum_schema,
-        generate_one_of_schema, generate_struct_schema, get_or_generate_schema,
-=======
-        apply_metadata, generate_const_string_schema, generate_enum_schema, generate_one_of_schema,
-        generate_struct_schema, get_or_generate_schema, SchemaGenerator, SchemaObject,
->>>>>>> a9ba2cbb
+        generate_one_of_schema, generate_struct_schema, get_or_generate_schema, SchemaGenerator,
+        SchemaObject,
     },
     Configurable, GenerateError, Metadata, ToValue,
 };
