[package]
name = "vector"
version = "0.21.0"
authors = ["Vector Contributors <vector@datadoghq.com>"]
edition = "2021"
description = "A lightweight and ultra-fast tool for building observability pipelines"
homepage = "https://vector.dev"
license = "MPL-2.0"
readme = "README.md"
publish = false
default-run = "vector"
autobenches = false # our benchmarks are not runnable on their own either way
rust-version = "1.58.1"

[[bin]]
name = "graphql-schema"
path = "src/api/schema/gen.rs"
required-features = ["default-no-api-client"]

[profile.dev]
split-debuginfo = "unpacked" # Faster debug builds on macOS

# CI-based builds use full release optimization.  See scripts/environment/release-flags.sh.
# This results in roughly a 5% reduction in performance when compiling locally vs when
# compiled via the CI pipeline.
[profile.release]
debug = false # Do not include debug symbols in the executable.

[profile.bench]
debug = true

[package.metadata.deb]
name = "vector"
section = "admin"
maintainer-scripts = "distribution/debian/scripts/"
conf-files = ["/etc/vector/vector.toml", "/etc/default/vector"]
assets = [
  ["target/release/vector", "/usr/bin/", "755"],
  ["config/vector.toml", "/etc/vector/vector.toml", "644"],
  ["config/examples/*", "/etc/vector/examples/", "644"],
  ["distribution/systemd/vector.service", "/lib/systemd/system/vector.service", "644"],
  ["distribution/systemd/vector.default", "/etc/default/vector", "600"]
]
license-file = ["target/debian-license.txt"]
extended-description-file = "target/debian-extended-description.txt"

[package.metadata.deb.systemd-units]
unit-scripts = "distribution/systemd/"

# libc requirements are defined by `cross`
# https://github.com/rust-embedded/cross#supported-targets
# Though, it seems like aarch64 libc is actually 2.18 and not 2.19
[package.metadata.deb.variants.armv7-unknown-linux-gnueabihf]
depends = "libc6 (>= 2.15)"

[package.metadata.deb.variants.x86_64-unknown-linux-gnu]
depends = "libc6 (>= 2.15)"

[package.metadata.deb.variants.x86_64-unknown-linux-musl]
depends = ""

[package.metadata.deb.variants.aarch64-unknown-linux-gnu]
depends = "libc6 (>= 2.18)"

[package.metadata.deb.variants.aarch64-unknown-linux-musl]
depends = ""

[workspace]
members = [
  ".",
  "lib/codecs",
  "lib/enrichment",
  "lib/vector-buffers",
  "lib/vector-common",
  "lib/vector-core",
  "lib/dnsmsg-parser",
  "lib/fakedata",
  "lib/file-source",
  "lib/k8s-e2e-tests",
  "lib/k8s-test-framework",
  "lib/lookup",
  "lib/portpicker",
  "lib/prometheus-parser",
  "lib/tracing-limit",
  "lib/vector-api-client",
  "lib/value",
  "lib/vrl/cli",
  "lib/vrl/compiler",
  "lib/vrl/core",
  "lib/vrl/diagnostic",
  "lib/vrl/parser",
  "lib/vrl/stdlib",
  "lib/vrl/tests",
  "lib/vrl/proptests",
  "lib/vrl/vrl",
  "lib/vector-vrl-functions",
  "lib/datadog/grok",
  "lib/datadog/search-syntax",
  "lib/datadog/filter",
]

[dependencies]
# Internal libs
codecs = { path = "lib/codecs", default-features = false, optional = true }
dnsmsg-parser = { path = "lib/dnsmsg-parser", optional = true }
enrichment = { path = "lib/enrichment" }
fakedata = { path = "lib/fakedata", optional = true }
file-source = { path = "lib/file-source", optional = true }
lookup = { path = "lib/lookup" }
portpicker = { path = "lib/portpicker" }
prometheus-parser = { path = "lib/prometheus-parser", optional = true }
tracing-limit = { path = "lib/tracing-limit" }
value = { path = "lib/value", optional = true }
vector_buffers = { path = "lib/vector-buffers", default-features = false }
vector_common = { path = "lib/vector-common" }
vector_core = { path = "lib/vector-core", default-features = false, features = ["vrl"] }
vector-api-client = { path = "lib/vector-api-client", optional = true }
vector-vrl-functions = { path = "lib/vector-vrl-functions" }
vrl-cli = { path = "lib/vrl/cli", optional = true }

# Tokio / Futures
async-stream = "0.3.3"
async-trait = "0.1.53"
futures = { version = "0.3.21", default-features = false, features = ["compat", "io-compat"], package = "futures" }
tokio = { version = "1.17.0", default-features = false, features = ["full"] }
tokio-openssl = { version = "0.6.3", default-features = false }
tokio-stream = { version = "0.1.8", default-features = false, features = ["net", "sync", "time"] }
tokio-util = { version = "0.6", default-features = false, features = ["time"] }
console-subscriber = { version = "0.1.3", optional = true }

# Tracing
tracing = { version = "0.1.32", default-features = false }
tracing-core = { version = "0.1.24", default-features = false }
tracing-futures = { version = "0.2.5", default-features = false, features = ["futures-03"] }
tracing-subscriber = { version = "0.3.10", default-features = false, features = ["ansi", "env-filter", "fmt", "json", "registry", "tracing-log"] }
tracing-tower = { git = "https://github.com/tokio-rs/tracing", default-features = false, rev = "f470db1b0354b368f62f9ee4d763595d16373231" }

# Metrics
metrics = { version = "0.17.1", default-features = false, features = ["std"] }
metrics-tracing-context = { version = "0.9.0", default-features = false }

# AWS - Official SDK
aws-config = { version = "0.9.0", optional = true }
aws-types = { version = "0.9.0", optional = true, features = ["hardcoded-credentials"]}
aws-sdk-s3 = { version = "0.9.0", optional = true }
aws-sdk-sqs = { version = "0.9.0", optional = true }
aws-sdk-cloudwatch = { version = "0.9.0", optional = true }
aws-sdk-cloudwatchlogs = { version = "0.9.0", optional = true }
aws-sdk-elasticsearch = {version = "0.9.0", optional = true }
aws-sdk-firehose = { version = "0.9.0", optional = true }
aws-sdk-kinesis = { version = "0.9.0", optional = true }
aws-sigv4 = { version = "0.9.0", optional = true }
aws-smithy-client = { version = "0.39.0", optional = true }
aws-smithy-http = { version = "0.39.0", optional = true }

# Azure
azure_core = { git = "https://github.com/Azure/azure-sdk-for-rust.git", rev = "3ca5610b959b3b6b77bb88da09f0764b605b01bc", default-features = false, features = ["enable_reqwest"], optional = true }
azure_storage = { git = "https://github.com/Azure/azure-sdk-for-rust.git", rev = "3ca5610b959b3b6b77bb88da09f0764b605b01bc", default-features = false, optional = true }
azure_storage_blobs = { git = "https://github.com/Azure/azure-sdk-for-rust.git", rev = "3ca5610b959b3b6b77bb88da09f0764b605b01bc", default-features = false, optional = true }

# Tower
tower = { version = "0.4.12", default-features = false, features = ["buffer", "limit", "retry", "timeout", "util"] }

# Serde
serde = { version = "1.0.136", default-features = false, features = ["derive"] }
serde-toml-merge = { version = "0.3.0", default-features = false }
serde_bytes = { version = "0.11.5", default-features = false, features = ["std"], optional = true }
serde_json = { version = "1.0.79", default-features = false, features = ["raw_value"] }
serde_with = { version = "1.12.1", default-features = false, features = ["macros"], optional = true }
serde_yaml = { version = "0.8.23", default-features = false }

# Messagepack
rmp-serde = { version = "1.0.0", default-features = false, optional = true }
rmpv = { version = "1.0.0", default-features = false, features = ["with-serde"], optional = true }

# Prost
prost = { version = "0.10", default-features = false, features = ["std"]  }

# GCP
goauth = { version = "0.11.1", default-features = false, optional = true }
gouth = { version = "0.2.1", default-features = false, optional = true }
smpl_jwt = { version = "0.6.1", default-features = false, optional = true }

# API
async-graphql = { version = "3.0.37", default-features = false, optional = true, features = ["chrono"] }
async-graphql-warp = { version = "3.0.37", default-features = false, optional = true }
itertools = { version = "0.10.3", default-features = false, optional = true }

# API client
crossterm = { version = "0.23.1", default-features = false, features = ["event-stream"], optional = true }
num-format = { version = "0.4.0", default-features = false, features = ["with-num-bigint"], optional = true }
number_prefix = { version = "0.4.0", default-features = false, features = ["std"], optional = true }
tui = { version = "0.17.0", optional = true, default-features = false, features = ["crossterm"] }

# Datadog Pipelines
datadog-filter = { path = "lib/datadog/filter" }
datadog-search-syntax = { path = "lib/datadog/search-syntax" }
hex = { version = "0.4.3", optional = true }
sha2 = { version = "0.10.2", optional = true }

# VRL Lang
vrl = { path = "lib/vrl/vrl" }
vrl-stdlib = { path = "lib/vrl/stdlib" }

# External libs
arc-swap = { version = "1.5", default-features = false, optional = true }
async-compression = { version = "0.3.12", default-features = false, features = ["tokio", "gzip", "zstd"], optional = true }
avro-rs = { version = "0.13.0", default-features = false, optional = true }
base64 = { version = "0.13.0", default-features = false, optional = true }
bloom = { version = "0.3.2", default-features = false, optional = true }
bollard = { version = "0.12.0", default-features = false, features = ["ssl"] }
bytes = { version = "1.1.0", default-features = false, features = ["serde"] }
bytesize = { version = "1.1.0", default-features = false }
chrono = { version = "0.4.19", default-features = false, features = ["serde"] }
cidr-utils = { version = "0.5.6", default-features = false }
clap = { version = "3.1.8", features = ["derive", "env"] }
colored = { version = "2.0.0", default-features = false }
csv = { version = "1.1", optional = true }
derivative = { version = "2.2.0", default-features = false }
dirs-next = { version = "2.0.0", default-features = false, optional = true }
dyn-clone = { version = "1.0.5", default-features = false }
encoding_rs = { version = "0.8.31", features = ["serde"] }
exitcode = { version = "1.1.2", default-features = false }
flate2 = { version = "1.0.21", default-features = false, features = ["default"] }
futures-util = { version = "0.3.21", default-features = false }
glob = { version = "0.3.0", default-features = false }
governor = { version = "0.4.1", default-features = false, features = ["dashmap", "jitter", "std"], optional = true }
grok = { version = "1.2.0", default-features = false, optional = true }
hash_hasher = { version = "2.0.0", default_features = false, optional  = true }
headers = { version = "0.3.6", default-features = false }
hostname = { version = "0.3.1", default-features = false }
http = { version = "0.2.6", default-features = false }
hyper = { version = "0.14.18", default-features = false, features = ["client", "runtime", "http1", "http2", "server", "stream"] }
hyper-openssl = { version = "0.9.2", default-features = false }
hyper-proxy = { version = "0.9.1", default-features = false, features = ["openssl-tls"] }
indexmap = { version = "~1.8.1", default-features = false, features = ["serde"] }
infer = { version = "0.7.0", default-features = false, optional = true}
indoc = { version = "1.0.4", default-features = false }
inventory = { version = "0.1.10", default-features = false }
k8s-openapi = { version = "0.14.0", default-features = false, features = ["api", "v1_16"], optional = true }
kube = { version = "0.70.0", default-features = false, features = ["client", "native-tls", "runtime"], optional = true }
listenfd = { version = "0.5.0", default-features = false, optional = true }
logfmt = { version = "0.0.2", default-features = false, optional = true }
lru = { version = "0.7.5", default-features = false, optional = true }
maxminddb = { version = "0.23.0", default-features = false, optional = true }
md-5 = { version = "0.10", optional = true }
mongodb = { version = "2.1.0", default-features = false, features = ["tokio-runtime"], optional = true }
nats = { version = "0.18.1", default-features = false, optional = true }
nkeys = { version = "0.2.0", optional = true }
nom = { version = "7.1.1", default-features = false, optional = true }
notify = { version = "4.0.17", default-features = false }
num_cpus = { version = "1.13.1", default-features = false }
once_cell = { version = "1.10", default-features = false }
openssl = { version = "0.10.38", default-features = false, features = ["vendored"] }
openssl-probe = { version = "0.1.5", default-features = false }
ordered-float = { version = "2.10.0", default-features = false }
percent-encoding = { version = "2.1.0", default-features = false }
pin-project = { version = "1.0.10", default-features = false }
postgres-openssl = { version = "0.5.0", default-features = false, features = ["runtime"], optional = true }
pulsar = { version = "4.1", default-features = false, features = ["tokio-runtime"], optional = true }
rand = { version = "0.8.5", default-features = false, features = ["small_rng"] }
rand_distr = { version = "0.4.3", default-features = false }
rdkafka = { version = "0.27.0", default-features = false, features = ["tokio", "libz", "ssl", "zstd"], optional = true }
redis = { version = "0.21.5", default-features = false, features = ["connection-manager", "tokio-comp", "tokio-native-tls-comp"], optional = true }
regex = { version = "1.5.5", default-features = false, features = ["std", "perf"] }
roaring = { version = "0.9.0", default-features = false, optional = true }
seahash = { version = "4.1.0", default-features = false, optional = true }
semver = { version = "1.0.7", default-features = false, features = ["serde", "std"], optional = true }
smallvec = { version = "1", default-features = false, features = ["union"] }
snafu = { version = "0.7.0", default-features = false, features = ["futures"] }
snap = { version = "1.0.5", default-features = false, optional = true }
socket2 = { version = "0.4.4", default-features = false }
stream-cancel = { version = "0.8.1", default-features = false }
strip-ansi-escapes = { version = "0.1.1", default-features = false }
strum = { version = "0.24", default-features = false }
strum_macros = { version = "0.24", default-features = false }
syslog = { version = "6.0.1", default-features = false, optional = true }
tikv-jemallocator = { version = "0.4.3", default-features = false, optional = true }
tokio-postgres = { version = "0.7.4", default-features = false, features = ["runtime", "with-chrono-0_4"], optional = true }
toml = { version = "0.5.8", default-features = false }
<<<<<<< HEAD
tonic = { version = "0.7", optional = true, default-features = false, features = ["transport", "codegen", "prost", "tls"] }
=======
tonic = { version = "0.6", optional = true, default-features = false, features = ["transport", "codegen", "prost", "tls", "compression"] }
>>>>>>> 0a946cf7
trust-dns-proto = { version = "0.21", features = ["dnssec"], optional = true }
typetag = { version = "0.1.8", default-features = false }
url = { version = "2.2.2", default-features = false, features = ["serde"] }
uuid = { version = "0.8.2", default-features = false, features = ["serde", "v4"] }
warp = { version = "0.3.1", default-features = false }

# depending on fork for bumped nix dependency
# https://github.com/heim-rs/heim/pull/360
heim = { git = "https://github.com/vectordotdev/heim.git", branch="update-nix", default-features = false, features = ["cpu", "disk", "host", "memory", "net"], optional = true }

# make sure to update the external docs when the Lua version changes
mlua = { version = "0.7.4", default-features = false, features = ["lua54", "send", "vendored"], optional = true }

[target.'cfg(windows)'.dependencies]
schannel = "0.1.19"
windows-service = "0.4.0"

[target.'cfg(target_os = "macos")'.dependencies]
security-framework = "2.6.1"

[target.'cfg(unix)'.dependencies]
atty = "0.2.14"
nix = "0.23.1"

[build-dependencies]
<<<<<<< HEAD
prost-build = { version = "0.10", optional = true }
tonic-build = { version = "0.7", default-features = false, features = ["transport", "prost"], optional = true }
=======
prost-build = { version = "0.9", optional = true }
tonic-build = { version = "0.6", default-features = false, features = ["transport", "prost", "compression"], optional = true }
>>>>>>> 0a946cf7

[dev-dependencies]
approx = "0.5.1"
assert_cmd = { version = "2.0.4", default-features = false }
azure_core = { git = "https://github.com/Azure/azure-sdk-for-rust.git", rev = "3ca5610b959b3b6b77bb88da09f0764b605b01bc", features = ["azurite_workaround"] }
azure_storage = { git = "https://github.com/Azure/azure-sdk-for-rust.git", rev = "3ca5610b959b3b6b77bb88da09f0764b605b01bc", features = ["azurite_workaround"] }
azure_storage_blobs = { git = "https://github.com/Azure/azure-sdk-for-rust.git", rev = "3ca5610b959b3b6b77bb88da09f0764b605b01bc", default-features = false, features = ["azurite_workaround"] }
base64 = "0.13.0"
criterion = { version = "0.3.5", features = ["html_reports", "async_tokio"] }
libc = "0.2.122"
pretty_assertions = "1.2.1"
proptest = "1.0"
quickcheck = "1.0.3"
reqwest = { version = "0.11", features = ["json"] }
tempfile = "3.3.0"
tokio = { version = "1.17.0", features = ["test-util"] }
tokio-test = "0.4.2"
tower-test = "0.4.0"
value = { path = "lib/value", features = ["test"] }
vector_core = { path = "lib/vector-core", default-features = false, features = ["vrl", "test"] }
wiremock = "0.5.12"

[patch.crates-io]
# A patch for lib/vector-core/buffers, addresses Issue 7514
leveldb-sys = { git = "https://github.com/vectordotdev/leveldb-sys.git", branch = "leveldb_mmap_limit" }
# Removes dependency on `time` v0.1
# https://github.com/chronotope/chrono/pull/578
chrono = { git = "https://github.com/vectordotdev/chrono.git", branch = "no-default-time" }

[features]
# Default features for *-unknown-linux-gnu and *-apple-darwin
default = ["api", "api-client", "enrichment-tables", "sinks", "sources", "sources-dnstap", "transforms", "unix", "rdkafka/gssapi-vendored", "vrl-cli", "enterprise"]
# Default features for *-unknown-linux-* which make use of `cmake` for dependencies
default-cmake = ["api", "api-client", "enrichment-tables", "rdkafka/cmake_build", "sinks", "sources", "sources-dnstap", "transforms", "unix", "rdkafka/gssapi-vendored", "vrl-cli", "enterprise"]
# Default features for *-pc-windows-msvc
# TODO: Enable SASL https://github.com/vectordotdev/vector/pull/3081#issuecomment-659298042
default-msvc = ["api", "api-client", "enrichment-tables", "rdkafka/cmake_build", "sinks", "sources", "transforms", "vrl-cli", "enterprise"]
default-musl = ["api", "api-client", "enrichment-tables", "rdkafka/cmake_build", "sinks", "sources", "sources-dnstap", "transforms", "unix", "rdkafka/gssapi-vendored", "vrl-cli", "enterprise"]
default-no-api-client = ["api", "enrichment-tables", "sinks", "sources", "sources-dnstap", "transforms", "unix", "rdkafka/gssapi-vendored", "vrl-cli", "enterprise"]
default-no-vrl-cli = ["api", "sinks", "sources", "sources-dnstap", "transforms", "unix", "rdkafka/gssapi-vendored", "enterprise"]
tokio-console = ["console-subscriber", "tokio/tracing"]

all-logs = ["sinks-logs", "sources-logs", "sources-dnstap", "transforms-logs"]
all-metrics = ["sinks-metrics", "sources-metrics", "transforms-metrics", "enterprise"]

# Target specific release features.
# The `make` tasks will select this according to the appropriate triple.
# Use this section to turn off or on specific features for specific triples.
target-aarch64-unknown-linux-gnu = ["api", "api-client", "enrichment-tables", "rdkafka/cmake_build", "sinks", "sources", "sources-dnstap", "transforms", "unix", "vrl-cli", "enterprise"]
target-aarch64-unknown-linux-musl = ["api", "api-client", "enrichment-tables", "rdkafka/cmake_build", "sinks", "sources", "sources-dnstap", "transforms", "unix", "vrl-cli", "enterprise"]
target-armv7-unknown-linux-gnueabihf = ["api", "api-client", "enrichment-tables", "rdkafka/cmake_build", "sinks", "sources", "sources-dnstap", "transforms", "unix", "vrl-cli", "enterprise"]
target-armv7-unknown-linux-musleabihf = ["api", "api-client", "rdkafka/cmake_build", "enrichment-tables", "sinks", "sources", "sources-dnstap", "transforms", "vrl-cli", "enterprise"]
target-x86_64-unknown-linux-gnu = ["api", "api-client", "rdkafka/cmake_build", "enrichment-tables", "sinks", "sources", "sources-dnstap", "transforms", "unix", "rdkafka/gssapi-vendored", "vrl-cli", "enterprise"]
target-x86_64-unknown-linux-musl = ["api", "api-client", "rdkafka/cmake_build", "enrichment-tables", "sinks", "sources", "sources-dnstap", "transforms", "unix", "vrl-cli", "enterprise"]
# Does not currently build
target-powerpc64le-unknown-linux-gnu = ["api", "api-client", "enrichment-tables", "rdkafka/cmake_build", "sinks", "sources", "sources-dnstap", "transforms", "unix", "vrl-cli", "enterprise"]
# currently doesn't build due to lack of support for 64-bit atomics
target-powerpc-unknown-linux-gnu = ["api", "api-client", "enrichment-tables", "rdkafka/cmake_build", "sinks", "sources", "sources-dnstap", "transforms", "unix", "vrl-cli", "enterprise"]

# Enables features that work only on systems providing `cfg(unix)`
unix = ["tikv-jemallocator"]

# Enables kubernetes dependencies and shared code. Kubernetes-related sources,
# transforms and sinks should depend on this feature.
kubernetes = ["k8s-openapi", "kube"]

docker = ["dirs-next"]

# API
api = [
  "async-graphql",
  "async-graphql-warp",
  "base64",
  "itertools",
  "vector_core/api",
]

# API client
api-client = [
  "crossterm",
  "num-format",
  "number_prefix",
  "tui",
  "vector_core/api",
  "vector-api-client",
]

aws-core = [
  "aws-config",
  "aws-types",
  "aws-smithy-client",
  "aws-smithy-http"
]

# Anything that requires Protocol Buffers.
protobuf-build = ["tonic-build", "prost-build"]

# Enrichment Tables
enrichment-tables = ["enrichment-tables-file"]
enrichment-tables-file = [ "csv", "seahash", "hash_hasher" ]

# Sources
sources = ["sources-logs", "sources-metrics"]
sources-logs = [
  "sources-aws_kinesis_firehose",
  "sources-aws_s3",
  "sources-aws_sqs",
  "sources-datadog_agent",
  "sources-docker_logs",
  "sources-exec",
  "sources-file",
  "sources-fluent",
  "sources-demo_logs",
  "sources-heroku_logs",
  "sources-http",
  "sources-internal_logs",
  "sources-journald",
  "sources-kafka",
  "sources-kubernetes_logs",
  "sources-logstash",
  "sources-redis",
  "sources-socket",
  "sources-splunk_hec",
  "sources-stdin",
  "sources-syslog",
  "sources-vector",
  "sources-nats",
]
sources-metrics = [
  "sources-apache_metrics",
  "sources-aws_ecs_metrics",
  "sources-eventstoredb_metrics",
  "sources-host_metrics",
  "sources-internal_metrics",
  "sources-mongodb_metrics",
  "sources-nginx_metrics",
  "sources-postgresql_metrics",
  "sources-prometheus",
  "sources-statsd",
  "sources-vector",
]

sources-apache_metrics = []
sources-aws_ecs_metrics = []
sources-aws_kinesis_firehose = ["base64", "infer", "sources-utils-tls", "codecs"]
sources-aws_s3 = ["aws-core", "aws-sdk-sqs", "aws-sdk-s3", "semver", "codecs", "async-compression", "sources-aws_sqs"]
sources-aws_sqs = ["aws-core", "aws-sdk-sqs", "codecs"]
sources-datadog_agent = ["sources-utils-tls", "sources-utils-http-error", "protobuf-build", "codecs", "value"]
sources-dnstap = ["base64", "trust-dns-proto", "dnsmsg-parser", "protobuf-build"]
sources-docker_logs = ["docker"]
sources-eventstoredb_metrics = []
sources-exec = ["codecs"]
sources-file = ["file-source"]
sources-fluent = ["base64", "listenfd", "tokio-util/net", "rmpv", "rmp-serde", "sources-utils-tcp-keepalive", "sources-utils-tcp-socket", "sources-utils-tls", "serde_bytes", "codecs"]
sources-demo_logs = ["fakedata", "codecs"]
sources-heroku_logs = ["sources-utils-http", "sources-utils-http-query", "codecs"]
sources-host_metrics = ["heim"]
sources-http = ["sources-utils-http", "codecs", "sources-utils-http-query"]
sources-internal_logs = []
sources-internal_metrics = []
sources-journald = ["codecs"]
sources-kafka = ["rdkafka", "codecs"]
sources-nats = ["nats", "nkeys", "codecs"]
sources-logstash = ["listenfd", "tokio-util/net", "sources-utils-tcp-keepalive", "sources-utils-tcp-socket", "sources-utils-tls", "codecs"]
sources-kubernetes_logs = ["file-source", "kubernetes", "transforms-merge", "transforms-regex_parser"]
sources-mongodb_metrics = ["mongodb"]
sources-nginx_metrics = ["nom"]
sources-postgresql_metrics = ["postgres-openssl", "tokio-postgres"]
sources-prometheus = ["prometheus-parser", "sinks-prometheus", "sources-utils-http"]
sources-redis= ["codecs", "redis"]
sources-socket = ["listenfd", "tokio-util/net", "sources-utils-udp", "sources-utils-tcp-keepalive", "sources-utils-tcp-socket", "sources-utils-tls", "sources-utils-unix", "codecs"]
sources-splunk_hec = ["sources-utils-tls", "roaring"]
sources-statsd = ["listenfd", "sources-utils-tcp-keepalive", "sources-utils-tcp-socket", "sources-utils-tls", "sources-utils-udp", "sources-utils-unix", "tokio-util/net", "codecs"]
sources-stdin = ["codecs", "tokio-util/io"]
sources-syslog = ["listenfd", "tokio-util/net", "sources-utils-udp", "sources-utils-tcp-keepalive", "sources-utils-tcp-socket", "sources-utils-tls", "sources-utils-unix", "codecs", "codecs/syslog"]
sources-utils-http-auth = ["sources-utils-http-error"]
sources-utils-http-encoding = ["snap", "sources-utils-http-error"]
sources-utils-http-error = []
sources-utils-http-prelude = ["sources-utils-tls", "sources-utils-http-auth", "sources-utils-http-encoding", "sources-utils-http-error"]
sources-utils-http-query = []
sources-utils-http = ["snap", "sources-utils-tls", "sources-utils-http-auth", "sources-utils-http-encoding", "sources-utils-http-error", "sources-utils-http-prelude"]
sources-utils-tcp-keepalive = []
sources-utils-tcp-socket = []
sources-utils-tls = []
sources-utils-udp = []
sources-utils-unix = []
sources-vector = ["listenfd", "sources-utils-tcp-keepalive", "sources-utils-tcp-socket", "sources-utils-tls", "tonic", "protobuf-build", "codecs"]

# Transforms
transforms = ["transforms-logs", "transforms-metrics"]
transforms-logs = [
  "transforms-add_fields",
  "transforms-ansi_stripper",
  "transforms-aws_cloudwatch_logs_subscription_parser",
  "transforms-aws_ec2_metadata",
  "transforms-coercer",
  "transforms-compound",
  "transforms-concat",
  "transforms-dedupe",
  "transforms-field_filter",
  "transforms-filter",
  "transforms-geoip",
  "transforms-grok_parser",
  "transforms-json_parser",
  "transforms-key_value_parser",
  "transforms-log_to_metric",
  "transforms-logfmt_parser",
  "transforms-lua",
  "transforms-merge",
  "transforms-metric_to_log",
  "transforms-pipelines",
  "transforms-reduce",
  "transforms-regex_parser",
  "transforms-remap",
  "transforms-remove_fields",
  "transforms-rename_fields",
  "transforms-route",
  "transforms-sample",
  "transforms-split",
  "transforms-throttle",
  "transforms-tokenizer",
]
transforms-metrics = [
  "transforms-add_tags",
  "transforms-aggregate",
  "transforms-compound",
  "transforms-filter",
  "transforms-log_to_metric",
  "transforms-lua",
  "transforms-metric_to_log",
  "transforms-pipelines",
  "transforms-remap",
  "transforms-remove_tags",
  "transforms-tag_cardinality_limit",
  "transforms-throttle",
]

transforms-add_fields = []
transforms-add_tags = []
transforms-aggregate = []
transforms-ansi_stripper = []
transforms-aws_cloudwatch_logs_subscription_parser= []
transforms-aws_ec2_metadata = ["arc-swap"]
transforms-coercer = []
transforms-compound = []
transforms-concat = []
transforms-dedupe = ["lru"]
transforms-field_filter = []
transforms-filter = []
transforms-geoip = ["maxminddb"]
transforms-grok_parser = ["grok"]
transforms-json_parser = []
transforms-key_value_parser = []
transforms-log_to_metric = []
transforms-logfmt_parser = ["logfmt"]
transforms-lua = ["mlua", "vector_core/lua"]
transforms-merge = []
transforms-metric_to_log = []
transforms-pipelines = ["transforms-filter", "transforms-route"]
transforms-reduce = []
transforms-regex_parser = []
transforms-remap = ["value"]
transforms-remove_fields = []
transforms-remove_tags = []
transforms-rename_fields = []
transforms-route = []
transforms-sample = ["seahash"]
transforms-split = []
transforms-tag_cardinality_limit = ["bloom"]
transforms-throttle = ["governor"]
transforms-tokenizer = []

# Sinks
sinks = ["sinks-logs", "sinks-metrics"]
sinks-logs = [
  "sinks-aws_cloudwatch_logs",
  "sinks-aws_kinesis_firehose",
  "sinks-aws_kinesis_streams",
  "sinks-aws_s3",
  "sinks-aws_sqs",
  "sinks-azure_blob",
  "sinks-azure_monitor_logs",
  "sinks-blackhole",
  "sinks-clickhouse",
  "sinks-console",
  "sinks-datadog_archives",
  "sinks-datadog_events",
  "sinks-datadog_logs",
  "sinks-datadog_traces",
  "sinks-elasticsearch",
  "sinks-file",
  "sinks-gcp",
  "sinks-honeycomb",
  "sinks-http",
  "sinks-humio",
  "sinks-influxdb",
  "sinks-kafka",
  "sinks-logdna",
  "sinks-loki",
  "sinks-nats",
  "sinks-new_relic_logs",
  "sinks-new_relic",
  "sinks-papertrail",
  "sinks-pulsar",
  "sinks-redis",
  "sinks-sematext",
  "sinks-socket",
  "sinks-splunk_hec",
  "sinks-vector",
]
sinks-metrics = [
  "sinks-aws_cloudwatch_metrics",
  "sinks-blackhole",
  "sinks-console",
  "sinks-datadog_metrics",
  "sinks-humio",
  "sinks-influxdb",
  "sinks-kafka",
  "sinks-prometheus",
  "sinks-sematext",
  "sinks-statsd",
  "sinks-vector",
  "sinks-splunk_hec"
]

sinks-aws_cloudwatch_logs = ["aws-core", "aws-sdk-cloudwatchlogs"]
sinks-aws_cloudwatch_metrics = ["aws-core", "aws-sdk-cloudwatch"]
sinks-aws_kinesis_firehose = ["aws-core", "aws-sdk-firehose"]
sinks-aws_kinesis_streams = ["aws-core", "aws-sdk-kinesis"]
sinks-aws_s3 = ["base64", "md-5", "aws-core", "aws-sdk-s3"]
sinks-aws_sqs = ["aws-core", "aws-sdk-sqs"]
sinks-azure_blob = ["azure_core", "azure_storage", "azure_storage_blobs"]
sinks-azure_monitor_logs = []
sinks-blackhole = []
sinks-clickhouse = []
sinks-console = []
sinks-datadog_archives = ["sinks-aws_s3", "sinks-azure_blob", "sinks-gcp"]
sinks-datadog_events = []
sinks-datadog_logs = []
sinks-datadog_metrics = ["protobuf-build", "sinks-azure_blob"]
sinks-datadog_traces = ["protobuf-build"]
sinks-elasticsearch = ["aws-core", "aws-sigv4", "transforms-metric_to_log"]
sinks-file = ["async-compression"]
sinks-gcp = ["base64", "goauth", "gouth", "smpl_jwt"]
sinks-honeycomb = []
sinks-http = ["codecs"]
sinks-humio = ["sinks-splunk_hec", "transforms-metric_to_log"]
sinks-influxdb = []
sinks-kafka = ["rdkafka"]
sinks-logdna = []
sinks-loki = []
sinks-nats = ["nats", "nkeys"]
sinks-new_relic_logs = ["sinks-http"]
sinks-new_relic = []
sinks-papertrail = ["syslog"]
sinks-prometheus = ["prometheus-parser", "snap", "sources-utils-tls", "serde_with"]
sinks-pulsar = ["avro-rs", "pulsar"]
sinks-redis = ["redis"]
sinks-sematext = ["sinks-elasticsearch", "sinks-influxdb"]
sinks-socket = ["sinks-utils-udp"]
sinks-splunk_hec = []
sinks-statsd = ["sinks-utils-udp", "tokio-util/net"]
sinks-utils-udp = []
sinks-vector = ["sinks-utils-udp", "tonic", "protobuf-build"]

# Datadog integration
enterprise = [
  "sources-host_metrics",
  "sources-internal_metrics",
  "sinks-datadog_metrics",
  "sha2",
  "hex"
]

# Identifies that the build is a nightly build
nightly = []

# Testing-related features
all-integration-tests = [
  "aws-integration-tests",
  "azure-integration-tests",
  "clickhouse-integration-tests",
  "datadog-agent-integration-tests",
  "datadog-logs-integration-tests",
  "datadog-metrics-integration-tests",
  "datadog-traces-integration-tests",
  "docker-logs-integration-tests",
  "es-integration-tests",
  "eventstoredb_metrics-integration-tests",
  "fluent-integration-tests",
  "gcp-cloud-storage-integration-tests",
  "gcp-integration-tests",
  "gcp-pubsub-integration-tests",
  "humio-integration-tests",
  "influxdb-integration-tests",
  "kafka-integration-tests",
  "logstash-integration-tests",
  "loki-integration-tests",
  "mongodb_metrics-integration-tests",
  "nats-integration-tests",
  "nginx-integration-tests",
  "postgresql_metrics-integration-tests",
  "prometheus-integration-tests",
  "pulsar-integration-tests",
  "redis-integration-tests",
  "splunk-integration-tests",
  "dnstap-integration-tests",
]

aws-integration-tests = [
  "aws-cloudwatch-logs-integration-tests",
  "aws-cloudwatch-metrics-integration-tests",
  "aws-ec2-metadata-integration-tests",
  "aws-ecs-metrics-integration-tests",
  "aws-kinesis-firehose-integration-tests",
  "aws-kinesis-streams-integration-tests",
  "aws-s3-integration-tests",
  "aws-sqs-integration-tests",
]

azure-integration-tests = [
  "azure-blob-integration-tests"
]

aws-cloudwatch-logs-integration-tests = ["sinks-aws_cloudwatch_logs"]
aws-cloudwatch-metrics-integration-tests = ["sinks-aws_cloudwatch_metrics"]
aws-ec2-metadata-integration-tests = ["transforms-aws_ec2_metadata"]
aws-ecs-metrics-integration-tests = ["sources-aws_ecs_metrics"]
aws-kinesis-firehose-integration-tests = ["sinks-aws_kinesis_firehose", "aws-sdk-elasticsearch", "sinks-elasticsearch"]
aws-kinesis-streams-integration-tests = ["sinks-aws_kinesis_streams"]
aws-s3-integration-tests = ["sinks-aws_s3", "sources-aws_s3"]
aws-sqs-integration-tests = ["sinks-aws_sqs", "sources-aws_sqs"]
azure-blob-integration-tests = ["sinks-azure_blob"]
clickhouse-integration-tests = ["sinks-clickhouse"]
datadog-agent-integration-tests = ["sources-datadog_agent"]
datadog-logs-integration-tests = ["sinks-datadog_logs"]
datadog-metrics-integration-tests = ["sinks-datadog_metrics"]
datadog-traces-integration-tests = ["sinks-datadog_traces"]
docker-logs-integration-tests = ["sources-docker_logs", "unix"]
es-integration-tests = ["sinks-elasticsearch"]
eventstoredb_metrics-integration-tests = ["sources-eventstoredb_metrics"]
fluent-integration-tests = ["docker", "sources-fluent"]
gcp-cloud-storage-integration-tests = ["sinks-gcp"]
gcp-integration-tests = ["sinks-gcp"]
gcp-pubsub-integration-tests = ["sinks-gcp"]
humio-integration-tests = ["sinks-humio"]
influxdb-integration-tests = ["sinks-influxdb"]
kafka-integration-tests = ["sinks-kafka", "sources-kafka"]
logstash-integration-tests = ["docker", "sources-logstash"]
loki-integration-tests = ["sinks-loki"]
mongodb_metrics-integration-tests = ["sources-mongodb_metrics"]
nats-integration-tests = ["sinks-nats", "sources-nats"]
nginx-integration-tests = ["sources-nginx_metrics"]
postgresql_metrics-integration-tests = ["sources-postgresql_metrics"]
prometheus-integration-tests = ["sinks-prometheus", "sources-prometheus"]
pulsar-integration-tests = ["sinks-pulsar"]
redis-integration-tests = ["sinks-redis", "sources-redis"]
splunk-integration-tests = ["sinks-splunk_hec"]
dnstap-integration-tests = ["sources-dnstap"]
disable-resolv-conf = []
shutdown-tests = ["api", "sinks-blackhole", "sinks-console", "sinks-prometheus", "sources", "transforms-log_to_metric", "transforms-lua", "transforms-remap", "unix"]
cli-tests = ["sinks-blackhole", "sinks-socket", "sources-demo_logs", "sources-file"]
vector-api-tests = [
  "sources-demo_logs",
  "transforms-log_to_metric",
  "transforms-remap",
  "sinks-blackhole"
]
vector-unit-test-tests = [
  "sources-demo_logs",
  "transforms-add_fields",
  "transforms-remap",
  "transforms-route",
  "transforms-filter",
  "transforms-reduce",
  "transforms-compound",
  "transforms-add_tags",
  "transforms-log_to_metric",
  "transforms-remove_fields",
  "sinks-console"
]

# grouping together features for benchmarks
# excluing API client due to running out of memory during linking in Github Actions
benches = [
  "sinks-file",
  "sinks-http",
  "sinks-socket",
  "sources-file",
  "sources-socket",
  "sources-syslog",
  "transforms-add_fields",
  "transforms-coercer",
  "transforms-field_filter",
  "transforms-json_parser",
  "transforms-lua",
  "transforms-rename_fields",
  "transforms-regex_parser",
  "transforms-sample",
  "transforms-split",
]
dnstap-benches = ["sources-dnstap"]
language-benches = ["sinks-socket", "sources-socket", "transforms-add_fields", "transforms-json_parser", "transforms-lua", "transforms-regex_parser", "transforms-remap"]
# Separate benching process for metrics due to the nature of the bootstrap procedures.
statistic-benches = []
metrics-benches = ["sinks-socket", "sources-socket"]
remap-benches = ["transforms-add_fields", "transforms-coercer", "transforms-json_parser", "transforms-remap"]
transform-benches = ["transforms-filter", "transforms-dedupe", "transforms-reduce", "transforms-route"]
codecs-benches = ["codecs"]
loki-benches = ["sinks-loki"]
enrichment-tables-benches = ["enrichment-tables-file"]

[[bench]]
name = "default"
harness = false
required-features = ["benches"]

[[bench]]
name = "dnstap"
path = "benches/dnstap/mod.rs"
harness = false
required-features = ["dnstap-benches"]

[[bench]]
name = "remap"
harness = false
required-features = ["remap-benches"]

[[bench]]
name = "enrichment_tables_file"
harness = false
required-features = ["enrichment-tables-benches"]

[[bench]]
name = "languages"
harness = false
required-features = ["language-benches"]

[[bench]]
name = "loki"
harness = false
required-features = ["loki-benches"]

[[bench]]
name = "distribution_statistic"
harness = false
required-features = ["statistic-benches"]

[[bench]]
name = "transform"
path = "benches/transform/main.rs"
harness = false
test = false
required-features = ["transform-benches"]

[[bench]]
name = "codecs"
path = "benches/codecs/main.rs"
harness = false
required-features = ["codecs-benches"]<|MERGE_RESOLUTION|>--- conflicted
+++ resolved
@@ -278,11 +278,7 @@
 tikv-jemallocator = { version = "0.4.3", default-features = false, optional = true }
 tokio-postgres = { version = "0.7.4", default-features = false, features = ["runtime", "with-chrono-0_4"], optional = true }
 toml = { version = "0.5.8", default-features = false }
-<<<<<<< HEAD
-tonic = { version = "0.7", optional = true, default-features = false, features = ["transport", "codegen", "prost", "tls"] }
-=======
-tonic = { version = "0.6", optional = true, default-features = false, features = ["transport", "codegen", "prost", "tls", "compression"] }
->>>>>>> 0a946cf7
+tonic = { version = "0.7", optional = true, default-features = false, features = ["transport", "codegen", "prost", "tls", "compression"] }
 trust-dns-proto = { version = "0.21", features = ["dnssec"], optional = true }
 typetag = { version = "0.1.8", default-features = false }
 url = { version = "2.2.2", default-features = false, features = ["serde"] }
@@ -308,13 +304,8 @@
 nix = "0.23.1"
 
 [build-dependencies]
-<<<<<<< HEAD
 prost-build = { version = "0.10", optional = true }
-tonic-build = { version = "0.7", default-features = false, features = ["transport", "prost"], optional = true }
-=======
-prost-build = { version = "0.9", optional = true }
-tonic-build = { version = "0.6", default-features = false, features = ["transport", "prost", "compression"], optional = true }
->>>>>>> 0a946cf7
+tonic-build = { version = "0.7", default-features = false, features = ["transport", "prost", "compression"], optional = true }
 
 [dev-dependencies]
 approx = "0.5.1"
