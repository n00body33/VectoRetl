use std::net::AddrParseError;

use metrics::counter;
use vector_common::internal_event::{error_stage, error_type};
use vector_core::internal_event::InternalEvent;

#[derive(Debug)]
pub struct GeoipIpAddressParseError<'a> {
    pub(crate) error: AddrParseError,
    pub address: &'a str,
}

impl<'a> InternalEvent for GeoipIpAddressParseError<'a> {
    fn emit(self) {
        error!(
            message = format!("IP Address not parsed correctly: {:?}.", self.error),
            error_code = "invalid_ip_address",
            error_type = error_type::PARSER_FAILED,
            stage = error_stage::PROCESSING,
            address = %self.address,
<<<<<<< HEAD
            internal_log_rate_limit = true
=======
            internal_log_rate_secs = 10,
>>>>>>> d94bc95d
        );
        counter!(
            "component_errors_total", 1,
            "error_code" => "invalid_ip_address",
            "error_type" => error_type::PARSER_FAILED,
            "stage" => error_stage::PROCESSING,
            "address" => self.address.to_string(),
        );
        // deprecated
        counter!(
            "processing_errors_total", 1,
            "error_type" => "type_ip_address_parse_error",
        );
    }
}<|MERGE_RESOLUTION|>--- conflicted
+++ resolved
@@ -18,11 +18,7 @@
             error_type = error_type::PARSER_FAILED,
             stage = error_stage::PROCESSING,
             address = %self.address,
-<<<<<<< HEAD
             internal_log_rate_limit = true
-=======
-            internal_log_rate_secs = 10,
->>>>>>> d94bc95d
         );
         counter!(
             "component_errors_total", 1,
