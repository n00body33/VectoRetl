--- conflicted
+++ resolved
@@ -20,15 +20,6 @@
 name = "operations"
 
 [[domains]]
-<<<<<<< HEAD
-name = "platforms"
-
-[[domains]]
-name = "schema"
-
-[[domains]]
-=======
->>>>>>> fc19c120
 name = "security"
 
 [[domains]]
