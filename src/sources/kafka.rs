use std::{
    collections::{BTreeMap, HashMap, HashSet},
    io::Cursor,
<<<<<<< HEAD
    sync::{
        mpsc::{sync_channel, SyncSender},
        Arc, OnceLock, Weak,
    },
=======
    sync::{Arc, OnceLock},
>>>>>>> 712a2101
    time::Duration,
};

use async_stream::stream;
use bytes::Bytes;
use chrono::{DateTime, TimeZone, Utc};
use codecs::{
    decoding::{DeserializerConfig, FramingConfig},
    StreamDecodingError,
};
use futures::{Stream, StreamExt};
use futures_util::future::OptionFuture;
use lookup::{lookup_v2::OptionalValuePath, owned_value_path, path, OwnedValuePath};
use rdkafka::{
    consumer::{
        stream_consumer::StreamPartitionQueue, CommitMode, Consumer, ConsumerContext, Rebalance,
        StreamConsumer,
    },
    error::KafkaError,
    message::{BorrowedMessage, Headers as _, Message},
    types::RDKafkaErrorCode,
    ClientConfig, ClientContext, Statistics, TopicPartitionList,
};
use serde_with::serde_as;
use snafu::{ResultExt, Snafu};
use tokio::{
    runtime::Handle,
    sync::{
        mpsc::{self, UnboundedReceiver, UnboundedSender},
        oneshot,
    },
    task::JoinSet,
};
use tokio_util::codec::FramedRead;

use vector_common::finalizer::OrderedFinalizer;
use vector_config::configurable_component;
use vector_core::{
    config::{LegacyKey, LogNamespace},
    EstimatedJsonEncodedSizeOf,
};
use vrl::value::{kind::Collection, Kind};

use crate::{
    codecs::{Decoder, DecodingConfig},
    config::{
        log_schema, LogSchema, SourceAcknowledgementsConfig, SourceConfig, SourceContext,
        SourceOutput,
    },
    event::{BatchNotifier, BatchStatus, Event, Value},
    internal_events::{
        KafkaBytesReceived, KafkaEventsReceived, KafkaOffsetUpdateError, KafkaReadError,
        StreamClosedError,
    },
    kafka,
    serde::{bool_or_struct, default_decoding, default_framing_message_based},
    shutdown::ShutdownSignal,
    SourceSender,
};

#[derive(Debug, Snafu)]
enum BuildError {
    #[snafu(display("Could not create Kafka consumer: {}", source))]
    KafkaCreateError { source: rdkafka::error::KafkaError },
    #[snafu(display("Could not subscribe to Kafka topics: {}", source))]
    KafkaSubscribeError { source: rdkafka::error::KafkaError },
}

/// Metrics configuration.
#[configurable_component]
#[derive(Clone, Debug, Default)]
struct Metrics {
    /// Expose topic lag metrics for all topics and partitions. Metric names are `kafka_consumer_lag`.
    pub topic_lag_metric: bool,
}

/// Configuration for the `kafka` source.
#[serde_as]
#[configurable_component(source("kafka", "Collect logs from Apache Kafka."))]
#[derive(Clone, Debug, Derivative)]
#[derivative(Default)]
#[serde(deny_unknown_fields)]
pub struct KafkaSourceConfig {
    /// A comma-separated list of Kafka bootstrap servers.
    ///
    /// These are the servers in a Kafka cluster that a client should use to bootstrap its connection to the cluster,
    /// allowing discovery of all the other hosts in the cluster.
    ///
    /// Must be in the form of `host:port`, and comma-separated.
    #[configurable(metadata(docs::examples = "10.14.22.123:9092,10.14.23.332:9092"))]
    bootstrap_servers: String,

    /// The Kafka topics names to read events from.
    ///
    /// Regular expression syntax is supported if the topic begins with `^`.
    #[configurable(metadata(
        docs::examples = "^(prefix1|prefix2)-.+",
        docs::examples = "topic-1",
        docs::examples = "topic-2"
    ))]
    topics: Vec<String>,

    /// The consumer group name to be used to consume events from Kafka.
    #[configurable(metadata(docs::examples = "consumer-group-name"))]
    group_id: String,

    /// If offsets for consumer group do not exist, set them using this strategy.
    ///
    /// See the [librdkafka documentation](https://github.com/edenhill/librdkafka/blob/master/CONFIGURATION.md) for the `auto.offset.reset` option for further clarification.
    #[serde(default = "default_auto_offset_reset")]
    #[configurable(metadata(docs::examples = "example_auto_offset_reset_values()"))]
    auto_offset_reset: String,

    /// The Kafka session timeout.
    #[serde_as(as = "serde_with::DurationMilliSeconds<u64>")]
    #[configurable(metadata(docs::examples = 5000, docs::examples = 10000))]
    #[configurable(metadata(docs::advanced))]
    #[serde(default = "default_session_timeout_ms")]
    #[configurable(metadata(docs::human_name = "Session Timeout"))]
    session_timeout_ms: Duration,

    /// Timeout for network requests.
    #[serde_as(as = "serde_with::DurationMilliSeconds<u64>")]
    #[configurable(metadata(docs::examples = 30000, docs::examples = 60000))]
    #[configurable(metadata(docs::advanced))]
    #[serde(default = "default_socket_timeout_ms")]
    #[configurable(metadata(docs::human_name = "Socket Timeout"))]
    socket_timeout_ms: Duration,

    /// Maximum time the broker may wait to fill the response.
    #[serde_as(as = "serde_with::DurationMilliSeconds<u64>")]
    #[configurable(metadata(docs::examples = 50, docs::examples = 100))]
    #[configurable(metadata(docs::advanced))]
    #[serde(default = "default_fetch_wait_max_ms")]
    #[configurable(metadata(docs::human_name = "Max Fetch Wait Time"))]
    fetch_wait_max_ms: Duration,

    /// The frequency that the consumer offsets are committed (written) to offset storage.
    #[serde_as(as = "serde_with::DurationMilliSeconds<u64>")]
    #[serde(default = "default_commit_interval_ms")]
    #[configurable(metadata(docs::examples = 5000, docs::examples = 10000))]
    #[configurable(metadata(docs::human_name = "Commit Interval"))]
    commit_interval_ms: Duration,

    /// Overrides the name of the log field used to add the message key to each event.
    ///
    /// The value is the message key of the Kafka message itself.
    ///
    /// By default, `"message_key"` is used.
    #[serde(default = "default_key_field")]
    #[configurable(metadata(docs::examples = "message_key"))]
    key_field: OptionalValuePath,

    /// Overrides the name of the log field used to add the topic to each event.
    ///
    /// The value is the topic from which the Kafka message was consumed from.
    ///
    /// By default, `"topic"` is used.
    #[serde(default = "default_topic_key")]
    #[configurable(metadata(docs::examples = "topic"))]
    topic_key: OptionalValuePath,

    /// Overrides the name of the log field used to add the partition to each event.
    ///
    /// The value is the partition from which the Kafka message was consumed from.
    ///
    /// By default, `"partition"` is used.
    #[serde(default = "default_partition_key")]
    #[configurable(metadata(docs::examples = "partition"))]
    partition_key: OptionalValuePath,

    /// Overrides the name of the log field used to add the offset to each event.
    ///
    /// The value is the offset of the Kafka message itself.
    ///
    /// By default, `"offset"` is used.
    #[serde(default = "default_offset_key")]
    #[configurable(metadata(docs::examples = "offset"))]
    offset_key: OptionalValuePath,

    /// Overrides the name of the log field used to add the headers to each event.
    ///
    /// The value is the headers of the Kafka message itself.
    ///
    /// By default, `"headers"` is used.
    #[serde(default = "default_headers_key")]
    #[configurable(metadata(docs::examples = "headers"))]
    headers_key: OptionalValuePath,

    /// Advanced options set directly on the underlying `librdkafka` client.
    ///
    /// See the [librdkafka documentation](https://github.com/edenhill/librdkafka/blob/master/CONFIGURATION.md) for details.
    #[configurable(metadata(docs::examples = "example_librdkafka_options()"))]
    #[configurable(metadata(docs::advanced))]
    #[configurable(metadata(
        docs::additional_props_description = "A librdkafka configuration option."
    ))]
    librdkafka_options: Option<HashMap<String, String>>,

    #[serde(flatten)]
    auth: kafka::KafkaAuthConfig,

    #[configurable(derived)]
    #[configurable(metadata(docs::advanced))]
    #[serde(default = "default_framing_message_based")]
    #[derivative(Default(value = "default_framing_message_based()"))]
    framing: FramingConfig,

    #[configurable(derived)]
    #[serde(default = "default_decoding")]
    #[derivative(Default(value = "default_decoding()"))]
    decoding: DeserializerConfig,

    #[configurable(derived)]
    #[serde(default, deserialize_with = "bool_or_struct")]
    acknowledgements: SourceAcknowledgementsConfig,

    /// The namespace to use for logs. This overrides the global setting.
    #[configurable(metadata(docs::hidden))]
    #[serde(default)]
    log_namespace: Option<bool>,

    #[configurable(derived)]
    #[serde(default)]
    metrics: Metrics,
}

impl KafkaSourceConfig {
    fn keys(&self) -> Keys {
        Keys::from(log_schema(), self)
    }
}

const fn default_session_timeout_ms() -> Duration {
    Duration::from_millis(10000) // default in librdkafka
}

const fn default_socket_timeout_ms() -> Duration {
    Duration::from_millis(60000) // default in librdkafka
}

const fn default_fetch_wait_max_ms() -> Duration {
    Duration::from_millis(100) // default in librdkafka
}

const fn default_commit_interval_ms() -> Duration {
    Duration::from_millis(5000)
}

fn default_auto_offset_reset() -> String {
    "largest".into() // default in librdkafka
}

fn default_key_field() -> OptionalValuePath {
    OptionalValuePath::from(owned_value_path!("message_key"))
}

fn default_topic_key() -> OptionalValuePath {
    OptionalValuePath::from(owned_value_path!("topic"))
}

fn default_partition_key() -> OptionalValuePath {
    OptionalValuePath::from(owned_value_path!("partition"))
}

fn default_offset_key() -> OptionalValuePath {
    OptionalValuePath::from(owned_value_path!("offset"))
}

fn default_headers_key() -> OptionalValuePath {
    OptionalValuePath::from(owned_value_path!("headers"))
}

const fn example_auto_offset_reset_values() -> [&'static str; 7] {
    [
        "smallest",
        "earliest",
        "beginning",
        "largest",
        "latest",
        "end",
        "error",
    ]
}

fn example_librdkafka_options() -> HashMap<String, String> {
    HashMap::<_, _>::from_iter([
        ("client.id".to_string(), "${ENV_VAR}".to_string()),
        ("fetch.error.backoff.ms".to_string(), "1000".to_string()),
        ("socket.send.buffer.bytes".to_string(), "100".to_string()),
    ])
}

impl_generate_config_from_default!(KafkaSourceConfig);

#[async_trait::async_trait]
#[typetag::serde(name = "kafka")]
impl SourceConfig for KafkaSourceConfig {
    async fn build(&self, cx: SourceContext) -> crate::Result<super::Source> {
        let log_namespace = cx.log_namespace(self.log_namespace);

        let decoder =
            DecodingConfig::new(self.framing.clone(), self.decoding.clone(), log_namespace)
                .build()?;
        let acknowledgements = cx.do_acknowledgements(self.acknowledgements);

        let consumer = create_consumer(self, acknowledgements)?;

        Ok(Box::pin(kafka_source(
            self.clone(),
            consumer,
            decoder,
            cx.out,
            cx.shutdown,
            false,
            log_namespace,
        )))
    }

    fn outputs(&self, global_log_namespace: LogNamespace) -> Vec<SourceOutput> {
        let log_namespace = global_log_namespace.merge(self.log_namespace);
        let keys = self.keys();

        let schema_definition = self
            .decoding
            .schema_definition(log_namespace)
            .with_standard_vector_source_metadata()
            .with_source_metadata(
                Self::NAME,
                keys.timestamp.map(LegacyKey::Overwrite),
                &owned_value_path!("timestamp"),
                Kind::timestamp(),
                Some("timestamp"),
            )
            .with_source_metadata(
                Self::NAME,
                keys.topic.clone().map(LegacyKey::Overwrite),
                &owned_value_path!("topic"),
                Kind::bytes(),
                None,
            )
            .with_source_metadata(
                Self::NAME,
                keys.partition.clone().map(LegacyKey::Overwrite),
                &owned_value_path!("partition"),
                Kind::bytes(),
                None,
            )
            .with_source_metadata(
                Self::NAME,
                keys.offset.clone().map(LegacyKey::Overwrite),
                &owned_value_path!("offset"),
                Kind::bytes(),
                None,
            )
            .with_source_metadata(
                Self::NAME,
                keys.headers.clone().map(LegacyKey::Overwrite),
                &owned_value_path!("headers"),
                Kind::object(Collection::empty().with_unknown(Kind::bytes())),
                None,
            )
            .with_source_metadata(
                Self::NAME,
                keys.key_field.clone().map(LegacyKey::Overwrite),
                &owned_value_path!("message_key"),
                Kind::bytes(),
                None,
            );

        vec![SourceOutput::new_logs(
            self.decoding.output_type(),
            schema_definition,
        )]
    }

    fn can_acknowledge(&self) -> bool {
        true
    }
}

async fn kafka_source(
    config: KafkaSourceConfig,
    consumer: StreamConsumer<KafkaSourceContext>,
    decoder: Decoder,
    out: SourceSender,
    shutdown: ShutdownSignal,
    eof: bool,
    log_namespace: LogNamespace,
) -> Result<(), ()> {
    let span = info_span!("kafka_source");
    let consumer = Arc::new(consumer);

    consumer
        .context()
        .consumer
        .set(Arc::downgrade(&consumer))
        .expect("Error setting up consumer context.");

    let (callback_sender, callback_rx) = mpsc::unbounded_channel();
    consumer
        .context()
        .callbacks
        .set(callback_sender)
        .expect("Error setting up consumer callback channel.");

    // EOF signal allowing the coordination task to tell the kafka client task when all partitions have reached EOF
    let (eof_tx, eof_rx) = if eof {
        let (tx, rx) = oneshot::channel::<()>();
        (Some(tx), Some(rx))
    } else {
        (None, None)
    };

    let coordination_task = {
        let span = span.clone();
        let consumer = Arc::clone(&consumer);
        let session_timeout_ms = config.session_timeout_ms;
        let partition_state = KafkaPartitionState::new(config, decoder, out, log_namespace);
        tokio::spawn(async move {
            let _enter = span.enter();
            coordinate_kafka_callbacks(
                consumer,
                callback_rx,
                partition_state,
                session_timeout_ms,
                eof_tx,
            )
            .await;
        })
    };

    let client_task = {
        let consumer = Arc::clone(&consumer);
        tokio::task::spawn_blocking(move || {
            let _enter = span.enter();
            drive_kafka_consumer(consumer, shutdown, eof_rx);
        })
    };

    _ = tokio::join!(client_task, coordination_task);
    consumer.context().commit_consumer_state();

    Ok(())
}

/// KafkaPartitionState holds all the pieces that are needed to consume a kafka
/// partition stream, and track the state needed in order to correctly manage
/// rebalance events
struct KafkaPartitionState {
    config: KafkaSourceConfig,
    decoder: Decoder,
    out: SourceSender,
    log_namespace: LogNamespace,

    /// The Set of partitions expected to drain during a shutdown or rebalance that revokes partitions
    expect_drain: HashSet<TopicPartition>,

    /// The set of partitions we have observed and stored the final acknowledgement for. Ack streams
    /// can complete before we get a rebalance callback, so "observed complete" (based on seeing the end of the stream)
    /// and "expect to complete" (based on seeing a rebalance callback with revoked partition info) are tracked separately.
    observed_drain: HashSet<TopicPartition>,
}

impl KafkaPartitionState {
    fn new(
        config: KafkaSourceConfig,
        decoder: Decoder,
        out: SourceSender,
        log_namespace: LogNamespace,
    ) -> Self {
        Self {
            config,
            decoder,
            out,
            log_namespace,
            expect_drain: HashSet::new(),
            observed_drain: HashSet::new(),
        }
    }

    /// Spawn a task on the provided JoinSet to consume the kafka StreamPartitionQueue, and handle acknowledgements for the messages consumed
    /// Returns a channel sender that can be used to signal that the consumer should stop and drain pending acknowledgements,
    /// and an AbortHandle that can be used to forcefully end the task.
    fn consume_partition(
        &self,
        join_set: &mut JoinSet<(TopicPartition, PartitionConsumerStatus)>,
        tp: TopicPartition,
        consumer: Arc<StreamConsumer<KafkaSourceContext>>,
        p: StreamPartitionQueue<KafkaSourceContext>,
        acknowledgements: bool,
        exit_eof: bool,
    ) -> (oneshot::Sender<()>, tokio::task::AbortHandle) {
        // TODO there's probably a better way to pass the keys() config around than cloning the entire config object? But they are tied to the lifetime of the config object, so..this avoids lifetime messes for now
        let conf = self.config.clone();
        let decoder = self.decoder.clone();
        let log_namespace = self.log_namespace;
        let mut out = self.out.clone();

        let (end_tx, mut end_signal) = oneshot::channel::<()>();

        let handle = join_set.spawn(async move {
            let mut messages = p.stream();
            let (finalizer, mut ack_stream) = OrderedFinalizer::<FinalizerEntry>::new(None);

            // finalizer is the entry point for new pending acknowledgements;
            // when it is dropped, no new messages will be consumed, and the
            // task will end when it reaches the end of ack_stream
            let mut finalizer = Some(finalizer);

            let mut status = PartitionConsumerStatus::NormalExit;

            loop {
                tokio::select!(
                    _ = &mut end_signal, if finalizer.is_some() => {
                        finalizer.take();
                    },
                    message = messages.next(), if finalizer.is_some() => match message {
                        None => unreachable!("MessageStream never calls Ready(None)"),
                        Some(Err(error)) => match error {
                            rdkafka::error::KafkaError::PartitionEOF(partition) if exit_eof => {
                                debug!("EOF for partition {}.", partition);
                                status = PartitionConsumerStatus::PartitionEOF;
                                finalizer.take();
                            },
                            _ => emit!(KafkaReadError { error }),
                        },
                        Some(Ok(msg)) => {
                            emit!(KafkaBytesReceived {
                                byte_size: msg.payload_len(),
                                protocol: "tcp",
                                topic: msg.topic(),
                                partition: msg.partition(),
                            });
                            parse_message(msg, decoder.clone(), conf.keys(), &mut out, acknowledgements, &finalizer, log_namespace).await;
                        }
                    },

                    ack = ack_stream.next() => match ack {
                        Some((status, entry)) => {
                            if status == BatchStatus::Delivered {
                                if let Err(error) =  consumer.store_offset(&entry.topic, entry.partition, entry.offset) {
                                    emit!(KafkaOffsetUpdateError { error });
                                }
                            }
                        }
                        None if finalizer.is_none() => {
                            debug!("acknowledgement stream complete for partition {}:{}.", &tp.0, tp.1);
                            break
                        }
                        None => {
                            debug!("acknowledgement stream empty for {}:{}", &tp.0, tp.1);
                        }
                    }
                )
            }
            (tp, status)
        });
        (end_tx, handle)
    }

    pub fn revoke_partition(&mut self, tp: TopicPartition) {
        self.expect_drain.insert(tp);
    }

    pub fn observed_last_ack(&mut self, tp: TopicPartition) {
        self.observed_drain.insert(tp);
    }

    pub fn is_drain_complete(&self) -> bool {
        self.expect_drain.is_subset(&self.observed_drain)
    }

    pub fn clear(&mut self) {
        for item in self.expect_drain.drain() {
            self.observed_drain.remove(&item);
        }
    }
}

async fn coordinate_kafka_callbacks(
    consumer: Arc<StreamConsumer<KafkaSourceContext>>,
    mut callbacks: UnboundedReceiver<KafkaCallback>,
    mut partition_state: KafkaPartitionState,
    max_drain_ms: Duration,
    mut eof: Option<oneshot::Sender<()>>,
) {
    let mut drain_signal: Option<SyncSender<()>> = None;
    let mut drain_deadline: OptionFuture<_> = None.into();

    // A oneshot channel is used for each consumed partition, so that we can
    // signal to that task to stop consuming, drain pending acks, and exit
    let mut end_signals: HashMap<TopicPartition, oneshot::Sender<()>> = HashMap::new();

    // The set of consumer tasks, each consuming a specific partition. The task
    // is both consuming the messages (passing them to the output stream) _and_
    // processing the corresponding acknowledgement stream. A consumer task
    // should completely drain its acknowledgement stream after receiving an end signal
    let mut partition_consumers: JoinSet<(TopicPartition, PartitionConsumerStatus)> = Default::default();

    // Handles that will let us end any consumer task that exceeds a drain deadline
    let mut abort_handles: HashMap<TopicPartition, tokio::task::AbortHandle> = HashMap::new();

    let exit_eof = eof.is_some();

    loop {
        tokio::select! {
            Some(Ok((finished_partition, status))) = partition_consumers.join_next(), if !partition_consumers.is_empty() => {
                debug!("Partition consumer finished for {}:{}", &finished_partition.0, finished_partition.1);
                // If this task ended on its own, the end_signal for it will still be in here.
                end_signals.remove(&finished_partition);
                abort_handles.remove(&finished_partition);
                partition_state.observed_last_ack(finished_partition);

                // Signal the client task that at least one partition has completed
                _ = drain_signal.as_ref().map(|sig| _ = sig.send(()) );

                if drain_signal.is_some() && partition_state.is_drain_complete() {
                    debug!("All expected partitions have drained.");
                    partition_state.clear();
                    // Signal the client task that all partitions that are expected to drain have completed
                    drain_signal.take();
                    drain_deadline = None.into();
                }

                match status {
                    // PartitionConsumerStatus differentiates between a task that exited after
                    // being signaled to end, and one that reached the end of its partition and
                    // was configured to exit. After the last such task ends, we signal the kafka
                    // driver task to shut down the main consumer too. Note this is only used in tests.
                    PartitionConsumerStatus::PartitionEOF if exit_eof && partition_consumers.is_empty() => {
                        debug!("All partitions have exited or reached EOF.");
                        let _ = eof.take().map(|e| e.send(()));
                    },
                    _ => {}
                }
            },
            Some(callback) = callbacks.recv() => match callback {
                KafkaCallback::PartitionsAssigned(mut assigned_partitions, done) => {
                    let acks = consumer.context().acknowledgements;
                    for tp in assigned_partitions.drain(0..) {
                        let topic = tp.0.as_str();
                        let partition = tp.1;
                        // It _should_ be impossible for this expect() to panic, since we receive the topic/partition pair from the rebalance callback
                        let pq = consumer.split_partition_queue(topic, partition).expect("Failed to get partition queue: invalid topic or partition.");

                        debug!("Consuming partition {}:{}.", &tp.0, tp.1);
                        let (end_tx, handle) = partition_state.consume_partition(&mut partition_consumers, tp.clone(), Arc::clone(&consumer), pq, acks, exit_eof);
                        abort_handles.insert(tp.clone(), handle);
                        end_signals.insert(tp, end_tx);
                    }
                    // ensure this is retained until all individual queues are set up
                    drop(done);
                },
                KafkaCallback::PartitionsRevoked(mut revoked_partitions, drain) => {
                    drain_deadline = Some(Box::pin(tokio::time::sleep(max_drain_ms))).into();

                    for tp in revoked_partitions.drain(0..) {
                        if let Some(end) = end_signals.remove(&tp) {
                            let _ = end.send(());
                        }
                        debug!("Revoking partition {}:{}", &tp.0, tp.1);
                        partition_state.revoke_partition(tp);
                    }

                    if partition_state.is_drain_complete() {
                        partition_state.clear();
                        drop(drain);
                    } else if drain_signal.replace(drain).is_some() {
                        unreachable!("Concurrent rebalance callbacks should not be possible.");
                    }
                },
                KafkaCallback::ShuttingDown(drain) => {
                    // Shutting down is just like a full assignment revoke, but we also close the
                    // callback channels, since we don't expect additional assignments or rebalances
                    if let Ok(tpl) = consumer.assignment() {
                        tpl.elements()
                            .iter()
                            .for_each(|el| {

                            let tp: TopicPartition = (el.topic().into(), el.partition());
                            if let Some(end) = end_signals.remove(&tp) {
                                let _ = end.send(());
                            }
                            partition_state.revoke_partition(tp);
                        });
                    }

                    drain_deadline = Some(Box::pin(tokio::time::sleep(max_drain_ms))).into();
                    if partition_state.is_drain_complete() {
                        partition_state.clear();
                        drop(drain);
                    } else if drain_signal.replace(drain).is_some() {
                        debug!("Kafka consumer shutting down mid-rebalance.");
                    }

                    callbacks.close();
                },
            },

            Some(_) = &mut drain_deadline => {
                debug!("Acknowledgement drain deadline reached. Dropping any pending ack streams for revoked partitions.");
                for tp in partition_state.expect_drain.drain() {
                    if let Some(handle) = abort_handles.remove(&tp) {
                        handle.abort();
                    }
                }
                partition_state.clear();
                drain_deadline = None.into();
                if let Some(s) = drain_signal.take() {
                    if let Err(e) = s.send(()) {
                        warn!("Error sending to drain signal: {}.", e);
                    }
                }
            },

            // Consumers are done, and callback channel is closed
            else => {
                break
            }
        }
    }
}

fn drive_kafka_consumer(
    consumer: Arc<StreamConsumer<KafkaSourceContext>>,
    mut shutdown: ShutdownSignal,
    eof: Option<oneshot::Receiver<()>>,
) {
    Handle::current().block_on(async move {
        let mut eof: OptionFuture<_> = eof.into();
        let mut stream = consumer.stream();
        loop {
            tokio::select! {
                _ = &mut shutdown => {
                    consumer.context().shutdown();
                    break
                },

                Some(_) = &mut eof => {
                    consumer.context().shutdown();
                    break
                },

                // NB: messages are not received on this thread, however we poll
                // the consumer to serve client callbacks, such as rebalance notifications
                message = stream.next() => match message {
                    None => unreachable!("MessageStream never returns Ready(None)"),
                    Some(Err(error)) => emit!(KafkaReadError { error }),
                    Some(Ok(_msg)) => {
                        unreachable!("Messages are consumed in dedicated tasks for each partition.")
                    }
                },
            }
        }
    });
}

async fn parse_message(
    msg: BorrowedMessage<'_>,
    decoder: Decoder,
    keys: Keys<'_>,
    out: &mut SourceSender,
    acknowledgements: bool,
    finalizer: &Option<OrderedFinalizer<FinalizerEntry>>,
    log_namespace: LogNamespace,
) {
    if let Some((count, stream)) = parse_stream(&msg, decoder, keys, log_namespace) {
        let (batch, receiver) = BatchNotifier::new_with_receiver();
        let mut stream = stream.map(|event| {
            // All acknowledgements flow through the normal Finalizer stream so
            // that they can be handled in one place, but are only tied to the
            // batch when acknowledgements are enabled
            if acknowledgements {
                event.with_batch_notifier(&batch)
            } else {
                event
            }
        });
        match out.send_event_stream(&mut stream).await {
            Err(_) => {
                emit!(StreamClosedError { count });
            }
            Ok(_) => {
                // Drop stream to avoid borrowing `msg`: "[...] borrow might be used
                // here, when `stream` is dropped and runs the destructor [...]".
                drop(stream);
                if let Some(f) = finalizer.as_ref() {
                    f.add(msg.into(), receiver)
                }
            }
        }
    }
}

// Turn the received message into a stream of parsed events.
fn parse_stream<'a>(
    msg: &BorrowedMessage<'a>,
    decoder: Decoder,
    keys: Keys<'a>,
    log_namespace: LogNamespace,
) -> Option<(usize, impl Stream<Item = Event> + 'a)> {
    let payload = msg.payload()?; // skip messages with empty payload

    let rmsg = ReceivedMessage::from(msg);

    let payload = Cursor::new(Bytes::copy_from_slice(payload));

    let mut stream = FramedRead::new(payload, decoder);
    let (count, _) = stream.size_hint();
    let stream = stream! {
        while let Some(result) = stream.next().await {
            match result {
                Ok((events, _byte_size)) => {
                    emit!(KafkaEventsReceived {
                        count: events.len(),
                        byte_size: events.estimated_json_encoded_size_of(),
                        topic: &rmsg.topic,
                        partition: rmsg.partition,
                    });
                    for mut event in events {
                        rmsg.apply(&keys, &mut event, log_namespace);
                        yield event;
                    }
                },
                Err(error) => {
                    // Error is logged by `codecs::Decoder`, no further handling
                    // is needed here.
                    if !error.can_continue() {
                        break;
                    }
                }
            }
        }
    }
    .boxed();
    Some((count, stream))
}

#[derive(Clone, Debug)]
struct Keys<'a> {
    timestamp: Option<OwnedValuePath>,
    key_field: &'a Option<OwnedValuePath>,
    topic: &'a Option<OwnedValuePath>,
    partition: &'a Option<OwnedValuePath>,
    offset: &'a Option<OwnedValuePath>,
    headers: &'a Option<OwnedValuePath>,
}

impl<'a> Keys<'a> {
    fn from(schema: &'a LogSchema, config: &'a KafkaSourceConfig) -> Self {
        Self {
            timestamp: schema.timestamp_key().cloned(),
            key_field: &config.key_field.path,
            topic: &config.topic_key.path,
            partition: &config.partition_key.path,
            offset: &config.offset_key.path,
            headers: &config.headers_key.path,
        }
    }
}

struct ReceivedMessage {
    timestamp: Option<DateTime<Utc>>,
    key: Value,
    headers: BTreeMap<String, Value>,
    topic: String,
    partition: i32,
    offset: i64,
}

impl ReceivedMessage {
    fn from(msg: &BorrowedMessage<'_>) -> Self {
        // Extract timestamp from kafka message
        let timestamp = msg
            .timestamp()
            .to_millis()
            .and_then(|millis| Utc.timestamp_millis_opt(millis).latest());

        let key = msg
            .key()
            .map(|key| Value::from(Bytes::from(key.to_owned())))
            .unwrap_or(Value::Null);

        let mut headers_map = BTreeMap::new();
        if let Some(headers) = msg.headers() {
            for header in headers.iter() {
                if let Some(value) = header.value {
                    headers_map.insert(
                        header.key.to_string(),
                        Value::from(Bytes::from(value.to_owned())),
                    );
                }
            }
        }

        Self {
            timestamp,
            key,
            headers: headers_map,
            topic: msg.topic().to_string(),
            partition: msg.partition(),
            offset: msg.offset(),
        }
    }

    fn apply(&self, keys: &Keys<'_>, event: &mut Event, log_namespace: LogNamespace) {
        if let Event::Log(ref mut log) = event {
            match log_namespace {
                LogNamespace::Vector => {
                    // We'll only use this function in Vector namespaces because we don't want
                    // "timestamp" to be set automatically in legacy namespaces. In legacy
                    // namespaces, the "timestamp" field corresponds to the Kafka message, not the
                    // timestamp when the event was processed.
                    log_namespace.insert_standard_vector_source_metadata(
                        log,
                        KafkaSourceConfig::NAME,
                        Utc::now(),
                    );
                }
                LogNamespace::Legacy => {
                    if let Some(source_type_key) = log_schema().source_type_key_target_path() {
                        log.insert(source_type_key, KafkaSourceConfig::NAME);
                    }
                }
            }

            log_namespace.insert_source_metadata(
                KafkaSourceConfig::NAME,
                log,
                keys.key_field.as_ref().map(LegacyKey::Overwrite),
                path!("message_key"),
                self.key.clone(),
            );

            log_namespace.insert_source_metadata(
                KafkaSourceConfig::NAME,
                log,
                keys.timestamp.as_ref().map(LegacyKey::Overwrite),
                path!("timestamp"),
                self.timestamp,
            );

            log_namespace.insert_source_metadata(
                KafkaSourceConfig::NAME,
                log,
                keys.topic.as_ref().map(LegacyKey::Overwrite),
                path!("topic"),
                self.topic.clone(),
            );

            log_namespace.insert_source_metadata(
                KafkaSourceConfig::NAME,
                log,
                keys.partition.as_ref().map(LegacyKey::Overwrite),
                path!("partition"),
                self.partition,
            );

            log_namespace.insert_source_metadata(
                KafkaSourceConfig::NAME,
                log,
                keys.offset.as_ref().map(LegacyKey::Overwrite),
                path!("offset"),
                self.offset,
            );

            log_namespace.insert_source_metadata(
                KafkaSourceConfig::NAME,
                log,
                keys.headers.as_ref().map(LegacyKey::Overwrite),
                path!("headers"),
                self.headers.clone(),
            );
        }
    }
}

#[derive(Debug, Eq, PartialEq, Hash)]
struct FinalizerEntry {
    topic: String,
    partition: i32,
    offset: i64,
}

impl<'a> From<BorrowedMessage<'a>> for FinalizerEntry {
    fn from(msg: BorrowedMessage<'a>) -> Self {
        Self {
            topic: msg.topic().into(),
            partition: msg.partition(),
            offset: msg.offset(),
        }
    }
}

fn create_consumer(
    config: &KafkaSourceConfig,
    acknowledgements: bool,
) -> crate::Result<StreamConsumer<KafkaSourceContext>> {
    let mut client_config = ClientConfig::new();
    client_config
        .set("group.id", &config.group_id)
        .set("bootstrap.servers", &config.bootstrap_servers)
        .set("auto.offset.reset", &config.auto_offset_reset)
        .set(
            "session.timeout.ms",
            &config.session_timeout_ms.as_millis().to_string(),
        )
        .set(
            "socket.timeout.ms",
            &config.socket_timeout_ms.as_millis().to_string(),
        )
        .set(
            "fetch.wait.max.ms",
            &config.fetch_wait_max_ms.as_millis().to_string(),
        )
        .set("enable.partition.eof", "false")
        .set("enable.auto.commit", "true")
        .set(
            "auto.commit.interval.ms",
            &config.commit_interval_ms.as_millis().to_string(),
        )
        .set("enable.auto.offset.store", "false")
        .set("statistics.interval.ms", "1000")
        .set("client.id", "vector");

    config.auth.apply(&mut client_config)?;

    if let Some(librdkafka_options) = &config.librdkafka_options {
        for (key, value) in librdkafka_options {
            client_config.set(key.as_str(), value.as_str());
        }
    }

    let consumer = client_config
        .create_with_context::<_, StreamConsumer<_>>(KafkaSourceContext::new(
            config.metrics.topic_lag_metric,
            acknowledgements,
        ))
        .context(KafkaCreateSnafu)?;
    let topics: Vec<&str> = config.topics.iter().map(|s| s.as_str()).collect();
    consumer.subscribe(&topics).context(KafkaSubscribeSnafu)?;

    Ok(consumer)
}

type TopicPartition = (String, i32);

/// Status returned by partition consumer tasks, allowing the coordination task
/// to differentiate between a consumer exiting normally (after receiving an end
/// signal) and exiting when it reaches the end of a partition
enum PartitionConsumerStatus {
    NormalExit,
    PartitionEOF,
}

enum KafkaCallback {
    PartitionsAssigned(Vec<TopicPartition>, SyncSender<()>),
    PartitionsRevoked(Vec<TopicPartition>, SyncSender<()>),
    ShuttingDown(SyncSender<()>),
}

struct KafkaSourceContext {
    acknowledgements: bool,
    stats: kafka::KafkaStatisticsContext,
<<<<<<< HEAD

    /// A callback channel used to coordinate between the main consumer task and the acknowledgement task
    callbacks: OnceLock<UnboundedSender<KafkaCallback>>,

    /// A weak reference to the consumer, so that we can commit offsets during a rebalance operation
    consumer: OnceLock<Weak<StreamConsumer<KafkaSourceContext>>>,
=======
    finalizer: OnceLock<Arc<OrderedFinalizer<FinalizerEntry>>>,
>>>>>>> 712a2101
}

impl KafkaSourceContext {
    fn new(expose_lag_metrics: bool, acknowledgements: bool) -> Self {
        Self {
            stats: kafka::KafkaStatisticsContext { expose_lag_metrics },
            acknowledgements,
            callbacks: OnceLock::default(),
            consumer: OnceLock::default(),
        }
    }

    pub fn shutdown(&self) {
        if let Some(tx) = self.callbacks.get() {
            let (send, rendezvous) = sync_channel(0);
            if tx.send(KafkaCallback::ShuttingDown(send)).is_ok() {
                while rendezvous.recv().is_ok() {
                    self.commit_consumer_state();
                }
            }
        }
    }

    /// Emit a PartitionsAssigned callback with the topic-partitions to be consumed,
    /// and block until confirmation is received that a stream and consumer for
    /// each topic-partition has been set up. This function blocks until the
    /// rendezvous channel sender is dropped by the callback handler.
    fn consume_partitions(&self, tpl: &TopicPartitionList) {
        let callbacks = self
            .callbacks
            .get()
            .expect("Callbacks handler was not initialized.");

        let (send, rendezvous) = sync_channel(0);
        let _ = callbacks.send(KafkaCallback::PartitionsAssigned(
            tpl.elements()
                .iter()
                .map(|tp| (tp.topic().into(), tp.partition()))
                .collect(),
            send,
        ));

        while rendezvous.recv().is_ok() {
            // no-op: wait for partition assignment handler to complete
        }
    }

    /// Emit a PartitionsRevoked callback and block until confirmation is
    /// received that acknowledgements have been processed for each of them.
    /// The rendezvous channel used in the callback can send multiple times to
    /// signal individual partitions completing. This function blocks until the
    /// sender is dropped by the callback handler.
    fn revoke_partitions(&self, tpl: &TopicPartitionList) {
        let callbacks = self
            .callbacks
            .get()
            .expect("Callbacks handler was not initialized.");

        let (send, rendezvous) = sync_channel(0);
        let _ = callbacks.send(KafkaCallback::PartitionsRevoked(
            tpl.elements()
                .iter()
                .map(|tp| (tp.topic().into(), tp.partition()))
                .collect(),
            send,
        ));

        while rendezvous.recv().is_ok() {
            self.commit_consumer_state();
        }
    }

    fn commit_consumer_state(&self) {
        if let Some(consumer) = self
            .consumer
            .get()
            .expect("Consumer reference was not initialized.")
            .upgrade()
        {
            match consumer.commit_consumer_state(CommitMode::Sync) {
                Ok(_) | Err(KafkaError::ConsumerCommit(RDKafkaErrorCode::NoOffset)) => {
                    /* Success, or nothing to do - yay \0/ */
                }
                Err(error) => emit!(KafkaOffsetUpdateError { error }),
            }
        }
    }
}

impl ClientContext for KafkaSourceContext {
    fn stats(&self, statistics: Statistics) {
        self.stats.stats(statistics)
    }
}

impl ConsumerContext for KafkaSourceContext {
    fn pre_rebalance(&self, rebalance: &Rebalance) {
        match rebalance {
            Rebalance::Assign(tpl) => self.consume_partitions(tpl),

            Rebalance::Revoke(tpl) => {
                self.revoke_partitions(tpl);
                self.commit_consumer_state();
            }

            Rebalance::Error(message) => {
                error!("Error during Kafka consumer group rebalance: {}.", message);
            }
        }
    }
}

#[cfg(test)]
mod test {
    use lookup::OwnedTargetPath;
    use vector_core::schema::Definition;

    use super::*;

    pub fn kafka_host() -> String {
        std::env::var("KAFKA_HOST").unwrap_or_else(|_| "localhost".into())
    }
    pub fn kafka_port() -> u16 {
        let port = std::env::var("KAFKA_PORT").unwrap_or_else(|_| "9091".into());
        port.parse().expect("Invalid port number")
    }

    pub fn kafka_address() -> String {
        format!("{}:{}", kafka_host(), kafka_port())
    }

    #[test]
    fn generate_config() {
        crate::test_util::test_generate_config::<KafkaSourceConfig>();
    }

    pub(super) fn make_config(
        topic: &str,
        group: &str,
        log_namespace: LogNamespace,
        librdkafka_options: Option<HashMap<String, String>>,
    ) -> KafkaSourceConfig {
        KafkaSourceConfig {
            bootstrap_servers: kafka_address(),
            topics: vec![topic.into()],
            group_id: group.into(),
            auto_offset_reset: "beginning".into(),
            session_timeout_ms: Duration::from_millis(6000),
            commit_interval_ms: Duration::from_millis(1),
            librdkafka_options: librdkafka_options,
            key_field: default_key_field(),
            topic_key: default_topic_key(),
            partition_key: default_partition_key(),
            offset_key: default_offset_key(),
            headers_key: default_headers_key(),
            socket_timeout_ms: Duration::from_millis(60000),
            fetch_wait_max_ms: Duration::from_millis(100),
            log_namespace: Some(log_namespace == LogNamespace::Vector),
            ..Default::default()
        }
    }

    #[test]
    fn test_output_schema_definition_vector_namespace() {
        let definitions = make_config("topic", "group", LogNamespace::Vector, None)
            .outputs(LogNamespace::Vector)
            .remove(0)
            .schema_definition(true);

        assert_eq!(
            definitions,
            Some(
                Definition::new_with_default_metadata(Kind::bytes(), [LogNamespace::Vector])
                    .with_meaning(OwnedTargetPath::event_root(), "message")
                    .with_metadata_field(
                        &owned_value_path!("kafka", "timestamp"),
                        Kind::timestamp(),
                        Some("timestamp")
                    )
                    .with_metadata_field(
                        &owned_value_path!("kafka", "message_key"),
                        Kind::bytes(),
                        None
                    )
                    .with_metadata_field(&owned_value_path!("kafka", "topic"), Kind::bytes(), None)
                    .with_metadata_field(
                        &owned_value_path!("kafka", "partition"),
                        Kind::bytes(),
                        None
                    )
                    .with_metadata_field(&owned_value_path!("kafka", "offset"), Kind::bytes(), None)
                    .with_metadata_field(
                        &owned_value_path!("kafka", "headers"),
                        Kind::object(Collection::empty().with_unknown(Kind::bytes())),
                        None
                    )
                    .with_metadata_field(
                        &owned_value_path!("vector", "ingest_timestamp"),
                        Kind::timestamp(),
                        None
                    )
                    .with_metadata_field(
                        &owned_value_path!("vector", "source_type"),
                        Kind::bytes(),
                        None
                    )
            )
        )
    }

    #[test]
    fn test_output_schema_definition_legacy_namespace() {
        let definitions = make_config("topic", "group", LogNamespace::Legacy, None)
            .outputs(LogNamespace::Legacy)
            .remove(0)
            .schema_definition(true);

        assert_eq!(
            definitions,
            Some(
                Definition::new_with_default_metadata(Kind::json(), [LogNamespace::Legacy])
                    .unknown_fields(Kind::undefined())
                    .with_event_field(
                        &owned_value_path!("message"),
                        Kind::bytes(),
                        Some("message")
                    )
                    .with_event_field(
                        &owned_value_path!("timestamp"),
                        Kind::timestamp(),
                        Some("timestamp")
                    )
                    .with_event_field(&owned_value_path!("message_key"), Kind::bytes(), None)
                    .with_event_field(&owned_value_path!("topic"), Kind::bytes(), None)
                    .with_event_field(&owned_value_path!("partition"), Kind::bytes(), None)
                    .with_event_field(&owned_value_path!("offset"), Kind::bytes(), None)
                    .with_event_field(
                        &owned_value_path!("headers"),
                        Kind::object(Collection::empty().with_unknown(Kind::bytes())),
                        None
                    )
                    .with_event_field(&owned_value_path!("source_type"), Kind::bytes(), None)
            )
        )
    }

    #[tokio::test]
    async fn consumer_create_ok() {
        let config = make_config("topic", "group", LogNamespace::Legacy, None);
        assert!(create_consumer(&config, true).is_ok());
    }

    #[tokio::test]
    async fn consumer_create_incorrect_auto_offset_reset() {
        let config = KafkaSourceConfig {
            auto_offset_reset: "incorrect-auto-offset-reset".to_string(),
            ..make_config("topic", "group", LogNamespace::Legacy, None)
        };
        assert!(create_consumer(&config, true).is_err());
    }
}

#[cfg(feature = "kafka-integration-tests")]
#[cfg(test)]
mod integration_test {
    use std::time::Duration;

    use chrono::{DateTime, SubsecRound, Utc};
    use futures::Stream;
    use rdkafka::{
        admin::{AdminClient, AdminOptions, NewTopic, TopicReplication},
        client::DefaultClientContext,
        config::{ClientConfig, FromClientConfig},
        consumer::BaseConsumer,
        message::{Header, OwnedHeaders},
        producer::{FutureProducer, FutureRecord},
        util::Timeout,
        Offset, TopicPartitionList,
    };
    use stream_cancel::{Trigger, Tripwire};
    use tokio::time::sleep;
    use vector_buffers::topology::channel::BufferReceiver;
    use vector_core::event::EventStatus;
    use vrl::{event_path, value};

    use super::{test::*, *};
    use crate::{
        event::{EventArray, EventContainer},
        shutdown::ShutdownSignal,
        test_util::{collect_n, components::assert_source_compliance, random_string},
        SourceSender,
    };

    const KEY: &str = "my key";
    const TEXT: &str = "my message";
    const HEADER_KEY: &str = "my header";
    const HEADER_VALUE: &str = "my header value";

    fn kafka_test_topic() -> String {
        std::env::var("KAFKA_TEST_TOPIC")
            .unwrap_or_else(|_| format!("test-topic-{}", random_string(10)).into())
    }
    fn kafka_max_bytes() -> String {
        std::env::var("KAFKA_MAX_BYTES").unwrap_or_else(|_| "1024".into())
    }

    fn client_config<T: FromClientConfig>(group: Option<&str>) -> T {
        let mut client = ClientConfig::new();
        client.set("bootstrap.servers", kafka_address());
        client.set("produce.offset.report", "true");
        client.set("message.timeout.ms", "5000");
        client.set("auto.commit.interval.ms", "1");
        if let Some(group) = group {
            client.set("group.id", group);
        }
        client.create().expect("Producer creation error")
    }

    async fn send_events(topic: String, partitions: i32, count: usize) -> DateTime<Utc> {
        let now = Utc::now();
        let timestamp = now.timestamp_millis();

        let producer: &FutureProducer = &client_config(None);
        let topic_name = topic.as_ref();

        create_topic(topic_name, partitions).await;

        let writes = (0..count)
            .map(|i| async move {
                let text = format!("{} {:03}", TEXT, i);
                let key = format!("{} {}", KEY, i);
                let record = FutureRecord::to(topic_name)
                    .payload(&text)
                    .key(&key)
                    .timestamp(timestamp)
                    .headers(OwnedHeaders::new().insert(Header {
                        key: HEADER_KEY,
                        value: Some(HEADER_VALUE),
                    }));
                producer.send(record, Timeout::Never).await
            })
            .collect::<Vec<_>>();

        for res in writes {
            if let Err(error) = res.await {
                panic!("Cannot send event to Kafka: {:?}", error);
            }
        }

        now
    }

    async fn send_to_test_topic(partitions: i32, count: usize) -> (String, String, DateTime<Utc>) {
        let topic = kafka_test_topic();
        let group_id = format!("test-group-{}", random_string(10));

        let sent_at = send_events(topic.clone(), partitions, count).await;

        (topic, group_id, sent_at)
    }

    #[tokio::test]
    async fn consumes_event_with_acknowledgements() {
        send_receive(true, |_| false, 10, LogNamespace::Legacy).await;
    }

    #[tokio::test]
    async fn consumes_event_with_acknowledgements_vector_namespace() {
        send_receive(true, |_| false, 10, LogNamespace::Vector).await;
    }

    #[tokio::test]
    async fn consumes_event_without_acknowledgements() {
        send_receive(false, |_| false, 10, LogNamespace::Legacy).await;
    }

    #[tokio::test]
    async fn consumes_event_without_acknowledgements_vector_namespace() {
        send_receive(false, |_| false, 10, LogNamespace::Vector).await;
    }

    #[tokio::test]
    async fn handles_one_negative_acknowledgement() {
        send_receive(true, |n| n == 2, 10, LogNamespace::Legacy).await;
    }

    #[tokio::test]
    async fn handles_one_negative_acknowledgement_vector_namespace() {
        send_receive(true, |n| n == 2, 10, LogNamespace::Vector).await;
    }

    #[tokio::test]
    async fn handles_permanent_negative_acknowledgement() {
        send_receive(true, |n| n >= 2, 2, LogNamespace::Legacy).await;
    }

    #[tokio::test]
    async fn handles_permanent_negative_acknowledgement_vector_namespace() {
        send_receive(true, |n| n >= 2, 2, LogNamespace::Vector).await;
    }

    async fn send_receive(
        acknowledgements: bool,
        error_at: impl Fn(usize) -> bool,
        receive_count: usize,
        log_namespace: LogNamespace,
    ) {
        const SEND_COUNT: usize = 10;

        let topic = format!("test-topic-{}", random_string(10));
        let group_id = format!("test-group-{}", random_string(10));
        let config = make_config(&topic, &group_id, log_namespace, None);

        let now = send_events(topic.clone(), 1, 10).await;

        let events = assert_source_compliance(&["protocol", "topic", "partition"], async move {
            let (tx, rx) = SourceSender::new_test_errors(error_at);
            let (trigger_shutdown, shutdown_done) =
                spawn_kafka(tx, config, acknowledgements, false, log_namespace);
            let events = collect_n(rx, SEND_COUNT).await;
            // Yield to the finalization task to let it collect the
            // batch status receivers before signalling the shutdown.
            tokio::task::yield_now().await;
            drop(trigger_shutdown);
            shutdown_done.await;

            events
        })
        .await;

        let offset = fetch_tpl_offset(&group_id, &topic, 0);
        assert_eq!(offset, Offset::from_raw(receive_count as i64));

        assert_eq!(events.len(), SEND_COUNT);
        for (i, event) in events.into_iter().enumerate() {
            if let LogNamespace::Legacy = log_namespace {
                assert_eq!(
                    event.as_log()[log_schema().message_key().unwrap().to_string()],
                    format!("{} {:03}", TEXT, i).into()
                );
                assert_eq!(
                    event.as_log()["message_key"],
                    format!("{} {}", KEY, i).into()
                );
                assert_eq!(
                    event.as_log()[log_schema().source_type_key().unwrap().to_string()],
                    "kafka".into()
                );
                assert_eq!(
                    event.as_log()[log_schema().timestamp_key().unwrap().to_string()],
                    now.trunc_subsecs(3).into()
                );
                assert_eq!(event.as_log()["topic"], topic.clone().into());
                assert!(event.as_log().contains("partition"));
                assert!(event.as_log().contains("offset"));
                let mut expected_headers = BTreeMap::new();
                expected_headers.insert(HEADER_KEY.to_string(), Value::from(HEADER_VALUE));
                assert_eq!(event.as_log()["headers"], Value::from(expected_headers));
            } else {
                let meta = event.as_log().metadata().value();

                assert_eq!(
                    meta.get(path!("vector", "source_type")).unwrap(),
                    &value!(KafkaSourceConfig::NAME)
                );
                assert!(meta
                    .get(path!("vector", "ingest_timestamp"))
                    .unwrap()
                    .is_timestamp());

                assert_eq!(
                    event.as_log().value(),
                    &value!(format!("{} {:03}", TEXT, i))
                );
                assert_eq!(
                    meta.get(path!("kafka", "message_key")).unwrap(),
                    &value!(format!("{} {}", KEY, i))
                );

                assert_eq!(
                    meta.get(path!("kafka", "timestamp")).unwrap(),
                    &value!(now.trunc_subsecs(3))
                );
                assert_eq!(
                    meta.get(path!("kafka", "topic")).unwrap(),
                    &value!(topic.clone())
                );
                assert!(meta.get(path!("kafka", "partition")).unwrap().is_integer(),);
                assert!(meta.get(path!("kafka", "offset")).unwrap().is_integer(),);

                let mut expected_headers = BTreeMap::new();
                expected_headers.insert(HEADER_KEY.to_string(), Value::from(HEADER_VALUE));
                assert_eq!(
                    meta.get(path!("kafka", "headers")).unwrap(),
                    &Value::from(expected_headers)
                );
            }
        }
    }

    fn make_rand_config() -> (String, String, KafkaSourceConfig) {
        let topic = format!("test-topic-{}", random_string(10));
        let group_id = format!("test-group-{}", random_string(10));
        let config = make_config(&topic, &group_id, LogNamespace::Legacy, None);
        (topic, group_id, config)
    }

    fn delay_pipeline(
        id: usize,
        delay: Duration,
        status: EventStatus,
    ) -> (SourceSender, impl Stream<Item = EventArray> + Unpin) {
        let (pipe, recv) = SourceSender::new_test_sender_with_buffer(100);
        let recv = BufferReceiver::new(recv.into()).into_stream();
        let recv = recv.then(move |mut events| async move {
            events.iter_logs_mut().for_each(|log| {
                log.insert(event_path!("pipeline_id"), id.to_string());
            });
            sleep(delay).await;
            events.iter_events_mut().for_each(|mut event| {
                let metadata = event.metadata_mut();
                metadata.update_status(status);
                metadata.update_sources();
            });
            events
        });
        (pipe, Box::pin(recv))
    }

    fn spawn_kafka(
        out: SourceSender,
        config: KafkaSourceConfig,
        acknowledgements: bool,
        eof: bool,
        log_namespace: LogNamespace,
    ) -> (Trigger, Tripwire) {
        let (trigger_shutdown, shutdown, shutdown_done) = ShutdownSignal::new_wired();

        let decoder = DecodingConfig::new(
            config.framing.clone(),
            config.decoding.clone(),
            log_namespace,
        )
        .build()
        .unwrap();

        let consumer = create_consumer(&config, acknowledgements).unwrap();

        tokio::spawn(kafka_source(
            config,
            consumer,
            decoder,
            out,
            shutdown,
            eof,
            log_namespace,
        ));
        (trigger_shutdown, shutdown_done)
    }

    fn fetch_tpl_offset(group_id: &str, topic: &str, partition: i32) -> Offset {
        let client: BaseConsumer = client_config(Some(group_id));
        client.subscribe(&[topic]).expect("Subscribing failed");

        let mut tpl = TopicPartitionList::new();
        tpl.add_partition(topic, partition);
        client
            .committed_offsets(tpl, Duration::from_secs(1))
            .expect("Getting committed offsets failed")
            .find_partition(topic, partition)
            .expect("Missing topic/partition")
            .offset()
    }

    async fn create_topic(topic: &str, partitions: i32) {
        let client: AdminClient<DefaultClientContext> = client_config(None);
        let topic_results = client
            .create_topics(
                [&NewTopic {
                    name: topic,
                    num_partitions: partitions,
                    replication: TopicReplication::Fixed(1),
                    config: vec![],
                }],
                &AdminOptions::default(),
            )
            .await
            .expect("create_topics failed");

        for result in topic_results {
            if let Err((topic, err)) = result {
                if err != rdkafka::types::RDKafkaErrorCode::TopicAlreadyExists {
                    panic!("Creating a topic failed: {:?}", (topic, err))
                }
            }
        }
    }

    // Failure timeline:
    // - Topic exists on multiple partitions
    // - Consumer A connects to topic, is assigned both partitions
    // - Consumer A receives some messages
    // - Consumer B connects to topic
    // - Consumer A has one partition revoked (rebalance)
    // - Consumer B is assigned a partition
    // - Consumer A stores an order on the revoked partition
    // - Consumer B skips receiving messages?
    #[ignore]
    #[tokio::test]
    async fn handles_rebalance() {
        // The test plan here is to:
        // - Set up one source instance, feeding into a pipeline that delays acks.
        // - Wait a bit, and set up a second source instance. This should cause a rebalance.
        // - Wait further until all events will have been pulled down.
        // - Verify that all events are captured by the two sources, and that offsets are set right, etc.

        // However this test, as written, does not actually cause the
        // conditions required to test this. We have had external
        // validation that the sink behaves properly on rebalance
        // events.  This test also requires the insertion of a small
        // delay into the source to guarantee the timing, which is not
        // suitable for production code.

        const NEVENTS: usize = 200;
        const DELAY: u64 = 100;

        let (topic, group_id, config) = make_rand_config();
        create_topic(&topic, 2).await;

        let _send_start = send_events(topic.clone(), 1, NEVENTS).await;

        let (tx, rx1) = delay_pipeline(1, Duration::from_millis(200), EventStatus::Delivered);
        let (trigger_shutdown1, shutdown_done1) =
            spawn_kafka(tx, config.clone(), true, false, LogNamespace::Legacy);
        let events1 = tokio::spawn(collect_n(rx1, NEVENTS));

        sleep(Duration::from_secs(1)).await;

        let (tx, rx2) = delay_pipeline(2, Duration::from_millis(DELAY), EventStatus::Delivered);
        let (trigger_shutdown2, shutdown_done2) =
            spawn_kafka(tx, config, true, true, LogNamespace::Legacy);
        let events2 = tokio::spawn(collect_n(rx2, NEVENTS));

        sleep(Duration::from_secs(5)).await;

        drop(trigger_shutdown1);
        let events1 = events1.await.unwrap();
        shutdown_done1.await;

        sleep(Duration::from_secs(5)).await;

        drop(trigger_shutdown2);
        let events2 = events2.await.unwrap();
        shutdown_done2.await;

        sleep(Duration::from_secs(1)).await;

        assert!(!events1.is_empty());
        assert!(!events2.is_empty());

        match fetch_tpl_offset(&group_id, &topic, 0) {
            Offset::Offset(offset) => {
                assert!((offset as isize - events1.len() as isize).abs() <= 1)
            }
            o => panic!("Invalid offset for partition 0 {:?}", o),
        }

        match fetch_tpl_offset(&group_id, &topic, 1) {
            Offset::Offset(offset) => {
                assert!((offset as isize - events2.len() as isize).abs() <= 1)
            }
            o => panic!("Invalid offset for partition 0 {:?}", o),
        }

        let mut all_events = events1
            .into_iter()
            .chain(events2.into_iter())
            .flat_map(map_logs)
            .collect::<Vec<String>>();
        all_events.sort();

        // Assert they are all in sequential order and no dupes, TODO
    }

    #[tokio::test]
    async fn drains_acknowledgements_at_shutdown() {
        // 1. Send N events (if running against a pre-populated kafka topic, use send_count=0 and expect_count=expected number of messages; otherwise just set send_count)
        let send_count: usize = std::env::var("KAFKA_SEND_COUNT")
            .unwrap_or_else(|_| "100".into())
            .parse()
            .expect("Number of messages to send to kafka.");
        let expect_count: usize = std::env::var("KAFKA_EXPECT_COUNT")
            .unwrap_or_else(|_| format!("{}", send_count).into())
            .parse()
            .expect("Number of messages to expect consumers to process.");
        let delay_ms: u64 = std::env::var("KAFKA_SHUTDOWN_DELAY")
            .unwrap_or_else(|_| "3000".into())
            .parse()
            .expect("Number of milliseconds before shutting down first consumer.");

        let (topic, group_id, _) = send_to_test_topic(1, send_count).await;

        // 2. Run the kafka source to read some of the events
        // 3. Send a shutdown signal (at some point before all events are read)
        let mut opts = HashMap::new();
        // Set options to get partition EOF notifications, and fetch data in small/configurable size chunks
        opts.insert("enable.partition.eof".into(), "true".into());
        opts.insert("fetch.message.max.bytes".into(), kafka_max_bytes().into());
        let events1 = {
            let config = make_config(&topic, &group_id, LogNamespace::Legacy, Some(opts.clone()));
            let (tx, rx) = SourceSender::new_test_errors(|_| false);
            let (trigger_shutdown, shutdown_done) =
                spawn_kafka(tx, config, true, false, LogNamespace::Legacy);
            let (events, _) = tokio::join!(rx.collect::<Vec<Event>>(), async move {
                sleep(Duration::from_millis(delay_ms)).await;
                drop(trigger_shutdown);
            });
            shutdown_done.await;
            events
        };

        debug!("Consumer group.id: {}", &group_id);
        debug!(
            "First consumer read {} of {} messages.",
            events1.len(),
            expect_count
        );

        // 4. Run the kafka source again to finish reading the events
        let events2 = {
            let config = make_config(&topic, &group_id, LogNamespace::Legacy, Some(opts));
            let (tx, rx) = SourceSender::new_test_errors(|_| false);
            let (trigger_shutdown, shutdown_done) =
                spawn_kafka(tx, config, true, true, LogNamespace::Legacy);
            let events = rx.collect::<Vec<Event>>().await;
            drop(trigger_shutdown);
            shutdown_done.await;
            events
        };

        debug!(
            "Second consumer read {} of {} messages.",
            events2.len(),
            expect_count
        );

        // 5. Total number of events processed should equal the number sent
        let total = events1.len() + events2.len();
        assert_ne!(
            events1.len(),
            0,
            "First batch of events is non-zero (increase KAFKA_SHUTDOWN_DELAY?)"
        );
        assert_ne!(events2.len(), 0, "Second batch of events is non-zero (decrease KAFKA_SHUTDOWN_DELAY or increase KAFKA_SEND_COUNT?) ");
        assert_eq!(total, expect_count);
    }

    async fn consume_with_rebalance(rebalance_strategy: String) {
        // 1. Send N events (if running against a pre-populated kafka topic, use send_count=0 and expect_count=expected number of messages; otherwise just set send_count)
        let send_count: usize = std::env::var("KAFKA_SEND_COUNT")
            .unwrap_or_else(|_| "100".into())
            .parse()
            .expect("Number of messages to send to kafka.");
        let expect_count: usize = std::env::var("KAFKA_EXPECT_COUNT")
            .unwrap_or_else(|_| format!("{}", send_count).into())
            .parse()
            .expect("Number of messages to expect consumers to process.");
        let delay_ms: u64 = std::env::var("KAFKA_CONSUMER_DELAY")
            .unwrap_or_else(|_| "3000".into())
            .parse()
            .expect("Number of milliseconds before shutting down first consumer.");

        let (topic, group_id, _) = send_to_test_topic(2, send_count).await;
        debug!("Topic: {}", &topic);
        debug!("Consumer group.id: {}", &group_id);

        // 2. Run the kafka source to read some of the events
        // 3. Start 2nd & 3rd consumers using the same group.id, triggering rebalance events
        let mut kafka_options = HashMap::new();
        kafka_options.insert("enable.partition.eof".into(), "true".into());
        kafka_options.insert("fetch.message.max.bytes".into(), kafka_max_bytes().into());
        kafka_options.insert("partition.assignment.strategy".into(), rebalance_strategy);
        let config1 = make_config(
            &topic,
            &group_id,
            LogNamespace::Legacy,
            Some(kafka_options.clone()),
        );
        let config2 = make_config(
            &topic,
            &group_id,
            LogNamespace::Legacy,
            Some(kafka_options.clone()),
        );
        let config3 = make_config(
            &topic,
            &group_id,
            LogNamespace::Legacy,
            Some(kafka_options.clone()),
        );
        let config4 = make_config(&topic, &group_id, LogNamespace::Legacy, Some(kafka_options));

        let (events1, events2, events3) = tokio::join!(
            async move {
                let (tx, rx) = SourceSender::new_test_errors(|_| false);
                let (_trigger_shutdown, _shutdown_done) =
                    spawn_kafka(tx, config1, true, true, LogNamespace::Legacy);

                rx.collect::<Vec<Event>>().await
            },
            async move {
                sleep(Duration::from_millis(delay_ms)).await;
                let (tx, rx) = SourceSender::new_test_errors(|_| false);
                let (_trigger_shutdown, _shutdown_done) =
                    spawn_kafka(tx, config2, true, true, LogNamespace::Legacy);

                rx.collect::<Vec<Event>>().await
            },
            async move {
                sleep(Duration::from_millis(delay_ms * 2)).await;
                let (tx, rx) = SourceSender::new_test_errors(|_| false);
                let (_trigger_shutdown, _shutdown_done) =
                    spawn_kafka(tx, config3, true, true, LogNamespace::Legacy);

                rx.collect::<Vec<Event>>().await
            }
        );

        let unconsumed = async move {
            let (tx, rx) = SourceSender::new_test_errors(|_| false);
            let (_trigger_shutdown, _shutdown_done) =
                spawn_kafka(tx, config4, true, true, LogNamespace::Legacy);

            rx.collect::<Vec<Event>>().await
        }
        .await;

        debug!(
            "First consumer read {} of {} messages.",
            events1.len(),
            expect_count
        );

        debug!(
            "Second consumer read {} of {} messages.",
            events2.len(),
            expect_count
        );
        debug!(
            "Third consumer read {} of {} messages.",
            events3.len(),
            expect_count
        );

        // 5. Total number of events processed should equal the number sent
        let total = events1.len() + events2.len() + events3.len();
        assert_ne!(
            events1.len(),
            0,
            "First batch of events should be non-zero (increase delay?)"
        );
        assert_ne!(
            events2.len(),
            0,
            "Second batch of events is non-zero (decrease delay or increase KAFKA_SEND_COUNT?) "
        );
        assert_ne!(
            events3.len(),
            0,
            "Third batch of events is non-zero (decrease delay or increase KAFKA_SEND_COUNT?) "
        );
        assert_eq!(
            unconsumed.len(),
            0,
            "The first set of consumer should consume and ack all messages."
        );
        assert_eq!(total, expect_count);
    }

    #[tokio::test]
    async fn drains_acknowledgements_during_rebalance_default_assignments() {
        // the default, eager rebalance strategies generally result in more revocations
        consume_with_rebalance("range,roundrobin".into()).await;
    }
    #[tokio::test]
    async fn drains_acknowledgements_during_rebalance_sticky_assignments() {
        // Cooperative rebalance strategies generally result in fewer revokes,
        // as only reassigned partitions are revoked
        consume_with_rebalance("cooperative-sticky".into()).await;
    }

    fn map_logs(events: EventArray) -> impl Iterator<Item = String> {
        events.into_events().map(|event| {
            let log = event.into_log();
            format!(
                "{} {} {} {}",
                log["message"].to_string_lossy(),
                log["topic"].to_string_lossy(),
                log["partition"].to_string_lossy(),
                log["offset"].to_string_lossy(),
            )
        })
    }
}<|MERGE_RESOLUTION|>--- conflicted
+++ resolved
@@ -1,14 +1,10 @@
 use std::{
     collections::{BTreeMap, HashMap, HashSet},
     io::Cursor,
-<<<<<<< HEAD
     sync::{
         mpsc::{sync_channel, SyncSender},
         Arc, OnceLock, Weak,
     },
-=======
-    sync::{Arc, OnceLock},
->>>>>>> 712a2101
     time::Duration,
 };
 
@@ -1074,16 +1070,12 @@
 struct KafkaSourceContext {
     acknowledgements: bool,
     stats: kafka::KafkaStatisticsContext,
-<<<<<<< HEAD
 
     /// A callback channel used to coordinate between the main consumer task and the acknowledgement task
     callbacks: OnceLock<UnboundedSender<KafkaCallback>>,
 
     /// A weak reference to the consumer, so that we can commit offsets during a rebalance operation
     consumer: OnceLock<Weak<StreamConsumer<KafkaSourceContext>>>,
-=======
-    finalizer: OnceLock<Arc<OrderedFinalizer<FinalizerEntry>>>,
->>>>>>> 712a2101
 }
 
 impl KafkaSourceContext {
