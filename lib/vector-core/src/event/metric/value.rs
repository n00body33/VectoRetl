--- conflicted
+++ resolved
@@ -583,15 +583,9 @@
     }
 }
 
-<<<<<<< HEAD
-/// A single sample from a `MetricValue::Distribution`, containing the
-/// sampled value paired with the rate at which it was observed.
-#[derive(Clone, Copy, Debug, Deserialize, PartialOrd, Serialize)]
-=======
 /// A single observation.
 #[configurable_component]
-#[derive(Clone, Copy, Debug, PartialEq, PartialOrd)]
->>>>>>> 26e743c2
+#[derive(Clone, Copy, Debug)]
 pub struct Sample {
     /// The value of the observation.
     pub value: f64,
@@ -612,20 +606,12 @@
     }
 }
 
-<<<<<<< HEAD
-/// A single value from a `MetricValue::AggregatedHistogram`. The value
-/// of the bucket is the upper bound on the range of values within the
-/// bucket. The lower bound on the range is just higher than the
-/// previous bucket, or zero for the first bucket.
-#[derive(Clone, Copy, Debug, Deserialize, PartialOrd, Serialize)]
-=======
 /// A histogram bucket.
 ///
 /// Histogram buckets represent the `count` of observations where the value of the observations does
 /// not exceed the specified `upper_limit`.
 #[configurable_component]
-#[derive(Clone, Copy, Debug, PartialEq, PartialOrd)]
->>>>>>> 26e743c2
+#[derive(Clone, Copy, Debug, PartialEq)]
 pub struct Bucket {
     /// The upper limit of values in the bucket.
     pub upper_limit: f64,
@@ -640,16 +626,6 @@
     }
 }
 
-<<<<<<< HEAD
-impl PartialEq for Bucket {
-    fn eq(&self, other: &Self) -> bool {
-        self.count == other.count && float_eq(&self.upper_limit, &other.upper_limit)
-    }
-}
-
-/// A single value from a `MetricValue::AggregatedSummary`.
-#[derive(Clone, Copy, Debug, Deserialize, PartialOrd, Serialize)]
-=======
 /// A single quantile observation.
 ///
 /// Quantiles themselves are "cut points diviing the range of a probability distribution into
@@ -666,8 +642,7 @@
 ///
 /// [quantile_wikipedia]: https://en.wikipedia.org/wiki/Quantile
 #[configurable_component]
-#[derive(Clone, Copy, Debug, PartialEq, PartialOrd)]
->>>>>>> 26e743c2
+#[derive(Clone, Copy, Debug)]
 pub struct Quantile {
     /// The value of the quantile.
     ///
