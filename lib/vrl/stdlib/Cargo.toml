--- conflicted
+++ resolved
@@ -36,12 +36,9 @@
 url = { version = "2", optional = true }
 uuid = { version = "0.8", features = ["v4"], optional = true }
 roxmltree = { version = "0.14.1", optional = true }
-<<<<<<< HEAD
 woothee = { version = "0.11.0", optional = true }
 uaparser = { version = "0.4.0", optional = true }
-=======
 cached = { version = "0.24.0", optional = true }
->>>>>>> 38ae26e1
 
 [dev-dependencies]
 anyhow = "1"
