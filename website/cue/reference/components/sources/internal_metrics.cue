--- conflicted
+++ resolved
@@ -611,24 +611,6 @@
 				file: _file
 			}
 		}
-<<<<<<< HEAD
-=======
-		fingerprint_read_errors_total: {
-			description:       "The total number of times Vector failed to read a file for fingerprinting. This metric is deprecated in favor of `component_errors_total`."
-			type:              "counter"
-			default_namespace: "vector"
-			tags:              _internal_metrics_tags & {
-				file: _file
-			}
-		}
-		glob_errors_total: {
-			description:       "The total number of errors encountered when globbing paths. This metric is deprecated in favor of `component_errors_total`."
-			type:              "counter"
-			default_namespace: "vector"
-			tags:              _internal_metrics_tags & {
-				path: _path
-			}
-		}
 		grpc_server_messages_received_total: {
 			description:       "The total number of gRPC messages received."
 			type:              "counter"
@@ -658,13 +640,6 @@
 				grpc_status:  _grpc_status
 			}
 		}
-		http_bad_requests_total: {
-			description:       "The total number of HTTP `400 Bad Request` errors encountered."
-			type:              "counter"
-			default_namespace: "vector"
-			tags:              _internal_metrics_tags
-		}
->>>>>>> e7790197
 		http_client_response_rtt_seconds: {
 			description:       "The round-trip time (RTT) of HTTP requests, tagged with the response code."
 			type:              "histogram"
