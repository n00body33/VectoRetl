--- conflicted
+++ resolved
@@ -181,13 +181,8 @@
 serde-toml-merge = { version = "0.3.0", default-features = false }
 serde_bytes = { version = "0.11.6", default-features = false, features = ["std"], optional = true }
 serde_json = { version = "1.0.82", default-features = false, features = ["raw_value"] }
-<<<<<<< HEAD
 serde_with = { version = "2.0.0", default-features = false, features = ["macros", "std"], optional = true }
-serde_yaml = { version = "0.8.25", default-features = false }
-=======
-serde_with = { version = "1.14.0", default-features = false, features = ["macros"], optional = true }
 serde_yaml = { version = "0.8.26", default-features = false }
->>>>>>> 9911b525
 
 # Messagepack
 rmp-serde = { version = "1.1.0", default-features = false, optional = true }
