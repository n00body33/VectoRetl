use crate::{
<<<<<<< HEAD
    config::{DataType, SinkConfig, SinkContext, SinkDescription},
    event::{log_schema, Event},
=======
    config::{log_schema, DataType, SinkConfig, SinkContext, SinkDescription},
>>>>>>> 68a5c43d
    sinks::util::{
        encoding::{EncodingConfig, EncodingConfiguration},
        tcp::TcpSink,
        Encoding, StreamSink, UriSerde,
    },
    tls::{MaybeTlsSettings, TlsSettings},
};
use bytes::Bytes;
use futures01::{stream::iter_ok, Sink};
use serde::{Deserialize, Serialize};
use syslog::{Facility, Formatter3164, LogFormat, Severity};

#[derive(Deserialize, Serialize, Debug)]
#[serde(deny_unknown_fields)]
pub struct PapertrailConfig {
    endpoint: UriSerde,
    encoding: EncodingConfig<Encoding>,
}

inventory::submit! {
    SinkDescription::new_without_default::<PapertrailConfig>("papertrail")
}

#[typetag::serde(name = "papertrail")]
impl SinkConfig for PapertrailConfig {
    fn build(&self, cx: SinkContext) -> crate::Result<(super::VectorSink, super::Healthcheck)> {
        let host = self
            .endpoint
            .host()
            .map(str::to_string)
            .ok_or_else(|| "A host is required for endpoint".to_string())?;
        let port = self
            .endpoint
            .port_u16()
            .ok_or_else(|| "A port is required for endpoint".to_string())?;

        let sink = TcpSink::new(
            host,
            port,
            cx.resolver(),
            MaybeTlsSettings::Tls(TlsSettings::default()),
        );
        let healthcheck = sink.healthcheck();

        let pid = std::process::id();

        let encoding = self.encoding.clone();

        let sink = StreamSink::new(sink, cx.acker())
            .with_flat_map(move |e| iter_ok(encode_event(e, pid, &encoding)));

        Ok((
            super::VectorSink::Futures01Sink(Box::new(sink)),
            healthcheck,
        ))
    }

    fn input_type(&self) -> DataType {
        DataType::Log
    }

    fn sink_type(&self) -> &'static str {
        "papertrail"
    }
}

fn encode_event(mut event: Event, pid: u32, encoding: &EncodingConfig<Encoding>) -> Option<Bytes> {
    let host = if let Some(host) = event.as_mut_log().remove(log_schema().host_key()) {
        Some(host.to_string_lossy())
    } else {
        None
    };

    let formatter = Formatter3164 {
        facility: Facility::LOG_USER,
        hostname: host,
        process: "vector".into(),
        pid: pid as i32,
    };

    let mut s: Vec<u8> = Vec::new();

    encoding.apply_rules(&mut event);
    let log = event.into_log();

    let message = match encoding.codec() {
        Encoding::Json => serde_json::to_string(&log).unwrap(),
        Encoding::Text => log
            .get(&log_schema().message_key())
            .map(|v| v.to_string_lossy())
            .unwrap_or_default(),
    };

    formatter
        .format(&mut s, Severity::LOG_INFO, message)
        .unwrap();

    s.push(b'\n');

    Some(Bytes::from(s))
}

#[cfg(test)]
mod tests {
    use super::*;
    use string_cache::DefaultAtom as Atom;

    #[test]
    fn encode_event_apply_rules() {
        let mut evt = Event::from("vector");
        evt.as_mut_log().insert("magic", "key");

        let bytes = encode_event(
            evt,
            0,
            &EncodingConfig {
                codec: Encoding::Json,
                only_fields: None,
                except_fields: Some(vec![Atom::from("magic")]),
                timestamp_format: None,
            },
        )
        .unwrap();

        let msg =
            bytes.slice(String::from_utf8_lossy(&bytes).find(": ").unwrap() + 2..bytes.len() - 1);
        let value: serde_json::Value = serde_json::from_slice(&msg).unwrap();
        assert!(!value.as_object().unwrap().contains_key("magic"));
    }
}<|MERGE_RESOLUTION|>--- conflicted
+++ resolved
@@ -1,16 +1,12 @@
 use crate::{
-<<<<<<< HEAD
-    config::{DataType, SinkConfig, SinkContext, SinkDescription},
-    event::{log_schema, Event},
-=======
     config::{log_schema, DataType, SinkConfig, SinkContext, SinkDescription},
->>>>>>> 68a5c43d
     sinks::util::{
         encoding::{EncodingConfig, EncodingConfiguration},
         tcp::TcpSink,
         Encoding, StreamSink, UriSerde,
     },
     tls::{MaybeTlsSettings, TlsSettings},
+    Event,
 };
 use bytes::Bytes;
 use futures01::{stream::iter_ok, Sink};
