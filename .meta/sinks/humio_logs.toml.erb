[sinks.humio_logs]
title = "Humio Logs"
noun = "Humio"
common = false
beta = true
delivery_guarantee = "at_least_once"
description = """\
[Humio][urls.humio] is a time-series logging and aggregation platform for \
unrestricted, comprehensive event analysis, On-Premises or in the Cloud. With \
1TB/day of raw log ingest/node, in-memory stream processing, and live, \
shareable dashboards and alerts, you can instantly and in real-time explore, \
monitor, and visualize any system’s data.\
"""
egress_method = "batching"
features = [
  "Send logs to the Humio logging service.",
  "Batch data to maximize throughput.",
  "Automatically retry failed requests, with backoff.",
  "Buffer your data in-memory or on-disk for performance and durability."
]
function_category = "transmit"
healthcheck = true
input_types = ["log"]
requirements = {}
service_providers = ["Humio"]
write_to_description = "[Humio][urls.humio] via the [HEC API][urls.humio_hec]"

<%= render("_partials/fields/_component_options.toml", type: "sink", name: "humio_logs") %>

<%= render("_partials/fields/_batch_options.toml", namespace: "sinks.humio_logs.options", common: false, max_bytes: 1049000, max_events: nil, timeout_secs: 1) %>

<%= render(
  "_partials/fields/_buffer_options.toml",
  namespace: "sinks.humio_logs.options",
  common: false
) %>

<%= render(
  "_partials/fields/_request_options.toml",
  namespace: "sinks.humio_logs.options",
  common: false,
  in_flight_limit: 10,
  rate_limit_duration_secs: 1,
  rate_limit_num: 10,
  retry_initial_backoff_secs: 1,
  retry_max_duration_secs: 10,
  timeout_secs: 60
) %>

[sinks.humio_logs.options.token]
type = "string"
common = true
examples = ["${HUMIO_TOKEN}", "A94A8FE5CCB19BA61C4C08"]
required = true
description = "Your Humio ingestion token."

<<<<<<< HEAD
[sinks.humio_logs.options.source]
type = "string"
common = false
examples = ["{{file}}", "/var/log/syslog", "UDP:514"]
required = false
templateable = true
description = """\
The source of events sent to this sink. Typically the filename the logs \
originated from. Maps to @source in Humio.
=======
[sinks.humio_logs.options.event_type]
type = "string"
common = false
examples = ["json", "none"]
required = false
templateable = true
description = """\
The type of events sent to this sink. Humio uses this as the name of the parser \
to use to ingest the data.

If unset, Humio will default it to none.
>>>>>>> 7987c59b
"""

[sinks.humio_logs.options.host]
type = "string"
default = "https://cloud.humio.com"
examples = ["http://myhumiohost.com"]
description = "The optional host to send Humio logs to."

<%= render("_partials/fields/_compression_options.toml",
  namespace: "sinks.humio_logs.options",
  options: {
    "category" => "Requests"
  }
) %>

<%= render("_partials/fields/_encoding_options.toml",
  namespace: "sinks.humio_logs.options",
  encodings: ["json", "text"],
  default: "json"
) %><|MERGE_RESOLUTION|>--- conflicted
+++ resolved
@@ -54,7 +54,6 @@
 required = true
 description = "Your Humio ingestion token."
 
-<<<<<<< HEAD
 [sinks.humio_logs.options.source]
 type = "string"
 common = false
@@ -64,7 +63,8 @@
 description = """\
 The source of events sent to this sink. Typically the filename the logs \
 originated from. Maps to @source in Humio.
-=======
+"""
+
 [sinks.humio_logs.options.event_type]
 type = "string"
 common = false
@@ -76,7 +76,6 @@
 to use to ingest the data.
 
 If unset, Humio will default it to none.
->>>>>>> 7987c59b
 """
 
 [sinks.humio_logs.options.host]
