--- conflicted
+++ resolved
@@ -135,9 +135,6 @@
 //! when they reach the maximum value for the data type. For record IDs, however, this would mean
 //! reaching 2^64, which will take a really, really, really long time.
 
-<<<<<<< HEAD
-use std::{error::Error, marker::PhantomData, path::PathBuf, sync::Arc};
-=======
 use std::{
     error::Error,
     marker::PhantomData,
@@ -147,7 +144,6 @@
     sync::Arc,
     task::{Context, Poll},
 };
->>>>>>> f6479872
 
 use async_trait::async_trait;
 use snafu::{ResultExt, Snafu};
