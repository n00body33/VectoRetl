use itertools::{
    FoldWhile::{Continue, Done},
    Itertools,
};
use shared::btreemap;
use vrl_compiler::{Target, Value};

use crate::{
    grok_filter::apply_filter,
    parse_grok_rules::{GrokField, GrokRule},
};

#[derive(thiserror::Error, Debug, PartialEq)]
pub enum Error {
    #[error("failed to apply filter '{}' to '{}'", .0, .1)]
    FailedToApplyFilter(String, String),
    #[error("value does not match any rule")]
    NoMatch,
}

/// Parses a given source field value by applying the list of grok rules until the first match found.
pub fn parse_grok(
    source_field: &str,
    grok_rules: &[GrokRule],
    remove_empty: bool,
) -> Result<Value, Error> {
    grok_rules
        .iter()
        .fold_while(Err(Error::NoMatch), |_, rule| {
            let result = apply_grok_rule(source_field, rule, remove_empty);
            if let Err(Error::NoMatch) = result {
                Continue(result)
            } else {
                Done(result)
            }
        })
        .into_inner()
}

/// Tries to parse a given string with a given grok rule.
/// Returns a result value or an error otherwise.
/// Possible errors:
/// - FailedToApplyFilter - matches the rule, but there was a runtime error while applying on of the filters
/// - NoMatch - this rule does not match a given string
fn apply_grok_rule(source: &str, grok_rule: &GrokRule, remove_empty: bool) -> Result<Value, Error> {
    let mut parsed = Value::from(btreemap! {});

    if let Some(ref matches) = grok_rule.pattern.match_against(source) {
        // Extracted fields do not preserve the order(stored in a hashmap)
        // in which they've been seen in the source expression, which matters for arrays,
        // so we need to sort them first by keys(grok0, grok1, ...).
        for (name, value) in matches.iter().sorted() {
            let mut value = Some(Value::from(value));

            if let Some(GrokField {
                lookup: field,
                filters,
            }) = grok_rule.fields.get(name)
            {
                filters.iter().for_each(|filter| {
                    if let Some(ref v) = value {
                        match apply_filter(v, filter) {
                            Ok(v) => value = Some(v),
                            Err(error) => {
                                warn!(message = "Error applying filter", field = %field, filter = %filter, %error);
                                value = None;
                            }
                        }
                    }
                });

                if let Some(value) = value {
                    match value {
                        // root-level maps must be merged
                        Value::Object(map) if field.is_root() => {
                            parsed.as_object_mut().expect("root is object").extend(map);
                        }
                        // anything else at the root leve must be ignored
                        _ if field.is_root() => {}
                        // ignore empty strings if necessary
                        Value::Bytes(b) if remove_empty && b.is_empty() => {}
                        // otherwise just apply VRL lookup insert logic
                        _ => match parsed.get(field).expect("field does not exist") {
                            Some(Value::Array(mut values)) => values.push(value),
                            Some(v) => {
                                parsed.insert(field, Value::Array(vec![v, value])).unwrap_or_else(
                                    |error| warn!(message = "Error updating field value", field = %field, %error)
                                );
                            }
                            None => {
                                parsed.insert(field, value).unwrap_or_else(
                                    |error| warn!(message = "Error updating field value", field = %field, %error)
                                );
                            }
                        },
                    };
                }
            } else {
                // this must be a regex named capturing group (?<name>group),
                // where name can only be alphanumeric - thus we do not need to parse field names(no nested fields)
                parsed
                    .as_object_mut()
                    .expect("parsed value is not an object")
                    .insert(name.to_string(), value.into());
            }
        }

        Ok(parsed)
    } else {
        Err(Error::NoMatch)
    }
}

#[cfg(test)]
mod tests {
    use ordered_float::NotNan;
    use vrl_compiler::Value;

    use super::*;
    use crate::parse_grok_rules::parse_grok_rules;

    #[test]
    fn parses_simple_grok() {
        let rules = parse_grok_rules(
            &[
                "%{TIMESTAMP_ISO8601:timestamp} %{LOGLEVEL:level} %{GREEDYDATA:message}"
                    .to_string(),
            ],
            btreemap! {},
        )
        .expect("couldn't parse rules");
        let parsed = parse_grok(
            "2020-10-02T23:22:12.223222Z info Hello world",
            &rules,
            false,
        )
        .unwrap();

        assert_eq!(
            parsed,
            Value::from(btreemap! {
                "timestamp" => "2020-10-02T23:22:12.223222Z",
                "level" => "info",
                "message" => "Hello world"
            })
        );
    }

    #[test]
    fn parses_complex_grok() {
        let rules = parse_grok_rules(
            // patterns
            &[
                r#"%{access.common}"#.to_string(),
                r#"%{access.common} (%{number:duration:scale(1000000000)} )?"%{_referer}" "%{_user_agent}"( "%{_x_forwarded_for}")?.*"#.to_string()
            ],
            // aliases
            btreemap! {
                "access.common" => r#"%{_client_ip} %{_ident} %{_auth} \[%{_date_access}\] "(?>%{_method} |)%{_url}(?> %{_version}|)" %{_status_code} (?>%{_bytes_written}|-)"#.to_string(),
                "_auth" => r#"%{notSpace:http.auth:nullIf("-")}"#.to_string(),
                "_bytes_written" => r#"%{integer:network.bytes_written}"#.to_string(),
                "_client_ip" => r#"%{ipOrHost:network.client.ip}"#.to_string(),
                "_version" => r#"HTTP\/%{regex("\\d+\\.\\d+"):http.version}"#.to_string(),
                "_url" => r#"%{notSpace:http.url}"#.to_string(),
                "_ident" => r#"%{notSpace:http.ident}"#.to_string(),
                "_user_agent" => r#"%{regex("[^\\\"]*"):http.useragent}"#.to_string(),
                "_referer" => r#"%{notSpace:http.referer}"#.to_string(),
                "_status_code" => r#"%{integer:http.status_code}"#.to_string(),
                "_method" => r#"%{word:http.method}"#.to_string(),
                "_date_access" => r#"%{notSpace:date_access}"#.to_string(),
                "_x_forwarded_for" => r#"%{regex("[^\\\"]*"):http._x_forwarded_for:nullIf("-")}"#.to_string()}).expect("couldn't parse rules");
        let parsed = parse_grok(r##"127.0.0.1 - frank [13/Jul/2016:10:55:36] "GET /apache_pb.gif HTTP/1.0" 200 2326 0.202 "http://www.perdu.com/" "Mozilla/5.0 (X11; Linux x86_64) AppleWebKit/537.36 (KHTML, like Gecko) Chrome/55.0.2883.87 Safari/537.36" "-""##, &rules, false).unwrap();

        assert_eq!(
            parsed,
            Value::from(btreemap! {
                "date_access" => "13/Jul/2016:10:55:36",
                "duration" => 202000000,
                "http" => btreemap! {
                    "auth" => "frank",
                    "ident" => "-",
                    "method" => "GET",
                    "status_code" => 200,
                    "url" => "/apache_pb.gif",
                    "version" => "1.0",
                    "referer" => "http://www.perdu.com/",
                    "useragent" => "Mozilla/5.0 (X11; Linux x86_64) AppleWebKit/537.36 (KHTML, like Gecko) Chrome/55.0.2883.87 Safari/537.36",
                    "_x_forwarded_for" => Value::Null,
                },
                "network" => btreemap! {
                    "bytes_written" => 2326,
                    "client" => btreemap! {
                        "ip" => "127.0.0.1"
                    }
                }
            })
        );
    }

    #[test]
    fn supports_matchers() {
        test_grok_pattern(vec![
            ("%{number:field}", "-1.2", Ok(Value::from(-1.2_f64))),
            ("%{number:field}", "-1", Ok(Value::from(-1))),
            ("%{numberExt:field}", "-1234e+3", Ok(Value::from(-1234000))),
            ("%{numberExt:field}", ".1e+3", Ok(Value::from(100))),
            ("%{integer:field}", "-2", Ok(Value::from(-2))),
            ("%{integerExt:field}", "+2", Ok(Value::from(2))),
            ("%{integerExt:field}", "-2", Ok(Value::from(-2))),
            ("%{integerExt:field}", "-1e+2", Ok(Value::from(-100))),
            ("%{integerExt:field}", "1234.1e+5", Err(Error::NoMatch)),
        ]);
    }

    #[test]
    fn supports_filters() {
        test_grok_pattern(vec![
            ("%{data:field:number}", "1.0", Ok(Value::from(1))),
            ("%{data:field:integer}", "1", Ok(Value::from(1))),
            (
                "%{data:field:lowercase}",
                "aBC",
                Ok(Value::Bytes("abc".into())),
            ),
            (
                "%{data:field:uppercase}",
                "Abc",
                Ok(Value::Bytes("ABC".into())),
            ),
            ("%{integer:field:scale(10)}", "1", Ok(Value::from(10))),
            ("%{number:field:scale(0.5)}", "10.0", Ok(Value::from(5))),
        ]);
    }

    fn test_grok_pattern(tests: Vec<(&str, &str, Result<Value, Error>)>) {
        for (filter, k, v) in tests {
            let rules = parse_grok_rules(&[filter.to_string()], btreemap! {})
                .expect("couldn't parse rules");
            let parsed = parse_grok(k, &rules, false);

            if v.is_ok() {
                assert_eq!(
                    parsed.unwrap(),
                    Value::from(btreemap! {
                        "field" =>  v.unwrap(),
                    })
                );
            } else {
                assert_eq!(parsed, v);
            }
        }
    }

    fn test_full_grok(tests: Vec<(&str, &str, Result<Value, Error>)>) {
        for (filter, k, v) in tests {
            let rules = parse_grok_rules(&[filter.to_string()], btreemap! {})
                .expect("couldn't parse rules");
            let parsed = parse_grok(k, &rules, false);

            assert_eq!(parsed, v);
        }
    }

    #[test]
    fn fails_on_unknown_pattern_definition() {
        assert_eq!(
            parse_grok_rules(&["%{unknown}".to_string()], btreemap! {})
                .unwrap_err()
                .to_string(),
            r#"failed to parse grok expression '^%{unknown}$': The given pattern definition name "unknown" could not be found in the definition map"#
        );
    }

    #[test]
    fn fails_on_unknown_filter() {
        assert_eq!(
            parse_grok_rules(&["%{data:field:unknownFilter}".to_string()], btreemap! {})
                .unwrap_err()
                .to_string(),
            r#"unknown filter 'unknownFilter'"#
        );
    }

    #[test]
    fn fails_on_invalid_matcher_parameter() {
        assert_eq!(
            parse_grok_rules(&["%{regex(1):field}".to_string()], btreemap! {})
                .unwrap_err()
                .to_string(),
            r#"invalid arguments for the function 'regex'"#
        );
    }

    #[test]
    fn fails_on_invalid_filter_parameter() {
        assert_eq!(
            parse_grok_rules(&["%{data:field:scale()}".to_string()], btreemap! {})
                .unwrap_err()
                .to_string(),
            r#"invalid arguments for the function 'scale'"#
        );
    }

    #[test]
    fn regex_with_empty_field() {
        test_grok_pattern(vec![(
            r#"%{regex("\\d+\\.\\d+")} %{data:field}"#,
            "1.0 field_value",
            Ok(Value::from("field_value")),
        )]);
    }

    #[test]
    fn does_not_merge_field_maps() {
        // only root-level maps are merged
        test_full_grok(vec![(
            "'%{data:nested.json:json}' '%{data:nested.json:json}'",
            r#"'{ "json_field1": "value2" }' '{ "json_field2": "value3" }'"#,
            Ok(Value::from(btreemap! {
                "nested" => btreemap! {
                    "json" =>  Value::Array(vec! [
                        Value::from(btreemap! { "json_field1" => Value::Bytes("value2".into()) }),
                        Value::from(btreemap! { "json_field2" => Value::Bytes("value3".into()) }),
                    ]),
                }
            })),
        )]);
    }

    #[test]
    fn supports_filters_without_fields() {
        // if the root-level value, after filters applied, is a map then merge it at the root level,
        // otherwise ignore it
        test_full_grok(vec![
            (
                "%{data::json}",
                r#"{ "json_field1": "value2" }"#,
                Ok(Value::from(btreemap! {
                    "json_field1" => Value::Bytes("value2".into()),
                })),
            ),
            (
                "%{notSpace:standalone_field} '%{data::json}' '%{data::json}' %{number::number}",
                r#"value1 '{ "json_field1": "value2" }' '{ "json_field2": "value3" }' 3"#,
                Ok(Value::from(btreemap! {
                    "standalone_field" => Value::Bytes("value1".into()),
                    "json_field1" => Value::Bytes("value2".into()),
                    "json_field2" => Value::Bytes("value3".into())
                })),
            ),
            // ignore non-map root-level fields
            (
                "%{notSpace:standalone_field} %{data::integer}",
                r#"value1 1"#,
                Ok(Value::from(btreemap! {
                    "standalone_field" => Value::Bytes("value1".into()),
                })),
            ),
            // empty map if fails
            (
                "%{data::json}",
                r#"not a json"#,
                Ok(Value::from(btreemap! {})),
            ),
        ]);
    }

    #[test]
    fn ignores_field_if_filter_fails() {
        // empty map for filters like json
        test_full_grok(vec![(
            "%{notSpace:field1:integer} %{data:field2:json}",
            r#"not_a_number not a json"#,
            Ok(Value::from(btreemap! {})),
        )]);
    }

    #[test]
    fn fails_on_no_match() {
        let rules = parse_grok_rules(
            &[
                "%{TIMESTAMP_ISO8601:timestamp} %{LOGLEVEL:level} %{GREEDYDATA:message}"
                    .to_string(),
            ],
            btreemap! {},
        )
        .expect("couldn't parse rules");
        let error = parse_grok("an ungrokkable message", &rules, false).unwrap_err();

        assert_eq!(error, Error::NoMatch);
    }

    #[test]
    fn appends_to_the_same_field() {
        let rules = parse_grok_rules(
            &[
                r#"%{integer:nested.field} %{notSpace:nested.field:uppercase} %{notSpace:nested.field:nullIf("-")}"#
                    .to_string(),
            ],
            btreemap! {},
        )
            .expect("couldn't parse rules");
        let parsed = parse_grok("1 info -", &rules, false).unwrap();

        assert_eq!(
            parsed,
            Value::from(btreemap! {
                "nested" => btreemap! {
                   "field" =>  Value::Array(vec![1.into(), "INFO".into()]),
                },
            })
        );
    }

    #[test]
    fn error_on_circular_dependency() {
        let err = parse_grok_rules(
            // patterns
            &[r#"%{pattern1}"#.to_string()],
            // aliases with a circular dependency
            btreemap! {
            "pattern1" => r#"%{pattern2}"#.to_string(),
            "pattern2" => r#"%{pattern1}"#.to_string()},
        )
        .unwrap_err();
        assert_eq!(
            format!("{}", err),
            "Circular dependency found in the alias 'pattern1'"
        );
    }

    #[test]
    fn extracts_field_with_regex_capture() {
        test_grok_pattern(vec![(
            r#"(?<field>\w+)"#,
            "abc",
            Ok(Value::Bytes("abc".into())),
        )]);

        // the group name can only be alphanumeric,
        // though we don't validate group names(it would be unnecessary overhead at boot-time),
        // field names are treated as literals, not as lookup paths
        test_full_grok(vec![(
            r#"(?<nested.field.name>\w+)"#,
            "abc",
            Ok(Value::from(btreemap! {
                "nested.field.name" => Value::Bytes("abc".into()),
            })),
        )]);
    }

    #[test]
    fn supports_date_matcher() {
        test_grok_pattern(vec![
            (
                r#"%{date("HH:mm:ss"):field}"#,
                "14:20:15",
                Ok(Value::Integer(51615000)),
            ),
            (
                r#"%{date("dd/MMM/yyyy"):field}"#,
                "06/Mar/2013",
                Ok(Value::Integer(1362528000000)),
            ),
            (
                r#"%{date("EEE MMM dd HH:mm:ss yyyy"):field}"#,
                "Thu Jun 16 08:29:03 2016",
                Ok(Value::Integer(1466065743000)),
            ),
            (
                r#"%{date("dd/MMM/yyyy:HH:mm:ss Z"):field}"#,
                "06/Mar/2013:01:36:30 +0900",
                Ok(Value::Integer(1362501390000)),
            ),
            (
                r#"%{date("yyyy-MM-dd'T'HH:mm:ss.SSSZ"):field}"#,
                "2016-11-29T16:21:36.431+0000",
                Ok(Value::Integer(1480436496431)),
            ),
            (
                r#"%{date("yyyy-MM-dd'T'HH:mm:ss.SSSZZ"):field}"#,
                "2016-11-29T16:21:36.431+00:00",
                Ok(Value::Integer(1480436496431)),
            ),
            (
                r#"%{date("dd/MMM/yyyy:HH:mm:ss.SSS"):field}"#,
                "06/Feb/2009:12:14:14.655",
                Ok(Value::Integer(1233922454655)),
            ),
            (
                r#"%{date("yyyy-MM-dd HH:mm:ss.SSS z"):field}"#,
                "2007-08-31 19:22:22.427 CET",
                Ok(Value::Integer(1188580942427)),
            ),
            (
                r#"%{date("yyyy-MM-dd HH:mm:ss.SSS zzzz"):field}"#,
                "2007-08-31 19:22:22.427 America/Thule",
                Ok(Value::Integer(1188598942427)),
            ),
            (
                r#"%{date("yyyy-MM-dd HH:mm:ss.SSS Z"):field}"#,
                "2007-08-31 19:22:22.427 -03:00",
                Ok(Value::Integer(1188598942427)),
            ),
            (
                r#"%{date("EEE MMM dd HH:mm:ss yyyy", "Europe/Moscow"):field}"#,
                "Thu Jun 16 08:29:03 2016",
                Ok(Value::Integer(1466054943000)),
            ),
            (
                r#"%{date("EEE MMM dd HH:mm:ss yyyy", "UTC+5"):field}"#,
                "Thu Jun 16 08:29:03 2016",
                Ok(Value::Integer(1466047743000)),
            ),
            (
                r#"%{date("EEE MMM dd HH:mm:ss yyyy", "+3"):field}"#,
                "Thu Jun 16 08:29:03 2016",
                Ok(Value::Integer(1466054943000)),
            ),
            (
                r#"%{date("EEE MMM dd HH:mm:ss yyyy", "+03:00"):field}"#,
                "Thu Jun 16 08:29:03 2016",
                Ok(Value::Integer(1466054943000)),
            ),
            (
                r#"%{date("EEE MMM dd HH:mm:ss yyyy", "-0300"):field}"#,
                "Thu Jun 16 08:29:03 2016",
                Ok(Value::Integer(1466076543000)),
            ),
            (
                r#"%{date("MMM d y HH:mm:ss z"):field}"#,
                "Nov 16 2020 13:41:29 GMT",
                Ok(Value::Integer(1605534089000)),
            ),
        ]);

        // check error handling
        assert_eq!(
            parse_grok_rules(&[r#"%{date("ABC:XYZ"):field}"#.to_string()], btreemap! {})
                .unwrap_err()
                .to_string(),
            r#"invalid arguments for the function 'date'"#
        );
        assert_eq!(
            parse_grok_rules(
                &[r#"%{date("EEE MMM dd HH:mm:ss yyyy", "unknown timezone"):field}"#.to_string()],
                btreemap! {}
            )
            .unwrap_err()
            .to_string(),
            r#"invalid arguments for the function 'date'"#
        );
    }

    #[test]
    fn supports_array_filter() {
        test_grok_pattern(vec![
            (
                "%{data:field:array}",
                "[1,2]",
                Ok(Value::Array(vec!["1".into(), "2".into()])),
            ),
            (
                r#"%{data:field:array("\\t")}"#,
                "[1\t2]",
                Ok(Value::Array(vec!["1".into(), "2".into()])),
            ),
            (
                r#"%{data:field:array("","-")}"#,
                "1-2",
                Ok(Value::Array(vec!["1".into(), "2".into()])),
            ),
            (
                "%{data:field:array(integer)}",
                "[1,2]",
                Ok(Value::Array(vec![1.into(), 2.into()])),
            ),
            (
                r#"%{data:field:array(";", integer)}"#,
                "[1;2]",
                Ok(Value::Array(vec![1.into(), 2.into()])),
            ),
            (
                r#"%{data:field:array("{}",";", integer)}"#,
                "{1;2}",
                Ok(Value::Array(vec![1.into(), 2.into()])),
            ),
            (
                "%{data:field:array(number)}",
                "[1,2]",
                Ok(Value::Array(vec![1.into(), 2.into()])),
            ),
            (
                "%{data:field:array(integer)}",
                "[1,2]",
                Ok(Value::Array(vec![1.into(), 2.into()])),
            ),
            (
                "%{data:field:array(scale(10))}",
                "[1,2.1]",
                Ok(Value::Array(vec![10.into(), 21.into()])),
            ),
            (
                r#"%{data:field:array(";", scale(10))}"#,
                "[1;2.1]",
                Ok(Value::Array(vec![10.into(), 21.into()])),
            ),
            (
                r#"%{data:field:array("{}",";", scale(10))}"#,
                "{1;2.1}",
                Ok(Value::Array(vec![10.into(), 21.into()])),
            ),
        ]);

        test_full_grok(vec![
            // not an array
            (
                r#"%{data:field:array}"#,
                "abc",
                Ok(Value::Object(btreemap! {})),
            ),
            // failed to apply value filter(values are strings)
            (
                r#"%{data:field:array(scale(10))}"#,
                "[a,b]",
                Ok(Value::Object(btreemap! {})),
            ),
        ]);
    }

    #[test]
    fn parses_keyvalue() {
        test_full_grok(vec![
            (
                "%{data::keyvalue}",
                "key=valueStr",
                Ok(Value::from(btreemap! {
                    "key" => "valueStr"
                })),
            ),
            (
                "%{data::keyvalue}",
                "key=<valueStr>",
                Ok(Value::from(btreemap! {
                    "key" => "valueStr"
                })),
            ),
            (
                "%{data::keyvalue}",
                r#""key"="valueStr""#,
                Ok(Value::from(btreemap! {
                    "key" => "valueStr"
                })),
            ),
            (
                "%{data::keyvalue}",
                r#"'key'='valueStr'"#,
                Ok(Value::from(btreemap! {
                   "key" => "valueStr"
                })),
            ),
            (
                "%{data::keyvalue}",
                r#"<key>=<valueStr>"#,
                Ok(Value::from(btreemap! {
                    "key" => "valueStr"
                })),
            ),
            (
                r#"%{data::keyvalue(":")}"#,
                r#"key:valueStr"#,
                Ok(Value::from(btreemap! {
                    "key" => "valueStr"
                })),
            ),
            (
                r#"%{data::keyvalue(":", "/")}"#,
                r#"key:"/valueStr""#,
                Ok(Value::from(btreemap! {
                    "key" => "/valueStr"
                })),
            ),
            (
                r#"%{data::keyvalue(":", "/")}"#,
                r#"/key:/valueStr"#,
                Ok(Value::from(btreemap! {
                    "/key" => "/valueStr"
                })),
            ),
            (
                r#"%{data::keyvalue(":=", "", "{}")}"#,
                r#"key:={valueStr}"#,
                Ok(Value::from(btreemap! {
                    "key" => "valueStr"
                })),
            ),
            (
                r#"%{data::keyvalue("=", "", "", "|")}"#,
                r#"key1=value1|key2=value2"#,
                Ok(Value::from(btreemap! {
                    "key1" => "value1",
                    "key2" => "value2",
                })),
            ),
            (
                r#"%{data::keyvalue("=", "", "", "|")}"#,
                r#"key1="value1"|key2="value2""#,
                Ok(Value::from(btreemap! {
                    "key1" => "value1",
                    "key2" => "value2",
                })),
            ),
            (
                r#"%{data::keyvalue(":=","","<>")}"#,
                r#"key1:=valueStr key2:=</valueStr2> key3:="valueStr3""#,
                Ok(Value::from(btreemap! {
                    "key1" => "valueStr",
                    "key2" => "/valueStr2",
                })),
            ),
            (
                r#"%{data::keyvalue}"#,
                r#"key1=value1,key2=value2"#,
                Ok(Value::from(btreemap! {
                    "key1" => "value1",
                    "key2" => "value2",
                })),
            ),
            (
                r#"%{data::keyvalue}"#,
                r#"key1=value1;key2=value2"#,
                Ok(Value::from(btreemap! {
                    "key1" => "value1",
                    "key2" => "value2",
                })),
            ),
            (
                "%{data::keyvalue}",
                "key:=valueStr",
                Ok(Value::from(btreemap! {})),
            ),
            // empty key or null
            (
                "%{data::keyvalue}",
                "key1= key2=null key3=value3",
                Ok(Value::from(btreemap! {
                    "key3" => "value3"
                })),
            ),
            // empty value or null - comma-separated
            (
                "%{data::keyvalue}",
                "key1=,key2=null,key3= ,key4=value4",
                Ok(Value::from(btreemap! {
                    "key4" => "value4"
                })),
            ),
            // empty key
            (
                "%{data::keyvalue}",
                "=,=value",
                Ok(Value::from(btreemap! {})),
            ),
            // type inference
            (
                "%{data::keyvalue}",
                "float=1.2,boolean=true,null=null,string=abc,integer1=11,integer2=12",
                Ok(Value::from(btreemap! {
                    "float" => Value::Float(NotNan::new(1.2).expect("not a float")),
                    "boolean" => Value::Boolean(true),
                    "string" => Value::Bytes("abc".into()),
                    "integer1" => Value::Integer(11),
                    "integer2" => Value::Integer(12)
                })),
            ),
            // type inference with extra spaces around field delimiters
            (
                "%{data::keyvalue}",
                "float=1.2 , boolean=true , null=null    ,   string=abc , integer1=11  ,  integer2=12  ",
                Ok(Value::from(btreemap! {
                    "float" => Value::Float(NotNan::new(1.2).expect("not a float")),
                    "boolean" => Value::Boolean(true),
                    "string" => Value::Bytes("abc".into()),
                    "integer1" => Value::Integer(11),
                    "integer2" => Value::Integer(12)
                })),
            ),
            // spaces around key-value delimiter are not allowed
            (
                "%{data::keyvalue}",
                "key = valueStr",
                Ok(Value::from(btreemap! {})),
            ),
            (
                "%{data::keyvalue}",
                "key= valueStr",
                Ok(Value::from(btreemap! {})),
            ),
            (
                "%{data::keyvalue}",
                "key =valueStr",
                Ok(Value::from(btreemap! {})),
            ),
            (
<<<<<<< HEAD
                r#"%{data::keyvalue(":")}"#,
                r#"kafka_cluster_status:8ca7b736f0aa43e5"#,
                Ok(Value::from(btreemap! {
                    "kafka_cluster_status" => "8ca7b736f0aa43e5"
                })),
            ),
            (
                r#"%{data::keyvalue}"#,
                r#"field=2.0f"#,
                Ok(Value::from(btreemap! {
                    "field" => "2.0f"
=======
                "%{data::keyvalue}",
                "db.name=my_db,db.operation=insert",
                Ok(Value::from(btreemap! {
                    "db" => btreemap! {
                        "name" => "my_db",
                        "operation" => "insert",
                    }
                })),
            ),
        ]);
    }

    #[test]
    fn alias_and_main_rule_extract_same_fields_to_array() {
        let rules = parse_grok_rules(
            // patterns
            &[r#"%{notSpace:field:number} %{alias}"#.to_string()],
            // aliases
            btreemap! {
                "alias" => r#"%{notSpace:field:integer}"#.to_string()
            },
        )
        .expect("couldn't parse rules");
        let parsed = parse_grok("1 2", &rules, false).unwrap();

        assert_eq!(
            parsed,
            Value::from(btreemap! {
                 "field" =>  Value::Array(vec![1.into(), 2.into()]),
            })
        );
    }

    #[test]
    fn alias_with_filter() {
        let rules = parse_grok_rules(
            // patterns
            &[r#"%{alias:field:uppercase}"#.to_string()],
            // aliases
            btreemap! {
                "alias" => r#"%{notSpace:subfield1} %{notSpace:subfield2:integer}"#.to_string()
            },
        )
        .expect("couldn't parse rules");
        let parsed = parse_grok("a 1", &rules, false).unwrap();

        assert_eq!(
            parsed,
            Value::from(btreemap! {
                 "field" =>  Value::Bytes("A 1".into()),
                 "subfield1" =>  Value::Bytes("a".into()),
                 "subfield2" =>  Value::Integer(1)
            })
        );
    }

    #[test]
    fn parses_grok_unsafe_field_names() {
        test_full_grok(vec![
            (
                r#"%{data:field["quoted name"]}"#,
                "abc",
                Ok(Value::from(btreemap! {
                "field" => btreemap! {
                    "quoted name" => "abc",
                    }
                })),
            ),
            (
                r#"%{data:@field-name-with-symbols$}"#,
                "abc",
                Ok(Value::from(btreemap! {
                "@field-name-with-symbols$" => "abc"})),
            ),
            (
                r#"%{data:@parent.$child}"#,
                "abc",
                Ok(Value::from(btreemap! {
                "@parent" => btreemap! {
                    "$child" => "abc",
                    }
>>>>>>> 56c23083
                })),
            ),
        ]);
    }
}<|MERGE_RESOLUTION|>--- conflicted
+++ resolved
@@ -544,7 +544,7 @@
         assert_eq!(
             parse_grok_rules(
                 &[r#"%{date("EEE MMM dd HH:mm:ss yyyy", "unknown timezone"):field}"#.to_string()],
-                btreemap! {}
+                btreemap! {},
             )
             .unwrap_err()
             .to_string(),
@@ -802,7 +802,6 @@
                 Ok(Value::from(btreemap! {})),
             ),
             (
-<<<<<<< HEAD
                 r#"%{data::keyvalue(":")}"#,
                 r#"kafka_cluster_status:8ca7b736f0aa43e5"#,
                 Ok(Value::from(btreemap! {
@@ -814,7 +813,9 @@
                 r#"field=2.0f"#,
                 Ok(Value::from(btreemap! {
                     "field" => "2.0f"
-=======
+                })),
+            ),
+            (
                 "%{data::keyvalue}",
                 "db.name=my_db,db.operation=insert",
                 Ok(Value::from(btreemap! {
@@ -896,7 +897,6 @@
                 "@parent" => btreemap! {
                     "$child" => "abc",
                     }
->>>>>>> 56c23083
                 })),
             ),
         ]);
