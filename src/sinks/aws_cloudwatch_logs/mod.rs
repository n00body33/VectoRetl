--- conflicted
+++ resolved
@@ -6,53 +6,7 @@
 mod service;
 mod sink;
 
-<<<<<<< HEAD
-use crate::aws::rusoto::{self, AwsAuthentication, RegionOrEndpoint};
-use crate::tls::MaybeTlsSettings;
-use crate::{
-    config::{
-        log_schema, DataType, GenerateConfig, ProxyConfig, SinkConfig, SinkContext, SinkDescription,
-    },
-    event::{Event, LogEvent, Value},
-    internal_events::TemplateRenderingFailed,
-    sinks::util::{
-        batch::BatchConfig,
-        encoding::{EncodingConfig, EncodingConfiguration},
-        retries::{FixedRetryPolicy, RetryLogic},
-        Compression, EncodedEvent, EncodedLength, PartitionBatchSink, PartitionBuffer,
-        PartitionInnerBuffer, TowerRequestConfig, TowerRequestSettings, VecBuffer,
-    },
-    template::Template,
-    tls::{TlsOptions, TlsSettings},
-};
-use chrono::{Duration, Utc};
-use futures::{future::BoxFuture, ready, stream, FutureExt, SinkExt, StreamExt, TryFutureExt};
-use rusoto_core::{request::BufferedHttpResponse, RusotoError};
-use rusoto_logs::{
-    CloudWatchLogs, CloudWatchLogsClient, CreateLogGroupError, CreateLogStreamError,
-    DescribeLogGroupsRequest, DescribeLogStreamsError, InputLogEvent, PutLogEventsError,
-};
-use serde::{Deserialize, Serialize};
-use snafu::Snafu;
-use std::{
-    collections::HashMap,
-    convert::TryInto,
-    fmt,
-    num::NonZeroU64,
-    task::{Context, Poll},
-};
-use tokio::sync::oneshot;
-use tower::{
-    buffer::Buffer,
-    limit::{concurrency::ConcurrencyLimit, rate::RateLimit},
-    retry::Retry,
-    timeout::Timeout,
-    Service, ServiceBuilder, ServiceExt,
-};
-use vector_core::ByteSizeOf;
-=======
 mod integration_tests;
->>>>>>> 33759871
 
 use snafu::Snafu;
 
@@ -73,1261 +27,16 @@
     #[snafu(display("Encoded event is too long, length={}", length))]
     EventTooLong { length: usize },
 
-<<<<<<< HEAD
-#[derive(Deserialize, Serialize, Debug, Clone)]
-#[serde(deny_unknown_fields)]
-pub struct CloudwatchLogsSinkConfig {
-    pub group_name: Template,
-    pub stream_name: Template,
-    #[serde(flatten)]
-    pub region: RegionOrEndpoint,
-    pub encoding: EncodingConfig<Encoding>,
-    pub create_missing_group: Option<bool>,
-    pub create_missing_stream: Option<bool>,
-    #[serde(default)]
-    pub compression: Compression,
-    #[serde(default)]
-    pub batch: BatchConfig<CloudwatchLogsDefaultBatchSettings>,
-    #[serde(default)]
-    pub request: TowerRequestConfig,
-    pub tls: Option<TlsOptions>,
-    // Deprecated name. Moved to auth.
-    assume_role: Option<String>,
-    #[serde(default)]
-    pub auth: AwsAuthentication,
-=======
     #[snafu(display("{}", source))]
     IoError { source: std::io::Error },
->>>>>>> 33759871
 }
 
 inventory::submit! {
     SinkDescription::new::<CloudwatchLogsSinkConfig>("aws_cloudwatch_logs")
 }
 
-<<<<<<< HEAD
-#[derive(Clone, Copy, Debug, Default)]
-pub struct CloudwatchLogsDefaultBatchSettings;
-
-impl SinkBatchSettings for CloudwatchLogsDefaultBatchSettings {
-    const MAX_EVENTS: Option<usize> = Some(10_000);
-    const MAX_BYTES: Option<usize> = Some(1_048_576);
-    const TIMEOUT_SECS: NonZeroU64 = unsafe { NonZeroU64::new_unchecked(1) };
-}
-
-impl GenerateConfig for CloudwatchLogsSinkConfig {
-    fn generate_config() -> toml::Value {
-        toml::Value::try_from(default_config(Encoding::Json)).unwrap()
-    }
-}
-
-fn default_config(e: Encoding) -> CloudwatchLogsSinkConfig {
-    CloudwatchLogsSinkConfig {
-        group_name: Default::default(),
-        stream_name: Default::default(),
-        region: Default::default(),
-        encoding: e.into(),
-        create_missing_group: Default::default(),
-        create_missing_stream: Default::default(),
-        compression: Default::default(),
-        batch: Default::default(),
-        request: Default::default(),
-        tls: Default::default(),
-        assume_role: Default::default(),
-        auth: Default::default(),
-    }
-}
-
-pub struct CloudwatchLogsSvc {
-    client: CloudWatchLogsClient,
-    stream_name: String,
-    group_name: String,
-    create_missing_group: bool,
-    create_missing_stream: bool,
-    token: Option<String>,
-    token_rx: Option<oneshot::Receiver<Option<String>>>,
-}
-
-type Svc = Buffer<
-    ConcurrencyLimit<
-        RateLimit<
-            Retry<
-                FixedRetryPolicy<CloudwatchRetryLogic>,
-                Buffer<Timeout<CloudwatchLogsSvc>, Vec<InputLogEvent>>,
-            >,
-        >,
-    >,
-    Vec<InputLogEvent>,
->;
-
-#[derive(Clone)]
-pub struct CloudwatchLogsPartitionSvc {
-    config: CloudwatchLogsSinkConfig,
-    clients: HashMap<CloudwatchKey, Svc>,
-    request_settings: TowerRequestSettings,
-    client: CloudWatchLogsClient,
-}
-
-#[derive(Deserialize, Serialize, Debug, Eq, PartialEq, Clone)]
-#[serde(rename_all = "snake_case")]
-pub enum Encoding {
-    Text,
-    Json,
-}
-
-#[derive(Debug)]
-pub enum CloudwatchError {
-    Put(RusotoError<PutLogEventsError>),
-    Describe(RusotoError<DescribeLogStreamsError>),
-    CreateStream(RusotoError<CreateLogStreamError>),
-    CreateGroup(RusotoError<CreateLogGroupError>),
-    NoStreamsFound,
-    ServiceDropped,
-    MakeService,
-}
-
-impl CloudwatchLogsSinkConfig {
-    fn create_client(&self, proxy: &ProxyConfig) -> crate::Result<CloudWatchLogsClient> {
-        let region = (&self.region).try_into()?;
-        let tls_settings = MaybeTlsSettings::from(TlsSettings::from_options(&self.tls)?);
-        let client = rusoto::client(Some(tls_settings), proxy)?;
-        let creds = self.auth.build(&region, self.assume_role.clone())?;
-
-        let client = rusoto_core::Client::new_with_encoding(creds, client, self.compression.into());
-        Ok(CloudWatchLogsClient::new_with_client(client, region))
-    }
-}
-
-#[async_trait::async_trait]
-#[typetag::serde(name = "aws_cloudwatch_logs")]
-impl SinkConfig for CloudwatchLogsSinkConfig {
-    async fn build(
-        &self,
-        cx: SinkContext,
-    ) -> crate::Result<(super::VectorSink, super::Healthcheck)> {
-        let batch_settings = self.batch.into_batch_settings()?;
-        let request = self.request.unwrap_with(&TowerRequestConfig::default());
-
-        let log_group = self.group_name.clone();
-        let log_stream = self.stream_name.clone();
-
-        let client = self.create_client(cx.proxy())?;
-        let svc = request.service(
-            CloudwatchRetryLogic,
-            CloudwatchLogsPartitionSvc::new(self.clone(), client.clone()),
-        );
-
-        let encoding = self.encoding.clone();
-        let buffer = PartitionBuffer::new(VecBuffer::new(batch_settings.size));
-        let sink = PartitionBatchSink::new(svc, buffer, batch_settings.timeout, cx.acker())
-            .sink_map_err(|error| error!(message = "Fatal cloudwatchlogs sink error.", %error))
-            .with_flat_map(move |event| {
-                stream::iter(partition_encode(event, &encoding, &log_group, &log_stream)).map(Ok)
-            });
-
-        let healthcheck = healthcheck(self.clone(), client).boxed();
-
-        Ok((super::VectorSink::Sink(Box::new(sink)), healthcheck))
-    }
-
-    fn input_type(&self) -> DataType {
-        DataType::Log
-    }
-
-    fn sink_type(&self) -> &'static str {
-        "aws_cloudwatch_logs"
-    }
-}
-
-impl CloudwatchLogsPartitionSvc {
-    pub fn new(config: CloudwatchLogsSinkConfig, client: CloudWatchLogsClient) -> Self {
-        let request_settings = config.request.unwrap_with(&TowerRequestConfig::default());
-
-        Self {
-            config,
-            clients: HashMap::new(),
-            request_settings,
-            client,
-        }
-    }
-}
-
-impl Service<PartitionInnerBuffer<Vec<InputLogEvent>, CloudwatchKey>>
-    for CloudwatchLogsPartitionSvc
-{
-    type Response = ();
-    type Error = crate::Error;
-    type Future = BoxFuture<'static, Result<Self::Response, Self::Error>>;
-
-    fn poll_ready(&mut self, _cx: &mut Context) -> Poll<Result<(), Self::Error>> {
-        Poll::Ready(Ok(()))
-    }
-
-    fn call(
-        &mut self,
-        req: PartitionInnerBuffer<Vec<InputLogEvent>, CloudwatchKey>,
-    ) -> Self::Future {
-        let (events, key) = req.into_parts();
-
-        let svc = if let Some(svc) = &mut self.clients.get_mut(&key) {
-            svc.clone()
-        } else {
-            // Concurrency limit is 1 because we need token from previous request.
-            let svc = ServiceBuilder::new()
-                .buffer(1)
-                .concurrency_limit(1)
-                .rate_limit(
-                    self.request_settings.rate_limit_num,
-                    self.request_settings.rate_limit_duration,
-                )
-                .retry(self.request_settings.retry_policy(CloudwatchRetryLogic))
-                .buffer(1)
-                .timeout(self.request_settings.timeout)
-                .service(CloudwatchLogsSvc::new(
-                    &self.config,
-                    &key,
-                    self.client.clone(),
-                ));
-
-            self.clients.insert(key, svc.clone());
-            svc
-        };
-
-        svc.oneshot(events).map_err(Into::into).boxed()
-    }
-}
-
-impl CloudwatchLogsSvc {
-    pub fn new(
-        config: &CloudwatchLogsSinkConfig,
-        key: &CloudwatchKey,
-        client: CloudWatchLogsClient,
-    ) -> Self {
-        let group_name = key.group.clone();
-        let stream_name = key.stream.clone();
-
-        let create_missing_group = config.create_missing_group.unwrap_or(true);
-        let create_missing_stream = config.create_missing_stream.unwrap_or(true);
-
-        CloudwatchLogsSvc {
-            client,
-            stream_name,
-            group_name,
-            create_missing_group,
-            create_missing_stream,
-            token: None,
-            token_rx: None,
-        }
-    }
-
-    pub fn process_events(&self, events: Vec<InputLogEvent>) -> Vec<Vec<InputLogEvent>> {
-        let now = Utc::now();
-        // Acceptable range of Event timestamps.
-        let age_range = (now - Duration::days(14)).timestamp_millis()
-            ..(now + Duration::hours(2)).timestamp_millis();
-
-        let mut events = events
-            .into_iter()
-            .filter(|e| age_range.contains(&e.timestamp))
-            .collect::<Vec<_>>();
-
-        // Sort by timestamp
-        events.sort_by_key(|e| e.timestamp);
-
-        info!(message = "Sending events.", events = %events.len());
-
-        let mut event_batches = Vec::new();
-        if events.is_empty() {
-            // This should happen rarely.
-            event_batches.push(Vec::new());
-        } else {
-            // We will split events into 24h batches.
-            // Relies on log_events being sorted by timestamp in ascending order.
-            while let Some(oldest) = events.first() {
-                let limit = oldest.timestamp + Duration::days(1).num_milliseconds();
-
-                if events.last().expect("Events can't be empty").timestamp <= limit {
-                    // Fast path.
-                    // In most cases the difference between oldest and newest event
-                    // is less than 24h.
-                    event_batches.push(events);
-                    break;
-                }
-
-                // At this point we know that an event older than the limit exists.
-                //
-                // We will find none or one of the events with timestamp==limit.
-                // In the case of more events with limit, we can just split them
-                // at found event, and send those before at with this batch, and
-                // those after at with the next batch.
-                let at = events
-                    .binary_search_by_key(&limit, |e| e.timestamp)
-                    .unwrap_or_else(|at| at);
-
-                // Can't be empty
-                let remainder = events.split_off(at);
-                event_batches.push(events);
-                events = remainder;
-            }
-        }
-
-        event_batches
-    }
-}
-
-impl Service<Vec<InputLogEvent>> for CloudwatchLogsSvc {
-    type Response = ();
-    type Error = CloudwatchError;
-    type Future = request::CloudwatchFuture;
-
-    fn poll_ready(&mut self, cx: &mut Context) -> Poll<Result<(), Self::Error>> {
-        if let Some(rx) = &mut self.token_rx {
-            match ready!(rx.poll_unpin(cx)) {
-                Ok(token) => {
-                    self.token = token;
-                    self.token_rx = None;
-                }
-                Err(_) => {
-                    // This case only happens when the `tx` end gets dropped due to an error
-                    // in this case we just reset the token and try again.
-                    self.token = None;
-                    self.token_rx = None;
-                }
-            }
-        }
-        Poll::Ready(Ok(()))
-    }
-
-    fn call(&mut self, req: Vec<InputLogEvent>) -> Self::Future {
-        if self.token_rx.is_none() {
-            let event_batches = self.process_events(req);
-
-            let (tx, rx) = oneshot::channel();
-            self.token_rx = Some(rx);
-
-            request::CloudwatchFuture::new(
-                self.client.clone(),
-                self.stream_name.clone(),
-                self.group_name.clone(),
-                self.create_missing_group,
-                self.create_missing_stream,
-                event_batches,
-                self.token.take(),
-                tx,
-            )
-        } else {
-            panic!("poll_ready was not called; this is a bug!");
-        }
-    }
-}
-
-impl EncodedLength for InputLogEvent {
-    fn encoded_length(&self) -> usize {
-        self.message.len() + 26
-    }
-}
-
-=======
->>>>>>> 33759871
 #[derive(Debug, Clone, Hash, Eq, PartialEq)]
 pub struct CloudwatchKey {
     group: String,
     stream: String,
-<<<<<<< HEAD
-}
-
-fn encode_log(
-    mut log: LogEvent,
-    encoding: &EncodingConfig<Encoding>,
-) -> Result<InputLogEvent, CloudwatchLogsError> {
-    let timestamp = match log.remove(log_schema().timestamp_key()) {
-        Some(Value::Timestamp(ts)) => ts.timestamp_millis(),
-        _ => Utc::now().timestamp_millis(),
-    };
-
-    let message = match encoding.codec() {
-        Encoding::Json => serde_json::to_string(&log).unwrap(),
-        Encoding::Text => log
-            .get(log_schema().message_key())
-            .map(|v| v.to_string_lossy())
-            .unwrap_or_else(|| "".into()),
-    };
-
-    match message.len() {
-        length if length <= MAX_MESSAGE_SIZE => Ok(InputLogEvent { message, timestamp }),
-        length => Err(CloudwatchLogsError::EventTooLong { length }),
-    }
-}
-
-fn partition_encode(
-    mut event: Event,
-    encoding: &EncodingConfig<Encoding>,
-    group: &Template,
-    stream: &Template,
-) -> Option<EncodedEvent<PartitionInnerBuffer<InputLogEvent, CloudwatchKey>>> {
-    let group = match group.render_string(&event) {
-        Ok(b) => b,
-        Err(error) => {
-            emit!(&TemplateRenderingFailed {
-                error,
-                field: Some("group"),
-                drop_event: true,
-            });
-            return None;
-        }
-    };
-
-    let stream = match stream.render_string(&event) {
-        Ok(b) => b,
-        Err(error) => {
-            emit!(&TemplateRenderingFailed {
-                error,
-                field: Some("stream"),
-                drop_event: true,
-            });
-            return None;
-        }
-    };
-
-    let key = CloudwatchKey { group, stream };
-
-    let byte_size = event.size_of();
-    encoding.apply_rules(&mut event);
-    let event = encode_log(event.into_log(), encoding)
-        .map_err(
-            |error| error!(message = "Could not encode event.", %error, internal_log_rate_secs = 5),
-        )
-        .ok()?;
-
-    Some(EncodedEvent::new(
-        PartitionInnerBuffer::new(event, key),
-        byte_size,
-    ))
-}
-
-#[derive(Debug, Snafu)]
-enum HealthcheckError {
-    #[snafu(display("DescribeLogGroups failed: {}", source))]
-    DescribeLogGroupsFailed {
-        source: RusotoError<rusoto_logs::DescribeLogGroupsError>,
-    },
-    #[snafu(display("No log group found"))]
-    NoLogGroup,
-    #[snafu(display("Unable to extract group name"))]
-    GroupNameError,
-    #[snafu(display("Group name mismatch: expected {}, found {}", expected, name))]
-    GroupNameMismatch { expected: String, name: String },
-}
-
-async fn healthcheck(
-    config: CloudwatchLogsSinkConfig,
-    client: CloudWatchLogsClient,
-) -> crate::Result<()> {
-    let group_name = config.group_name.get_ref().to_owned();
-    let expected_group_name = group_name.clone();
-
-    let request = DescribeLogGroupsRequest {
-        limit: Some(1),
-        log_group_name_prefix: Some(group_name),
-        ..Default::default()
-    };
-
-    // This will attempt to find the group name passed in and verify that
-    // it matches the one that AWS sends back.
-    match client.describe_log_groups(request).await {
-        Ok(resp) => match resp.log_groups.and_then(|g| g.into_iter().next()) {
-            Some(group) => {
-                if let Some(name) = group.log_group_name {
-                    if name == expected_group_name {
-                        Ok(())
-                    } else {
-                        Err(HealthcheckError::GroupNameMismatch {
-                            expected: expected_group_name,
-                            name,
-                        }
-                        .into())
-                    }
-                } else {
-                    Err(HealthcheckError::GroupNameError.into())
-                }
-            }
-            None => {
-                if config.group_name.is_dynamic() {
-                    info!("Skipping healthcheck log group check: `group_name` is dynamic.");
-                    Ok(())
-                } else if config.create_missing_group.unwrap_or(true) {
-                    info!("Skipping healthcheck log group check: `group_name` will be created if missing.");
-                    Ok(())
-                } else {
-                    Err(HealthcheckError::NoLogGroup.into())
-                }
-            }
-        },
-        Err(source) => Err(HealthcheckError::DescribeLogGroupsFailed { source }.into()),
-    }
-}
-
-#[derive(Debug, Clone)]
-struct CloudwatchRetryLogic;
-
-impl RetryLogic for CloudwatchRetryLogic {
-    type Error = CloudwatchError;
-    type Response = ();
-
-    #[allow(clippy::cognitive_complexity)] // long, but just a hair over our limit
-    fn is_retriable_error(&self, error: &Self::Error) -> bool {
-        match error {
-            CloudwatchError::Put(err) => match err {
-                RusotoError::Service(PutLogEventsError::ServiceUnavailable(error)) => {
-                    error!(message = "Put logs service unavailable.", %error);
-                    true
-                }
-
-                RusotoError::HttpDispatch(error) => {
-                    error!(message = "Put logs HTTP dispatch.", %error);
-                    true
-                }
-
-                RusotoError::Unknown(res)
-                    if res.status.is_server_error()
-                        || res.status == http::StatusCode::TOO_MANY_REQUESTS =>
-                {
-                    let BufferedHttpResponse { status, body, .. } = res;
-                    let body = String::from_utf8_lossy(&body[..]);
-                    let body = &body[..body.len().min(50)];
-
-                    error!(message = "Put logs HTTP error.", status = %status, body = %body);
-                    true
-                }
-
-                RusotoError::Unknown(res)
-                    if rusoto_core::proto::json::Error::parse(res)
-                        .filter(|error| error.typ.as_str() == "ThrottlingException")
-                        .is_some() =>
-                {
-                    true
-                }
-
-                _ => false,
-            },
-
-            CloudwatchError::Describe(err) => match err {
-                RusotoError::Service(DescribeLogStreamsError::ServiceUnavailable(error)) => {
-                    error!(message = "Describe streams service unavailable.", %error);
-                    true
-                }
-
-                RusotoError::Unknown(res)
-                    if res.status.is_server_error()
-                        || res.status == http::StatusCode::TOO_MANY_REQUESTS =>
-                {
-                    let BufferedHttpResponse { status, body, .. } = res;
-                    let body = String::from_utf8_lossy(&body[..]);
-                    let body = &body[..body.len().min(50)];
-
-                    error!(message = "Describe streams HTTP error.", status = %status, body = %body);
-                    true
-                }
-
-                RusotoError::HttpDispatch(error) => {
-                    error!(message = "Describe streams HTTP dispatch.", %error);
-                    true
-                }
-
-                _ => false,
-            },
-
-            CloudwatchError::CreateStream(err) => match err {
-                RusotoError::Service(CreateLogStreamError::ServiceUnavailable(error)) => {
-                    error!(message = "Create stream service unavailable.", %error);
-                    true
-                }
-
-                RusotoError::Unknown(res)
-                    if res.status.is_server_error()
-                        || res.status == http::StatusCode::TOO_MANY_REQUESTS =>
-                {
-                    let BufferedHttpResponse { status, body, .. } = res;
-                    let body = String::from_utf8_lossy(&body[..]);
-                    let body = &body[..body.len().min(50)];
-
-                    error!(message = "Create stream HTTP error.", status = %status, body = %body);
-                    true
-                }
-
-                RusotoError::HttpDispatch(error) => {
-                    error!(message = "Create stream HTTP dispatch.", %error);
-                    true
-                }
-
-                _ => false,
-            },
-            _ => false,
-        }
-    }
-}
-
-impl fmt::Display for CloudwatchError {
-    fn fmt(&self, f: &mut fmt::Formatter<'_>) -> fmt::Result {
-        match self {
-            CloudwatchError::Put(error) => write!(f, "CloudwatchError::Put: {}", error),
-            CloudwatchError::Describe(error) => write!(f, "CloudwatchError::Describe: {}", error),
-            CloudwatchError::CreateStream(error) => {
-                write!(f, "CloudwatchError::CreateStream: {}", error)
-            }
-            CloudwatchError::CreateGroup(error) => {
-                write!(f, "CloudwatchError::CreateGroup: {}", error)
-            }
-            CloudwatchError::NoStreamsFound => write!(f, "CloudwatchError: No Streams Found"),
-            CloudwatchError::ServiceDropped => write!(
-                f,
-                "CloudwatchError: The service was dropped while there was a request in flight."
-            ),
-            CloudwatchError::MakeService => write!(
-                f,
-                "CloudwatchError: The inner service was unable to be created."
-            ),
-        }
-    }
-}
-
-impl std::error::Error for CloudwatchError {}
-
-impl From<RusotoError<PutLogEventsError>> for CloudwatchError {
-    fn from(error: RusotoError<PutLogEventsError>) -> Self {
-        CloudwatchError::Put(error)
-    }
-}
-
-impl From<RusotoError<DescribeLogStreamsError>> for CloudwatchError {
-    fn from(error: RusotoError<DescribeLogStreamsError>) -> Self {
-        CloudwatchError::Describe(error)
-    }
-}
-
-#[cfg(test)]
-mod tests {
-    use super::*;
-    use crate::aws::rusoto::RegionOrEndpoint;
-    use crate::event::{Event, Value};
-    use std::collections::HashMap;
-    use std::convert::{TryFrom, TryInto};
-
-    #[test]
-    fn generate_config() {
-        crate::test_util::test_generate_config::<CloudwatchLogsSinkConfig>();
-    }
-
-    #[test]
-    fn partition_static() {
-        let event = Event::from("hello world");
-        let stream = Template::try_from("stream").unwrap();
-        let group = "group".try_into().unwrap();
-        let encoding = Encoding::Text.into();
-
-        let encoded = partition_encode(event, &encoding, &group, &stream).unwrap();
-        let (_event, key) = encoded.item.into_parts();
-
-        let expected = CloudwatchKey {
-            stream: "stream".into(),
-            group: "group".into(),
-        };
-
-        assert_eq!(key, expected)
-    }
-
-    #[test]
-    fn partition_event() {
-        let mut event = Event::from("hello world");
-
-        event.as_mut_log().insert("log_stream", "stream");
-
-        let stream = Template::try_from("{{log_stream}}").unwrap();
-        let group = "group".try_into().unwrap();
-        let encoding = Encoding::Text.into();
-
-        let encoded = partition_encode(event, &encoding, &group, &stream).unwrap();
-        let (_event, key) = encoded.item.into_parts();
-
-        let expected = CloudwatchKey {
-            stream: "stream".into(),
-            group: "group".into(),
-        };
-
-        assert_eq!(key, expected)
-    }
-
-    #[test]
-    fn partition_event_with_prefix() {
-        let mut event = Event::from("hello world");
-
-        event.as_mut_log().insert("log_stream", "stream");
-
-        let stream = Template::try_from("abcd-{{log_stream}}").unwrap();
-        let group = "group".try_into().unwrap();
-        let encoding = Encoding::Text.into();
-
-        let encoded = partition_encode(event, &encoding, &group, &stream).unwrap();
-        let (_event, key) = encoded.item.into_parts();
-
-        let expected = CloudwatchKey {
-            stream: "abcd-stream".into(),
-            group: "group".into(),
-        };
-
-        assert_eq!(key, expected)
-    }
-
-    #[test]
-    fn partition_event_with_postfix() {
-        let mut event = Event::from("hello world");
-
-        event.as_mut_log().insert("log_stream", "stream");
-
-        let stream = Template::try_from("{{log_stream}}-abcd").unwrap();
-        let group = "group".try_into().unwrap();
-        let encoding = Encoding::Text.into();
-
-        let encoded = partition_encode(event, &encoding, &group, &stream).unwrap();
-        let (_event, key) = encoded.item.into_parts();
-
-        let expected = CloudwatchKey {
-            stream: "stream-abcd".into(),
-            group: "group".into(),
-        };
-
-        assert_eq!(key, expected)
-    }
-
-    #[test]
-    fn partition_no_key_event() {
-        let event = Event::from("hello world");
-
-        let stream = Template::try_from("{{log_stream}}").unwrap();
-        let group = "group".try_into().unwrap();
-        let encoding = Encoding::Text.into();
-
-        let stream_val = partition_encode(event, &encoding, &group, &stream);
-
-        assert!(stream_val.is_none());
-    }
-
-    fn svc(config: CloudwatchLogsSinkConfig) -> CloudwatchLogsSvc {
-        let config = CloudwatchLogsSinkConfig {
-            region: RegionOrEndpoint::with_endpoint("http://localhost:6000"),
-            ..config
-        };
-        let key = CloudwatchKey {
-            stream: "stream".into(),
-            group: "group".into(),
-        };
-        let client = config.create_client(&ProxyConfig::from_env()).unwrap();
-        CloudwatchLogsSvc::new(&config, &key, client)
-    }
-
-    #[test]
-    fn cloudwatch_encoded_event_retains_timestamp() {
-        let mut event = Event::from("hello world").into_log();
-        event.insert("key", "value");
-        let encoded = encode_log(event.clone(), &Encoding::Json.into()).unwrap();
-
-        let ts = if let Value::Timestamp(ts) = event[log_schema().timestamp_key()] {
-            ts.timestamp_millis()
-        } else {
-            panic!()
-        };
-
-        assert_eq!(encoded.timestamp, ts);
-    }
-
-    #[test]
-    fn cloudwatch_encode_log_as_json() {
-        let mut event = Event::from("hello world").into_log();
-        event.insert("key", "value");
-        let encoded = encode_log(event, &Encoding::Json.into()).unwrap();
-        let map: HashMap<String, String> = serde_json::from_str(&encoded.message[..]).unwrap();
-        assert!(map.get(log_schema().timestamp_key()).is_none());
-    }
-
-    #[test]
-    fn cloudwatch_encode_log_as_text() {
-        let mut event = Event::from("hello world").into_log();
-        event.insert("key", "value");
-        let encoded = encode_log(event, &Encoding::Text.into()).unwrap();
-        assert_eq!(encoded.message, "hello world");
-    }
-
-    #[test]
-    fn cloudwatch_24h_split() {
-        let now = Utc::now();
-        let events = (0..100)
-            .map(|i| now - Duration::hours(i))
-            .map(|timestamp| {
-                let mut event = Event::new_empty_log();
-                event
-                    .as_mut_log()
-                    .insert(log_schema().timestamp_key(), timestamp);
-                encode_log(event.into_log(), &Encoding::Text.into()).unwrap()
-            })
-            .collect();
-
-        let batches = svc(default_config(Encoding::Text)).process_events(events);
-
-        let day = Duration::days(1).num_milliseconds();
-        for batch in batches.iter() {
-            assert!((batch.last().unwrap().timestamp - batch.first().unwrap().timestamp) <= day);
-        }
-
-        assert_eq!(batches.len(), 5);
-    }
-}
-
-#[cfg(feature = "aws-cloudwatch-logs-integration-tests")]
-#[cfg(test)]
-mod integration_tests {
-    use super::*;
-    use crate::aws::rusoto::RegionOrEndpoint;
-    use crate::{
-        config::{ProxyConfig, SinkConfig, SinkContext},
-        test_util::{random_lines, random_lines_with_stream, random_string, trace_init},
-    };
-    use futures::{stream, SinkExt, StreamExt};
-    use pretty_assertions::assert_eq;
-    use rusoto_core::Region;
-    use rusoto_logs::{CloudWatchLogs, CreateLogGroupRequest, GetLogEventsRequest};
-    use std::convert::TryFrom;
-
-    const GROUP_NAME: &str = "vector-cw";
-
-    #[tokio::test]
-    async fn cloudwatch_insert_log_event() {
-        trace_init();
-
-        ensure_group().await;
-
-        let stream_name = gen_name();
-        let config = CloudwatchLogsSinkConfig {
-            stream_name: Template::try_from(stream_name.as_str()).unwrap(),
-            group_name: Template::try_from(GROUP_NAME).unwrap(),
-            region: RegionOrEndpoint::with_endpoint("http://localhost:6000"),
-            encoding: Encoding::Text.into(),
-            create_missing_group: None,
-            create_missing_stream: None,
-            compression: Default::default(),
-            batch: Default::default(),
-            request: Default::default(),
-            tls: Default::default(),
-            assume_role: None,
-            auth: Default::default(),
-        };
-
-        let (sink, _) = config.build(SinkContext::new_test()).await.unwrap();
-
-        let timestamp = chrono::Utc::now();
-
-        let (input_lines, events) = random_lines_with_stream(100, 11, None);
-        sink.run(events).await.unwrap();
-
-        let request = GetLogEventsRequest {
-            log_stream_name: stream_name,
-            log_group_name: GROUP_NAME.into(),
-            start_time: Some(timestamp.timestamp_millis()),
-            ..Default::default()
-        };
-
-        let response = create_client_test().get_log_events(request).await.unwrap();
-
-        let events = response.events.unwrap();
-
-        let output_lines = events
-            .into_iter()
-            .map(|e| e.message.unwrap())
-            .collect::<Vec<_>>();
-
-        assert_eq!(output_lines, input_lines);
-    }
-
-    #[tokio::test]
-    async fn cloudwatch_insert_log_events_sorted() {
-        trace_init();
-
-        ensure_group().await;
-
-        let stream_name = gen_name();
-        let config = CloudwatchLogsSinkConfig {
-            stream_name: Template::try_from(stream_name.as_str()).unwrap(),
-            group_name: Template::try_from(GROUP_NAME).unwrap(),
-            region: RegionOrEndpoint::with_endpoint("http://localhost:6000"),
-            encoding: Encoding::Text.into(),
-            create_missing_group: None,
-            create_missing_stream: None,
-            compression: Default::default(),
-            batch: Default::default(),
-            request: Default::default(),
-            tls: Default::default(),
-            assume_role: None,
-            auth: Default::default(),
-        };
-
-        let (sink, _) = config.build(SinkContext::new_test()).await.unwrap();
-
-        let timestamp = chrono::Utc::now() - chrono::Duration::days(1);
-
-        let (mut input_lines, events) = random_lines_with_stream(100, 11, None);
-
-        // add a historical timestamp to all but the first event, to simulate
-        // out-of-order timestamps.
-        let mut doit = false;
-        let events = events.map(move |mut event| {
-            if doit {
-                let timestamp = chrono::Utc::now() - chrono::Duration::days(1);
-
-                event
-                    .as_mut_log()
-                    .insert(log_schema().timestamp_key(), Value::Timestamp(timestamp));
-            }
-            doit = true;
-
-            event
-        });
-        let _ = sink.run(events).await.unwrap();
-
-        let request = GetLogEventsRequest {
-            log_stream_name: stream_name,
-            log_group_name: GROUP_NAME.into(),
-            start_time: Some(timestamp.timestamp_millis()),
-            ..Default::default()
-        };
-
-        let response = create_client_test().get_log_events(request).await.unwrap();
-
-        let events = response.events.unwrap();
-
-        let output_lines = events
-            .into_iter()
-            .map(|e| e.message.unwrap())
-            .collect::<Vec<_>>();
-
-        // readjust input_lines in the same way we have readjusted timestamps.
-        let first = input_lines.remove(0);
-        input_lines.push(first);
-        assert_eq!(output_lines, input_lines);
-    }
-
-    #[tokio::test]
-    async fn cloudwatch_insert_out_of_range_timestamp() {
-        trace_init();
-
-        ensure_group().await;
-
-        let stream_name = gen_name();
-        let config = CloudwatchLogsSinkConfig {
-            stream_name: Template::try_from(stream_name.as_str()).unwrap(),
-            group_name: Template::try_from(GROUP_NAME).unwrap(),
-            region: RegionOrEndpoint::with_endpoint("http://localhost:6000"),
-            encoding: Encoding::Text.into(),
-            create_missing_group: None,
-            create_missing_stream: None,
-            compression: Default::default(),
-            batch: Default::default(),
-            request: Default::default(),
-            tls: Default::default(),
-            assume_role: None,
-            auth: Default::default(),
-        };
-
-        let (sink, _) = config.build(SinkContext::new_test()).await.unwrap();
-
-        let now = chrono::Utc::now();
-
-        let mut input_lines = random_lines(100);
-        let mut events = Vec::new();
-        let mut lines = Vec::new();
-
-        let mut add_event = |offset: chrono::Duration| {
-            let line = input_lines.next().unwrap();
-            let mut event = Event::from(line.clone());
-            event
-                .as_mut_log()
-                .insert(log_schema().timestamp_key(), now + offset);
-            events.push(event);
-            line
-        };
-
-        // Too old event (> 14 days)
-        add_event(Duration::days(-15));
-        // Too new event (> 2 hours)
-        add_event(Duration::minutes(125));
-        // Right now and future in +2h limit
-        lines.push(add_event(Duration::zero()));
-        lines.push(add_event(Duration::hours(1)));
-        lines.push(add_event(Duration::minutes(110)));
-        // In 14 days limit
-        lines.push(add_event(Duration::days(-1)));
-        lines.push(add_event(Duration::days(-13)));
-
-        sink.run(stream::iter(events)).await.unwrap();
-
-        let request = GetLogEventsRequest {
-            log_stream_name: stream_name,
-            log_group_name: GROUP_NAME.into(),
-            start_time: Some((now - Duration::days(30)).timestamp_millis()),
-            ..Default::default()
-        };
-
-        let response = create_client_test().get_log_events(request).await.unwrap();
-
-        let events = response.events.unwrap();
-
-        let output_lines = events
-            .into_iter()
-            .map(|e| e.message.unwrap())
-            .collect::<Vec<_>>();
-
-        assert_eq!(output_lines, lines);
-    }
-
-    #[tokio::test]
-    async fn cloudwatch_dynamic_group_and_stream_creation() {
-        trace_init();
-
-        let stream_name = gen_name();
-        let group_name = gen_name();
-
-        let config = CloudwatchLogsSinkConfig {
-            stream_name: Template::try_from(stream_name.as_str()).unwrap(),
-            group_name: Template::try_from(group_name.as_str()).unwrap(),
-            region: RegionOrEndpoint::with_endpoint("http://localhost:6000"),
-            encoding: Encoding::Text.into(),
-            create_missing_group: None,
-            create_missing_stream: None,
-            compression: Default::default(),
-            batch: Default::default(),
-            request: Default::default(),
-            tls: Default::default(),
-            assume_role: None,
-            auth: Default::default(),
-        };
-
-        let (sink, _) = config.build(SinkContext::new_test()).await.unwrap();
-
-        let timestamp = chrono::Utc::now();
-
-        let (input_lines, events) = random_lines_with_stream(100, 11, None);
-        sink.run(events).await.unwrap();
-
-        let request = GetLogEventsRequest {
-            log_stream_name: stream_name,
-            log_group_name: group_name,
-            start_time: Some(timestamp.timestamp_millis()),
-            ..Default::default()
-        };
-
-        let response = create_client_test().get_log_events(request).await.unwrap();
-
-        let events = response.events.unwrap();
-
-        let output_lines = events
-            .into_iter()
-            .map(|e| e.message.unwrap())
-            .collect::<Vec<_>>();
-
-        assert_eq!(output_lines, input_lines);
-    }
-
-    #[tokio::test]
-    async fn cloudwatch_insert_log_event_batched() {
-        trace_init();
-
-        ensure_group().await;
-
-        let stream_name = gen_name();
-        let group_name = gen_name();
-
-        let mut batch = BatchConfig::default();
-        batch.max_events = Some(2);
-
-        let config = CloudwatchLogsSinkConfig {
-            stream_name: Template::try_from(stream_name.as_str()).unwrap(),
-            group_name: Template::try_from(group_name.as_str()).unwrap(),
-            region: RegionOrEndpoint::with_endpoint("http://localhost:6000"),
-            encoding: Encoding::Text.into(),
-            create_missing_group: None,
-            create_missing_stream: None,
-            compression: Default::default(),
-            batch,
-            request: Default::default(),
-            tls: Default::default(),
-            assume_role: None,
-            auth: Default::default(),
-        };
-
-        let (sink, _) = config.build(SinkContext::new_test()).await.unwrap();
-
-        let timestamp = chrono::Utc::now();
-
-        let (input_lines, events) = random_lines_with_stream(100, 11, None);
-        let mut events = events.map(Ok);
-        let _ = sink.into_sink().send_all(&mut events).await.unwrap();
-
-        let request = GetLogEventsRequest {
-            log_stream_name: stream_name,
-            log_group_name: group_name,
-            start_time: Some(timestamp.timestamp_millis()),
-            ..Default::default()
-        };
-
-        let response = create_client_test().get_log_events(request).await.unwrap();
-
-        let events = response.events.unwrap();
-
-        let output_lines = events
-            .into_iter()
-            .map(|e| e.message.unwrap())
-            .collect::<Vec<_>>();
-
-        assert_eq!(output_lines, input_lines);
-    }
-
-    #[tokio::test]
-    async fn cloudwatch_insert_log_event_partitioned() {
-        trace_init();
-
-        ensure_group().await;
-
-        let stream_name = gen_name();
-        let config = CloudwatchLogsSinkConfig {
-            group_name: Template::try_from(GROUP_NAME).unwrap(),
-            stream_name: Template::try_from(format!("{}-{{{{key}}}}", stream_name)).unwrap(),
-            region: RegionOrEndpoint::with_endpoint("http://localhost:6000"),
-            encoding: Encoding::Text.into(),
-            create_missing_group: None,
-            create_missing_stream: None,
-            compression: Default::default(),
-            batch: Default::default(),
-            request: Default::default(),
-            tls: Default::default(),
-            assume_role: None,
-            auth: Default::default(),
-        };
-
-        let (sink, _) = config.build(SinkContext::new_test()).await.unwrap();
-
-        let timestamp = chrono::Utc::now();
-
-        let (input_lines, _events) = random_lines_with_stream(100, 10, None);
-
-        let events = input_lines
-            .clone()
-            .into_iter()
-            .enumerate()
-            .map(|(i, e)| {
-                let mut event = Event::from(e);
-                let stream = format!("{}", (i % 2));
-                event.as_mut_log().insert("key", stream);
-                event
-            })
-            .collect::<Vec<_>>();
-        sink.run(stream::iter(events)).await.unwrap();
-
-        let request = GetLogEventsRequest {
-            log_stream_name: format!("{}-0", stream_name),
-            log_group_name: GROUP_NAME.into(),
-            start_time: Some(timestamp.timestamp_millis()),
-            ..Default::default()
-        };
-
-        let response = create_client_test().get_log_events(request).await.unwrap();
-        let events = response.events.unwrap();
-        let output_lines = events
-            .into_iter()
-            .map(|e| e.message.unwrap())
-            .collect::<Vec<_>>();
-        let expected_output = input_lines
-            .clone()
-            .into_iter()
-            .enumerate()
-            .filter(|(i, _)| i % 2 == 0)
-            .map(|(_, e)| e)
-            .collect::<Vec<_>>();
-
-        assert_eq!(output_lines, expected_output);
-
-        let request = GetLogEventsRequest {
-            log_stream_name: format!("{}-1", stream_name),
-            log_group_name: GROUP_NAME.into(),
-            start_time: Some(timestamp.timestamp_millis()),
-            ..Default::default()
-        };
-
-        let response = create_client_test().get_log_events(request).await.unwrap();
-        let events = response.events.unwrap();
-        let output_lines = events
-            .into_iter()
-            .map(|e| e.message.unwrap())
-            .collect::<Vec<_>>();
-        let expected_output = input_lines
-            .clone()
-            .into_iter()
-            .enumerate()
-            .filter(|(i, _)| i % 2 == 1)
-            .map(|(_, e)| e)
-            .collect::<Vec<_>>();
-
-        assert_eq!(output_lines, expected_output);
-    }
-
-    #[tokio::test]
-    async fn cloudwatch_healthcheck() {
-        trace_init();
-
-        ensure_group().await;
-
-        let config = CloudwatchLogsSinkConfig {
-            stream_name: Template::try_from("test-stream").unwrap(),
-            group_name: Template::try_from(GROUP_NAME).unwrap(),
-            region: RegionOrEndpoint::with_endpoint("http://localhost:6000"),
-            encoding: Encoding::Text.into(),
-            create_missing_group: None,
-            create_missing_stream: None,
-            compression: Default::default(),
-            batch: Default::default(),
-            request: Default::default(),
-            tls: Default::default(),
-            assume_role: None,
-            auth: Default::default(),
-        };
-
-        let client = config.create_client(&ProxyConfig::default()).unwrap();
-        healthcheck(config, client).await.unwrap();
-    }
-
-    fn create_client_test() -> CloudWatchLogsClient {
-        let region = Region::Custom {
-            name: "localstack".into(),
-            endpoint: "http://localhost:6000".into(),
-        };
-
-        let proxy = ProxyConfig::default();
-        let tls_settings = MaybeTlsSettings::from(TlsSettings::default());
-
-        let client = rusoto::client(Some(tls_settings), &proxy).unwrap();
-        let creds = rusoto::AwsCredentialsProvider::new(&region, None).unwrap();
-        CloudWatchLogsClient::new_with(client, creds, region)
-    }
-
-    async fn ensure_group() {
-        let client = create_client_test();
-        let req = CreateLogGroupRequest {
-            log_group_name: GROUP_NAME.into(),
-            ..Default::default()
-        };
-        let _ = client.create_log_group(req).await;
-    }
-
-    fn gen_name() -> String {
-        format!("test-{}", random_string(10).to_lowercase())
-    }
-=======
->>>>>>> 33759871
 }