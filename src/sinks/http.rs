--- conflicted
+++ resolved
@@ -201,14 +201,10 @@
             transformer: self.encoding.transformer(),
             encoder,
             batch: self.batch,
-<<<<<<< HEAD
-            request,
+            tower: request.tower,
+            headers,
             payload_prefix: self.payload_prefix.to_owned(),
             payload_suffix: self.payload_suffix.to_owned(),
-=======
-            tower: request.tower,
-            headers,
->>>>>>> 21d39317
         };
 
         let request = sink.tower.unwrap_with(&TowerRequestConfig::default());
