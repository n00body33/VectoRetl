--- conflicted
+++ resolved
@@ -24,13 +24,8 @@
     #[clap(default_value = "json", possible_values = &["json", "yaml", "logfmt"], short = 'f', long)]
     format: TapEncodingFormat,
 
-<<<<<<< HEAD
     /// Components IDs to observe (comma-separated; accepts glob patterns)
-    #[clap(default_value = "*", use_value_delimiter(true))]
-=======
-    /// Components (sources, transforms) IDs whose outputs to observe (comma-separated; accepts glob patterns)
-    #[structopt(use_delimiter(true))]
->>>>>>> 2911c7b2
+    #[clap(use_value_delimiter(true))]
     component_id_patterns: Vec<String>,
 
     /// Components (sources, transforms) IDs whose outputs to observe (comma-separated; accepts glob patterns)
