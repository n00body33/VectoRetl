use std::{collections::BTreeMap, sync::Arc};

use chrono::{TimeZone, Utc};
use codecs::{JsonSerializerConfig, TextSerializerConfig};
use futures_util::StreamExt;
use serde::Deserialize;
use vector_core::{
    config::log_schema,
    event::{Event, LogEvent, Value},
};

<<<<<<< HEAD
use super::{config::HecLogsEncoding, sink::HecProcessedEvent};
=======
use super::sink::HecProcessedEvent;
>>>>>>> 9a9340ad
use crate::{
    codecs::{Encoder, EncodingConfig},
    config::{SinkConfig, SinkContext},
    sinks::{
        splunk_hec::{
            common::{timestamp_key, EndpointTarget},
            logs::{config::HecLogsSinkConfig, encoder::HecLogsEncoder, sink::process_log},
        },
        util::{encoding::Encoder as _, test::build_test_server, Compression},
    },
    template::Template,
    test_util::next_addr,
};

#[derive(Deserialize, Debug)]
struct HecEventJson {
    time: Option<f64>,
    event: BTreeMap<String, serde_json::Value>,
    fields: BTreeMap<String, String>,
    source: Option<String>,
    sourcetype: Option<String>,
    index: Option<String>,
    host: Option<String>,
}

#[derive(Deserialize, Debug)]
struct HecEventText {
    time: f64,
    event: String,
    fields: BTreeMap<String, String>,
    source: Option<String>,
    sourcetype: Option<String>,
    index: Option<String>,
    host: Option<String>,
}

fn get_processed_event_timestamp(
    timestamp: Option<Value>,
    timestamp_key: &str,
) -> HecProcessedEvent {
    let mut event = Event::Log(LogEvent::from("hello world"));
    event
        .as_mut_log()
        .insert("event_sourcetype", "test_sourcetype");
    event.as_mut_log().insert("event_source", "test_source");
    event.as_mut_log().insert("event_index", "test_index");
    event.as_mut_log().insert("host_key", "test_host");
    event.as_mut_log().insert("event_field1", "test_value1");
    event.as_mut_log().insert("event_field2", "test_value2");
    event.as_mut_log().insert("key", "value");
    event.as_mut_log().insert("int_val", 123);

    if timestamp.is_some() {
        event.as_mut_log().insert(timestamp_key, timestamp);
    } else {
        event.as_mut_log().remove(timestamp_key);
    }

    let sourcetype = Template::try_from("{{ event_sourcetype }}".to_string()).ok();
    let source = Template::try_from("{{ event_source }}".to_string()).ok();
    let index = Template::try_from("{{ event_index }}".to_string()).ok();
    let indexed_fields = vec!["event_field1".to_string(), "event_field2".to_string()];
    let timestamp_nanos_key = Some(String::from("ts_nanos_key"));

    process_log(
        event,
        &super::sink::HecLogData {
            sourcetype: sourcetype.as_ref(),
            source: source.as_ref(),
            index: index.as_ref(),
            host_key: "host_key",
            indexed_fields: indexed_fields.as_slice(),
            timestamp_nanos_key: timestamp_nanos_key.as_ref(),
            timestamp_key,
            endpoint_target: EndpointTarget::Event,
        },
    )
}

fn get_processed_event() -> HecProcessedEvent {
    get_processed_event_timestamp(
        Some(value::Value::Timestamp(
            Utc.timestamp_nanos(1638366107111456123),
        )),
        &timestamp_key(),
    )
}

fn get_event_with_token(msg: &str, token: &str) -> Event {
    let mut event = Event::Log(LogEvent::from(msg));
    event.metadata_mut().set_splunk_hec_token(Arc::from(token));
    event
}

#[test]
fn splunk_process_log_event() {
    let processed_event = get_processed_event();
    let metadata = processed_event.metadata;

    assert_eq!(metadata.sourcetype, Some("test_sourcetype".to_string()));
    assert_eq!(metadata.source, Some("test_source".to_string()));
    assert_eq!(metadata.index, Some("test_index".to_string()));
    assert_eq!(metadata.host, Some(Value::from("test_host")));
    assert!(metadata.fields.contains("event_field1"));
    assert!(metadata.fields.contains("event_field2"));
}

<<<<<<< HEAD
fn hec_encoder(encoding: HecLogsEncoding) -> HecLogsEncoder {
    let encoding = encoding.as_config_adapter();
=======
fn hec_encoder(encoding: EncodingConfig) -> HecLogsEncoder {
>>>>>>> 9a9340ad
    let transformer = encoding.transformer();
    let serializer = encoding.build().unwrap();
    let encoder = Encoder::<()>::new(serializer);
    HecLogsEncoder {
        transformer,
        encoder,
    }
}

#[test]
fn splunk_encode_log_event_json() {
    let processed_event = get_processed_event();
<<<<<<< HEAD
    let encoder = hec_encoder(HecLogsEncoding::Json);
=======
    let encoder = hec_encoder(JsonSerializerConfig::new().into());
>>>>>>> 9a9340ad
    let mut bytes = Vec::new();
    encoder
        .encode_input(vec![processed_event], &mut bytes)
        .unwrap();
    let hec_data = serde_json::from_slice::<HecEventJson>(&bytes).unwrap();
    let event = hec_data.event;

    assert_eq!(event.get("key").unwrap(), &serde_json::Value::from("value"));
    assert_eq!(event.get("int_val").unwrap(), &serde_json::Value::from(123));
    assert_eq!(
        event.get(&log_schema().message_key().to_string()).unwrap(),
        &serde_json::Value::from("hello world")
    );
    assert!(event
        .get(&log_schema().timestamp_key().to_string())
        .is_none());

    assert_eq!(hec_data.source, Some("test_source".to_string()));
    assert_eq!(hec_data.sourcetype, Some("test_sourcetype".to_string()));
    assert_eq!(hec_data.index, Some("test_index".to_string()));
    assert_eq!(hec_data.host, Some("test_host".to_string()));

    assert_eq!(hec_data.fields.get("event_field1").unwrap(), "test_value1");

    assert_eq!(hec_data.time, Some(1638366107.111));
    assert_eq!(
        event.get("ts_nanos_key").unwrap(),
        &serde_json::Value::from(456123)
    );
}

#[test]
fn splunk_encode_log_event_text() {
    let processed_event = get_processed_event();
<<<<<<< HEAD
    let encoder = hec_encoder(HecLogsEncoding::Text);
=======
    let encoder = hec_encoder(TextSerializerConfig::new().into());
>>>>>>> 9a9340ad
    let mut bytes = Vec::new();
    encoder
        .encode_input(vec![processed_event], &mut bytes)
        .unwrap();
    let hec_data = serde_json::from_slice::<HecEventText>(&bytes).unwrap();

    assert_eq!(hec_data.event.as_str(), "hello world");

    assert_eq!(hec_data.source, Some("test_source".to_string()));
    assert_eq!(hec_data.sourcetype, Some("test_sourcetype".to_string()));
    assert_eq!(hec_data.index, Some("test_index".to_string()));
    assert_eq!(hec_data.host, Some("test_host".to_string()));

    assert_eq!(hec_data.fields.get("event_field1").unwrap(), "test_value1");

    assert_eq!(hec_data.time, 1638366107.111);
}

#[tokio::test]
async fn splunk_passthrough_token() {
    let addr = next_addr();
    let config = HecLogsSinkConfig {
        default_token: "token".into(),
        endpoint: format!("http://{}", addr),
        host_key: "host".into(),
        indexed_fields: Vec::new(),
        index: None,
        sourcetype: None,
        source: None,
<<<<<<< HEAD
        encoding: HecLogsEncoding::Json.as_config_adapter(),
=======
        encoding: JsonSerializerConfig::new().into(),
>>>>>>> 9a9340ad
        compression: Compression::None,
        batch: Default::default(),
        request: Default::default(),
        tls: None,
        acknowledgements: Default::default(),
        timestamp_nanos_key: None,
        timestamp_key: log_schema().timestamp_key().into(),
        endpoint_target: EndpointTarget::Event,
    };
    let cx = SinkContext::new_test();

    let (sink, _) = config.build(cx).await.unwrap();

    let (rx, _trigger, server) = build_test_server(addr);
    tokio::spawn(server);

    let events = vec![
        get_event_with_token("message-1", "passthrough-token-1"),
        get_event_with_token("message-2", "passthrough-token-2"),
        Event::Log(LogEvent::from("default token will be used")),
    ];

    sink.run_events(events).await.unwrap();

    let mut tokens = rx
        .take(3)
        .map(|r| r.0.headers.get("Authorization").unwrap().clone())
        .collect::<Vec<_>>()
        .await;

    tokens.sort();
    assert_eq!(
        tokens,
        vec![
            "Splunk passthrough-token-1",
            "Splunk passthrough-token-2",
            "Splunk token"
        ]
    )
}

#[test]
fn splunk_encode_log_event_json_timestamps() {
    crate::test_util::trace_init();

    fn get_hec_data_for_timestamp_test(
        timestamp: Option<Value>,
        timestamp_key: &str,
    ) -> HecEventJson {
        let processed_event = get_processed_event_timestamp(timestamp, timestamp_key);
<<<<<<< HEAD
        let encoder = hec_encoder(HecLogsEncoding::Json);
=======
        let encoder = hec_encoder(JsonSerializerConfig::new().into());
>>>>>>> 9a9340ad
        let mut bytes = Vec::new();
        encoder
            .encode_input(vec![processed_event], &mut bytes)
            .unwrap();
        serde_json::from_slice::<HecEventJson>(&bytes).unwrap()
    }

    // no timestamp_key is provided
    let mut hec_data = get_hec_data_for_timestamp_test(None, "");
    assert_eq!(hec_data.time, None);

    // timestamp_key is provided but timestamp is not valid type
    hec_data = get_hec_data_for_timestamp_test(Some(value::Value::Integer(0)), &timestamp_key());
    assert_eq!(hec_data.time, None);

    // timestamp_key is provided but no timestamp in the event
    let hec_data = get_hec_data_for_timestamp_test(None, &timestamp_key());
    assert_eq!(hec_data.time, None);
}<|MERGE_RESOLUTION|>--- conflicted
+++ resolved
@@ -9,11 +9,7 @@
     event::{Event, LogEvent, Value},
 };
 
-<<<<<<< HEAD
-use super::{config::HecLogsEncoding, sink::HecProcessedEvent};
-=======
 use super::sink::HecProcessedEvent;
->>>>>>> 9a9340ad
 use crate::{
     codecs::{Encoder, EncodingConfig},
     config::{SinkConfig, SinkContext},
@@ -121,12 +117,7 @@
     assert!(metadata.fields.contains("event_field2"));
 }
 
-<<<<<<< HEAD
-fn hec_encoder(encoding: HecLogsEncoding) -> HecLogsEncoder {
-    let encoding = encoding.as_config_adapter();
-=======
 fn hec_encoder(encoding: EncodingConfig) -> HecLogsEncoder {
->>>>>>> 9a9340ad
     let transformer = encoding.transformer();
     let serializer = encoding.build().unwrap();
     let encoder = Encoder::<()>::new(serializer);
@@ -139,11 +130,7 @@
 #[test]
 fn splunk_encode_log_event_json() {
     let processed_event = get_processed_event();
-<<<<<<< HEAD
-    let encoder = hec_encoder(HecLogsEncoding::Json);
-=======
     let encoder = hec_encoder(JsonSerializerConfig::new().into());
->>>>>>> 9a9340ad
     let mut bytes = Vec::new();
     encoder
         .encode_input(vec![processed_event], &mut bytes)
@@ -178,11 +165,7 @@
 #[test]
 fn splunk_encode_log_event_text() {
     let processed_event = get_processed_event();
-<<<<<<< HEAD
-    let encoder = hec_encoder(HecLogsEncoding::Text);
-=======
     let encoder = hec_encoder(TextSerializerConfig::new().into());
->>>>>>> 9a9340ad
     let mut bytes = Vec::new();
     encoder
         .encode_input(vec![processed_event], &mut bytes)
@@ -212,11 +195,7 @@
         index: None,
         sourcetype: None,
         source: None,
-<<<<<<< HEAD
-        encoding: HecLogsEncoding::Json.as_config_adapter(),
-=======
         encoding: JsonSerializerConfig::new().into(),
->>>>>>> 9a9340ad
         compression: Compression::None,
         batch: Default::default(),
         request: Default::default(),
@@ -267,11 +246,7 @@
         timestamp_key: &str,
     ) -> HecEventJson {
         let processed_event = get_processed_event_timestamp(timestamp, timestamp_key);
-<<<<<<< HEAD
-        let encoder = hec_encoder(HecLogsEncoding::Json);
-=======
         let encoder = hec_encoder(JsonSerializerConfig::new().into());
->>>>>>> 9a9340ad
         let mut bytes = Vec::new();
         encoder
             .encode_input(vec![processed_event], &mut bytes)
