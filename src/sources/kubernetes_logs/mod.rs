--- conflicted
+++ resolved
@@ -461,11 +461,7 @@
 
         let (file_source_tx, file_source_rx) = futures::channel::mpsc::channel::<Vec<Line>>(2);
 
-<<<<<<< HEAD
-        let mut parser = parser::build();
-=======
         let mut parser = Parser::new();
->>>>>>> f262fea3
         let partial_events_merger = Box::new(partial_events_merger::build(auto_partial_merge));
 
         let checkpoints = checkpointer.view();
