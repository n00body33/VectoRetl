--- conflicted
+++ resolved
@@ -79,20 +79,11 @@
         }
     }
 
-<<<<<<< HEAD
-    fn events_sent(&self) -> EventsSent {
-        EventsSent {
-            count: self.metadata.event_count(),
-            byte_size: self.metadata.events_estimated_json_encoded_byte_size(),
-            output: None,
-        }
-=======
     fn events_sent(&self) -> CountByteSize {
         CountByteSize(
             self.metadata.event_count(),
-            self.metadata.events_byte_size(),
+            self.metadata.events_estimated_json_encoded_byte_size(),
         )
->>>>>>> bf6efe98
     }
 
     fn bytes_sent(&self) -> Option<(usize, &str)> {
