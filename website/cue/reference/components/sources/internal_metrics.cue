package metadata

components: sources: internal_metrics: {
	title: "Internal Metrics"

	description: """
		Exposes Vector's own internal metrics, allowing you to collect, process,
		and route Vector's internal metrics just like other metrics.
		"""

	classes: {
		commonly_used: true
		delivery:      "at_least_once"
		deployment_roles: ["aggregator", "daemon", "sidecar"]
		development:   "beta"
		egress_method: "batch"
		stateful:      false
	}

	features: {
		collect: {
			checkpoint: enabled: false
			from: service:       services.vector
		}
		multiline: enabled: false
	}

	support: {
		targets: {
			"aarch64-unknown-linux-gnu":      true
			"aarch64-unknown-linux-musl":     true
			"armv7-unknown-linux-gnueabihf":  true
			"armv7-unknown-linux-musleabihf": true
			"x86_64-apple-darwin":            true
			"x86_64-pc-windows-msv":          true
			"x86_64-unknown-linux-gnu":       true
			"x86_64-unknown-linux-musl":      true
		}
		notices: []
		requirements: []
		warnings: []
	}

	installation: {
		platform_name: null
	}

	configuration: {
		namespace: {
			description: "The namespace of the metric."
			common:      false
			required:    false
			type: string: {
				default: "vector"
				syntax:  "literal"
			}
		}
		scrape_interval_secs: {
			description: "The interval between metric gathering, in seconds."
			common:      true
			required:    false
			type: uint: {
				default: 2
				unit:    "seconds"
			}
		}
		tags: {
			common:      false
			description: "Metric tag options."
			required:    false

			warnings: []
			type: object: {
				examples: []
				options: {
					host_key: {
						category:    "Context"
						common:      false
						description: """
				The key name added to each event representing the current host. This can also be globally set via the
				[global `host_key` option](\(urls.vector_configuration)/global-options#log_schema.host_key).

				Set to "" to suppress this key.
				"""
						required:    false
						warnings: []
						type: string: {
							default: "host"
							syntax:  "literal"
						}
					}
					pid_key: {
						category: "Context"
						common:   false
						description: """
					The key name added to each event representing the current process ID.

					Set to "" to suppress this key.
					"""
						required: false
						warnings: []
						type: string: {
							default: "pid"
							syntax:  "literal"
						}
					}
				}
			}
		}
	}

	output: metrics: {
		// Default internal metrics tags
		_internal_metrics_tags: {
			pid: {
				description: "The process ID of the Vector instance."
				required:    true
				examples: ["4232"]
			}
			host: {
				description: "The hostname of the system Vector is running on."
				required:    true
				examples: [_values.local_host]
			}
		}

		// Instance-level "process" metrics
		aggregate_events_recorded_total: {
			description:       "The number of events recorded by the aggregate transform."
			type:              "counter"
			default_namespace: "vector"
			tags:              _component_tags
		}
		aggregate_failed_updates: {
			description:       "The number of failed metric updates, `incremental` adds, encountered by the aggregate transform."
			type:              "counter"
			default_namespace: "vector"
			tags:              _component_tags
		}
		aggregate_flushes_total: {
			description:       "The number of flushes done by the aggregate transform."
			type:              "counter"
			default_namespace: "vector"
			tags:              _component_tags
		}
		api_started_total: {
			description:       "The number of times the Vector GraphQL API has been started."
			type:              "counter"
			default_namespace: "vector"
			tags:              _internal_metrics_tags
		}
		config_load_errors_total: {
			description:       "The total number of errors loading the Vector configuration."
			type:              "counter"
			default_namespace: "vector"
			tags:              _internal_metrics_tags
		}
		connection_errors_total: {
			description:       "The total number of connection errors for this Vector instance."
			type:              "counter"
			default_namespace: "vector"
			tags:              _internal_metrics_tags
		}
		connection_established_total: {
			description:       "The total number of times a connection has been established."
			type:              "counter"
			default_namespace: "vector"
			tags:              _internal_metrics_tags
		}
		connection_failed_total: {
			description:       "The total number of times a connection has failed."
			type:              "counter"
			default_namespace: "vector"
			tags:              _internal_metrics_tags
		}
		connection_send_errors_total: {
			description:       "The total number of errors sending data via the connection."
			type:              "counter"
			default_namespace: "vector"
			tags:              _internal_metrics_tags
		}
		connection_send_ack_errors_total: {
			description:       "The total number of protocol acknowledgement errors for this Vector instance for source protocols that support acknowledgements."
			type:              "counter"
			default_namespace: "vector"
			tags:              _internal_metrics_tags
		}
		connection_shutdown_total: {
			description:       "The total number of times the connection has been shut down."
			type:              "counter"
			default_namespace: "vector"
			tags:              _internal_metrics_tags
		}
		quit_total: {
			description:       "The total number of times the Vector instance has quit."
			type:              "counter"
			default_namespace: "vector"
			tags:              _internal_metrics_tags
		}
		recover_errors_total: {
			description:       "The total number of errors caused by Vector failing to recover from a failed reload."
			type:              "counter"
			default_namespace: "vector"
			tags:              _internal_metrics_tags
		}
		reload_errors_total: {
			description:       "The total number of errors encountered when reloading Vector."
			type:              "counter"
			default_namespace: "vector"
			tags:              _internal_metrics_tags
		}
		reloaded_total: {
			description:       "The total number of times the Vector instance has been reloaded."
			type:              "counter"
			default_namespace: "vector"
			tags:              _internal_metrics_tags
		}
		started_total: {
			description:       "The total number of times the Vector instance has been started."
			type:              "counter"
			default_namespace: "vector"
			tags:              _internal_metrics_tags
		}
		stopped_total: {
			description:       "The total number of times the Vector instance has been stopped."
			type:              "counter"
			default_namespace: "vector"
			tags:              _internal_metrics_tags
		}

		// Metrics emitted by one or more components
		// Reusable metric definitions
		adaptive_concurrency_averaged_rtt: {
			description:       "The average round-trip time (RTT) for the current window."
			type:              "histogram"
			default_namespace: "vector"
			tags:              _internal_metrics_tags
		}
		adaptive_concurrency_in_flight: {
			description:       "The number of outbound requests currently awaiting a response."
			type:              "histogram"
			default_namespace: "vector"
			tags:              _internal_metrics_tags
		}
		adaptive_concurrency_limit: {
			description:       "The concurrency limit that the adaptive concurrency feature has decided on for this current window."
			type:              "histogram"
			default_namespace: "vector"
			tags:              _internal_metrics_tags
		}
		adaptive_concurrency_observed_rtt: {
			description:       "The observed round-trip time (RTT) for requests."
			type:              "histogram"
			default_namespace: "vector"
			tags:              _internal_metrics_tags
		}
		checkpoint_write_errors_total: {
			description:       "The total number of errors writing checkpoints. This metric is deprecated in favor of `errors_total`."
			type:              "counter"
			default_namespace: "vector"
			tags:              _internal_metrics_tags
		}
		checkpoints_total: {
			description:       "The total number of files checkpointed."
			type:              "counter"
			default_namespace: "vector"
			tags:              _internal_metrics_tags
		}
		checksum_errors_total: {
			description:       "The total number of errors identifying files via checksum."
			type:              "counter"
			default_namespace: "vector"
			tags:              _internal_metrics_tags & {
				file: _file
			}
		}
		collect_completed_total: {
			description:       "The total number of metrics collections completed for this component."
			type:              "counter"
			default_namespace: "vector"
			tags:              _internal_metrics_tags
		}
		collect_duration_seconds: {
			description:       "The duration spent collecting of metrics for this component."
			type:              "histogram"
			default_namespace: "vector"
			tags:              _internal_metrics_tags
		}
		command_executed_total: {
			description:       "The total number of times a command has been executed."
			type:              "counter"
			default_namespace: "vector"
			tags:              _component_tags
		}
		command_execution_duration_seconds: {
			description:       "The command execution duration in seconds."
			type:              "histogram"
			default_namespace: "vector"
			tags:              _component_tags
		}
		communication_errors_total: {
			description:       "The total number of errors stemming from communication with the Docker daemon."
			type:              "counter"
			default_namespace: "vector"
			tags:              _component_tags
		}
		connection_read_errors_total: {
			description:       "The total number of errors reading datagram."
			type:              "counter"
			default_namespace: "vector"
			tags:              _component_tags & {
				mode: {
					description: ""
					required:    true
					enum: {
						udp: "User Datagram Protocol"
					}
				}
			}
		}
		consumer_offset_updates_failed_total: {
			description:       "The total number of failures to update a Kafka consumer offset."
			type:              "counter"
			default_namespace: "vector"
			tags:              _component_tags
		}
		container_processed_events_total: {
			description:       "The total number of container events processed."
			type:              "counter"
			default_namespace: "vector"
			tags:              _component_tags
		}
		container_metadata_fetch_errors_total: {
			description:       "The total number of errors encountered when fetching container metadata."
			type:              "counter"
			default_namespace: "vector"
			tags:              _component_tags
		}
		containers_unwatched_total: {
			description:       "The total number of times Vector stopped watching for container logs."
			type:              "counter"
			default_namespace: "vector"
			tags:              _component_tags
		}
		containers_watched_total: {
			description:       "The total number of times Vector started watching for container logs."
			type:              "counter"
			default_namespace: "vector"
			tags:              _component_tags
		}
		decode_errors_total: {
			description:       "The total number of decode errors seen when decoding data in a source component."
			type:              "counter"
			default_namespace: "vector"
			tags:              _component_tags
		}
		k8s_format_picker_edge_cases_total: {
			description:       "The total number of edge cases encountered while picking format of the Kubernetes log message."
			type:              "counter"
			default_namespace: "vector"
			tags:              _component_tags
		}
		k8s_docker_format_parse_failures_total: {
			description:       "The total number of failures to parse a message as a JSON object."
			type:              "counter"
			default_namespace: "vector"
			tags:              _component_tags
		}
		k8s_event_annotation_failures_total: {
			description:       "The total number of failures to annotate Vector events with Kubernetes Pod metadata."
			type:              "counter"
			default_namespace: "vector"
			tags:              _component_tags
		}
		k8s_reflector_desyncs_total: {
			description:       "The total number of desyncs for the reflector."
			type:              "counter"
			default_namespace: "vector"
			tags:              _component_tags
		}
		k8s_state_ops_total: {
			description:       "The total number of state operations."
			type:              "counter"
			default_namespace: "vector"
			tags:              _component_tags & {
				op_kind: {
					description: "The kind of operation performed."
					required:    false
				}
			}
		}
		k8s_stream_chunks_processed_total: {
			description:       "The total number of chunks processed from the stream of Kubernetes resources."
			type:              "counter"
			default_namespace: "vector"
			tags:              _component_tags
		}
		k8s_stream_processed_bytes_total: {
			description:       "The number of bytes processed from the stream of Kubernetes resources."
			type:              "counter"
			default_namespace: "vector"
			tags:              _component_tags
		}
		k8s_watch_requests_invoked_total: {
			description:       "The total number of watch requests invoked."
			type:              "counter"
			default_namespace: "vector"
			tags:              _component_tags
		}
		k8s_watch_requests_failed_total: {
			description:       "The total number of watch requests failed."
			type:              "counter"
			default_namespace: "vector"
			tags:              _component_tags
		}
		k8s_watch_stream_failed_total: {
			description:       "The total number of watch streams failed."
			type:              "counter"
			default_namespace: "vector"
			tags:              _component_tags
		}
		k8s_watch_stream_items_obtained_total: {
			description:       "The total number of items obtained from a watch stream."
			type:              "counter"
			default_namespace: "vector"
			tags:              _component_tags
		}
		k8s_watcher_http_error_total: {
			description:       "The total number of HTTP error responses for the Kubernetes watcher."
			type:              "counter"
			default_namespace: "vector"
			tags:              _component_tags
		}
		encode_errors_total: {
			description:       "The total number of errors encountered when encoding an event."
			type:              "counter"
			default_namespace: "vector"
			tags:              _internal_metrics_tags
		}
		events_discarded_total: {
			description:       "The total number of events discarded by this component."
			type:              "counter"
			default_namespace: "vector"
			tags:              _internal_metrics_tags & {
				reason: _reason
			}
		}
		events_failed_total: {
			description:       "The total number of failures to read a Kafka message."
			type:              "counter"
			default_namespace: "vector"
			tags:              _component_tags
		}
		events_in_total: {
			description:       """
				The number of events accepted by this component either from tagged
				origins like file and uri, or cumulatively from other origins.
				This metric is deprecated and will be removed in a future version.
				Use [`component_received_events_total`](\(urls.vector_sources)/internal_metrics/#component_received_events_total) instead.
				"""
			type:              "counter"
			default_namespace: "vector"
			tags:              component_received_events_total.tags
		}
		events_out_total: {
			description:       """
				The total number of events emitted by this component.
				This metric is deprecated and will be removed in a future version.
				Use [`component_sent_events_total`](\(urls.vector_sources)/internal_metrics/#component_sent_events_total) instead.
				"""
			type:              "counter"
			default_namespace: "vector"
			tags:              _component_tags
		}
		processed_events_total: {
			description:       """
				The total number of events processed by this component.
				This metric is deprecated in place of using
				[`component_received_events_total`](\(urls.vector_sources)/internal_metrics/#component_received_events_total) and
				[`component_sent_events_total`](\(urls.vector_sources)/internal_metrics/#component_sent_events_total) metrics.
				"""
			type:              "counter"
			default_namespace: "vector"
			tags:              _component_tags
		}
<<<<<<< HEAD
		received_bytes_total: {
			description:       "The number of raw bytes accepted by this component from source origins."
			type:              "counter"
			default_namespace: "vector"
			tags:              received_events_total.tags
		}
		received_events_total: {
=======
		component_received_events_total: {
>>>>>>> 145f793c
			description: """
				The number of events accepted by this component either from tagged
				origins like file and uri, or cumulatively from other origins.
				"""
			type:              "counter"
			default_namespace: "vector"
			tags:              _component_tags & {
				file: {
					description: "The file from which the event originates."
					required:    false
				}
				uri: {
					description: "The sanitized URI from which the event originates."
					required:    false
				}
				container_name: {
					description: "The name of the container from which the event originates."
					required:    false
				}
				pod_name: {
					description: "The name of the pod from which the event originates."
					required:    false
				}
				peer_addr: {
					description: "The IP from which the event originates."
					required:    false
				}
				peer_path: {
					description: "The pathname from which the event originates."
					required:    false
				}
				mode: _mode
			}
		}
		component_received_event_bytes_total: {
			description: """
				The number of event bytes accepted by this component either from
				tagged origins like file and uri, or cumulatively from other origins.
				"""
			type:              "counter"
			default_namespace: "vector"
			tags:              component_received_events_total.tags
		}
		component_sent_events_total: {
			description:       "The total number of events emitted by this component."
			type:              "counter"
			default_namespace: "vector"
			tags:              _component_tags
		}
		component_sent_event_bytes_total: {
			description:       "The total number of event bytes emitted by this component."
			type:              "counter"
			default_namespace: "vector"
			tags:              _component_tags
		}
		kafka_queue_messages: {
			description:       "Current number of messages in producer queues."
			type:              "gauge"
			default_namespace: "vector"
			tags:              _component_tags
		}
		kafka_queue_messages_bytes: {
			description:       "Current total size of messages in producer queues."
			type:              "gauge"
			default_namespace: "vector"
			tags:              _component_tags
		}
		kafka_requests_total: {
			description:       "Total number of requests sent to Kafka brokers."
			type:              "counter"
			default_namespace: "vector"
			tags:              _component_tags
		}
		kafka_requests_bytes_total: {
			description:       "Total number of bytes transmitted to Kafka brokers."
			type:              "counter"
			default_namespace: "vector"
			tags:              _component_tags
		}
		kafka_responses_total: {
			description:       "Total number of responses received from Kafka brokers."
			type:              "counter"
			default_namespace: "vector"
			tags:              _component_tags
		}
		kafka_responses_bytes_total: {
			description:       "Total number of bytes received from Kafka brokers."
			type:              "counter"
			default_namespace: "vector"
			tags:              _component_tags
		}
		kafka_produced_messages_total: {
			description:       "Total number of messages transmitted (produced) to Kafka brokers."
			type:              "counter"
			default_namespace: "vector"
			tags:              _component_tags
		}
		kafka_produced_messages_bytes_total: {
			description:       "Total number of message bytes (including framing, such as per-Message framing and MessageSet/batch framing) transmitted to Kafka brokers."
			type:              "counter"
			default_namespace: "vector"
			tags:              _component_tags
		}
		kafka_consumed_messages_total: {
			description:       "Total number of messages consumed, not including ignored messages (due to offset, etc), from Kafka brokers."
			type:              "counter"
			default_namespace: "vector"
			tags:              _component_tags
		}
		kafka_consumed_messages_bytes_total: {
			description:       "Total number of message bytes (including framing) received from Kafka brokers."
			type:              "counter"
			default_namespace: "vector"
			tags:              _component_tags
		}
		file_delete_errors_total: {
			description:       "The total number of failures to delete a file. This metric is deprecated in favor of `errors_total`."
			type:              "counter"
			default_namespace: "vector"
			tags:              _internal_metrics_tags & {
				file: _file
			}
		}
		file_watch_errors_total: {
			description:       "The total number of errors encountered when watching files. This metric is deprecated in favor of `errors_total`."
			type:              "counter"
			default_namespace: "vector"
			tags:              _internal_metrics_tags & {
				file: _file
			}
		}
		files_added_total: {
			description:       "The total number of files Vector has found to watch."
			type:              "counter"
			default_namespace: "vector"
			tags:              _internal_metrics_tags & {
				file: _file
			}
		}
		files_deleted_total: {
			description:       "The total number of files deleted."
			type:              "counter"
			default_namespace: "vector"
			tags:              _internal_metrics_tags & {
				file: _file
			}
		}
		files_resumed_total: {
			description:       "The total number of times Vector has resumed watching a file."
			type:              "counter"
			default_namespace: "vector"
			tags:              _internal_metrics_tags & {
				file: _file
			}
		}
		files_unwatched_total: {
			description:       "The total number of times Vector has stopped watching a file."
			type:              "counter"
			default_namespace: "vector"
			tags:              _internal_metrics_tags & {
				file: _file
			}
		}
		fingerprint_read_errors_total: {
			description:       "The total number of times Vector failed to read a file for fingerprinting. This metric is deprecated in favor of `errors_total`."
			type:              "counter"
			default_namespace: "vector"
			tags:              _internal_metrics_tags & {
				file: _file
			}
		}
		glob_errors_total: {
			description:       "The total number of errors encountered when globbing paths. This metric is deprecated in favor of `errors_total`."
			type:              "counter"
			default_namespace: "vector"
			tags:              _internal_metrics_tags & {
				path: _path
			}
		}
		http_bad_requests_total: {
			description:       "The total number of HTTP `400 Bad Request` errors encountered."
			type:              "counter"
			default_namespace: "vector"
			tags:              _internal_metrics_tags
		}
		http_client_response_rtt_seconds: {
			description:       "The round-trip time (RTT) of HTTP requests, tagged with the response code."
			type:              "histogram"
			default_namespace: "vector"
			tags:              _component_tags & {
				status: _status
			}
		}
		http_client_responses_total: {
			description:       "The total number of HTTP requests, tagged with the response code."
			type:              "counter"
			default_namespace: "vector"
			tags:              _component_tags & {
				status: _status
			}
		}
		http_client_rtt_seconds: {
			description:       "The round-trip time (RTT) of HTTP requests."
			type:              "histogram"
			default_namespace: "vector"
			tags:              _component_tags
		}
		http_error_response_total: {
			description:       "The total number of HTTP error responses for this component."
			type:              "counter"
			default_namespace: "vector"
			tags:              _internal_metrics_tags
		}
		http_request_errors_total: {
			description:       "The total number of HTTP request errors for this component."
			type:              "counter"
			default_namespace: "vector"
			tags:              _internal_metrics_tags
		}
		http_requests_total: {
			description:       "The total number of HTTP requests issued by this component."
			type:              "counter"
			default_namespace: "vector"
			tags:              _component_tags
		}
		invalid_record_total: {
			description:       "The total number of invalid records that have been discarded."
			type:              "counter"
			default_namespace: "vector"
			tags:              _component_tags
		}
		invalid_record_bytes_total: {
			description:       "The total number of bytes from invalid records that have been discarded."
			type:              "counter"
			default_namespace: "vector"
			tags:              _component_tags
		}
		logging_driver_errors_total: {
			description: """
				The total number of logging driver errors encountered caused by not using either
				the `jsonfile` or `journald` driver.
				"""
			type:              "counter"
			default_namespace: "vector"
			tags:              _component_tags
		}
		lua_memory_used_bytes: {
			description:       "The total memory currently being used by the Lua runtime."
			type:              "gauge"
			default_namespace: "vector"
			tags:              _internal_metrics_tags
		}
		metadata_refresh_failed_total: {
			description:       "The total number of failed efforts to refresh AWS EC2 metadata."
			type:              "counter"
			default_namespace: "vector"
			tags:              _component_tags
		}
		metadata_refresh_successful_total: {
			description:       "The total number of AWS EC2 metadata refreshes."
			type:              "counter"
			default_namespace: "vector"
			tags:              _component_tags
		}
		open_connections: {
			description:       "The number of current open connections to Vector."
			type:              "gauge"
			default_namespace: "vector"
			tags:              _internal_metrics_tags
		}
		parse_errors_total: {
			description:       "The total number of errors parsing metrics for this component."
			type:              "counter"
			default_namespace: "vector"
			tags:              _internal_metrics_tags
		}
		processed_bytes_total: {
			description:       "The number of bytes processed by the component."
			type:              "counter"
			default_namespace: "vector"
			tags:              _component_tags & {
				file: {
					description: "The file from which the bytes originate."
					required:    false
				}
				uri: {
					description: "The sanitized URI from which the bytes originate."
					required:    false
				}
				container_name: {
					description: "The name of the container from which the bytes originate."
					required:    false
				}
				pod_name: {
					description: "The name of the pod from which the bytes originate."
					required:    false
				}
				peer_addr: {
					description: "The IP from which the bytes originate."
					required:    false
				}
				peer_path: {
					description: "The pathname from which the bytes originate."
					required:    false
				}
				mode: _mode
			}
		}
		errors_total: {
			description:       "The total number of errors encountered by this component."
			type:              "counter"
			default_namespace: "vector"
			tags:              _component_tags & {
				error_type: _error_type
				error:      _error
				stage:      _stage
			}
		}
		processing_errors_total: {
			description:       "The total number of processing errors encountered by this component."
			type:              "counter"
			default_namespace: "vector"
			tags:              _component_tags & {
				error_type: _error_type
			}
		}
		protobuf_decode_errors_total: {
			description:       "The total number of [Protocol Buffers](\(urls.protobuf)) errors thrown during communication between Vector instances."
			type:              "counter"
			default_namespace: "vector"
			tags:              _component_tags
		}
		request_errors_total: {
			description:       "The total number of requests errors for this component."
			type:              "counter"
			default_namespace: "vector"
			tags:              _internal_metrics_tags
		}
		request_duration_seconds: {
			description:       "The total request duration in seconds."
			type:              "histogram"
			default_namespace: "vector"
			tags:              _internal_metrics_tags
		}
		request_read_errors_total: {
			description:       "The total number of request read errors for this component."
			type:              "counter"
			default_namespace: "vector"
			tags:              _component_tags
		}
		request_automatic_decode_errors_total: {
			description:       "The total number of request errors for this component when it attempted to automatically discover and handle the content-encoding of incoming request data."
			type:              "counter"
			default_namespace: "vector"
			tags:              _component_tags
		}
		requests_completed_total: {
			description:       "The total number of requests completed by this component."
			type:              "counter"
			default_namespace: "vector"
			tags:              _component_tags
		}
		requests_received_total: {
			description:       "The total number of requests received by this component."
			type:              "counter"
			default_namespace: "vector"
			tags:              _component_tags
		}
		send_errors_total: {
			description:       "The total number of errors sending messages."
			type:              "counter"
			default_namespace: "vector"
			tags:              _component_tags
		}
		streams_total: {
			description:       "The total number of streams."
			type:              "counter"
			default_namespace: "vector"
			tags:              _component_tags
		}
		sqs_message_delete_failed_total: {
			description:       "The total number of failures to delete SQS messages."
			type:              "counter"
			default_namespace: "vector"
			tags:              _component_tags
		}
		sqs_message_delete_succeeded_total: {
			description:       "The total number of successful deletions of SQS messages."
			type:              "counter"
			default_namespace: "vector"
			tags:              _component_tags
		}
		sqs_message_processing_failed_total: {
			description:       "The total number of failures to process SQS messages."
			type:              "counter"
			default_namespace: "vector"
			tags:              _component_tags
		}
		sqs_message_processing_succeeded_total: {
			description:       "The total number of SQS messages successfully processed."
			type:              "counter"
			default_namespace: "vector"
			tags:              _component_tags
		}
		sqs_message_receive_failed_total: {
			description:       "The total number of failures to receive SQS messages."
			type:              "counter"
			default_namespace: "vector"
			tags:              _component_tags
		}
		sqs_message_receive_succeeded_total: {
			description:       "The total number of times successfully receiving SQS messages."
			type:              "counter"
			default_namespace: "vector"
			tags:              _component_tags
		}
		sqs_message_received_messages_total: {
			description:       "The total number of received SQS messages."
			type:              "counter"
			default_namespace: "vector"
			tags:              _component_tags
		}
		sqs_s3_event_record_ignored_total: {
			description:       "The total number of times an S3 record in an SQS message was ignored (for an event that was not `ObjectCreated`)."
			type:              "counter"
			default_namespace: "vector"

			tags: _component_tags & {
				ignore_type: {
					description: "The reason for ignoring the S3 record"
					required:    true
					enum: {
						"invalid_event_kind": "The kind of invalid event."
					}
				}
			}
		}
		stale_events_flushed_total: {
			description:       "The number of stale events that Vector has flushed."
			type:              "counter"
			default_namespace: "vector"
			tags:              _component_tags
		}
		stdin_reads_failed_total: {
			description:       "The total number of errors reading from stdin."
			type:              "counter"
			default_namespace: "vector"
			tags:              _component_tags
		}
		tag_value_limit_exceeded_total: {
			description: """
				The total number of events discarded because the tag has been rejected after
				hitting the configured `value_limit`.
				"""
			type:              "counter"
			default_namespace: "vector"
			tags:              _component_tags
		}
		timestamp_parse_errors_total: {
			description:       "The total number of errors encountered parsing [RFC 3339](\(urls.rfc_3339)) timestamps."
			type:              "counter"
			default_namespace: "vector"
			tags:              _component_tags
		}
		uptime_seconds: {
			description:       "The total number of seconds the Vector instance has been up."
			type:              "gauge"
			default_namespace: "vector"
			tags:              _component_tags
		}
		utf8_convert_errors_total: {
			description:       "The total number of errors converting bytes to a UTF-8 string in UDP mode."
			type:              "counter"
			default_namespace: "vector"
			tags:              _component_tags & {
				mode: {
					description: "The connection mode used by the component."
					required:    true
					enum: {
						udp: "User Datagram Protocol"
					}
				}
			}
		}
		utilization: {
			description:       "A ratio from 0 to 1 of the load on a component. A value of 0 would indicate a completely idle component that is simply waiting for input. A value of 1 would indicate a that is never idle. This value is updated every 5 seconds."
			type:              "gauge"
			default_namespace: "vector"
			tags:              _component_tags
		}
		value_limit_reached_total: {
			description: """
				The total number of times new values for a key have been rejected because the
				value limit has been reached.
				"""
			type:              "counter"
			default_namespace: "vector"
			tags:              _component_tags
		}

		// Windows metrics
		windows_service_does_not_exist_total: {
			description: """
				The total number of errors raised due to the Windows service not
				existing.
				"""
			type:              "counter"
			default_namespace: "vector"
			tags:              _internal_metrics_tags
		}
		windows_service_install_total: {
			description: """
				The total number of times the Windows service has been installed.
				"""
			type:              "counter"
			default_namespace: "vector"
			tags:              _internal_metrics_tags
		}
		windows_service_restart_total: {
			description: """
				The total number of times the Windows service has been restarted.
				"""
			type:              "counter"
			default_namespace: "vector"
			tags:              _internal_metrics_tags
		}
		windows_service_start_total: {
			description: """
				The total number of times the Windows service has been started.
				"""
			type:              "counter"
			default_namespace: "vector"
			tags:              _internal_metrics_tags
		}
		windows_service_stop_total: {
			description: """
				The total number of times the Windows service has been stopped.
				"""
			type:              "counter"
			default_namespace: "vector"
			tags:              _internal_metrics_tags
		}
		windows_service_uninstall_total: {
			description: """
				The total number of times the Windows service has been uninstalled.
				"""
			type:              "counter"
			default_namespace: "vector"
			tags:              _internal_metrics_tags
		}

		// Helpful tag groupings
		_component_tags: _internal_metrics_tags & {
			component_kind:  _component_kind
			component_id:    _component_id
			component_scope: _component_scope
			component_name:  _component_name
			component_type:  _component_type
		}

		// All available tags
		_collector: {
			description: "Which collector this metric comes from."
			required:    true
		}
		_component_kind: {
			description: "The Vector component kind."
			required:    true
			enum: {
				"sink":      "Vector sink components"
				"source":    "Vector source components"
				"transform": "Vector transform components"
			}
		}
		_component_id: {
			description: "The Vector component ID."
			required:    true
			examples: ["my_source", "my_sink"]
		}
		_component_scope: {
			description: "The Vector component scope."
			required:    true
			examples: ["global", "pipeline:appname"]
		}
		_component_name: {
			description: "Deprecated, use `component_id` instead. The value is the same as `component_id`."
			required:    true
			examples: ["my_source", "my_sink"]
		}
		_component_type: {
			description: "The Vector component type."
			required:    true
			examples: ["file", "http", "honeycomb", "splunk_hec"]
		}
		_endpoint: {
			description: "The absolute path of originating file."
			required:    true
			examples: ["http://localhost:8080/server-status?auto"]
		}
		_error: {
			description: "The specifics of the error condition, such as system error code, etc."
			required:    true
			examples: ["File not found", "Connection dropped by remote"]
		}
		_error_type: {
			description: "The type of the error"
			required:    true
			enum: {
				"delete_failed":               "The file deletion failed."
				"field_missing":               "The event field was missing."
				"glob_failed":                 "The glob pattern match operation failed."
				"invalid_metric":              "The metric was invalid."
				"mapping_failed":              "The mapping failed."
				"match_failed":                "The match operation failed."
				"out_of_order":                "The event was out of order."
				"parse_failed":                "The parsing operation failed."
				"read_failed":                 "The file read operation failed."
				"render_error":                "The rendering operation failed."
				"type_conversion_failed":      "The type conversion operating failed."
				"type_field_does_not_exist":   "The type field does not exist."
				"type_ip_address_parse_error": "The IP address did not parse."
				"unlabeled_event":             "The event was not labeled."
				"value_invalid":               "The value was invalid."
				"watch_failed":                "The file watch operation failed."
				"write_failed":                "The file write operation failed."
			}
		}
		_file: {
			description: "The file that produced the error"
			required:    false
		}
		_host: {
			description: "The hostname of the originating system."
			required:    true
			examples: [_values.local_host]
		}
		_mode: {
			description: "The connection mode used by the component."
			required:    false
			enum: {
				udp:  "User Datagram Protocol"
				tcp:  "Transmission Control Protocol"
				unix: "Unix domain socket"
			}
		}
		_stage: {
			description: "The stage within the component at which the error occurred."
			required:    true
			enum: {
				receiving:  "While receiving data."
				processing: "While processing data within the component."
				sending:    "While sending data."
			}
		}
		_status: {
			description: "The HTTP status code of the request."
			required:    false
		}
		_path: {
			description: "The path that produced the error."
			required:    true
		}
		_reason: {
			description: "The type of the error"
			required:    true
			enum: {
				"out_of_order": "The event was out of order."
				"oversized":    "The event was too large."
			}
		}
	}
}<|MERGE_RESOLUTION|>--- conflicted
+++ resolved
@@ -483,17 +483,13 @@
 			default_namespace: "vector"
 			tags:              _component_tags
 		}
-<<<<<<< HEAD
 		received_bytes_total: {
 			description:       "The number of raw bytes accepted by this component from source origins."
 			type:              "counter"
 			default_namespace: "vector"
 			tags:              received_events_total.tags
 		}
-		received_events_total: {
-=======
 		component_received_events_total: {
->>>>>>> 145f793c
 			description: """
 				The number of events accepted by this component either from tagged
 				origins like file and uri, or cumulatively from other origins.
