--- conflicted
+++ resolved
@@ -25,15 +25,9 @@
 snafu = { version = "0.7.0", default-features = false, features = ["std"] }
 tokio-stream = { version = "0.1", default-features = false, features = ["sync"] }
 tokio-util = { version = "0.6", default-features = false }
-<<<<<<< HEAD
-tokio = { version = "1.16.1", default-features = false, features = ["rt", "macros", "rt-multi-thread", "sync", "fs", "io-util", "time"] }
-tracing = { version = "0.1.30", default-features = false, features = ["attributes"] }
-vector_common = { path = "../vector-common", default-features = false, features = ["byte_size_of"] }
-=======
 tokio = { version = "1.17.0", default-features = false, features = ["rt", "macros", "rt-multi-thread", "sync", "fs", "io-util", "time"] }
 tracing = { version = "0.1.31", default-features = false, features = ["attributes"] }
-vector_common = { path = "../vector-common", default-features = false }
->>>>>>> 915199ab
+vector_common = { path = "../vector-common", default-features = false, features = ["byte_size_of"] }
 
 [dev-dependencies]
 clap = "3.1.0"
