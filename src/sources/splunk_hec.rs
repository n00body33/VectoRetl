--- conflicted
+++ resolved
@@ -997,15 +997,7 @@
         sink.run(stream::once(future::ok(event))).await.unwrap();
 
         let event = collect_n(source, 1).await.unwrap().remove(0);
-<<<<<<< HEAD
-
         assert_eq!(event.as_log()[&log_schema().message_key()], "hello".into());
-=======
-        assert_eq!(
-            event.as_log()[&event::log_schema().message_key()],
-            "hello".into()
-        );
->>>>>>> 6869120e
     }
 
     #[tokio::test]
