--- conflicted
+++ resolved
@@ -111,11 +111,7 @@
 leveldb = { version = "0.8.4", optional = true }
 db-key = "0.0.5"
 headers = "0.2.1"
-<<<<<<< HEAD
-rdkafka = { version = "0.20.0", optional = true, features = ["ssl"] }
-=======
 rdkafka = { version = "0.20.0", features = ["ssl"], optional = true }
->>>>>>> dd74e64f
 hostname = "0.1.5"
 seahash = "3.0.6"
 jemallocator = { version = "0.3.0", optional = true }
