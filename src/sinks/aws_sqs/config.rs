--- conflicted
+++ resolved
@@ -14,16 +14,7 @@
         AcknowledgementsConfig, DataType, GenerateConfig, Input, ProxyConfig, SinkConfig,
         SinkContext,
     },
-<<<<<<< HEAD
-    sinks::util::{
-        encoding::{
-            EncodingConfig, EncodingConfigAdapter, StandardEncodings, StandardEncodingsMigrator,
-        },
-        TowerRequestConfig,
-    },
-=======
     sinks::util::TowerRequestConfig,
->>>>>>> 9a9340ad
     template::{Template, TemplateParseError},
     tls::TlsConfig,
 };
@@ -46,12 +37,7 @@
     pub queue_url: String,
     #[serde(flatten)]
     pub region: RegionOrEndpoint,
-<<<<<<< HEAD
-    pub encoding:
-        EncodingConfigAdapter<EncodingConfig<StandardEncodings>, StandardEncodingsMigrator>,
-=======
     pub encoding: EncodingConfig,
->>>>>>> 9a9340ad
     pub message_group_id: Option<String>,
     pub message_deduplication_id: Option<String>,
     #[serde(default)]
