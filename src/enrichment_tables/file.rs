use crate::config::{EnrichmentTableConfig, EnrichmentTableDescription};
use bytes::Bytes;
use enrichment::{Condition, IndexHandle, Table};
use serde::{Deserialize, Serialize};
use shared::{conversion::Conversion, datetime::TimeZone};
use std::collections::{BTreeMap, HashMap};
use std::hash::Hasher;
use std::path::PathBuf;
use tracing::trace;
use vrl::Value;

#[derive(Deserialize, Serialize, Debug, Eq, PartialEq, Clone)]
#[serde(tag = "type", rename_all = "snake_case")]
enum Encoding {
    Csv {
        #[serde(default = "crate::serde::default_true")]
        include_headers: bool,
        #[serde(default = "default_delimiter")]
        delimiter: char,
    },
}

impl Default for Encoding {
    fn default() -> Self {
        Self::Csv {
            include_headers: true,
            delimiter: default_delimiter(),
        }
    }
}

#[derive(Deserialize, Serialize, Default, Debug, Eq, PartialEq, Clone)]
struct FileC {
    path: PathBuf,
    encoding: Encoding,
}

#[derive(Serialize, Deserialize, Debug, Clone, PartialEq)]
#[serde(rename_all = "snake_case")]
enum SchemaType {
    String,
    Date,
    DateTime,
    Integer,
    Float,
    Boolean,
}

#[derive(Serialize, Deserialize, Default, Debug, Clone, PartialEq)]
struct FileConfig {
    file: FileC,
    #[serde(default)]
    schema: HashMap<String, SchemaType>,
}

const fn default_delimiter() -> char {
    ','
}

impl FileConfig {
    fn parse_column(
        &self,
        timezone: TimeZone,
        column: &str,
        row: usize,
        value: &str,
    ) -> Result<Value, String> {
        use chrono::TimeZone;

        Ok(match self.schema.get(column) {
            Some(SchemaType::Date) => Value::Timestamp(
                chrono::FixedOffset::east(0)
                    .from_utc_datetime(
                        &chrono::NaiveDate::parse_from_str(value, "%Y-%m-%d")
                            .map_err(|_| {
                                format!("unable to parse date {} found in row {}", value, row)
                            })?
                            .and_hms(0, 0, 0),
                    )
                    .into(),
            ),
            Some(SchemaType::DateTime) => Conversion::Timestamp(timezone)
                .convert(Bytes::copy_from_slice(value.as_bytes()))
                .map_err(|_| format!("unable to parse datetime {} found in row {}", value, row))?,
            Some(SchemaType::Integer) => Conversion::Integer
                .convert(Bytes::copy_from_slice(value.as_bytes()))
                .map_err(|_| format!("unable to parse integer {} found in row {}", value, row))?,
            Some(SchemaType::Float) => Conversion::Boolean
                .convert(Bytes::copy_from_slice(value.as_bytes()))
                .map_err(|_| format!("unable to parse integer {} found in row {}", value, row))?,
            Some(SchemaType::Boolean) => Conversion::Boolean
                .convert(Bytes::copy_from_slice(value.as_bytes()))
                .map_err(|_| format!("unable to parse integer {} found in row {}", value, row))?,
            Some(SchemaType::String) | None => value.into(),
        })
    }
}

#[async_trait::async_trait]
#[typetag::serde(name = "file")]
impl EnrichmentTableConfig for FileConfig {
    async fn build(
        &self,
        globals: &crate::config::GlobalOptions,
    ) -> crate::Result<Box<dyn Table + Send + Sync>> {
        let Encoding::Csv {
            include_headers,
            delimiter,
        } = self.file.encoding;

        let mut reader = csv::ReaderBuilder::new()
            .has_headers(include_headers)
            .delimiter(delimiter as u8)
            .from_path(&self.file.path)?;

        let headers = if include_headers {
            reader
                .headers()?
                .iter()
                .map(|col| col.to_string())
                .collect::<Vec<_>>()
        } else {
            // If there are no headers in the datafile we make headers as the numerical index of
            // the column.
            match reader.records().next() {
                Some(Ok(row)) => (0..row.len()).map(|idx| idx.to_string()).collect(),
                _ => Vec::new(),
            }
        };

        let data = reader
            .records()
            .map(|row| {
                Ok(row?
                    .iter()
                    .enumerate()
                    .map(|(idx, col)| self.parse_column(globals.timezone, &headers[idx], idx, col))
                    .collect::<Result<Vec<_>, String>>()?)
            })
            .collect::<crate::Result<Vec<_>>>()?;

        trace!(
            "Loaded enrichment file {} with headers {:?}.",
            self.file.path.to_str().unwrap_or("path with invalid utf"),
            headers
        );

        Ok(Box::new(File::new(data, headers)))
    }
}

inventory::submit! {
    EnrichmentTableDescription::new::<FileConfig>("file")
}

impl_generate_config_from_default!(FileConfig);

#[derive(Clone)]
pub struct File {
    data: Vec<Vec<Value>>,
    headers: Vec<String>,
    indexes: Vec<(
        Vec<usize>,
        HashMap<u64, Vec<usize>, hash_hasher::HashBuildHasher>,
    )>,
}

impl File {
    pub fn new(data: Vec<Vec<Value>>, headers: Vec<String>) -> Self {
        Self {
            data,
            headers,
            indexes: Vec::new(),
        }
    }

    fn column_index(&self, col: &str) -> Option<usize> {
        self.headers.iter().position(|header| header == col)
    }

    /// Currently all matches are case insensitive.
    /// TODO We want to add a configuration option to allow for case sensitive searches. This will
    /// allow for more performant matches.
    fn row_equals(&self, condition: &[Condition], row: &[Value]) -> bool {
        condition.iter().all(|condition| match condition {
            Condition::Equals { field, value } => match self.column_index(field) {
                None => false,
                Some(idx) => match (&row[idx], value) {
                    (Value::Bytes(bytes1), Value::Bytes(bytes2)) => {
                        match (std::str::from_utf8(bytes1), std::str::from_utf8(bytes2)) {
                            (Ok(s1), Ok(s2)) => s1.to_lowercase() == s2.to_lowercase(),
                            (Err(_), Err(_)) => bytes1 == bytes2,
                            _ => false,
                        }
                    }
                    (value1, value2) => value1 == value2,
                },
            },
            Condition::BetweenDates { field, from, to } => match self.column_index(field) {
                None => false,
                Some(idx) => match row[idx] {
                    Value::Timestamp(date) => from <= &date && &date <= to,
                    _ => false,
                },
            },
        })
    }

    fn add_columns(&self, row: &[Value]) -> BTreeMap<String, Value> {
        self.headers
            .iter()
            .zip(row)
            .map(|(header, col)| (header.clone(), col.clone()))
            .collect()
    }

<<<<<<< HEAD
    /// Order the fields in the index according to the position they are found in the header
=======
    /// Order the fields in the index according to the position they are found in the header.
>>>>>>> fc7f5cbb
    fn normalize_index_fields(&self, index: &[&str]) -> Vec<usize> {
        // Get the positions of the fields we are indexing
        self.headers
            .iter()
            .enumerate()
            .filter_map(|(idx, col)| {
                if index.contains(&col.as_ref()) {
                    Some(idx)
                } else {
                    None
                }
            })
            .collect::<Vec<_>>()
    }

    /// Creates an index with the given fields.
    /// Uses seahash to create a hash of the data that is used as the key in a hashmap lookup to
    /// the index of the row in the data.
    ///
    /// Ensure fields that are searched via a comparison are not included in the index!
    fn index_data(
        &self,
<<<<<<< HEAD
        fieldidx: &[usize],
=======
        field_idx: &[usize],
>>>>>>> fc7f5cbb
    ) -> Result<HashMap<u64, Vec<usize>, hash_hasher::HashBuildHasher>, String> {
        let mut index = HashMap::with_capacity_and_hasher(
            self.data.len(),
            hash_hasher::HashBuildHasher::default(),
        );

        for (idx, row) in self.data.iter().enumerate() {
            let mut hash = seahash::SeaHasher::default();
<<<<<<< HEAD
            for idx in fieldidx {
=======
            for idx in field_idx {
>>>>>>> fc7f5cbb
                hash_value(&mut hash, &row[*idx])?;
            }

            let key = hash.finish();

            let entry = index.entry(key).or_insert_with(Vec::new);
            entry.push(idx);
        }

        index.shrink_to_fit();

        Ok(index)
    }

    /// Sequentially searches through the iterator for the given condition.
    fn sequential<'a, I>(
        &'a self,
        data: I,
        condition: &'a [Condition<'a>],
    ) -> impl Iterator<Item = BTreeMap<String, Value>> + 'a
    where
        I: Iterator<Item = &'a Vec<Value>> + 'a,
    {
        data.filter_map(move |row| {
            if self.row_equals(condition, &*row) {
                Some(self.add_columns(&*row))
            } else {
                None
            }
        })
    }

    fn indexed<'a>(
        &'a self,
        condition: &'a [Condition<'a>],
        handle: IndexHandle,
    ) -> Result<Option<&'a Vec<usize>>, String> {
        // The index to use has been passed, we can use this to search the data.
        // We are assuming that the caller has passed an index that represents the fields
        // being passed in the condition.
        let mut hash = seahash::SeaHasher::default();

        for header in self.headers.iter() {
            if let Some(Condition::Equals { value, .. }) = condition.iter().find(
                |condition| matches!(condition, Condition::Equals { field, .. } if field == header),
            ) {
                hash_value(&mut hash, value)?;
            }
        }

        let key = hash.finish();

        let IndexHandle(handle) = handle;
        Ok(self.indexes[handle].1.get(&key))
    }
}

/// Adds the bytes from the given value to the hash.
/// Each field is terminated by a `0` value to separate the fields
fn hash_value(hasher: &mut seahash::SeaHasher, value: &Value) -> Result<(), String> {
    match value {
        Value::Bytes(bytes) => {
            hasher.write(
                std::str::from_utf8(bytes)
                    .map_err(|_| "column contains invalid utf".to_string())?
                    .to_lowercase()
                    .as_bytes(),
            );
        }
        value => {
            let bytes: bytes::Bytes = value.encode_as_bytes()?;
            hasher.write(&bytes);
        }
    }

    hasher.write_u8(0);

    Ok(())
}

/// Returns an error if the iterator doesn't yield exactly one result.
fn single_or_err<I, T>(mut iter: T) -> Result<I, String>
where
    T: Iterator<Item = I>,
{
    let result = iter.next();

    if iter.next().is_some() {
        // More than one row has been found.
        Err("more than one row found".to_string())
    } else {
        result.ok_or_else(|| "no rows found".to_string())
    }
}

impl Table for File {
    fn find_table_row<'a>(
        &self,
        condition: &'a [Condition<'a>],
        index: Option<IndexHandle>,
    ) -> Result<BTreeMap<String, Value>, String> {
        match index {
            None => {
                // No index has been passed so we need to do a Sequential Scan.
                single_or_err(self.sequential(self.data.iter(), condition))
            }
<<<<<<< HEAD
            Some(handle) => {
                let result = self
                    .indexed(condition, handle)?
=======
            Some(IndexHandle(handle)) => {
                // The index to use has been passed, we can use this to search the data.
                // We are assuming that the caller has passed an index that represents the fields
                // being passed in the condition.
                let mut hash = seahash::SeaHasher::default();

                for header in self.headers.iter() {
                    if let Some(Condition::Equals { value, .. }) = condition.iter().find(|condition|
                    {
                        matches!(condition, Condition::Equals { field, .. } if field == header)
                    })
                    {
                        hash_value(&mut hash, value)?;
                    }
                }

                let key = hash.finish();

                let result = self.indexes[handle]
                    .1
                    .get(&key)
>>>>>>> fc7f5cbb
                    .ok_or_else(|| "no rows found in index".to_string())?
                    .iter()
                    .map(|idx| &self.data[*idx]);

                // Perform a sequential scan over the indexed result.
                single_or_err(self.sequential(result, condition))
            }
        }
    }

    fn find_table_rows<'a>(
        &self,
        condition: &'a [Condition<'a>],
        index: Option<IndexHandle>,
    ) -> Result<Vec<BTreeMap<String, Value>>, String> {
        match index {
            None => {
                // No index has been passed so we need to do a Sequential Scan.
                Ok(self.sequential(self.data.iter(), condition).collect())
            }
            Some(handle) => {
                // Perform a sequential scan over the indexed result.
                Ok(self
                    .sequential(
                        self.indexed(condition, handle)?
                            .iter()
                            .flat_map(|results| results.iter().map(|idx| &self.data[*idx])),
                        condition,
                    )
                    .collect())
            }
        }
    }

    fn add_index(&mut self, fields: &[&str]) -> Result<IndexHandle, String> {
        let normalized = self.normalize_index_fields(fields);
        match self.indexes.iter().position(|index| index.0 == normalized) {
            Some(pos) => {
<<<<<<< HEAD
                // This index already exists
=======
                // This index already exists.
>>>>>>> fc7f5cbb
                Ok(IndexHandle(pos))
            }
            None => {
                let index = self.index_data(&normalized)?;
                self.indexes.push((normalized, index));

                // The returned index handle is the position of the index in our list of indexes.
                Ok(IndexHandle(self.indexes.len() - 1))
            }
        }
    }
}

impl std::fmt::Debug for File {
    fn fmt(&self, f: &mut std::fmt::Formatter<'_>) -> std::fmt::Result {
        write!(
            f,
            "File {} row(s) {} index(es)",
            self.data.len(),
            self.indexes.len()
        )
    }
}

#[cfg(test)]
mod tests {
    use super::*;
    use chrono::TimeZone;
    use shared::btreemap;

    #[test]
    fn seahash() {
        // Ensure we can separate fields to create a distinct hash.
        let mut one = seahash::SeaHasher::default();
        one.write(b"norknoog");
        one.write_u8(0);
        one.write(b"donk");

        let mut two = seahash::SeaHasher::default();
        two.write(b"nork");
        one.write_u8(0);
        two.write(b"noogdonk");

        assert_ne!(one.finish(), two.finish());
    }

    #[test]
    fn finds_row() {
        let file = File::new(
            vec![
                vec!["zip".into(), "zup".into()],
                vec!["zirp".into(), "zurp".into()],
            ],
            vec!["field1".to_string(), "field2".to_string()],
        );

        let condition = Condition::Equals {
            field: "field1",
            value: Value::from("zirp"),
        };

        assert_eq!(
            Ok(btreemap! {
                "field1" => "zirp",
                "field2" => "zurp",
            }),
            file.find_table_row(&[condition], None)
        );
    }

    #[test]
    fn duplicate_indexes() {
        let mut file = File::new(
            Vec::new(),
            vec![
                "field1".to_string(),
                "field2".to_string(),
                "field3".to_string(),
            ],
        );

        let handle1 = file.add_index(&["field2", "field3"]);
        let handle2 = file.add_index(&["field3", "field2"]);

        assert_eq!(handle1, handle2);
        assert_eq!(1, file.indexes.len());
    }

    #[test]
    fn finds_row_with_index() {
        let mut file = File::new(
            vec![
                vec!["zip".into(), "zup".into()],
                vec!["zirp".into(), "zurp".into()],
            ],
            vec!["field1".to_string(), "field2".to_string()],
        );

        let handle = file.add_index(&["field1"]).unwrap();

        let condition = Condition::Equals {
            field: "field1",
            value: Value::from("zirp"),
        };

        assert_eq!(
            Ok(btreemap! {
                "field1" => "zirp",
                "field2" => "zurp",
            }),
            file.find_table_row(&[condition], Some(handle))
        );
    }

    #[test]
    fn finds_rows_with_index() {
        let mut file = File::new(
            vec![
                vec!["zip".into(), "zup".into()],
                vec!["zirp".into(), "zurp".into()],
                vec!["zip".into(), "zoop".into()],
            ],
            vec!["field1".to_string(), "field2".to_string()],
        );

        let handle = file.add_index(&["field1"]).unwrap();

        let condition = Condition::Equals {
            field: "field1",
            value: Value::from("zip"),
        };

        assert_eq!(
            Ok(vec![
                btreemap! {
                    "field1" => "zip",
                    "field2" => "zup",
                },
                btreemap! {
                    "field1" => "zip",
                    "field2" => "zoop",
                }
            ]),
            file.find_table_rows(&[condition], Some(handle))
        );
    }

    #[test]
    fn finds_row_with_dates() {
        let mut file = File::new(
            vec![
                vec![
                    "zip".into(),
                    Value::Timestamp(chrono::Utc.ymd(2015, 12, 7).and_hms(0, 0, 0)),
                ],
                vec![
                    "zip".into(),
                    Value::Timestamp(chrono::Utc.ymd(2016, 12, 7).and_hms(0, 0, 0)),
                ],
            ],
            vec!["field1".to_string(), "field2".to_string()],
        );

        let handle = file.add_index(&["field1"]).unwrap();

        let conditions = [
            Condition::Equals {
                field: "field1",
                value: "zip".into(),
            },
            Condition::BetweenDates {
                field: "field2",
                from: chrono::Utc.ymd(2016, 1, 1).and_hms(0, 0, 0),
                to: chrono::Utc.ymd(2017, 1, 1).and_hms(0, 0, 0),
            },
        ];

        assert_eq!(
            Ok(btreemap! {
                "field1" => "zip",
                "field2" => Value::Timestamp(chrono::Utc.ymd(2016, 12, 7).and_hms(0, 0, 0)),
            }),
            file.find_table_row(&conditions, Some(handle))
        );
    }

    #[test]
    fn doesnt_find_row() {
        let file = File::new(
            vec![
                vec!["zip".into(), "zup".into()],
                vec!["zirp".into(), "zurp".into()],
            ],
            vec!["field1".to_string(), "field2".to_string()],
        );

        let condition = Condition::Equals {
            field: "field1",
            value: Value::from("zorp"),
        };

        assert_eq!(
            Err("no rows found".to_string()),
            file.find_table_row(&[condition], None)
        );
    }

    #[test]
    fn doesnt_find_row_with_index() {
        let mut file = File::new(
            vec![
                vec!["zip".into(), "zup".into()],
                vec!["zirp".into(), "zurp".into()],
            ],
            vec!["field1".to_string(), "field2".to_string()],
        );

        let handle = file.add_index(&["field1"]).unwrap();

        let condition = Condition::Equals {
            field: "field1",
            value: Value::from("zorp"),
        };

        assert_eq!(
            Err("no rows found in index".to_string()),
            file.find_table_row(&[condition], Some(handle))
        );
    }
}<|MERGE_RESOLUTION|>--- conflicted
+++ resolved
@@ -214,11 +214,7 @@
             .collect()
     }
 
-<<<<<<< HEAD
-    /// Order the fields in the index according to the position they are found in the header
-=======
     /// Order the fields in the index according to the position they are found in the header.
->>>>>>> fc7f5cbb
     fn normalize_index_fields(&self, index: &[&str]) -> Vec<usize> {
         // Get the positions of the fields we are indexing
         self.headers
@@ -241,11 +237,7 @@
     /// Ensure fields that are searched via a comparison are not included in the index!
     fn index_data(
         &self,
-<<<<<<< HEAD
-        fieldidx: &[usize],
-=======
         field_idx: &[usize],
->>>>>>> fc7f5cbb
     ) -> Result<HashMap<u64, Vec<usize>, hash_hasher::HashBuildHasher>, String> {
         let mut index = HashMap::with_capacity_and_hasher(
             self.data.len(),
@@ -254,11 +246,7 @@
 
         for (idx, row) in self.data.iter().enumerate() {
             let mut hash = seahash::SeaHasher::default();
-<<<<<<< HEAD
-            for idx in fieldidx {
-=======
             for idx in field_idx {
->>>>>>> fc7f5cbb
                 hash_value(&mut hash, &row[*idx])?;
             }
 
@@ -365,33 +353,9 @@
                 // No index has been passed so we need to do a Sequential Scan.
                 single_or_err(self.sequential(self.data.iter(), condition))
             }
-<<<<<<< HEAD
             Some(handle) => {
                 let result = self
                     .indexed(condition, handle)?
-=======
-            Some(IndexHandle(handle)) => {
-                // The index to use has been passed, we can use this to search the data.
-                // We are assuming that the caller has passed an index that represents the fields
-                // being passed in the condition.
-                let mut hash = seahash::SeaHasher::default();
-
-                for header in self.headers.iter() {
-                    if let Some(Condition::Equals { value, .. }) = condition.iter().find(|condition|
-                    {
-                        matches!(condition, Condition::Equals { field, .. } if field == header)
-                    })
-                    {
-                        hash_value(&mut hash, value)?;
-                    }
-                }
-
-                let key = hash.finish();
-
-                let result = self.indexes[handle]
-                    .1
-                    .get(&key)
->>>>>>> fc7f5cbb
                     .ok_or_else(|| "no rows found in index".to_string())?
                     .iter()
                     .map(|idx| &self.data[*idx]);
@@ -430,11 +394,7 @@
         let normalized = self.normalize_index_fields(fields);
         match self.indexes.iter().position(|index| index.0 == normalized) {
             Some(pos) => {
-<<<<<<< HEAD
-                // This index already exists
-=======
                 // This index already exists.
->>>>>>> fc7f5cbb
                 Ok(IndexHandle(pos))
             }
             None => {
