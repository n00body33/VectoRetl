--- conflicted
+++ resolved
@@ -12,17 +12,10 @@
 pub fn compile(
     source: &str,
     fns: &[Box<dyn Function>],
-<<<<<<< HEAD
-    external_context: Vec<Box<dyn Any>>,
-) -> compiler::Result {
-    let mut state = state::Compiler::new();
-    state.add_external_context(external_context);
-=======
     external_context: Option<Box<dyn Any>>,
 ) -> compiler::Result {
     let mut state = state::Compiler::new();
     state.set_external_context(external_context);
->>>>>>> e0ccf2de
 
     compile_with_state(source, fns, &mut state)
 }
