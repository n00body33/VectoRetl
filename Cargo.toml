[package]
name = "vector"
version = "0.21.0"
authors = ["Vector Contributors <vector@datadoghq.com>"]
edition = "2021"
description = "A lightweight and ultra-fast tool for building observability pipelines"
homepage = "https://vector.dev"
license = "MPL-2.0"
readme = "README.md"
publish = false
default-run = "vector"
autobenches = false # our benchmarks are not runnable on their own either way

[[bin]]
name = "graphql-schema"
path = "src/api/schema/gen.rs"
required-features = ["default-no-api-client"]

[profile.dev]
split-debuginfo = "unpacked" # Faster debug builds on macOS

# CI-based builds use full release optimization.  See scripts/environment/release-flags.sh.
# This results in roughly a 5% reduction in performance when compiling locally vs when
# compiled via the CI pipeline.
[profile.release]
debug = false # Do not include debug symbols in the executable.

[profile.bench]
debug = true

[package.metadata.deb]
name = "vector"
section = "admin"
maintainer-scripts = "distribution/debian/scripts/"
conf-files = ["/etc/vector/vector.toml", "/etc/default/vector"]
assets = [
  ["target/release/vector", "/usr/bin/", "755"],
  ["config/vector.toml", "/etc/vector/vector.toml", "644"],
  ["config/examples/*", "/etc/vector/examples/", "644"],
  ["distribution/systemd/vector.service", "/lib/systemd/system/vector.service", "644"],
  ["distribution/systemd/vector.default", "/etc/default/vector", "600"]
]
license-file = ["target/debian-license.txt"]
extended-description-file = "target/debian-extended-description.txt"

[package.metadata.deb.systemd-units]
unit-scripts = "distribution/systemd/"

# libc requirements are defined by `cross`
# https://github.com/rust-embedded/cross#supported-targets
# Though, it seems like aarch64 libc is actually 2.18 and not 2.19
[package.metadata.deb.variants.armv7-unknown-linux-gnueabihf]
depends = "libc6 (>= 2.15)"

[package.metadata.deb.variants.x86_64-unknown-linux-gnu]
depends = "libc6 (>= 2.15)"

[package.metadata.deb.variants.x86_64-unknown-linux-musl]
depends = ""

[package.metadata.deb.variants.aarch64-unknown-linux-gnu]
depends = "libc6 (>= 2.18)"

[package.metadata.deb.variants.aarch64-unknown-linux-musl]
depends = ""

[workspace]
members = [
  ".",
  "lib/enrichment",
  "lib/vector-buffers",
  "lib/vector-common",
  "lib/vector-core",
  "lib/dnsmsg-parser",
  "lib/fakedata",
  "lib/file-source",
  "lib/k8s-e2e-tests",
  "lib/k8s-test-framework",
  "lib/portpicker",
  "lib/prometheus-parser",
  "lib/tracing-limit",
  "lib/vector-api-client",
  "lib/lookup",
  "lib/value",
  "lib/vrl/cli",
  "lib/vrl/compiler",
  "lib/vrl/core",
  "lib/vrl/diagnostic",
  "lib/vrl/parser",
  "lib/vrl/stdlib",
  "lib/vrl/tests",
  "lib/vrl/proptests",
  "lib/vector-vrl-functions",
  "lib/datadog/grok",
  "lib/datadog/search-syntax",
  "lib/datadog/filter",
  "lib/soak"
]

[dependencies]
# Internal libs
dnsmsg-parser = { path = "lib/dnsmsg-parser", optional = true }
enrichment = { path = "lib/enrichment" }
fakedata = { path = "lib/fakedata", optional = true }
file-source = { path = "lib/file-source", optional = true }
portpicker = { path = "lib/portpicker" }
prometheus-parser = { path = "lib/prometheus-parser", optional = true }
tracing-limit = { path = "lib/tracing-limit" }
value = { path = "lib/value" }
vector-api-client = { path = "lib/vector-api-client", optional = true }
vector_buffers = { path = "lib/vector-buffers", default-features = false }
vector_common = { path = "lib/vector-common" }
vector_core = { path = "lib/vector-core", default-features = false, features = ["vrl"] }
vrl-cli = { path = "lib/vrl/cli", optional = true }
vector-vrl-functions = { path = "lib/vector-vrl-functions" }

# Tokio / Futures
async-stream = "0.3.2"
async-trait = "0.1.52"
futures = { version = "0.3.21", default-features = false, features = ["compat", "io-compat"], package = "futures" }
tokio = { version = "1.17.0", default-features = false, features = ["full"] }
tokio-openssl = { version = "0.6.3", default-features = false }
tokio-stream = { version = "0.1.8", default-features = false, features = ["net", "sync", "time"] }
tokio-util = { version = "0.6", default-features = false, features = ["time"] }
console-subscriber = { version = "0.1.2", optional = true }

# Tracing
tracing = { version = "0.1.31", default-features = false }
tracing-core = { version = "0.1.21", default-features = false }
tracing-futures = { version = "0.2.5", default-features = false, features = ["futures-03"] }
tracing-log = { version = "0.1.2", default-features = false, features = ["log-tracer", "std"] }
tracing-subscriber = { version = "0.3.9", default-features = false, features = ["ansi", "env-filter", "fmt", "json", "registry"] }
tracing-tower = { git = "https://github.com/tokio-rs/tracing", default-features = false, rev = "f470db1b0354b368f62f9ee4d763595d16373231" }

# Metrics
metrics = { version = "0.17.1", default-features = false, features = ["std"] }
metrics-tracing-context = { version = "0.9.0", default-features = false }
metrics-util = { version = "0.10.2", default-features = false, features = ["std"] }

# AWS - Rusoto
rusoto_cloudwatch = { version = "0.47.0", optional = true }
rusoto_core = { version = "0.47.0", features = ["encoding"], optional = true }
rusoto_credential = { version = "0.47.0", optional = true }
rusoto_es = { version = "0.47.0", optional = true }
rusoto_firehose = { version = "0.47.0", optional = true }
rusoto_kinesis = { version = "0.47.0", optional = true }
rusoto_logs = { version = "0.47.0", optional = true }
rusoto_s3 = { version = "0.47.0", optional = true }
rusoto_signature = { version = "0.47.0", optional = true }
rusoto_sqs = { version = "0.47.0", optional = true }
rusoto_sts = { version = "0.47.0", optional = true }

# AWS - Official SDK
aws-config = { version = "0.6.0", optional = true }
aws-types = { version = "0.6.0", optional = true, features = ["hardcoded-credentials"]}
aws-sdk-sqs = { version = "0.6.0", optional = true }
aws-smithy-client = { version = "0.36.0", optional = true }

# Azure
azure_core = { git = "https://github.com/Azure/azure-sdk-for-rust.git", rev = "3ca5610b959b3b6b77bb88da09f0764b605b01bc", default-features = false, features = ["enable_reqwest"], optional = true }
azure_storage = { git = "https://github.com/Azure/azure-sdk-for-rust.git", rev = "3ca5610b959b3b6b77bb88da09f0764b605b01bc", default-features = false, optional = true }
azure_storage_blobs = { git = "https://github.com/Azure/azure-sdk-for-rust.git", rev = "3ca5610b959b3b6b77bb88da09f0764b605b01bc", default-features = false, optional = true }
reqwest = { version = "0.11", optional = true }

# Tower
tower = { version = "0.4.12", default-features = false, features = ["buffer", "limit", "retry", "timeout", "util"] }
tower-layer = { version = "0.3.1", default-features = false }

# Serde
serde = { version = "1.0.136", default-features = false, features = ["derive"] }
serde-toml-merge = { version = "0.3.0", default-features = false }
serde_bytes = { version = "0.11.5", default-features = false, features = ["std"], optional = true }
serde_json = { version = "1.0.79", default-features = false, features = ["raw_value"] }
serde_with = { version = "1.12.0", default-features = false, features = ["macros"] }
serde_yaml = { version = "0.8.23", default-features = false }

# Messagepack
rmp-serde = { version = "1.0.0", default-features = false, optional = true }
rmpv = { version = "1.0.0", default-features = false, features = ["with-serde"], optional = true }

# Prost
prost = { version = "0.9", default-features = false, features = ["std"]  }
prost-types = { version = "0.9", default-features = false }

# GCP
goauth = { version = "0.11.1", default-features = false, optional = true }
gouth = { version = "0.2.1", default-features = false, optional = true }
smpl_jwt = { version = "0.6.1", default-features = false, optional = true }

# API
async-graphql = { version = "3.0.31", default-features = false, optional = true, features = ["chrono"] }
async-graphql-warp = { version = "3.0.31", default-features = false, optional = true }
itertools = { version = "0.10.3", default-features = false, optional = true }

# API client
crossterm = { version = "0.23.0", default-features = false, features = ["event-stream"], optional = true }
num-format = { version = "0.4.0", default-features = false, features = ["with-num-bigint"], optional = true }
number_prefix = { version = "0.4.0", default-features = false, features = ["std"], optional = true }
tui = { version = "0.17.0", optional = true, default-features = false, features = ["crossterm"] }

# Datadog Pipelines
datadog-filter = { path = "lib/datadog/filter" }
datadog-search-syntax = { path = "lib/datadog/search-syntax" }
hex = { version = "0.4.3", optional = true }
sha2 = { version = "0.10.2", optional = true }

# VRL Lang
vrl = { path = "lib/vrl/core" }
vrl-stdlib = { path = "lib/vrl/stdlib" }

# Lookup
lookup = { path = "lib/lookup" }

# External libs
arc-swap = { version = "1.5", default-features = false }
async-compression = { version = "0.3.7", default-features = false, features = ["tokio", "gzip", "zstd"] }
async-nats = { version = "0.10.1", default-features = false, optional = true }
avro-rs = { version = "0.13.0", default-features = false, optional = true }
base64 = { version = "0.13.0", default-features = false, optional = true }
bitmask-enum = { version = "1.1.3", default-features = false }
bloom = { version = "0.3.2", default-features = false, optional = true }
bollard = { version = "0.11.1", default-features = false, features = ["ssl"], optional = true }
bytes = { version = "1.1.0", default-features = false, features = ["serde"] }
bytesize = { version = "1.1.0", default-features = false }
chrono = { version = "0.4.19", default-features = false, features = ["serde"] }
cidr-utils = { version = "0.5.5", default-features = false }
clap = { version = "3.1.0", features = ["derive", "env"] }
colored = { version = "2.0.0", default-features = false }
csv = { version = "1.1", optional = true }
dashmap = { version = "5.1.0", default-features = false }
data-encoding = { version = "2.2", default-features = false, features = ["std"], optional = true }
derivative = { version = "2.2.0", default-features = false }
dirs-next = { version = "2.0.0", default-features = false, optional = true }
dyn-clone = { version = "1.0.4", default-features = false }
encoding_rs = { version = "0.8.30", features = ["serde"] }
evmap = { version = "10.0.2", default-features = false, optional = true }
exitcode = { version = "1.1.2", default-features = false }
flate2 = { version = "1.0.21", default-features = false }
futures-util = { version = "0.3.21", default-features = false }
getset = { version = "0.1.2", default-features = false }
glob = { version = "0.3.0", default-features = false }
governor = { version = "0.4.1", default-features = false, features = ["dashmap", "jitter", "std"], optional = true }
grok = { version = "1.2.0", default-features = false, optional = true }
hash_hasher = { version = "2.0.0", default_features = false, optional  = true }
headers = { version = "0.3.6", default-features = false }
hostname = { version = "0.3.1", default-features = false }
http = { version = "0.2.6", default-features = false }
hyper = { version = "0.14.17", default-features = false, features = ["client", "runtime", "http1", "http2", "server", "stream"] }
hyper-openssl = { version = "0.9.1", default-features = false }
hyper-proxy = { version = "0.9.1", default-features = false, features = ["openssl-tls"] }
indexmap = { version = "~1.8.0", default-features = false, features = ["serde"] }
infer = { version = "0.7.0", default-features = false, optional = true}
indoc = { version = "1.0.4", default-features = false }
inventory = { version = "0.1.10", default-features = false }
k8s-openapi = { version = "0.14.0", default-features = true, features = ["api", "v1_16"], optional = true }
listenfd = { version = "0.5.0", default-features = false, optional = true }
logfmt = { version = "0.0.2", default-features = false, optional = true }
lru = { version = "0.7.2", default-features = false, optional = true }
maxminddb = { version = "0.21.0", default-features = false, optional = true }
md-5 = { version = "0.10", optional = true }
memchr = { version = "2.4", default-features = false, optional = true }
mongodb = { version = "2.1.0", default-features = false, features = ["tokio-runtime"], optional = true }
nom = { version = "7.1.0", default-features = false, optional = true }
notify = { version = "4.0.17", default-features = false }
num_cpus = { version = "1.13.1", default-features = false }
once_cell = { version = "1.9", default-features = false }
openssl = { version = "0.10.38", default-features = false }
openssl-probe = { version = "0.1.5", default-features = false }
ordered-float = { version = "2.10.0", default-features = false }
percent-encoding = { version = "2.1.0", default-features = false }
pin-project = { version = "1.0.10", default-features = false }
postgres-openssl = { version = "0.5.0", default-features = false, features = ["runtime"], optional = true }
pulsar = { version = "4.1", default-features = false, features = ["tokio-runtime"], optional = true }
rand = { version = "0.8.5", default-features = false, features = ["small_rng"] }
rand_distr = { version = "0.4.3", default-features = false }
rdkafka = { version = "0.27.0", default-features = false, features = ["tokio", "libz", "ssl", "zstd"], optional = true }
redis = { version = "0.21.5", default-features = false, features = ["connection-manager", "tokio-comp", "tokio-native-tls-comp"], optional = true }
regex = { version = "1.5.4", default-features = false, features = ["std", "perf"] }
roaring = { version = "0.8.1", default-features = false, optional = true }
seahash = { version = "4.1.0", default-features = false, optional = true }
semver = { version = "1.0.5", default-features = false, features = ["serde", "std"], optional = true }
smallvec = { version = "1", optional = true, features = ["union"] }
snafu = { version = "0.7.0", default-features = false, features = ["futures"] }
snap = { version = "1.0.5", default-features = false, optional = true }
socket2 = { version = "0.4.4", default-features = false }
stream-cancel = { version = "0.8.1", default-features = false }
strip-ansi-escapes = { version = "0.1.1", default-features = false }
<<<<<<< HEAD
strum = { version = "0.23", default-features = false }
=======
structopt = { version = "0.3.26", default-features = false }
strum = { version = "0.24", default-features = false }
>>>>>>> 2911c7b2
strum_macros = { version = "0.23", default-features = false }
syslog = { version = "6.0.1", default-features = false, optional = true }
syslog_loose = { version = "0.16.0", default-features = false, optional = true }
tikv-jemallocator = { version = "0.4.1", default-features = false, optional = true }
tokio-postgres = { version = "0.7.4", default-features = false, features = ["runtime", "with-chrono-0_4"], optional = true }
toml = { version = "0.5.8", default-features = false }
tonic = { version = "0.6", optional = true, default-features = false, features = ["transport", "codegen", "prost", "tls"] }
trust-dns-proto = { version = "0.20", features = ["dnssec"], optional = true }
twox-hash = { version = "1.6.2", default-features = false }
typetag = { version = "0.1.8", default-features = false }
url = { version = "2.2.2", default-features = false, features = ["serde"] }
uuid = { version = "0.8.2", default-features = false, features = ["serde", "v4"] }
warp = { version = "0.3.1", default-features = false, optional = true }
zstd = { version = "0.6", default-features = false, optional = true }

# depending on fork for bumped nix dependency
# https://github.com/heim-rs/heim/pull/360
heim = { git = "https://github.com/vectordotdev/heim.git", branch="update-nix", default-features = false, features = ["cpu", "disk", "host", "memory", "net"], optional = true }

# make sure to update the external docs when the Lua version changes
mlua = { version = "0.7.3", default-features = false, features = ["lua54", "send", "vendored"], optional = true }

[target.'cfg(windows)'.dependencies]
schannel = "0.1.19"
windows-service = "0.4.0"

[target.'cfg(target_os = "macos")'.dependencies]
security-framework = "2.6.1"

[target.'cfg(unix)'.dependencies]
atty = "0.2.14"
nix = "0.23.1"

[build-dependencies]
prost-build = { version = "0.9", optional = true }
tonic-build = { version = "0.6", default-features = false, features = ["transport", "prost"], optional = true }

[dev-dependencies]
approx = "0.5.1"
assert_cmd = "2.0.4"
azure_core = { git = "https://github.com/Azure/azure-sdk-for-rust.git", rev = "3ca5610b959b3b6b77bb88da09f0764b605b01bc", features = ["azurite_workaround"] }
azure_storage = { git = "https://github.com/Azure/azure-sdk-for-rust.git", rev = "3ca5610b959b3b6b77bb88da09f0764b605b01bc", features = ["azurite_workaround"] }
azure_storage_blobs = { git = "https://github.com/Azure/azure-sdk-for-rust.git", rev = "3ca5610b959b3b6b77bb88da09f0764b605b01bc", default-features = false, features = ["azurite_workaround"] }
base64 = "0.13.0"
criterion = { version = "0.3.5", features = ["html_reports", "async_tokio"] }
libc = "0.2.118"
libz-sys = "1.1.3"
lookup = { path = "lib/lookup", features = ["arbitrary"] }
matches = "0.1.9"
pretty_assertions = "1.1.0"
proptest = "1.0"
quickcheck = "1.0.3"
reqwest = { version = "0.11.9", features = ["json"] }
tempfile = "3.3.0"
tokio = { version = "1.17.0", features = ["test-util"] }
tokio-test = "0.4.2"
tower-test = "0.4.0"
value = { path = "lib/value", features = ["test"] }
vector_core = { path = "lib/vector-core", default-features = false, features = ["vrl", "test"] }
walkdir = "2.3.2"
wiremock = "0.5.10"

[patch.crates-io]
# A patch for lib/vector-core/buffers, addresses Issue 7514
leveldb-sys = { git = "https://github.com/vectordotdev/leveldb-sys.git", branch = "leveldb_mmap_limit" }
# Removes dependency on `time` v0.1
# https://github.com/chronotope/chrono/pull/578
chrono = { git = "https://github.com/vectordotdev/chrono.git", branch = "no-default-time" }

[features]
# Default features for *-unknown-linux-gnu and *-apple-darwin
default = ["api", "api-client", "enrichment-tables", "rdkafka-plain", "sinks", "sources", "sources-dnstap", "transforms", "unix", "vendor-all", "vrl-cli", "datadog-pipelines"]
# Default features for *-unknown-linux-* which make use of `cmake` for dependencies
default-cmake = ["api", "api-client", "enrichment-tables", "rdkafka-cmake", "sinks", "sources", "sources-dnstap", "transforms", "unix", "vendor-all", "vrl-cli", "datadog-pipelines"]
# Default features for *-pc-windows-msvc
# TODO: Enable SASL https://github.com/vectordotdev/vector/pull/3081#issuecomment-659298042
default-msvc = ["api", "api-client", "enrichment-tables", "rdkafka-cmake", "sinks", "sources", "transforms", "vendor-libz", "vendor-openssl", "vrl-cli", "datadog-pipelines"]
default-musl = ["api", "api-client", "enrichment-tables", "rdkafka-cmake", "sinks", "sources", "sources-dnstap", "transforms", "unix", "vendor-all", "vrl-cli", "datadog-pipelines"]
default-no-api-client = ["api", "enrichment-tables", "rdkafka-plain", "sinks", "sources", "sources-dnstap", "transforms", "unix", "vendor-all", "vrl-cli", "datadog-pipelines"]
default-no-vrl-cli = ["api", "rdkafka-plain", "sinks", "sources", "sources-dnstap", "transforms", "unix", "vendor-all", "datadog-pipelines"]
tokio-console = ["console-subscriber", "tokio/tracing"]

all-logs = ["sinks-logs", "sources-logs", "sources-dnstap", "transforms-logs"]
all-metrics = ["sinks-metrics", "sources-metrics", "transforms-metrics", "datadog-pipelines"]

# Target specific release features.
# The `make` tasks will select this according to the appropriate triple.
# Use this section to turn off or on specific features for specific triples.
target-aarch64-unknown-linux-gnu = ["api", "api-client", "enrichment-tables", "rdkafka-cmake", "sinks", "sources", "sources-dnstap", "transforms", "unix", "vendor-libz", "vendor-openssl", "vrl-cli", "datadog-pipelines"]
target-aarch64-unknown-linux-musl = ["api", "api-client", "enrichment-tables", "rdkafka-cmake", "sinks", "sources", "sources-dnstap", "transforms", "unix", "vendor-libz", "vendor-openssl", "vrl-cli", "datadog-pipelines"]
target-armv7-unknown-linux-gnueabihf = ["api", "api-client", "enrichment-tables", "rdkafka-cmake", "sinks", "sources", "sources-dnstap", "transforms", "unix", "vendor-libz", "vendor-openssl", "vrl-cli", "datadog-pipelines"]
target-armv7-unknown-linux-musleabihf = ["api", "api-client", "rdkafka-cmake", "enrichment-tables", "sinks", "sources", "sources-dnstap", "transforms", "vendor-libz", "vendor-openssl", "vrl-cli", "datadog-pipelines"]
target-x86_64-unknown-linux-gnu = ["api", "api-client", "rdkafka-cmake", "enrichment-tables", "sinks", "sources", "sources-dnstap", "transforms", "unix", "vendor-all", "vrl-cli", "datadog-pipelines"]
target-x86_64-unknown-linux-musl = ["api", "api-client", "rdkafka-cmake", "enrichment-tables", "sinks", "sources", "sources-dnstap", "transforms", "unix", "vendor-libz", "vendor-openssl", "vrl-cli", "datadog-pipelines"]
# Does not currently build
target-powerpc64le-unknown-linux-gnu = ["api", "api-client", "enrichment-tables", "rdkafka-cmake", "sinks", "sources", "sources-dnstap", "transforms", "unix", "vendor-libz", "vendor-openssl", "vrl-cli", "datadog-pipelines"]
# currently doesn't build due to lack of support for 64-bit atomics
target-powerpc-unknown-linux-gnu = ["api", "api-client", "enrichment-tables", "rdkafka-cmake", "sinks", "sources", "sources-dnstap", "transforms", "unix", "vendor-libz", "vendor-openssl", "vrl-cli", "datadog-pipelines"]

# Enables `rdkafka` dependency.
# This feature is more portable, but requires `cmake` as build dependency. Use it if `rdkafka-plain` doesn't work.
# The `sasl` feature has to be added because of the limitations of `librdkafka` build scripts for `cmake`.
rdkafka-cmake = ["rdkafka", "rdkafka/cmake_build"]
# This feature is less portable, but doesn't require `cmake` as build dependency
rdkafka-plain = ["rdkafka"]
rusoto = ["rusoto_core", "rusoto_credential", "rusoto_signature", "rusoto_sts"]
sasl = ["rdkafka/gssapi"]
# Enables features that work only on systems providing `cfg(unix)`
unix = ["tikv-jemallocator"]
# These are **very** useful on Cross compilations!
vendor-all = ["vendor-libz", "vendor-openssl", "vendor-sasl"]
vendor-sasl = ["rdkafka/gssapi-vendored"]
vendor-openssl = ["openssl/vendored"]
vendor-libz = ["libz-sys/static"]

# Enables kubernetes dependencies and shared code. Kubernetes-related sources,
# transforms and sinks should depend on this feature.
kubernetes = ["k8s-openapi", "evmap"]

docker = ["bollard", "dirs-next"]

# API
api = [
  "async-graphql",
  "async-graphql-warp",
  "base64",
  "itertools",
  "vector_core/api",
  "warp",
]

# API client
api-client = [
  "crossterm",
  "num-format",
  "number_prefix",
  "tui",
  "vector_core/api",
  "vector-api-client",
]

# Anything that requires Protocol Buffers.
protobuf-build = ["tonic-build", "prost-build"]

# Enrichment Tables
enrichment-tables = ["enrichment-tables-file"]
enrichment-tables-file = [ "csv", "seahash", "hash_hasher" ]

# Codecs
codecs = ["smallvec", "memchr"]

# Sources
sources = ["sources-logs", "sources-metrics"]
sources-logs = [
  "sources-aws_kinesis_firehose",
  "sources-aws_s3",
  "sources-aws_sqs",
  "sources-datadog_agent",
  "sources-docker_logs",
  "sources-exec",
  "sources-file",
  "sources-fluent",
  "sources-demo_logs",
  "sources-heroku_logs",
  "sources-http",
  "sources-internal_logs",
  "sources-journald",
  "sources-kafka",
  "sources-kubernetes_logs",
  "sources-logstash",
  "sources-socket",
  "sources-splunk_hec",
  "sources-stdin",
  "sources-syslog",
  "sources-vector",
  "sources-nats",
]
sources-metrics = [
  "sources-apache_metrics",
  "sources-aws_ecs_metrics",
  "sources-eventstoredb_metrics",
  "sources-host_metrics",
  "sources-internal_metrics",
  "sources-mongodb_metrics",
  "sources-nginx_metrics",
  "sources-postgresql_metrics",
  "sources-prometheus",
  "sources-statsd",
  "sources-vector",
]

sources-apache_metrics = []
sources-aws_ecs_metrics = []
sources-aws_kinesis_firehose = ["base64", "infer", "sources-utils-tls", "warp", "codecs"]
sources-aws_s3 = ["rusoto", "rusoto_s3", "rusoto_sqs", "semver", "codecs", "zstd"]
sources-aws_sqs = ["aws-config", "aws-types", "aws-sdk-sqs", "codecs", "aws-smithy-client"]
sources-datadog_agent = ["snap", "sources-utils-tls", "warp", "sources-utils-http-error", "protobuf-build", "codecs"]
sources-dnstap = ["base64", "data-encoding", "trust-dns-proto", "dnsmsg-parser", "protobuf-build"]
sources-docker_logs = ["docker"]
sources-eventstoredb_metrics = []
sources-exec = ["codecs"]
sources-file = ["file-source"]
sources-fluent = ["base64", "listenfd", "tokio-util/net", "rmpv", "rmp-serde", "sources-utils-tcp-keepalive", "sources-utils-tcp-socket", "sources-utils-tls", "serde_bytes", "codecs"]
sources-demo_logs = ["fakedata", "codecs"]
sources-heroku_logs = ["sources-utils-http", "sources-utils-http-query", "codecs"]
sources-host_metrics = ["heim"]
sources-http = ["sources-utils-http", "codecs", "sources-utils-http-query"]
sources-internal_logs = []
sources-internal_metrics = []
sources-journald = ["codecs"]
sources-kafka = ["rdkafka", "codecs"]
sources-nats = ["async-nats", "codecs"]
sources-logstash = ["listenfd", "tokio-util/net", "sources-utils-tcp-keepalive", "sources-utils-tcp-socket", "sources-utils-tls", "codecs"]
sources-kubernetes_logs = ["file-source", "kubernetes", "transforms-merge", "transforms-regex_parser"]
sources-mongodb_metrics = ["mongodb"]
sources-nginx_metrics = ["nom"]
sources-postgresql_metrics = ["postgres-openssl", "tokio-postgres"]
sources-prometheus = ["prometheus-parser", "sinks-prometheus", "sources-utils-http", "warp"]
sources-socket = ["listenfd", "tokio-util/net", "sources-utils-udp", "sources-utils-tcp-keepalive", "sources-utils-tcp-socket", "sources-utils-tls", "sources-utils-unix", "codecs"]
sources-splunk_hec = ["sources-utils-tls", "warp", "roaring"]
sources-statsd = ["listenfd", "sources-utils-tcp-keepalive", "sources-utils-tcp-socket", "sources-utils-tls", "sources-utils-udp", "sources-utils-unix", "tokio-util/net", "codecs"]
sources-stdin = ["codecs", "tokio-util/io"]
sources-syslog = ["listenfd", "tokio-util/net", "sources-utils-udp", "sources-utils-tcp-keepalive", "sources-utils-tcp-socket", "sources-utils-tls", "sources-utils-unix", "syslog_loose", "codecs"]
sources-utils-http-auth = ["sources-utils-http-error", "warp"]
sources-utils-http-encoding = ["snap", "sources-utils-http-error", "warp"]
sources-utils-http-error = ["warp"]
sources-utils-http-prelude = ["sources-utils-tls", "sources-utils-http-auth", "sources-utils-http-encoding", "sources-utils-http-error", "warp"]
sources-utils-http-query = []
sources-utils-http = ["snap", "sources-utils-tls", "warp", "sources-utils-http-auth", "sources-utils-http-encoding", "sources-utils-http-error", "sources-utils-http-prelude"]
sources-utils-tcp-keepalive = []
sources-utils-tcp-socket = []
sources-utils-tls = []
sources-utils-udp = []
sources-utils-unix = []
sources-vector = ["listenfd", "sources-utils-tcp-keepalive", "sources-utils-tcp-socket", "sources-utils-tls", "tonic", "protobuf-build", "codecs"]

# Transforms
transforms = ["transforms-logs", "transforms-metrics"]
transforms-logs = [
  "transforms-add_fields",
  "transforms-ansi_stripper",
  "transforms-aws_cloudwatch_logs_subscription_parser",
  "transforms-aws_ec2_metadata",
  "transforms-coercer",
  "transforms-compound",
  "transforms-concat",
  "transforms-dedupe",
  "transforms-field_filter",
  "transforms-filter",
  "transforms-geoip",
  "transforms-grok_parser",
  "transforms-json_parser",
  "transforms-key_value_parser",
  "transforms-log_to_metric",
  "transforms-logfmt_parser",
  "transforms-lua",
  "transforms-merge",
  "transforms-metric_to_log",
  "transforms-pipelines",
  "transforms-reduce",
  "transforms-regex_parser",
  "transforms-remap",
  "transforms-remove_fields",
  "transforms-rename_fields",
  "transforms-route",
  "transforms-sample",
  "transforms-split",
  "transforms-throttle",
  "transforms-tokenizer",
]
transforms-metrics = [
  "transforms-add_tags",
  "transforms-aggregate",
  "transforms-compound",
  "transforms-filter",
  "transforms-log_to_metric",
  "transforms-lua",
  "transforms-metric_to_log",
  "transforms-pipelines",
  "transforms-remap",
  "transforms-remove_tags",
  "transforms-tag_cardinality_limit",
  "transforms-throttle",
]

transforms-add_fields = []
transforms-add_tags = []
transforms-aggregate = []
transforms-ansi_stripper = []
transforms-aws_cloudwatch_logs_subscription_parser= []
transforms-aws_ec2_metadata = ["evmap"]
transforms-coercer = []
transforms-compound = []
transforms-concat = []
transforms-dedupe = ["lru"]
transforms-field_filter = []
transforms-filter = []
transforms-geoip = ["maxminddb"]
transforms-grok_parser = ["grok"]
transforms-json_parser = []
transforms-key_value_parser = []
transforms-log_to_metric = []
transforms-logfmt_parser = ["logfmt"]
transforms-lua = ["mlua", "vector_core/lua"]
transforms-merge = []
transforms-metric_to_log = []
transforms-pipelines = ["transforms-filter"]
transforms-reduce = []
transforms-regex_parser = []
transforms-remap = []
transforms-remove_fields = []
transforms-remove_tags = []
transforms-rename_fields = []
transforms-route = []
transforms-sample = ["seahash"]
transforms-split = []
transforms-tag_cardinality_limit = ["bloom"]
transforms-throttle = ["governor"]
transforms-tokenizer = []

# Sinks
sinks = ["sinks-logs", "sinks-metrics"]
sinks-logs = [
  "sinks-aws_cloudwatch_logs",
  "sinks-aws_kinesis_firehose",
  "sinks-aws_kinesis_streams",
  "sinks-aws_s3",
  "sinks-aws_sqs",
  "sinks-azure_blob",
  "sinks-azure_monitor_logs",
  "sinks-blackhole",
  "sinks-clickhouse",
  "sinks-console",
  "sinks-datadog_archives",
  "sinks-datadog_events",
  "sinks-datadog_logs",
  "sinks-elasticsearch",
  "sinks-file",
  "sinks-gcp",
  "sinks-honeycomb",
  "sinks-http",
  "sinks-humio",
  "sinks-influxdb",
  "sinks-kafka",
  "sinks-logdna",
  "sinks-loki",
  "sinks-nats",
  "sinks-new_relic_logs",
  "sinks-new_relic",
  "sinks-papertrail",
  "sinks-pulsar",
  "sinks-redis",
  "sinks-sematext",
  "sinks-socket",
  "sinks-splunk_hec",
  "sinks-vector",
]
sinks-metrics = [
  "sinks-aws_cloudwatch_metrics",
  "sinks-blackhole",
  "sinks-console",
  "sinks-datadog_metrics",
  "sinks-humio",
  "sinks-influxdb",
  "sinks-kafka",
  "sinks-prometheus",
  "sinks-sematext",
  "sinks-statsd",
  "sinks-vector",
  "sinks-splunk_hec"
]

sinks-aws_cloudwatch_logs = ["rusoto", "rusoto_logs"]
sinks-aws_cloudwatch_metrics = ["rusoto", "rusoto_cloudwatch"]
sinks-aws_kinesis_firehose = ["rusoto", "rusoto_firehose"]
sinks-aws_kinesis_streams = ["rusoto", "rusoto_kinesis"]
sinks-aws_s3 = ["base64", "md-5", "rusoto", "rusoto_s3"]
sinks-aws_sqs = ["rusoto", "rusoto_sqs"]
sinks-azure_blob = ["azure_core", "azure_storage", "azure_storage_blobs", "reqwest"]
sinks-azure_monitor_logs = []
sinks-blackhole = []
sinks-clickhouse = []
sinks-console = []
sinks-datadog_archives = ["sinks-aws_s3", "sinks-azure_blob", "sinks-gcp"]
sinks-datadog_events = []
sinks-datadog_logs = []
sinks-datadog_metrics = ["protobuf-build", "sinks-azure_blob"]
sinks-elasticsearch = ["rusoto", "transforms-metric_to_log"]
sinks-file = []
sinks-gcp = ["base64", "goauth", "gouth", "smpl_jwt"]
sinks-honeycomb = []
sinks-http = []
sinks-humio = ["sinks-splunk_hec", "transforms-metric_to_log"]
sinks-influxdb = []
sinks-kafka = ["rdkafka", "zstd"]
sinks-logdna = []
sinks-loki = []
sinks-nats = ["async-nats"]
sinks-new_relic_logs = ["sinks-http"]
sinks-new_relic = []
sinks-papertrail = ["syslog"]
sinks-prometheus = ["prometheus-parser", "snap", "sources-utils-tls"]
sinks-pulsar = ["avro-rs", "pulsar"]
sinks-redis = ["redis"]
sinks-sematext = ["sinks-elasticsearch", "sinks-influxdb"]
sinks-socket = ["sinks-utils-udp"]
sinks-splunk_hec = []
sinks-statsd = ["sinks-utils-udp", "tokio-util/net"]
sinks-utils-udp = []
sinks-vector = ["sinks-utils-udp", "tonic", "protobuf-build"]

# Datadog integration
datadog-pipelines = [
  "sources-host_metrics",
  "sources-internal_metrics",
  "sinks-datadog_metrics",
  "sha2",
  "hex"
]

# Identifies that the build is a nightly build
nightly = []

# Testing-related features
all-integration-tests = [
  "aws-integration-tests",
  "azure-integration-tests",
  "clickhouse-integration-tests",
  "datadog-agent-integration-tests",
  "datadog-logs-integration-tests",
  "datadog-metrics-integration-tests",
  "docker-logs-integration-tests",
  "es-integration-tests",
  "eventstoredb_metrics-integration-tests",
  "fluent-integration-tests",
  "gcp-cloud-storage-integration-tests",
  "gcp-integration-tests",
  "gcp-pubsub-integration-tests",
  "humio-integration-tests",
  "influxdb-integration-tests",
  "kafka-integration-tests",
  "logstash-integration-tests",
  "loki-integration-tests",
  "mongodb_metrics-integration-tests",
  "nats-integration-tests",
  "nginx-integration-tests",
  "postgresql_metrics-integration-tests",
  "prometheus-integration-tests",
  "pulsar-integration-tests",
  "redis-integration-tests",
  "splunk-integration-tests",
  "dnstap-integration-tests",
]

aws-integration-tests = [
  "aws-cloudwatch-logs-integration-tests",
  "aws-cloudwatch-metrics-integration-tests",
  "aws-ec2-metadata-integration-tests",
  "aws-ecs-metrics-integration-tests",
  "aws-kinesis-firehose-integration-tests",
  "aws-kinesis-streams-integration-tests",
  "aws-s3-integration-tests",
  "aws-sqs-integration-tests",
]

azure-integration-tests = [
  "azure-blob-integration-tests"
]

aws-cloudwatch-logs-integration-tests = ["sinks-aws_cloudwatch_logs"]
aws-cloudwatch-metrics-integration-tests = ["sinks-aws_cloudwatch_metrics"]
aws-ec2-metadata-integration-tests = ["transforms-aws_ec2_metadata"]
aws-ecs-metrics-integration-tests = ["sources-aws_ecs_metrics"]
aws-kinesis-firehose-integration-tests = ["rusoto_es", "sinks-aws_kinesis_firehose", "sinks-elasticsearch"]
aws-kinesis-streams-integration-tests = ["sinks-aws_kinesis_streams"]
aws-s3-integration-tests = ["sinks-aws_s3", "sources-aws_s3"]
aws-sqs-integration-tests = ["sinks-aws_sqs", "sources-aws_sqs"]
azure-blob-integration-tests = ["sinks-azure_blob"]
clickhouse-integration-tests = ["sinks-clickhouse", "warp"]
datadog-agent-integration-tests = ["sources-datadog_agent"]
datadog-logs-integration-tests = ["sinks-datadog_logs"]
datadog-metrics-integration-tests = ["sinks-datadog_metrics"]
docker-logs-integration-tests = ["sources-docker_logs", "unix"]
es-integration-tests = ["sinks-elasticsearch"]
eventstoredb_metrics-integration-tests = ["sources-eventstoredb_metrics"]
fluent-integration-tests = ["docker", "sources-fluent"]
gcp-cloud-storage-integration-tests = ["sinks-gcp"]
gcp-integration-tests = ["sinks-gcp"]
gcp-pubsub-integration-tests = ["sinks-gcp"]
humio-integration-tests = ["sinks-humio"]
influxdb-integration-tests = ["sinks-influxdb"]
kafka-integration-tests = ["sinks-kafka", "sources-kafka"]
logstash-integration-tests = ["docker", "sources-logstash"]
loki-integration-tests = ["sinks-loki"]
mongodb_metrics-integration-tests = ["sources-mongodb_metrics"]
nats-integration-tests = ["sinks-nats", "sources-nats"]
nginx-integration-tests = ["sources-nginx_metrics"]
postgresql_metrics-integration-tests = ["sources-postgresql_metrics"]
prometheus-integration-tests = ["sinks-prometheus", "sources-prometheus"]
pulsar-integration-tests = ["sinks-pulsar"]
redis-integration-tests = ["sinks-redis"]
splunk-integration-tests = ["sinks-splunk_hec", "warp"]
dnstap-integration-tests = ["sources-dnstap", "bollard"]

disable-resolv-conf = []
shutdown-tests = ["api", "rdkafka", "sinks-blackhole", "sinks-console", "sinks-prometheus", "sources", "transforms-log_to_metric", "transforms-lua", "transforms-remap", "unix"]
cli-tests = ["sinks-blackhole", "sinks-socket", "sources-demo_logs", "sources-file"]
vector-api-tests = [
  "sources-demo_logs",
  "transforms-log_to_metric",
  "transforms-remap",
  "sinks-blackhole"
]
vector-unit-test-tests = [
  "sources-demo_logs",
  "transforms-add_fields",
  "transforms-remap",
  "transforms-route",
  "transforms-filter",
  "transforms-reduce",
  "transforms-compound",
  "transforms-add_tags",
  "transforms-log_to_metric",
  "transforms-remove_fields",
  "sinks-console"
]

# grouping together features for benchmarks
# excluing API client due to running out of memory during linking in Github Actions
benches = [
  "sinks-file",
  "sinks-http",
  "sinks-socket",
  "sources-file",
  "sources-socket",
  "sources-syslog",
  "transforms-add_fields",
  "transforms-coercer",
  "transforms-field_filter",
  "transforms-json_parser",
  "transforms-lua",
  "transforms-rename_fields",
  "transforms-regex_parser",
  "transforms-sample",
  "transforms-split",
]
dnstap-benches = ["sources-dnstap"]
language-benches = ["sinks-socket", "sources-socket", "transforms-add_fields", "transforms-json_parser", "transforms-lua", "transforms-regex_parser", "transforms-remap"]
# Separate benching process for metrics due to the nature of the bootstrap procedures.
statistic-benches = []
metrics-benches = ["sinks-socket", "sources-socket"]
remap-benches = ["transforms-add_fields", "transforms-coercer", "transforms-json_parser", "transforms-remap"]
transform-benches = ["transforms-filter", "transforms-dedupe", "transforms-reduce"]
codecs-benches = ["codecs"]
loki-benches = ["sinks-loki"]
vrl-vm = []

[[bench]]
name = "default"
harness = false
test = true
required-features = ["benches"]

[[bench]]
name = "dnstap"
path = "benches/dnstap/mod.rs"
harness = false
test = true
required-features = ["dnstap-benches"]

[[bench]]
name = "remap"
harness = false
test = true
required-features = ["remap-benches"]

[[bench]]
name = "enrichment_tables_file"
harness = false
test = true
required-features = ["enrichment-tables-file"]

[[bench]]
name = "languages"
harness = false
test = true
required-features = ["language-benches"]

[[bench]]
name = "loki"
harness = false
test = true
required-features = ["loki-benches"]

[[bench]]
name = "distribution_statistic"
harness = false
test = true
required-features = ["statistic-benches"]

[[bench]]
name = "transform"
path = "benches/transform/main.rs"
harness = false
test = false
required-features = ["transform-benches"]

[[bench]]
name = "codecs"
path = "benches/codecs/main.rs"
harness = false
test = false
required-features = ["codecs-benches"]<|MERGE_RESOLUTION|>--- conflicted
+++ resolved
@@ -285,12 +285,7 @@
 socket2 = { version = "0.4.4", default-features = false }
 stream-cancel = { version = "0.8.1", default-features = false }
 strip-ansi-escapes = { version = "0.1.1", default-features = false }
-<<<<<<< HEAD
-strum = { version = "0.23", default-features = false }
-=======
-structopt = { version = "0.3.26", default-features = false }
 strum = { version = "0.24", default-features = false }
->>>>>>> 2911c7b2
 strum_macros = { version = "0.23", default-features = false }
 syslog = { version = "6.0.1", default-features = false, optional = true }
 syslog_loose = { version = "0.16.0", default-features = false, optional = true }
