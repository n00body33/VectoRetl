--- conflicted
+++ resolved
@@ -545,11 +545,7 @@
 
         // Delete socket file
         if let Err(error) = fs::remove_file(&path) {
-<<<<<<< HEAD
-            emit!(UnixSocketFileDeleteError { path: &path, error });
-=======
-            emit!(&UnixSocketFileDeleteFailed { path: &path, error });
->>>>>>> 3257a32d
+            emit!(&UnixSocketFileDeleteError { path: &path, error });
         }
 
         Ok(())
