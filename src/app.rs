--- conflicted
+++ resolved
@@ -257,12 +257,8 @@
             graceful_crash_receiver: config.graceful_crash_receiver,
             signals,
             topology_controller,
-<<<<<<< HEAD
-            openssl_providers,
             datadog_options: config.datadog_options,
-=======
             allow_empty_config: root_opts.allow_empty_config,
->>>>>>> ca64f310
         })
     }
 }
@@ -273,12 +269,8 @@
     pub graceful_crash_receiver: ShutdownErrorReceiver,
     pub signals: SignalPair,
     pub topology_controller: SharedTopologyController,
-<<<<<<< HEAD
-    pub openssl_providers: Option<Vec<Provider>>,
     pub datadog_options: config::datadog::Options,
-=======
     pub allow_empty_config: bool,
->>>>>>> ca64f310
 }
 
 impl StartedApplication {
@@ -293,11 +285,8 @@
             signals,
             topology_controller,
             internal_topologies,
-<<<<<<< HEAD
             datadog_options,
-=======
             allow_empty_config,
->>>>>>> ca64f310
         } = self;
 
         let mut graceful_crash = UnboundedReceiverStream::new(graceful_crash_receiver);
@@ -313,11 +302,8 @@
                     &topology_controller,
                     &config_paths,
                     &mut signal_handler,
-<<<<<<< HEAD
                     datadog_options.clone(),
-=======
                     allow_empty_config,
->>>>>>> ca64f310
                 ).await {
                     break signal;
                 },
@@ -345,11 +331,8 @@
     topology_controller: &SharedTopologyController,
     config_paths: &[ConfigPath],
     signal_handler: &mut SignalHandler,
-<<<<<<< HEAD
     datadog_options: config::datadog::Options,
-=======
     allow_empty_config: bool,
->>>>>>> ca64f310
 ) -> Option<SignalTo> {
     match signal {
         Ok(SignalTo::ReloadFromConfigBuilder(config_builder)) => {
@@ -544,20 +527,14 @@
     #[cfg(not(feature = "enterprise-tests"))]
     config::init_log_schema(&config_paths, true).map_err(handle_config_errors)?;
 
-<<<<<<< HEAD
-    let mut config =
-        config::load_from_paths_with_provider_and_secrets(datadog, &config_paths, signal_handler)
-            .await
-            .map_err(handle_config_errors)?;
-=======
     let mut config = config::load_from_paths_with_provider_and_secrets(
+        datadog,
         &config_paths,
         signal_handler,
         allow_empty_config,
     )
     .await
     .map_err(handle_config_errors)?;
->>>>>>> ca64f310
 
     config::init_telemetry(config.global.telemetry.clone(), true);
 
