use super::{
    fanout::{self, Fanout},
    task::{Task, TaskOutput},
    BuiltBuffer, ConfigDiff,
};
use crate::{
    buffers,
    config::{ComponentKey, DataType, ProxyConfig, SinkContext, SourceContext, TransformContext},
    event::Event,
    internal_events::{EventsReceived, EventsSent},
    shutdown::SourceShutdownCoordinator,
    transforms::Transform,
    Pipeline,
};
use futures::{future, stream, FutureExt, SinkExt, StreamExt, TryFutureExt};
use lazy_static::lazy_static;
use std::pin::Pin;
use std::{
    collections::HashMap,
    future::ready,
    sync::{Arc, Mutex},
};
use stream_cancel::{StreamExt as StreamCancelExt, Trigger, Tripwire};
use tokio::time::{timeout, Duration};
use vector_core::ByteSizeOf;

lazy_static! {
    static ref ENRICHMENT_TABLES: enrichment::TableRegistry = enrichment::TableRegistry::default();
}

pub async fn load_enrichment_tables<'a>(
    config: &'a super::Config,
    diff: &'a ConfigDiff,
) -> (&'static enrichment::TableRegistry, Vec<String>) {
    let mut enrichment_tables = HashMap::new();

    let mut errors = vec![];

    // Build enrichment tables
    for (name, table) in config
        .enrichment_tables
        .iter()
        .filter(|(name, _)| diff.enrichment_tables.contains_new(name))
    {
        let table = match table.inner.build(&config.global).await {
            Ok(table) => table,
            Err(error) => {
                errors.push(format!("Enrichment Table \"{}\": {}", name, error));
                continue;
            }
        };
        enrichment_tables.insert(name.to_string(), table);
    }

    ENRICHMENT_TABLES.load(enrichment_tables);

    (&ENRICHMENT_TABLES, errors)
}

pub struct Pieces {
    pub inputs: HashMap<ComponentKey, (buffers::BufferInputCloner<Event>, Vec<ComponentKey>)>,
    pub outputs: HashMap<ComponentKey, fanout::ControlChannel>,
    pub tasks: HashMap<ComponentKey, Task>,
    pub source_tasks: HashMap<ComponentKey, Task>,
    pub healthchecks: HashMap<ComponentKey, Task>,
    pub shutdown_coordinator: SourceShutdownCoordinator,
    pub detach_triggers: HashMap<ComponentKey, Trigger>,
    pub enrichment_tables: enrichment::TableRegistry,
}

/// Builds only the new pieces, and doesn't check their topology.
pub async fn build_pieces(
    config: &super::Config,
    diff: &ConfigDiff,
    mut buffers: HashMap<ComponentKey, BuiltBuffer>,
) -> Result<Pieces, Vec<String>> {
    let mut inputs = HashMap::new();
    let mut outputs = HashMap::new();
    let mut tasks = HashMap::new();
    let mut source_tasks = HashMap::new();
    let mut healthchecks = HashMap::new();
    let mut shutdown_coordinator = SourceShutdownCoordinator::default();
    let mut detach_triggers = HashMap::new();

    let mut errors = vec![];

    let (enrichment_tables, enrichment_errors) = load_enrichment_tables(config, diff).await;
    errors.extend(enrichment_errors);

    // Build sources
    for (key, source) in config
        .sources
        .iter()
        .filter(|(key, _)| diff.sources.contains_new(key))
    {
        let (tx, rx) = futures::channel::mpsc::channel(1000);
        let pipeline = Pipeline::from_sender(tx, vec![]);

        let typetag = source.inner.source_type();

        let (shutdown_signal, force_shutdown_tripwire) = shutdown_coordinator.register_source(key);

        let context = SourceContext {
            key: key.clone(),
            globals: config.global.clone(),
            shutdown: shutdown_signal,
            out: pipeline,
            acknowledgements: source.acknowledgements,
            proxy: ProxyConfig::merge_with_env(&config.global.proxy, &source.proxy),
        };
        let server = match source.inner.build(context).await {
            Err(error) => {
                errors.push(format!("Source \"{}\": {}", key, error));
                continue;
            }
            Ok(server) => server,
        };

        let (output, control) = Fanout::new();
        let pump = rx.map(Ok).forward(output).map_ok(|_| TaskOutput::Source);
        let pump = Task::new(key.clone(), typetag, pump);

        // The force_shutdown_tripwire is a Future that when it resolves means that this source
        // has failed to shut down gracefully within its allotted time window and instead should be
        // forcibly shut down. We accomplish this by select()-ing on the server Task with the
        // force_shutdown_tripwire. That means that if the force_shutdown_tripwire resolves while
        // the server Task is still running the Task will simply be dropped on the floor.
        let server = async {
            match future::try_select(server, force_shutdown_tripwire.unit_error().boxed()).await {
                Ok(_) => {
                    debug!("Finished.");
                    Ok(TaskOutput::Source)
                }
                Err(_) => Err(()),
            }
        };
        let server = Task::new(key.clone(), typetag, server);

        outputs.insert(key.clone(), control);
        tasks.insert(key.clone(), pump);
        source_tasks.insert(key.clone(), server);
    }

    let context = TransformContext {
        globals: config.global.clone(),
        enrichment_tables: enrichment_tables.clone(),
    };

    // Build transforms
    for (key, transform) in config
        .transforms
        .iter()
        .filter(|(key, _)| diff.transforms.contains_new(key))
    {
        let trans_inputs = &transform.inputs;

        let typetag = transform.inner.transform_type();

        let input_type = transform.inner.input_type();
        let transform = match transform.inner.build(&context).await {
            Err(error) => {
                errors.push(format!("Transform \"{}\": {}", key, error));
                continue;
            }
            Ok(transform) => transform,
        };

        let (input_tx, input_rx, _) =
            vector_core::buffers::build(vector_core::buffers::Variant::Memory {
                max_events: 100,
                when_full: vector_core::buffers::WhenFull::Block,
            })
            .unwrap();
        let input_rx = crate::utilization::wrap(Pin::new(input_rx));

        let (output, control) = Fanout::new();

        let transform = match transform {
            Transform::Function(mut t) => input_rx
                .filter(move |event| ready(filter_event_type(event, input_type)))
<<<<<<< HEAD
                .inspect(|event| {
                    emit!(&EventsReceived {
                        count: 1,
                        byte_size: event.size_of(),
                    })
                })
                .flat_map(move |v| {
                    let mut buf = Vec::with_capacity(1);
                    t.transform(&mut buf, v);
                    emit!(&EventsSent {
                        count: buf.len(),
                        byte_size: buf.iter().map(|event| event.size_of()).sum(),
=======
                .ready_chunks(128) // 128 is an arbitrary, smallish constant
                .inspect(|events| {
                    emit!(EventsReceived {
                        count: events.len(),
                        byte_size: events.iter().map(|e| e.size_of()).sum(),
                    });
                })
                .flat_map(move |events| {
                    let mut output = Vec::with_capacity(events.len());
                    let mut buf = Vec::with_capacity(4); // also an arbitrary,
                                                         // smallish constant
                    for v in events {
                        t.transform(&mut buf, v);
                        output.append(&mut buf);
                    }
                    emit!(EventsSent {
                        count: output.len(),
                        byte_size: output.iter().map(|event| event.size_of()).sum(),
>>>>>>> 7d20469c
                    });
                    stream::iter(output.into_iter()).map(Ok)
                })
                .forward(output)
                .boxed(),
            Transform::Task(t) => {
                let filtered = input_rx
                    .filter(move |event| ready(filter_event_type(event, input_type)))
                    .inspect(|event| {
                        emit!(&EventsReceived {
                            count: 1,
                            byte_size: event.size_of(),
                        })
                    });
                t.transform(Box::pin(filtered))
                    .map(Ok)
                    .forward(output.with(|event: Event| async {
                        emit!(&EventsSent {
                            count: 1,
                            byte_size: event.size_of(),
                        });
                        Ok(event)
                    }))
                    .boxed()
            }
        }
        .map_ok(|_| {
            debug!("Finished.");
            TaskOutput::Transform
        });
        let task = Task::new(key.clone(), typetag, transform);

        inputs.insert(key.clone(), (input_tx, trans_inputs.clone()));
        outputs.insert(key.clone(), control);
        tasks.insert(key.clone(), task);
    }

    // Build sinks
    for (key, sink) in config
        .sinks
        .iter()
        .filter(|(key, _)| diff.sinks.contains_new(key))
    {
        let sink_inputs = &sink.inputs;
        let healthcheck = sink.healthcheck();
        let enable_healthcheck = healthcheck.enabled && config.healthchecks.enabled;

        let typetag = sink.inner.sink_type();
        let input_type = sink.inner.input_type();

        let (tx, rx, acker) = if let Some(buffer) = buffers.remove(key) {
            buffer
        } else {
            let buffer = sink.buffer.build(&config.global.data_dir, key);
            match buffer {
                Err(error) => {
                    errors.push(format!("Sink \"{}\": {}", key, error));
                    continue;
                }
                Ok((tx, rx, acker)) => (tx, Arc::new(Mutex::new(Some(rx.into()))), acker),
            }
        };

        let cx = SinkContext {
            acker: acker.clone(),
            healthcheck,
            globals: config.global.clone(),
            proxy: ProxyConfig::merge_with_env(&config.global.proxy, sink.proxy()),
        };

        let (sink, healthcheck) = match sink.inner.build(cx).await {
            Err(error) => {
                errors.push(format!("Sink \"{}\": {}", key, error));
                continue;
            }
            Ok(built) => built,
        };

        let (trigger, tripwire) = Tripwire::new();

        let sink = async move {
            // Why is this Arc<Mutex<Option<_>>> needed you ask.
            // In case when this function build_pieces errors
            // this future won't be run so this rx won't be taken
            // which will enable us to reuse rx to rebuild
            // old configuration by passing this Arc<Mutex<Option<_>>>
            // yet again.
            let rx = rx
                .lock()
                .unwrap()
                .take()
                .expect("Task started but input has been taken.");

            let mut rx = Box::pin(crate::utilization::wrap(rx));

            sink.run(
                rx.by_ref()
                    .filter(|event| ready(filter_event_type(event, input_type)))
                    .inspect(|event| {
                        emit!(&EventsReceived {
                            count: 1,
                            byte_size: event.size_of(),
                        })
                    })
                    .take_until_if(tripwire),
            )
            .await
            .map(|_| {
                debug!("Finished.");
                TaskOutput::Sink(rx, acker)
            })
        };

        let task = Task::new(key.clone(), typetag, sink);

        let component_key = key.clone();
        let healthcheck_task = async move {
            if enable_healthcheck {
                let duration = Duration::from_secs(10);
                timeout(duration, healthcheck)
                    .map(|result| match result {
                        Ok(Ok(_)) => {
                            info!("Healthcheck: Passed.");
                            Ok(TaskOutput::Healthcheck)
                        }
                        Ok(Err(error)) => {
                            error!(
                                msg = "Healthcheck: Failed Reason.",
                                %error,
                                component_kind = "sink",
                                component_type = typetag,
                                component_id = %component_key.id(),
                                component_scope = %component_key.scope(),
                                // maintained for compatibility
                                component_name = %component_key.id(),
                            );
                            Err(())
                        }
                        Err(_) => {
                            error!(
                                msg = "Healthcheck: timeout.",
                                component_kind = "sink",
                                component_type = typetag,
                                component_id = %component_key.id(),
                                component_scope = %component_key.scope(),
                                // maintained for compatibility
                                component_name = %component_key.id(),
                            );
                            Err(())
                        }
                    })
                    .await
            } else {
                info!("Healthcheck: Disabled.");
                Ok(TaskOutput::Healthcheck)
            }
        };

        let healthcheck_task = Task::new(key.clone(), typetag, healthcheck_task);

        inputs.insert(key.clone(), (tx, sink_inputs.clone()));
        healthchecks.insert(key.clone(), healthcheck_task);
        tasks.insert(key.clone(), task);
        detach_triggers.insert(key.clone(), trigger);
    }

    // We should have all the data for the enrichment tables loaded now, so switch them over to
    // readonly.
    ENRICHMENT_TABLES.finish_load();

    if errors.is_empty() {
        let pieces = Pieces {
            inputs,
            outputs,
            tasks,
            source_tasks,
            healthchecks,
            shutdown_coordinator,
            detach_triggers,
            enrichment_tables: ENRICHMENT_TABLES.clone(),
        };

        Ok(pieces)
    } else {
        Err(errors)
    }
}

const fn filter_event_type(event: &Event, data_type: DataType) -> bool {
    match data_type {
        DataType::Any => true,
        DataType::Log => matches!(event, Event::Log(_)),
        DataType::Metric => matches!(event, Event::Metric(_)),
    }
}<|MERGE_RESOLUTION|>--- conflicted
+++ resolved
@@ -178,23 +178,9 @@
         let transform = match transform {
             Transform::Function(mut t) => input_rx
                 .filter(move |event| ready(filter_event_type(event, input_type)))
-<<<<<<< HEAD
-                .inspect(|event| {
-                    emit!(&EventsReceived {
-                        count: 1,
-                        byte_size: event.size_of(),
-                    })
-                })
-                .flat_map(move |v| {
-                    let mut buf = Vec::with_capacity(1);
-                    t.transform(&mut buf, v);
-                    emit!(&EventsSent {
-                        count: buf.len(),
-                        byte_size: buf.iter().map(|event| event.size_of()).sum(),
-=======
                 .ready_chunks(128) // 128 is an arbitrary, smallish constant
                 .inspect(|events| {
-                    emit!(EventsReceived {
+                    emit!(&EventsReceived {
                         count: events.len(),
                         byte_size: events.iter().map(|e| e.size_of()).sum(),
                     });
@@ -207,10 +193,9 @@
                         t.transform(&mut buf, v);
                         output.append(&mut buf);
                     }
-                    emit!(EventsSent {
+                    emit!(&EventsSent {
                         count: output.len(),
                         byte_size: output.iter().map(|event| event.size_of()).sum(),
->>>>>>> 7d20469c
                     });
                     stream::iter(output.into_iter()).map(Ok)
                 })
