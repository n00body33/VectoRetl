--- conflicted
+++ resolved
@@ -206,13 +206,8 @@
 #[cfg(test)]
 pub mod tests {
     use super::{super::test_util, *};
-<<<<<<< HEAD
-    use crate::{test_util::trace_init, transforms::Transform};
-    use vrl::value;
-=======
     use crate::test_util::trace_init;
     use vrl::value::value;
->>>>>>> 8e40b685
 
     fn make_long_string(base: &str, len: usize) -> String {
         base.chars().cycle().take(len).collect()
