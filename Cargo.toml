--- conflicted
+++ resolved
@@ -140,11 +140,7 @@
 async-stream = { version = "0.3.5", default-features = false }
 async-trait = { version = "0.1.68", default-features = false }
 futures = { version = "0.3.28", default-features = false, features = ["compat", "io-compat"], package = "futures" }
-<<<<<<< HEAD
-tokio = { version = "1.27.0", default-features = false, features = ["full"] }
-=======
 tokio = { version = "1.28.1", default-features = false, features = ["full"] }
->>>>>>> c1262cd1
 tokio-openssl = { version = "0.6.3", default-features = false }
 tokio-stream = { version = "0.1.14", default-features = false, features = ["net", "sync", "time"] }
 tokio-util = { version = "0.7", default-features = false, features = ["io", "time"] }
