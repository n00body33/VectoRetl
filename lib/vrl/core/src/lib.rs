--- conflicted
+++ resolved
@@ -2,15 +2,10 @@
 mod runtime;
 
 pub use compiler::{
-<<<<<<< HEAD
-    enrichment_tables::EmptyEnrichmentTables, enrichment_tables::EnrichmentTables,
+    enrichment_tables::Condition, enrichment_tables::EmptyEnrichmentTables,
+    enrichment_tables::EnrichmentTableSearch, enrichment_tables::EnrichmentTableSetup,
     enrichment_tables::IndexHandle, function, state, type_def::Index, value, Context, Expression,
     Function, Program, Target, Value,
-=======
-    enrichment_tables::Condition, enrichment_tables::EmptyEnrichmentTables,
-    enrichment_tables::EnrichmentTableSearch, enrichment_tables::EnrichmentTableSetup, function,
-    state, type_def::Index, value, Context, Expression, Function, Program, Target, Value,
->>>>>>> 062b5bc2
 };
 pub use diagnostic;
 pub use runtime::{Runtime, RuntimeResult, Terminate};
@@ -22,7 +17,6 @@
     fns: &[Box<dyn Function>],
 ) -> compiler::Result {
     let mut state = state::Compiler::new_with_enrichment_tables(enrichment_tables);
-
     compile_with_state(source, fns, &mut state)
 }
 
