use std::{
    collections::VecDeque,
    future::Future,
    net::{IpAddr, SocketAddr},
    str::FromStr,
    sync::Arc,
};

use axum::{
    response::IntoResponse,
    routing::{MethodFilter, MethodRouter},
    Router,
};
use bytes::BytesMut;
use http::{Method, Request, StatusCode, Uri};
use hyper::{Body, Client, Server};
use tokio::{
    select,
    sync::{mpsc, oneshot, Mutex, Notify},
};
use tokio_util::codec::Decoder;

<<<<<<< HEAD
use crate::components::validation::{
    sync::{Configuring, TaskCoordinator},
    RunnerMetrics,
};
use vector_core::{event::Event, EstimatedJsonEncodedSizeOf};
=======
use crate::components::validation::sync::{Configuring, TaskCoordinator};
use vector_lib::event::Event;
>>>>>>> c1199512

use super::{encode_test_event, ResourceCodec, ResourceDirection, TestEvent};

/// An HTTP resource.
#[derive(Clone)]
pub struct HttpResourceConfig {
    uri: Uri,
    method: Option<Method>,
}

impl HttpResourceConfig {
    pub const fn from_parts(uri: Uri, method: Option<Method>) -> Self {
        Self { uri, method }
    }

    pub fn spawn_as_input(
        self,
        direction: ResourceDirection,
        codec: ResourceCodec,
        input_rx: mpsc::Receiver<TestEvent>,
        task_coordinator: &TaskCoordinator<Configuring>,
        runner_metrics: &Arc<Mutex<RunnerMetrics>>,
    ) {
        match direction {
            // The source will pull data from us.
            ResourceDirection::Pull => {
                spawn_input_http_server(self, codec, input_rx, task_coordinator, runner_metrics)
            }
            // We'll push data to the source.
            ResourceDirection::Push => {
                spawn_input_http_client(self, codec, input_rx, task_coordinator)
            }
        }
    }

    pub fn spawn_as_output(
        self,
        direction: ResourceDirection,
        codec: ResourceCodec,
        output_tx: mpsc::Sender<Vec<Event>>,
        task_coordinator: &TaskCoordinator<Configuring>,
<<<<<<< HEAD
        runner_metrics: &Arc<Mutex<RunnerMetrics>>,
    ) {
=======
    ) -> vector_lib::Result<()> {
>>>>>>> c1199512
        match direction {
            // We'll pull data from the sink.
            ResourceDirection::Pull => Ok(spawn_output_http_client(
                self,
                codec,
                output_tx,
                task_coordinator,
            )),
            // The sink will push data to us.
            ResourceDirection::Push => {
                spawn_output_http_server(self, codec, output_tx, task_coordinator, runner_metrics)
            }
        }
    }
}

/// Spawns an HTTP server that a source will make requests to in order to get events.
#[allow(clippy::missing_const_for_fn)]
fn spawn_input_http_server(
    config: HttpResourceConfig,
    codec: ResourceCodec,
    mut input_rx: mpsc::Receiver<TestEvent>,
    task_coordinator: &TaskCoordinator<Configuring>,
    runner_metrics: &Arc<Mutex<RunnerMetrics>>,
) {
    // This HTTP server will poll the input receiver for input events and buffer them. When a
    // request comes in on the right path/method, one buffered input event will be sent back. If no
    // buffered events are available when the request arrives, an empty response (204 No Content) is
    // returned to the caller.
    let outstanding_events = Arc::new(Mutex::new(VecDeque::new()));

    // First, we'll build and spawn our HTTP server.
    let encoder = codec.into_encoder();
    let sendable_events = Arc::clone(&outstanding_events);

    let (resource_notifier, http_server_shutdown_tx) = spawn_http_server(
        task_coordinator,
        &config,
        runner_metrics,
        move |_request, _runner_metrics| {
            let sendable_events = Arc::clone(&sendable_events);
            let mut encoder = encoder.clone();

            async move {
                let mut sendable_events = sendable_events.lock().await;
                if let Some(event) = sendable_events.pop_front() {
                    let mut buffer = BytesMut::new();
                    encode_test_event(&mut encoder, &mut buffer, event);

                    buffer.into_response()
                } else {
                    // We'll send an empty 200 in the response since some
                    // sources throw errors for anything other than a valid
                    // response.
                    StatusCode::OK.into_response()
                }
            }
        },
    );

    // Now we'll create and spawn the resource's core logic loop which drives the buffering of input
    // events and working with the HTTP server as they're consumed.
    let resource_started = task_coordinator.track_started();
    let resource_completed = task_coordinator.track_completed();

    tokio::spawn(async move {
        resource_started.mark_as_done();
        debug!("HTTP server external input resource started.");

        let mut input_finished = false;

        loop {
            select! {
                // Handle input events being sent to us from the runner.
                //
                // When the channel closes, we'll mark the input as being finished so that we know
                // to close the external resource itself once the HTTP server has consumed/sent all
                // outstanding events.
                maybe_event = input_rx.recv(), if !input_finished => match maybe_event {
                    Some(event) => {
                        let mut outstanding_events = outstanding_events.lock().await;
                        outstanding_events.push_back(event);
                    },
                    None => {
                        trace!("HTTP server external input resource input is finished.");
                        input_finished = true;
                    },
                },

                _ = resource_notifier.notified() => {
                    // The HTTP server notified us that it made progress with a send, which is
                    // specifically that it serviced a request which returned a non-zero number of
                    // events.
                    //
                    // This indicates that we need to check and see if our input is completed --
                    // channel closed, no outstanding events left -- and thus if it's time to close.
                    if input_finished {
                        let outstanding_events = outstanding_events.lock().await;
                        if outstanding_events.is_empty() {
                            break
                        }
                    }
                },
            }
        }
        // Mark ourselves as completed now that we've sent all inputs to the source, and
        // additionally signal the HTTP server to also gracefully shutdown.
        _ = http_server_shutdown_tx.send(());

        // TODO - currently we are getting lucky in the testing of `http_client` source... if the source tries to query
        // this server but we have already shut down the thread, then it will generate an error which can throw off our error
        // validation.
        // I think the solution involves adding synchronization to wait here for the runner to tell us to shutdown.

        resource_completed.mark_as_done();

        debug!("HTTP server external input resource completed.");
    });
}

/// Spawns an HTTP client that pushes events to a source which is accepting events over HTTP.
fn spawn_input_http_client(
    config: HttpResourceConfig,
    codec: ResourceCodec,
    mut input_rx: mpsc::Receiver<TestEvent>,
    task_coordinator: &TaskCoordinator<Configuring>,
) {
    // Spin up an HTTP client that will push the input data to the source on a
    // request-per-input-item basis. This runs serially and has no parallelism.
    let started = task_coordinator.track_started();
    let completed = task_coordinator.track_completed();
    let mut encoder = codec.into_encoder();

    tokio::spawn(async move {
        // Mark ourselves as started. We don't actually do anything until we get our first input
        // message, though.
        started.mark_as_done();
        debug!("HTTP client external input resource started.");

        let client = Client::builder().build_http::<Body>();
        let request_uri = config.uri;
        let request_method = config.method.unwrap_or(Method::POST);

        while let Some(event) = input_rx.recv().await {
            debug!("Got event to send from runner.");

            let mut buffer = BytesMut::new();
            encode_test_event(&mut encoder, &mut buffer, event);

            let request = Request::builder()
                .uri(request_uri.clone())
                .method(request_method.clone())
                .body(buffer.freeze().into())
                .expect("should not fail to build request");

            match client.request(request).await {
                Ok(_response) => {
                    // TODO: Emit metric that tracks a successful response from the HTTP server.
                    debug!("Got response from server.");
                }
                Err(e) => {
                    // TODO: Emit metric that tracks a failed response from the HTTP server.
                    error!("Failed to send request: {}", e);
                }
            }
        }

        // Mark ourselves as completed now that we've sent all inputs to the source.
        completed.mark_as_done();

        debug!("HTTP client external input resource completed.");
    });
}

/// Spawns an HTTP server that accepts events sent by a sink.
#[allow(clippy::missing_const_for_fn)]
fn spawn_output_http_server(
    config: HttpResourceConfig,
    codec: ResourceCodec,
    output_tx: mpsc::Sender<Vec<Event>>,
    task_coordinator: &TaskCoordinator<Configuring>,
<<<<<<< HEAD
    runner_metrics: &Arc<Mutex<RunnerMetrics>>,
) {
=======
) -> vector_lib::Result<()> {
>>>>>>> c1199512
    // This HTTP server will wait for events to be sent by a sink, and collect them and send them on
    // via an output sender. We accept/collect events until we're told to shutdown.

    // First, we'll build and spawn our HTTP server.
    let decoder = codec.into_decoder()?;

    let (_, http_server_shutdown_tx) = spawn_http_server(
        task_coordinator,
        &config,
        runner_metrics,
        move |request, output_runner_metrics| {
            let output_tx = output_tx.clone();
            let mut decoder = decoder.clone();

            async move {
                let mut output_runner_metrics = output_runner_metrics.lock().await;
                match hyper::body::to_bytes(request.into_body()).await {
                    Err(_) => StatusCode::INTERNAL_SERVER_ERROR.into_response(),
                    Ok(body) => {
                        let mut body = BytesMut::from(&body[..]);
                        loop {
                            match decoder.decode_eof(&mut body) {
                                Ok(Some((events, byte_size))) => {
                                    debug!("HTTP server external output resource decoded {byte_size} bytes.");

                                    // Update the runner metrics for the received events. This will later
                                    // be used in the Validators, as the "expected" case.
                                    output_runner_metrics.received_bytes_total += byte_size as u64;

                                    output_runner_metrics.received_events_total +=
                                        events.len() as u64;

                                    events.iter().for_each(|event| {
                                        output_runner_metrics.received_event_bytes_total +=
                                            event.clone().estimated_json_encoded_size_of().get()
                                                as u64;
                                    });

                                    output_tx
                                        .send(events.to_vec())
                                        .await
                                        .expect("should not fail to send output event");
                                }
                                Ok(None) => return StatusCode::OK.into_response(),
                                Err(_) => return StatusCode::INTERNAL_SERVER_ERROR.into_response(),
                            }
                        }
                    }
                }
            }
        },
    );

    // Now we'll create and spawn the resource's core logic loop which simply waits for the runner
    // to instruct us to shutdown, and when that happens, cascades to shutting down the HTTP server.
    let resource_started = task_coordinator.track_started();
    let resource_completed = task_coordinator.track_completed();
    let mut resource_shutdown_rx = task_coordinator.register_for_shutdown();

    tokio::spawn(async move {
        resource_started.mark_as_done();
        debug!("HTTP server external output resource started.");

        resource_shutdown_rx.wait().await;
        _ = http_server_shutdown_tx.send(());
        resource_completed.mark_as_done();

        debug!("HTTP server external output resource completed.");
    });
    Ok(())
}

/// Spawns an HTTP client that pulls events by making requests to an HTTP server driven by a sink.
#[allow(clippy::missing_const_for_fn)]
fn spawn_output_http_client(
    _config: HttpResourceConfig,
    _codec: ResourceCodec,
    _output_tx: mpsc::Sender<Vec<Event>>,
    _task_coordinator: &TaskCoordinator<Configuring>,
) {
    // TODO: The `prometheus_exporter` sink is the only sink that exposes an HTTP server which must be
    // scraped... but since we need special logic to aggregate/deduplicate scraped metrics, we can't
    // use this generically for that purpose.
    todo!()
}

fn spawn_http_server<H, F, R>(
    task_coordinator: &TaskCoordinator<Configuring>,
    config: &HttpResourceConfig,
    runner_metrics: &Arc<Mutex<RunnerMetrics>>,
    handler: H,
) -> (Arc<Notify>, oneshot::Sender<()>)
where
    H: Fn(Request<Body>, Arc<Mutex<RunnerMetrics>>) -> F + Clone + Send + 'static,
    F: Future<Output = R> + Send,
    R: IntoResponse,
{
    let http_server_started = task_coordinator.track_started();
    let http_server_completed = task_coordinator.track_completed();

    let listen_addr = socketaddr_from_uri(&config.uri);
    let request_path = config
        .uri
        .path_and_query()
        .map(|pq| pq.as_str().to_string())
        .unwrap_or_else(|| "/".to_string());
    let request_method = config.method.clone().unwrap_or(Method::POST);

    // Create our synchronization primitives that are shared between the HTTP server and the
    // resource's core logic loop.
    //
    // This will let the resource be able to trigger the HTTP server to gracefully shutdown, as well
    // as be notified when the HTTP server has served a request, so that it can check if all input
    // events have been sent yet.
    let (http_server_shutdown_tx, http_server_shutdown_rx) = oneshot::channel();
    let resource_notifier = Arc::new(Notify::new());
    let server_notifier = Arc::clone(&resource_notifier);

    let output_runner_metrics = Arc::clone(runner_metrics);

    tokio::spawn(async move {
        // Create our HTTP server by binding as early as possible to return an error if we can't
        // actually bind.
        let server_builder =
            Server::try_bind(&listen_addr).expect("Failed to bind to listen address.");

        // Create our router, which is a bit boilerplate-y because we take the HTTP method
        // parametrically. We generate a handler that calls the given `handler` and then triggers
        // the notifier shared by the HTTP server and the resource's core logic loop.
        //
        // Every time a request is processed, we notify the core logic loop so it can continue
        // checking to see if it's time to fully close once all input events have been consumed and
        // the input receiver is closed.
        let method_filter = MethodFilter::try_from(request_method)
            .expect("should not fail to convert method to method filter");
        let method_router = MethodRouter::new()
            .fallback(|req: Request<Body>| async move {
                error!(
                    path = req.uri().path(),
                    method = req.method().as_str(),
                    "Component sent request to a different path/method than expected."
                );

                StatusCode::METHOD_NOT_ALLOWED
            })
            .on(method_filter, move |request: Request<Body>| {
                let request_handler = handler(request, output_runner_metrics);
                let notifier = Arc::clone(&server_notifier);

                async move {
                    let response = request_handler.await;
                    notifier.notify_one();
                    response
                }
            });

        let router = Router::new().route(&request_path, method_router);

        // Now actually run/drive the HTTP server and process requests until we're told to shutdown.
        http_server_started.mark_as_done();

        let server = server_builder
            .serve(router.into_make_service())
            .with_graceful_shutdown(async {
                http_server_shutdown_rx.await.ok();
            });

        if let Err(e) = server.await {
            error!(error = ?e, "HTTP server encountered an error.");
        }

        http_server_completed.mark_as_done();
    });

    (resource_notifier, http_server_shutdown_tx)
}

fn socketaddr_from_uri(uri: &Uri) -> SocketAddr {
    let uri_port = uri.port_u16().unwrap_or(80);
    let uri_host = uri
        .host()
        .ok_or_else(|| "host must be present in URI".to_string())
        .and_then(|host| {
            IpAddr::from_str(host)
                .map_err(|_| "URI host must be valid IPv4/IPv6 address".to_string())
        })
        .expect("HTTP URI not valid");

    SocketAddr::from((uri_host, uri_port))
}<|MERGE_RESOLUTION|>--- conflicted
+++ resolved
@@ -20,16 +20,11 @@
 };
 use tokio_util::codec::Decoder;
 
-<<<<<<< HEAD
 use crate::components::validation::{
     sync::{Configuring, TaskCoordinator},
     RunnerMetrics,
 };
-use vector_core::{event::Event, EstimatedJsonEncodedSizeOf};
-=======
-use crate::components::validation::sync::{Configuring, TaskCoordinator};
-use vector_lib::event::Event;
->>>>>>> c1199512
+use vector_lib::{event::Event, EstimatedJsonEncodedSizeOf};
 
 use super::{encode_test_event, ResourceCodec, ResourceDirection, TestEvent};
 
@@ -71,12 +66,8 @@
         codec: ResourceCodec,
         output_tx: mpsc::Sender<Vec<Event>>,
         task_coordinator: &TaskCoordinator<Configuring>,
-<<<<<<< HEAD
         runner_metrics: &Arc<Mutex<RunnerMetrics>>,
-    ) {
-=======
     ) -> vector_lib::Result<()> {
->>>>>>> c1199512
         match direction {
             // We'll pull data from the sink.
             ResourceDirection::Pull => Ok(spawn_output_http_client(
@@ -258,12 +249,8 @@
     codec: ResourceCodec,
     output_tx: mpsc::Sender<Vec<Event>>,
     task_coordinator: &TaskCoordinator<Configuring>,
-<<<<<<< HEAD
     runner_metrics: &Arc<Mutex<RunnerMetrics>>,
-) {
-=======
 ) -> vector_lib::Result<()> {
->>>>>>> c1199512
     // This HTTP server will wait for events to be sent by a sink, and collect them and send them on
     // via an output sender. We accept/collect events until we're told to shutdown.
 
