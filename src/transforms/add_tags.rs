use super::Transform;
use crate::{
    config::{DataType, GenerateConfig, TransformConfig, TransformContext, TransformDescription},
    event::Event,
    internal_events::{AddTagsEventProcessed, AddTagsTagNotOverwritten, AddTagsTagOverwritten},
};
use indexmap::IndexMap;
use serde::{Deserialize, Serialize};
use std::collections::{btree_map::Entry, BTreeMap};
use string_cache::DefaultAtom as Atom;

#[derive(Deserialize, Serialize, Debug)]
#[serde(deny_unknown_fields)]
pub struct AddTagsConfig {
    pub tags: IndexMap<Atom, String>,
    #[serde(default = "crate::serde::default_true")]
    pub overwrite: bool,
}

pub struct AddTags {
    tags: IndexMap<Atom, String>,
    overwrite: bool,
}

inventory::submit! {
    TransformDescription::new::<AddTagsConfig>("add_tags")
}

<<<<<<< HEAD
impl GenerateConfig for AddTagsConfig {}

=======
#[async_trait::async_trait]
>>>>>>> f8afe0b1
#[typetag::serde(name = "add_tags")]
impl TransformConfig for AddTagsConfig {
    async fn build(&self, _cx: TransformContext) -> crate::Result<Box<dyn Transform>> {
        Ok(Box::new(AddTags::new(self.tags.clone(), self.overwrite)))
    }

    fn input_type(&self) -> DataType {
        DataType::Metric
    }

    fn output_type(&self) -> DataType {
        DataType::Metric
    }

    fn transform_type(&self) -> &'static str {
        "add_tags"
    }
}

impl AddTags {
    pub fn new(tags: IndexMap<Atom, String>, overwrite: bool) -> Self {
        AddTags { tags, overwrite }
    }
}

impl Transform for AddTags {
    fn transform(&mut self, mut event: Event) -> Option<Event> {
        emit!(AddTagsEventProcessed);

        if !self.tags.is_empty() {
            let tags = &mut event.as_mut_metric().tags;

            if tags.is_none() {
                *tags = Some(BTreeMap::new());
            }

            for (name, value) in &self.tags {
                let map = tags.as_mut().unwrap(); // initialized earlier

                let entry = map.entry(name.to_string());
                match (entry, self.overwrite) {
                    (Entry::Vacant(entry), _) => {
                        entry.insert(value.clone());
                    }
                    (Entry::Occupied(mut entry), true) => {
                        emit!(AddTagsTagOverwritten { tag: name.as_ref() });
                        entry.insert(value.clone());
                    }
                    (Entry::Occupied(_entry), false) => {
                        emit!(AddTagsTagNotOverwritten { tag: name.as_ref() })
                    }
                }
            }
        }

        Some(event)
    }
}

#[cfg(test)]
mod tests {
    use super::AddTags;
    use crate::{
        event::metric::{Metric, MetricKind, MetricValue},
        event::Event,
        transforms::Transform,
    };
    use indexmap::IndexMap;
    use std::collections::BTreeMap;
    use string_cache::DefaultAtom as Atom;

    #[test]
    fn add_tags() {
        let event = Event::Metric(Metric {
            name: "bar".into(),
            timestamp: None,
            tags: None,
            kind: MetricKind::Absolute,
            value: MetricValue::Gauge { value: 10.0 },
        });

        let map: IndexMap<Atom, String> = vec![
            (Atom::from("region"), "us-east-1".into()),
            (Atom::from("host"), "localhost".into()),
        ]
        .into_iter()
        .collect();

        let mut transform = AddTags::new(map, true);
        let metric = transform.transform(event).unwrap().into_metric();
        let tags = metric.tags.unwrap();

        assert_eq!(tags.len(), 2);
        assert_eq!(tags.get("region"), Some(&"us-east-1".to_owned()));
        assert_eq!(tags.get("host"), Some(&"localhost".to_owned()));
    }

    #[test]
    fn add_tags_override() {
        let mut tags = BTreeMap::new();
        tags.insert("region".to_string(), "us-east-1".to_string());
        let event = Event::Metric(Metric {
            name: "bar".into(),
            timestamp: None,
            tags: Some(tags),
            kind: MetricKind::Absolute,
            value: MetricValue::Gauge { value: 10.0 },
        });

        let map: IndexMap<Atom, String> = vec![(Atom::from("region"), "overridden".into())]
            .into_iter()
            .collect();

        let mut transform = AddTags::new(map, false);

        let metric = transform.transform(event).unwrap().into_metric();
        let tags = metric.tags.unwrap();

        assert_eq!(tags.get("region"), Some(&"us-east-1".to_owned()));
    }
}<|MERGE_RESOLUTION|>--- conflicted
+++ resolved
@@ -26,12 +26,9 @@
     TransformDescription::new::<AddTagsConfig>("add_tags")
 }
 
-<<<<<<< HEAD
 impl GenerateConfig for AddTagsConfig {}
 
-=======
 #[async_trait::async_trait]
->>>>>>> f8afe0b1
 #[typetag::serde(name = "add_tags")]
 impl TransformConfig for AddTagsConfig {
     async fn build(&self, _cx: TransformContext) -> crate::Result<Box<dyn Transform>> {
