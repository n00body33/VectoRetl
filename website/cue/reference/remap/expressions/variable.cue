package metadata

remap: expressions: variable: {
	title: "Variable"
	description: """
		A _variable_ expression names variables. A variable is a sequence of one or more letters and digits. The first
		character in a variable must be a letter.
		"""
	return: """
		Returns the value of the variable.
		"""

	grammar: {
		source: """
			first ~ (trailing)*
			"""
		definitions: {
			first: {
				description: """
					The `first` character can only be an alpha-numeric character (`a-zA-Z0-9`).
					"""
			}
			trailing: {
				description: """
					The `trailing` characters must only contain ASCII alpha-numeric and underscore characters
					(`a-zA-Z0-9_`).
					"""
			}
		}
	}

	examples: [
		{
			title: "Simple variable"
			source: #"""
<<<<<<< HEAD
				_my_variable = 1
=======
				my_variable = 1
				my_variable == 1
>>>>>>> bf1f2c72
				"""#
			return: true
		},
		{
			title: "Variable with path"
			source: #"""
				my_object = { "one": 1 }
				my_object.one
				"""#
			return: 1
		},
	]
}<|MERGE_RESOLUTION|>--- conflicted
+++ resolved
@@ -33,12 +33,8 @@
 		{
 			title: "Simple variable"
 			source: #"""
-<<<<<<< HEAD
-				_my_variable = 1
-=======
 				my_variable = 1
 				my_variable == 1
->>>>>>> bf1f2c72
 				"""#
 			return: true
 		},
