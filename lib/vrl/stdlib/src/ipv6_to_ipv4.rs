--- conflicted
+++ resolved
@@ -94,52 +94,6 @@
             want: Ok(Value::from("192.168.0.1")),
         }
 
-<<<<<<< HEAD
-//#[cfg(test)]
-//mod tests {
-//use super::*;
-
-//remap::test_type_def![value_string {
-//expr: |_| Ipv6ToIpV4Fn {
-//value: Literal::from("192.168.0.1").boxed()
-//},
-//def: TypeDef {
-//kind: value::Kind::Bytes,
-//fallible: true,
-//..Default::default()
-//},
-//}];
-
-//test_function![
-//ipv6_to_ipv4 => Ipv6ToIpV4;
-
-//error {
-//args: func_args![value: "i am not an ipaddress"],
-//want: Err("function call error: unable to parse IP address: invalid IP address syntax".to_string()),
-//}
-
-//incompatible {
-//args: func_args![value: "2001:0db8:85a3::8a2e:0370:7334"],
-//want: Err("function call error: IPV6 address 2001:db8:85a3::8a2e:370:7334 is not compatible with IPV4".to_string()),
-//}
-
-//ipv4_compatible {
-//args: func_args![value: "::ffff:192.168.0.1"],
-//want: Ok(Value::from("192.168.0.1")),
-//}
-
-//ipv6 {
-//args: func_args![value: "0:0:0:0:0:ffff:c633:6410"],
-//want: Ok(Value::from("198.51.100.16")),
-//}
-
-//ipv4 {
-//args: func_args![value: "198.51.100.16"],
-//want: Ok(Value::from("198.51.100.16")),
-//}
-//];
-//}
-=======
         ipv6 {
             args: func_args![value: "0:0:0:0:0:ffff:c633:6410"],
             want: Ok(Value::from("198.51.100.16")),
@@ -151,5 +105,4 @@
         }
     ];
 }
-*/
->>>>>>> 14176e93
+*/