--- conflicted
+++ resolved
@@ -70,11 +70,7 @@
         filter_check!(
             self.component_id.as_ref().map(|f| f
                 .iter()
-<<<<<<< HEAD
                 .all(|f| f.filter_value(&component.get_component_key().to_string()))),
-=======
-                .all(|f| f.filter_value(&component.get_component_id().to_string()))),
->>>>>>> 11c65981
             self.component_kind.as_ref().map(|f| f
                 .iter()
                 .all(|f| f.filter_value(component.get_component_kind())))
@@ -211,32 +207,18 @@
         .await
     }
 
-<<<<<<< HEAD
     /// Gets a configured component by component_key
     async fn component_by_component_key(
-=======
-    /// Gets a configured component by component_id
-    async fn component_by_component_id(
->>>>>>> 11c65981
         &self,
         pipeline_id: Option<String>,
         component_id: String,
     ) -> Option<Component> {
-<<<<<<< HEAD
         let key = if let Some(pipeline_id) = pipeline_id {
             ComponentKey::pipeline(&pipeline_id, &component_id)
         } else {
             ComponentKey::global(&component_id)
         };
         component_by_component_key(&key)
-=======
-        let id = if let Some(pipeline_id) = pipeline_id {
-            ComponentId::pipeline(&pipeline_id, &component_id)
-        } else {
-            ComponentId::global(&component_id)
-        };
-        component_by_component_id(&id)
->>>>>>> 11c65981
     }
 }
 
@@ -477,11 +459,7 @@
         let expectations = ["devnull", "gen1", "gen2", "gen3", "parse_json"];
 
         for (i, component_id) in expectations.iter().enumerate() {
-<<<<<<< HEAD
-            assert_eq!(components[i].get_component_key().to_string(), *component_id);
-=======
-            assert_eq!(components[i].get_component_id().id(), *component_id);
->>>>>>> 11c65981
+            assert_eq!(components[i].get_component_key().id(), *component_id);
         }
     }
 
@@ -497,11 +475,7 @@
         let expectations = ["parse_json", "gen3", "gen2", "gen1", "devnull"];
 
         for (i, component_id) in expectations.iter().enumerate() {
-<<<<<<< HEAD
-            assert_eq!(components[i].get_component_key().to_string(), *component_id);
-=======
-            assert_eq!(components[i].get_component_id().id(), *component_id);
->>>>>>> 11c65981
+            assert_eq!(components[i].get_component_key().id(), *component_id);
         }
     }
 
@@ -559,11 +533,7 @@
 
         let expectations = ["d", "e", "f", "g", "c", "a", "b"];
         for (i, component_id) in expectations.iter().enumerate() {
-<<<<<<< HEAD
-            assert_eq!(components[i].get_component_key().to_string(), *component_id);
-=======
-            assert_eq!(components[i].get_component_id().id(), *component_id);
->>>>>>> 11c65981
+            assert_eq!(components[i].get_component_key().id(), *component_id);
         }
     }
 }