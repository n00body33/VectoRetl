#[cfg(test)]
mod test;

use crate::{
    event::{self, Event, ValueKind},
    sources::{
        file::{FileConfig, FingerprintingConfig},
        Source,
    },
    topology::config::{DataType, GlobalOptions, SourceConfig},
    transforms::{
        json_parser::{JsonParser, JsonParserConfig},
        regex_parser::{RegexParser, RegexParserConfig},
        Transform,
    },
};
use chrono::{DateTime, Utc};
use futures::{sync::mpsc, Future, Sink, Stream};
use serde::{Deserialize, Serialize};
use string_cache::DefaultAtom as Atom;
// ?NOTE
// Original proposal: https://github.com/kubernetes/kubernetes/blob/release-1.5/docs/proposals/kubelet-cri-logging.md#proposed-solution
// Intermediate version: https://github.com/kubernetes/community/blob/master/contributors/design-proposals/node/kubelet-cri-logging.md#proposed-solution
// Current version: https://github.com/kubernetes/kubernetes/tree/master/staging/src/k8s.io/cri-api/pkg/apis/runtime/v1alpha2
// LogDirectory = `/var/log/pods/<podUID>/`
// LogPath = `containerName/Instance#.log`

/// Location in which by Kubernetes CRI, container runtimes are to store logs.
const LOG_DIRECTORY: &str = r"/var/log/pods/";

#[derive(Deserialize, Serialize, Debug, Clone, Default)]
#[serde(deny_unknown_fields)]
pub struct KubernetesConfig {}

#[typetag::serde(name = "kubernetes")]
impl SourceConfig for KubernetesConfig {
    fn build(
        &self,
        name: &str,
        globals: &GlobalOptions,
        out: mpsc::Sender<Event>,
    ) -> crate::Result<Source> {
        // Kubernetes source uses 'file source' and various transforms to implement
        // gathering of logs over Kubernetes CRI supported container runtimes.

        // Side goal is to make kubernetes source behave as simillarly to docker source
        // as possible to set a default behavior for all container related sources.
        // This will help with interchangeability.

        let now = TimeFilter::new();

        let (file_recv, file_source) = file_source(name, globals)?;

        let mut transform_file = transform_file()?;
        let mut transform_pod_uid = transform_pod_uid()?;
        let mut parse_message = parse_message()?;

        // Kubernetes source
        let source = file_recv
            .filter_map(move |event| transform_file.transform(event))
            .filter_map(move |event| parse_message.transform(event))
            .filter_map(move |event| now.filter(event))
            .map(remove_ending_newline)
            .filter_map(move |event| transform_pod_uid.transform(event))
            .forward(out.sink_map_err(drop))
            .map(drop)
            .join(file_source)
            .map(drop);

        Ok(Box::new(source))
    }

    fn output_type(&self) -> DataType {
        DataType::Log
    }

    fn source_type(&self) -> &'static str {
        "kubernetes"
    }
}

struct TimeFilter {
    start: DateTime<Utc>,
}

impl TimeFilter {
    fn new() -> Self {
        // Only logs created at, or after this moment are logged.
        let now = Utc::now();
        TimeFilter { start: now }
    }

    fn filter(&self, event: Event) -> Option<Event> {
        // Only logs created at, or after now are logged.
        if let Some(ValueKind::Timestamp(ts)) = event.as_log().get(&event::TIMESTAMP) {
            if ts < &self.start {
                trace!(message = "Recieved older log.", from = %ts.to_rfc3339());
                return None;
            }
        }
        Some(event)
    }
}

fn file_source(
    kube_name: &str,
    globals: &GlobalOptions,
) -> crate::Result<(mpsc::Receiver<Event>, Source)> {
    let mut config = FileConfig::default();

    // TODO: Add exclude_namspace option, and with it, in config, exclude kube-system namespace.
    // This is correct, but on best effort basis filtering out of logs from kuberentes system components.
    // More specificly, it will work for all Kubernetes 1.14 and higher, and for some bellow that.
    config
        .exclude
        .push((LOG_DIRECTORY.to_owned() + r"kube-system_*").into());

    // TODO: Add exclude_namspace option, and with it, in config, exclude namespace used by vector.
    // NOTE: for now exclude images with name vector, it's a rough solution, but necessary for now
    config
        .exclude
        .push((LOG_DIRECTORY.to_owned() + r"*/vector*").into());

    config
        .include
        .push((LOG_DIRECTORY.to_owned() + r"*/*/*.log").into());

    config.start_at_beginning = true;

    // Filter out files that certainly don't have logs newer than now timestamp.
    config.ignore_older = Some(10);

    // oldest_first false, having all pods equaly serviced is of greater importance
    //                     than having time order guarantee.

    // CRI standard ensures unique naming.
    config.fingerprinting = FingerprintingConfig::DevInode;

    // Have a subdirectory for this source to avoid collision of naming its file source.
    config.data_dir = Some(globals.resolve_and_make_data_subdir(None, kube_name)?);

    let (file_send, file_recv) = mpsc::channel(1000);
    let file_source = config
        .build("file_source", globals, file_send)
        .map_err(|e| format!("Failed in creating file source with error: {:?}", e))?;

    Ok((file_recv, file_source))
}

/// Determines format of message.
/// This exists because Docker is still a special entity in Kubernetes as it can write in Json
/// despite CRI defining it's own format.
fn parse_message() -> crate::Result<ApplicableTransform> {
    let transforms = vec![
        Box::new(transform_json_message()) as Box<dyn Transform>,
        transform_cri_message()?,
    ];
    Ok(ApplicableTransform::Candidates(transforms))
}

fn remove_ending_newline(mut event: Event) -> Event {
    if let Some(ValueKind::Bytes(msg)) = event.as_mut_log().get_mut(&event::MESSAGE) {
        if msg.ends_with(&['\n' as u8]) {
            msg.truncate(msg.len() - 1);
        }
    }
    event
}

#[derive(Debug)]
struct DockerMessageTransformer {
    json_parser: JsonParser,
    atom_time: Atom,
    atom_log: Atom,
}

impl Transform for DockerMessageTransformer {
    fn transform(&mut self, event: Event) -> Option<Event> {
        let mut event = self.json_parser.transform(event)?;

        // Rename fields
        let log = event.as_mut_log();

        // time -> timestamp
        if let Some(ValueKind::Bytes(timestamp_bytes)) = log.remove(&self.atom_time) {
            match DateTime::parse_from_rfc3339(
                String::from_utf8_lossy(timestamp_bytes.as_ref()).as_ref(),
            ) {
<<<<<<< HEAD
                Ok(timestamp) => log.insert_explicit(
                    event::TIMESTAMP.clone(),
                    timestamp.with_timezone(&Utc).into(),
                ),
                Err(error) => {
                    debug!(message = "Non rfc3339 timestamp.", %error, rate_limit_secs = 10);
                    return None;
                }
=======
                Ok(timestamp) => {
                    log.insert_explicit(event::TIMESTAMP.clone(), timestamp.with_timezone(&Utc))
                }
                Err(error) => warn!(message = "Non rfc3339 timestamp.", %error),
>>>>>>> 379a76f0
            }
        } else {
            debug!(message = "Missing field.", field = %self.atom_time, rate_limit_secs = 10);
            return None;
        }

        // log -> message
        if let Some(message) = log.remove(&self.atom_log) {
            log.insert_explicit(event::MESSAGE.clone(), message);
        } else {
            debug!(message = "Missing field.", field = %self.atom_log, rate_limit_secs = 10);
            return None;
        }

        Some(event)
    }
}

/// As defined by Docker
fn transform_json_message() -> DockerMessageTransformer {
    let mut config = JsonParserConfig::default();

    // Drop so that it's possible to detect if message is in json format
    config.drop_invalid = true;

    config.drop_field = true;

    DockerMessageTransformer {
        json_parser: config.into(),
        atom_time: Atom::from("time"),
        atom_log: Atom::from("log"),
    }
}

/// As defined by CRI
fn transform_cri_message() -> crate::Result<Box<dyn Transform>> {
    let mut rp_config = RegexParserConfig::default();
    // message field
    rp_config.regex =
        r"^(?P<timestamp>.*) (?P<stream>(stdout|stderr)) (?P<multiline_tag>(P|F)) (?P<message>.*)$"
            .to_owned();
    // drop field
    rp_config
        .types
        .insert(event::TIMESTAMP.clone(), "timestamp|%+".to_owned());
    // stream is a string
    // message is a string
    RegexParser::build(&rp_config).map_err(|e| {
        format!(
            "Failed in creating message regex transform with error: {:?}",
            e
        )
        .into()
    })
}

fn transform_file() -> crate::Result<Box<dyn Transform>> {
    let mut config = RegexParserConfig::default();

    config.field = Some("file".into());

    config.regex = r"^".to_owned()
        + LOG_DIRECTORY
        + r"(?P<pod_uid>[^/]*)/(?P<container_name>[^/]*)/[0-9]*[.]log$";

    // this field is implementation depended so remove it
    config.drop_field = true;

    // pod_uid is a string
    // container_name is a string
    RegexParser::build(&config).map_err(|e| {
        format!(
            "Failed in creating file regex transform with error: {:?}",
            e
        )
        .into()
    })
}

/// Contains several regexes that can parse common forms of pod_uid.
/// On the first message, regexes are tried out one after the other until
/// first succesfull one has been found. After that that regex will be
/// always used.
///
/// If nothing succeeds the message is still passed.
fn transform_pod_uid() -> crate::Result<ApplicableTransform> {
    let mut regexes = Vec::new();

    let namespace_regex = r"(?P<pod_namespace>[0-9a-z.\-]*)";
    let name_regex = r"(?P<pod_name>[0-9a-z.\-]*)";
    let uid_regex = r"(?P<object_uid>([0-9A-Fa-f]{8}[-][0-9A-Fa-f]{4}[-][0-9A-Fa-f]{4}[-][0-9A-Fa-f]{4}[-][0-9A-Fa-f]{12}|[0-9A-Fa-f]{32}))";

    // Definition of pod_uid has been well defined since Kubernetes 1.14 with https://github.com/kubernetes/kubernetes/pull/74441

    // Minikube 1.15, MicroK8s 1.15,1.14,1.16 , DigitalOcean 1.16 , Google Kubernetes Engine 1.13, 1.14, EKS 1.14
    // format: namespace_name_UID
    regexes.push(format!(
        "^{}_{}_{}$",
        namespace_regex, name_regex, uid_regex
    ));

    // EKS 1.13 , AKS 1.13.12, MicroK8s 1.13
    // If everything else fails, try to at least parse out uid from somewhere.
    // This is somewhat robust as UUID format is hard to create by accident
    // ,at least in this context, plus regex requires that UUID is separated
    // from other data either by start,end of string or by non UUID character.
    regexes.push(format!(
        r"(^|[^0-9A-Fa-f\-]){}([^0-9A-Fa-f\-]|$)",
        uid_regex
    ));

    let mut transforms = Vec::new();
    for regex in regexes {
        let mut config = RegexParserConfig::default();

        config.field = Some("pod_uid".into());
        config.regex = regex;
        // Remove pod_uid as it isn't usable anywhere else.
        config.drop_field = true;
        config.drop_failed = true;

        let transform = RegexParser::build(&config).map_err(|e| {
            format!(
                "Failed in creating pod_uid regex transform with error: {:?}",
                e
            )
        })?;
        transforms.push(transform);
    }

    Ok(ApplicableTransform::Candidates(transforms))
}

/// Contains several transforms. On the first message, transforms are tried
/// out one after the other until the first successful one has been found.
/// After that the transform will always be used.
///
/// If nothing succeds the message is still passed.
enum ApplicableTransform {
    Candidates(Vec<Box<dyn Transform>>),
    Transform(Option<Box<dyn Transform>>),
}

impl Transform for ApplicableTransform {
    fn transform(&mut self, event: Event) -> Option<Event> {
        match self {
            Self::Candidates(candidates) => {
                let candidate = candidates
                    .iter_mut()
                    .enumerate()
                    .find_map(|(i, t)| t.transform(event.clone()).map(|event| (i, event)));
                if let Some((i, event)) = candidate {
                    let candidate = candidates.remove(i);
                    *self = Self::Transform(Some(candidate));
                    Some(event)
                } else {
                    *self = Self::Transform(None);
                    warn!("No applicable transform.");
                    None
                }
            }
            Self::Transform(Some(transform)) => transform.transform(event),
            Self::Transform(None) => Some(event),
        }
    }
}

#[cfg(test)]
mod tests {
    use super::*;

    fn has<V: Into<ValueKind>>(event: &Event, field: &str, data: V) {
        assert_eq!(
            event
                .as_log()
                .get(&field.into())
                .expect(format!("field: {:?} not present", field).as_str()),
            &data.into()
        );
    }

    #[test]
    fn file_path_transform() {
        let mut event = Event::new_empty_log();
        event.as_mut_log().insert_explicit("file","/var/log/pods/default_busybox-echo-5bdc7bfd99-m996l_e2782fb0-ba64-4289-acd5-68c4f5b0d27e/busybox/3.log".to_owned());

        let mut transform = transform_file().unwrap();

        let event = transform.transform(event).expect("Transformed");

        has(&event, "container_name", "busybox");
        has(
            &event,
            "pod_uid",
            "default_busybox-echo-5bdc7bfd99-m996l_e2782fb0-ba64-4289-acd5-68c4f5b0d27e",
        );
    }

    #[test]
    fn cri_message_transform() {
        let mut event = Event::new_empty_log();
        event.as_mut_log().insert_explicit(
            "message",
            "2019-10-02T13:21:36.927620189+02:00 stdout F 12".to_owned(),
        );

        let mut transform = transform_cri_message().unwrap();

        let event = transform.transform(event).expect("Transformed");

        has(&event, event::MESSAGE.as_ref(), "12");
        has(&event, "multiline_tag", "F");
        has(&event, "stream", "stdout");
        has(
            &event,
            event::TIMESTAMP.as_ref(),
            DateTime::parse_from_rfc3339("2019-10-02T13:21:36.927620189+02:00")
                .unwrap()
                .with_timezone(&Utc),
        );
    }

    #[test]
    fn pod_uid_transform_namespace_name_uid() {
        let mut event = Event::new_empty_log();
        event.as_mut_log().insert_explicit(
            "pod_uid".into(),
            "kube-system_kube-apiserver-minikube_8f6b5d95bfe4bcf4cc9c4d8435f0668b"
                .to_owned()
                .into(),
        );

        let mut transform = transform_pod_uid().unwrap();

        let event = transform.transform(event).expect("Transformed");

        has(&event, "pod_namespace", "kube-system");
        has(&event, "pod_name", "kube-apiserver-minikube");
        has(&event, "object_uid", "8f6b5d95bfe4bcf4cc9c4d8435f0668b");
    }

    #[test]
    fn pod_uid_transform_uid() {
        let mut event = Event::new_empty_log();
        event.as_mut_log().insert_explicit(
            "pod_uid".into(),
            "306cd636-0c6d-11ea-9079-1c1b0de4d755".to_owned().into(),
        );

        let mut transform = transform_pod_uid().unwrap();

        let event = transform.transform(event).expect("Transformed");

        has(&event, "object_uid", "306cd636-0c6d-11ea-9079-1c1b0de4d755");
    }
}<|MERGE_RESOLUTION|>--- conflicted
+++ resolved
@@ -186,7 +186,6 @@
             match DateTime::parse_from_rfc3339(
                 String::from_utf8_lossy(timestamp_bytes.as_ref()).as_ref(),
             ) {
-<<<<<<< HEAD
                 Ok(timestamp) => log.insert_explicit(
                     event::TIMESTAMP.clone(),
                     timestamp.with_timezone(&Utc).into(),
@@ -195,12 +194,6 @@
                     debug!(message = "Non rfc3339 timestamp.", %error, rate_limit_secs = 10);
                     return None;
                 }
-=======
-                Ok(timestamp) => {
-                    log.insert_explicit(event::TIMESTAMP.clone(), timestamp.with_timezone(&Utc))
-                }
-                Err(error) => warn!(message = "Non rfc3339 timestamp.", %error),
->>>>>>> 379a76f0
             }
         } else {
             debug!(message = "Missing field.", field = %self.atom_time, rate_limit_secs = 10);
