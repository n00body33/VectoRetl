--- conflicted
+++ resolved
@@ -1,14 +1,9 @@
-<<<<<<< HEAD
 use core::Value;
 use diagnostic::{DiagnosticList, DiagnosticMessage, Note, Severity, Span};
-=======
-use diagnostic::{DiagnosticList, DiagnosticMessage, Severity, Span};
->>>>>>> 0a870c78
 use lookup::{OwnedPath, PathPrefix, TargetPath};
 use parser::ast::{self, Node, QueryTarget};
 
 use crate::function::ArgumentList;
-use crate::parser::Ident;
 use crate::state::TypeState;
 use crate::value::VrlValueConvert;
 use crate::{
@@ -19,7 +14,7 @@
     },
     parser::ast::RootExpr,
     program::ProgramInfo,
-    CompileConfig, Function, Program, TypeDef,
+    CompileConfig, DeprecationWarning, Function, Program, TypeDef,
 };
 
 pub(crate) type Diagnostics = Vec<Box<dyn DiagnosticMessage>>;
@@ -444,7 +439,6 @@
             Assignment::{Infallible, Single},
             AssignmentOp,
         };
-        use value::Value;
 
         let original_state = state.clone();
 
@@ -751,9 +745,9 @@
         // expression.
         let function_info = function_call::Builder::new(
             call_span,
-            ident.clone(),
+            ident,
             abort_on_error,
-            arguments.clone(),
+            arguments,
             self.fns,
             &state_before_function,
             state,
@@ -792,7 +786,7 @@
         });
 
         if let Some((args, function)) = &function_info {
-            self.check_metadata_function_deprecations(&function, args);
+            self.check_metadata_function_deprecations(function, args);
 
             // Update the final state using the function expression to make sure it's accurate.
             *state = function.type_info(&original_state).state;
