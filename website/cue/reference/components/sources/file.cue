package metadata

components: sources: file: {
	_directory: "/var/log"

	title: "File"

	classes: {
		commonly_used: true
		delivery:      "best_effort"
		deployment_roles: ["daemon", "sidecar"]
		development:   "stable"
		egress_method: "stream"
		stateful:      false
	}

	features: {
		collect: {
			checkpoint: enabled: true
			from: {
				service: services.files

				interface: file_system: {
					directory: _directory
				}
			}
		}
		multiline: enabled: true
		encoding: enabled:  true
	}

	support: {
		targets: {
			"aarch64-unknown-linux-gnu":      true
			"aarch64-unknown-linux-musl":     true
			"armv7-unknown-linux-gnueabihf":  true
			"armv7-unknown-linux-musleabihf": true
			"x86_64-apple-darwin":            true
			"x86_64-pc-windows-msv":          true
			"x86_64-unknown-linux-gnu":       true
			"x86_64-unknown-linux-musl":      true
		}
		requirements: [
			"""
				The `vector` process must have the ability to read the files
				listed in `include` and execute any of the parent directories
				for these files. Please see [File
				permissions](#file-permissions) for more details.
				""",
		]
		warnings: []
		notices: []
	}

	installation: {
		platform_name: null
	}

	configuration: {
		acknowledgements: configuration._acknowledgements
		exclude: {
			common:      false
			description: "Array of file patterns to exclude. [Globbing](#globbing) is supported.*Takes precedence over the [`include` option](#include).*"
			required:    false
			type: array: {
				default: null
				items: type: string: {
					examples: ["\(_directory)/binary-file.log"]
					syntax: "literal"
				}
			}
		}
		file_key: {
			category:    "Context"
			common:      false
			description: "The key name added to each event with the full path of the file."
			required:    false
			type: string: {
				default: "file"
				examples: ["file"]
				syntax: "literal"
			}
		}
		fingerprint: {
			common:      false
			description: "Configuration for how the file source should identify files."
			required:    false
			type: object: options: {
				strategy: {
					common:      false
					description: "The strategy used to uniquely identify files. This is important for [checkpointing](#checkpointing) when file rotation is used."
					required:    false
					type: string: {
						default: "checksum"
						enum: {
							checksum:         "Read first N lines of the file, skipping the first `ignored_header_bytes` bytes, to uniquely identify files via a checksum."
							device_and_inode: "Uses the [device and inode](\(urls.inode)) to unique identify files."
						}
						syntax: "literal"
					}
				}
				ignored_header_bytes: {
					common:        false
					description:   "The number of bytes to skip ahead (or ignore) when generating a unique fingerprint. This is helpful if all files share a common header."
					relevant_when: "strategy = \"checksum\""
					required:      false
					type: uint: {
						default: 0
						unit:    "bytes"
					}
				}
				lines: {
					common: false
					description: """
						The number of lines to read when generating a unique fingerprint.
						This is helpful when some files share common first lines.
						If the file has less than this amount of lines then it won't be read at all.
						"""
					relevant_when: "strategy = \"checksum\""
					required:      false
					type: uint: {
						default: 1
						unit:    "lines"
					}
				}
			}
		}
		glob_minimum_cooldown_ms: {
			common: false
			description: """
				Delay between file discovery calls. This controls the interval at which Vector searches for files.
				Higher value result in greater chances of some short living files being missed between
				searches, but lower value increases the performance impact of file discovery.
				"""
			required: false
			type: uint: {
				default: 1_000
				unit:    "milliseconds"
			}
		}
		host_key: {
			category:    "Context"
			common:      false
			description: """
				The key name added to each event representing the current host. This can also be globally set via the
				[global `host_key` option](\(urls.vector_configuration)/global-options#log_schema.host_key).
				"""
			required:    false
			type: string: {
				default: "host"
				syntax:  "literal"
			}
		}
		ignore_not_found: {
			common:      false
			description: "Ignore missing files when fingerprinting. This may be useful when used with source directories containing dangling symlinks."
			required:    false
			type: bool: default: false
		}
		ignore_older_secs: {
			common:      true
			description: "Ignore files with a data modification date older than the specified number of seconds."
			required:    false
			type: uint: {
				default: null
				examples: [60 * 10]
				unit: "seconds"
			}
		}
		include: {
			description: "Array of file patterns to include. [Globbing](#globbing) is supported."
			required:    true
			type: array: items: type: string: {
				examples: ["\(_directory)/**/*.log"]
				syntax: "literal"
			}
		}
		line_delimiter: {
			common:      false
			description: "String sequence used to separate one file line from another"
			required:    false
			type: string: {
				default: "\n"
				examples: ["\r\n"]
				syntax: "literal"
			}
		}
		max_line_bytes: {
			common:      false
			description: "The maximum number of a bytes a line can contain before being discarded. This protects against malformed lines or tailing incorrect files."
			required:    false
			type: uint: {
				default: 102_400
				unit:    "bytes"
			}
		}
		max_read_bytes: {
			category:    "Reading"
			common:      false
			description: "An approximate limit on the amount of data read from a single file at a given time."
			required:    false
			type: uint: {
				default: null
				examples: [2048]
				unit: "bytes"
			}
		}
		oldest_first: {
			category:    "Reading"
			common:      false
			description: "Instead of balancing read capacity fairly across all watched files, prioritize draining the oldest files before moving on to read data from younger files."
			required:    false
			type: bool: default: false
		}
		remove_after_secs: {
			common:      false
			description: "Timeout from reaching `eof` after which file will be removed from filesystem, unless new data is written in the meantime. If not specified, files will not be removed."
			required:    false
			warnings: ["Vector's process must have permission to delete files."]
			type: uint: {
				default: null
				examples: [0, 5, 60]
				unit: "seconds"
			}
		}
		read_from: {
			common:      true
			description: "In the absence of a checkpoint, this setting tells Vector where to start reading files that are present at startup."
			required:    false
			type: string: {
				syntax:  "literal"
				default: "beginning"
				enum: {
					"beginning": "Read from the beginning of the file."
					"end":       "Start reading from the current end of the file."
				}
			}
		}
		ignore_checkpoints: {
			common:      false
			description: "This causes Vector to ignore existing checkpoints when determining where to start reading a file. Checkpoints are still written normally."
			required:    false
			type: bool: default: false
		}
	}

	output: logs: line: {
		description: "An individual line from a file. Lines can be merged using the `multiline` options."
		fields: {
			file: {
				description: "The absolute path of originating file."
				required:    true
				type: string: {
					examples: ["\(_directory)/apache/access.log"]
					syntax: "literal"
				}
			}
			host: fields._local_host
			message: {
				description: "The raw line from the file."
				required:    true
				type: string: {
					examples: ["53.126.150.246 - - [01/Oct/2020:11:25:58 -0400] \"GET /disintermediate HTTP/2.0\" 401 20308"]
					syntax: "literal"
				}
			}
			timestamp: fields._current_timestamp
		}
	}

	examples: [
		{
			_file: "\(_directory)/apache/access.log"
			_line: "53.126.150.246 - - [01/Oct/2020:11:25:58 -0400] \"GET /disintermediate HTTP/2.0\" 401 20308"
			title: "Apache Access Log"

			configuration: {
				include: ["\(_directory)/**/*.log"]
			}
			input: _line
			output: log: {
				file:      _file
				host:      _values.local_host
				message:   _line
				timestamp: _values.current_timestamp
			}
		},
	]

	how_it_works: {
		autodiscovery: {
			title: "Autodiscovery"
			body: """
				Vector will continually look for new files matching any of your
				include patterns. The frequency is controlled via the
				`glob_minimum_cooldown` option. If a new file is added that matches
				any of the supplied patterns, Vector will begin tailing it. Vector
				maintains a unique list of files and will not tail a file more than
				once, even if it matches multiple patterns. You can read more about
				how we identify files in the Identification section.
				"""
		}

		compressed_files: {
			title: "Compressed Files"
			body: """
				Vector will transparently detect files which have been compressed
				using Gzip and decompress them for reading. This detection process
				looks for the unique sequence of bytes in the Gzip header and does
				not rely on the compressed files adhering to any kind of naming
				convention.

				One caveat with reading compressed files is that Vector is not able
				to efficiently seek into them. Rather than implement a
				potentially-expensive full scan as a seek mechanism, Vector
				currently will not attempt to make further reads from a file for
				which it has already stored a checkpoint in a previous run. For
				this reason, users should take care to allow Vector to fully
				process any compressed files before shutting the process down or moving the
				files to another location on disk.
				"""
		}

		file_deletion: {
			title: "File Deletion"
			body: """
				When a watched file is deleted, Vector will maintain its open file
				handle and continue reading until it reaches `EOF`. When a file is
				no longer findable in the `includes` option and the reader has
				reached `EOF`, that file's reader is discarded.
				"""
		}

		file_read_order: {
			title: "File Read Order"
			body: """
				By default, Vector attempts to allocate its read bandwidth fairly
				across all of the files it's currently watching. This prevents a
				single very busy file from starving other independent files from
				being read. In certain situations, however, this can lead to
				interleaved reads from files that should be read one after the
				other.

				For example, consider a service that logs to timestamped file,
				creating a new one at an interval and leaving the old one as-is.
				Under normal operation, Vector would follow writes as they happen to
				each file and there would be no interleaving. In an overload
				situation, however, Vector may pick up and begin tailing newer files
				before catching up to the latest writes from older files. This would
				cause writes from a single logical log stream to be interleaved in
				time and potentially slow down ingestion as a whole, since the fixed
				total read bandwidth is allocated across an increasing number of
				files.

				To address this type of situation, Vector provides the
				`oldest_first` option. When set, Vector will not read from any file
				younger than the oldest file that it hasn't yet caught up to. In
				other words, Vector will continue reading from older files as long
				as there is more data to read. Only once it hits the end will it
				then move on to read from younger files.

				Whether or not to use the oldest_first flag depends on the
				organization of the logs you're configuring Vector to tail. If your
				`include` option contains multiple independent logical log streams
				(e.g. Nginx's access.log and error.log, or logs from multiple
				services), you are likely better off with the default behavior. If
				you're dealing with a single logical log stream or if you value
				per-stream ordering over fairness across streams, consider setting
				the `oldest_first` option to true.
				"""
		}

		file_rotation: {
			title: "File Rotation"
			body: """
				Vector supports tailing across a number of file rotation strategies.
				The default behavior of `logrotate` is simply to move the old log
				file and create a new one. This requires no special configuration of
				Vector, as it will maintain its open file handle to the rotated log
				until it has finished reading and it will find the newly created
				file normally.

				A popular alternative strategy is `copytruncate`, in which
				`logrotate` will copy the old log file to a new location before
				truncating the original. Vector will also handle this well out of
				the box, but there are a couple configuration options that will help
				reduce the very small chance of missed data in some edge cases. We
				recommend a combination of `delaycompress` (if applicable) on the
				`logrotate` side and including the first rotated file in Vector's
				`include` option. This allows Vector to find the file after rotation,
				read it uncompressed to identify it, and then ensure it has all of
				the data, including any written in a gap between Vector's last read
				and the actual rotation event.
				"""
		}

		fingerprint: {
			title: "Fingerprinting"
			body:  """
				By default, Vector identifies files by running a [cyclic redundancy
				check](\(urls.crc)) (CRC) on the first N lines of the file. This serves as a
				*fingerprint* that uniquely identifies the file. The number of lines, N, that are
				read can be set using the [`fingerprint.lines`](#fingerprint.lines) and
				[`fingerprint.ignored_header_bytes`](#fingerprint.ignored_header_bytes) options.

				This strategy avoids the common pitfalls associated with using device and inode
				names since inode names can be reused across files. This enables Vector to properly
				tail files across various rotation strategies.
				"""
		}

		globbing: {
			title: "Globbing"
			body:  """
				[Globbing](\(urls.globbing)) is supported in all provided file paths,
				files will be autodiscovered continually at a rate defined by the
				`glob_minimum_cooldown` option.
				"""
		}

		line_delimiters: {
			title: "Line Delimiters"
			body: """
				Each line is read until a new line delimiter (by default, `\n` i.e.
				the `0xA` byte) or `EOF` is found. If needed, the default line
				delimiter can be overriden via the `line_delimiter` option.
				"""
		}

		multiline_messages: {
			title: "Multiline Messages"
			body: """
				Sometimes a single log event will appear as multiple log lines. To
				handle this, Vector provides a set of `multiline` options. These
				options were carefully thought through and will allow you to solve the
				simplest and most complex cases. Let's look at a few examples:
				"""
			sub_sections: [
				{
					title: "Example 1: Ruy Exceptions"
					body: #"""
						Ruby exceptions, when logged, consist of multiple lines:

						```text
						foobar.rb:6:in `/': divided by 0 (ZeroDivisionError)
							from foobar.rb:6:in `bar'
							from foobar.rb:2:in `foo'
							from foobar.rb:9:in `<main>'
						```

						To consume these lines as a single event, use the following Vector
						configuration:

						```toml
						[sources.my_file_source]
							type = "file"
							# ...

							[sources.my_file_source.multiline]
								start_pattern = '^[^\s]'
								mode = "continue_through"
								condition_pattern = '^[\s]+from'
								timeout_ms = 1000
						```

						* `start_pattern`, set to `^[^\s]`, tells Vector that new
							multi-line events should _not_ start  with white-space.
						* `mode`, set to `continue_through`, tells Vector continue
							aggregating lines until the `condition_pattern` is no longer
							valid (excluding the invalid line).
						* `condition_pattern`, set to `^[\s]+from`, tells Vector to
							continue aggregating lines if they start with white-space
							followed by `from`.
						"""#
				},
				{
					title: "Example 2: Line Continuations"
					body: #"""
						Some programming languages use the backslash (`\`) character to
						signal that a line will continue on the next line:

						```text
						First line\
						second line\
						third line
						```

						To consume these lines as a single event, use the following Vector
						configuration:

						```toml
						[sources.my_file_source]
							type = "file"
							# ...

							[sources.my_file_source.multiline]
								start_pattern = '\\$'
								mode = "continue_past"
								condition_pattern = '\\$'
								timeout_ms = 1000
						```

						* `start_pattern`, set to `\\$`, tells Vector that new multi-line
							events start with lines that end in `\`.
						* `mode`, set to `continue_past`, tells Vector continue
							aggregating lines, plus one additional line, until
							`condition_pattern` is false.
						* `condition_pattern`, set to `\\$`, tells Vector to continue
							aggregating lines if they _end_ with a `\` character.
						"""#
				},
				{
					title: "Example 3: Line Continuations"
					body: #"""
						Activity logs from services such as Elasticsearch typically begin
						with a timestamp, followed by information on the specific
						activity, as in this example:

						```text
						[2015-08-24 11:49:14,389][ INFO ][env                      ] [Letha] using [1] data paths, mounts [[/
						(/dev/disk1)]], net usable_space [34.5gb], net total_space [118.9gb], types [hfs]
						```

						To consume these lines as a single event, use the following Vector
						configuration:

						```toml
						[sources.my_file_source]
						type = "file"
						# ...

						[sources.my_file_source.multiline]
						start_pattern = '^\[[0-9]{4}-[0-9]{2}-[0-9]{2}'
						mode = "halt_before"
						condition_pattern = '^\[[0-9]{4}-[0-9]{2}-[0-9]{2}'
						timeout_ms = 1000
						```

						* `start_pattern`, set to `^\[[0-9]{4}-[0-9]{2}-[0-9]{2}`, tells
							Vector that new multi-line events start with a timestamp
							sequence.
						* `mode`, set to `halt_before`, tells Vector to continue
							aggregating lines as long as the `condition_pattern` does not
							match.
						* `condition_pattern`, set to `^\[[0-9]{4}-[0-9]{2}-[0-9]{2}`,
							tells Vector to continue aggregating up until a line starts with
							a timestamp sequence.
						"""#
				},
			]
		}

		permissions: {
			title: "File permissions"
			body:  """
				To be able to source events from the files, Vector must be able
				to read the files and execute their parent directories.

				If you have deployed Vector as using one our distributed
				packages, then you will find Vector running as the `vector`
				user. You should ensure this user has read access to the desired
				files used as `include`. Strategies for this include:

				* Create a new unix group, make it the group owner of the
				  target files, with read access, and  add `vector` to that
				  group
				* Use [POSIX ACLs](\(urls.posix_acls)) to grant access to the
				  files to the `vector` user
				* Grant the `CAP_DAC_READ_SEARCH` [Linux
				  capability](\(urls.linux_capability)). This capability
				  bypasses the file system permissions checks to allow
				  Vector to read any file. This is not recommended as it gives
				  Vector more permissions than it requires, but it is
				  recommended over running Vector as `root` which would grant it
				  even broader permissions. This can be granted via SystemD by
				  creating an override file using `systemctl edit vector` and
				  adding:

				  ```
				  AmbientCapabilities=CAP_DAC_READ_SEARCH
				  CapabilityBoundingSet=CAP_DAC_READ_SEARCH
				  ```

				On Debian-based distributions, the `vector` user is
				automatically added to the [`adm`
				group](\(urls.debian_system_groups)), if it exists, which has
				permissions to read `/var/log`.
				"""
		}

		read_position: {
			title: "Read Position"
			body: """
				By default, Vector will read from the beginning of newly discovered
				files. You can change this behavior by setting the `read_from` option to
				`"end"`.

				Previously discovered files will be [checkpointed](#checkpointing), and
				the read position will resume from the last checkpoint. To disable this
				behavior, you can set the `ignore_checkpoints` option to `true`.  This
				will cause Vector to disregard existing checkpoints when determining the
				starting read position of a file.
				"""
		}
	}

	telemetry: metrics: {
<<<<<<< HEAD
		events_in_total:               components.sources.internal_metrics.output.metrics.events_in_total
		checkpoint_write_errors_total: components.sources.internal_metrics.output.metrics.checkpoint_write_errors_total
		checkpoints_total:             components.sources.internal_metrics.output.metrics.checkpoints_total
		checksum_errors_total:         components.sources.internal_metrics.output.metrics.checksum_errors_total
		component_errors_total:                  components.sources.internal_metrics.output.metrics.errors_total
		component_received_bytes_total:          components.sources.internal_metrics.output.metrics.component_received_bytes_total
		component_received_events_total:         components.sources.internal_metrics.output.metrics.component_received_events_total
		component_received_event_bytes_total:    components.sources.internal_metrics.output.metrics.component_received_event_bytes_total
		file_delete_errors_total:      components.sources.internal_metrics.output.metrics.file_delete_errors_total
		file_watch_errors_total:       components.sources.internal_metrics.output.metrics.file_watch_errors_total
		files_added_total:             components.sources.internal_metrics.output.metrics.files_added_total
		files_deleted_total:           components.sources.internal_metrics.output.metrics.files_deleted_total
		files_resumed_total:           components.sources.internal_metrics.output.metrics.files_resumed_total
		files_unwatched_total:         components.sources.internal_metrics.output.metrics.files_unwatched_total
		fingerprint_read_errors_total: components.sources.internal_metrics.output.metrics.fingerprint_read_errors_total
		glob_errors_total:             components.sources.internal_metrics.output.metrics.glob_errors_total
=======
		events_in_total:                 components.sources.internal_metrics.output.metrics.events_in_total
		checkpoint_write_errors_total:   components.sources.internal_metrics.output.metrics.checkpoint_write_errors_total
		checkpoints_total:               components.sources.internal_metrics.output.metrics.checkpoints_total
		checksum_errors_total:           components.sources.internal_metrics.output.metrics.checksum_errors_total
		file_delete_errors_total:        components.sources.internal_metrics.output.metrics.file_delete_errors_total
		file_watch_errors_total:         components.sources.internal_metrics.output.metrics.file_watch_errors_total
		files_added_total:               components.sources.internal_metrics.output.metrics.files_added_total
		files_deleted_total:             components.sources.internal_metrics.output.metrics.files_deleted_total
		files_resumed_total:             components.sources.internal_metrics.output.metrics.files_resumed_total
		files_unwatched_total:           components.sources.internal_metrics.output.metrics.files_unwatched_total
		fingerprint_read_errors_total:   components.sources.internal_metrics.output.metrics.fingerprint_read_errors_total
		glob_errors_total:               components.sources.internal_metrics.output.metrics.glob_errors_total
		component_received_events_total: components.sources.internal_metrics.output.metrics.component_received_events_total
>>>>>>> 3257a32d
	}
}<|MERGE_RESOLUTION|>--- conflicted
+++ resolved
@@ -605,37 +605,21 @@
 	}
 
 	telemetry: metrics: {
-<<<<<<< HEAD
-		events_in_total:               components.sources.internal_metrics.output.metrics.events_in_total
-		checkpoint_write_errors_total: components.sources.internal_metrics.output.metrics.checkpoint_write_errors_total
-		checkpoints_total:             components.sources.internal_metrics.output.metrics.checkpoints_total
-		checksum_errors_total:         components.sources.internal_metrics.output.metrics.checksum_errors_total
-		component_errors_total:                  components.sources.internal_metrics.output.metrics.errors_total
-		component_received_bytes_total:          components.sources.internal_metrics.output.metrics.component_received_bytes_total
-		component_received_events_total:         components.sources.internal_metrics.output.metrics.component_received_events_total
-		component_received_event_bytes_total:    components.sources.internal_metrics.output.metrics.component_received_event_bytes_total
-		file_delete_errors_total:      components.sources.internal_metrics.output.metrics.file_delete_errors_total
-		file_watch_errors_total:       components.sources.internal_metrics.output.metrics.file_watch_errors_total
-		files_added_total:             components.sources.internal_metrics.output.metrics.files_added_total
-		files_deleted_total:           components.sources.internal_metrics.output.metrics.files_deleted_total
-		files_resumed_total:           components.sources.internal_metrics.output.metrics.files_resumed_total
-		files_unwatched_total:         components.sources.internal_metrics.output.metrics.files_unwatched_total
-		fingerprint_read_errors_total: components.sources.internal_metrics.output.metrics.fingerprint_read_errors_total
-		glob_errors_total:             components.sources.internal_metrics.output.metrics.glob_errors_total
-=======
-		events_in_total:                 components.sources.internal_metrics.output.metrics.events_in_total
-		checkpoint_write_errors_total:   components.sources.internal_metrics.output.metrics.checkpoint_write_errors_total
-		checkpoints_total:               components.sources.internal_metrics.output.metrics.checkpoints_total
-		checksum_errors_total:           components.sources.internal_metrics.output.metrics.checksum_errors_total
-		file_delete_errors_total:        components.sources.internal_metrics.output.metrics.file_delete_errors_total
-		file_watch_errors_total:         components.sources.internal_metrics.output.metrics.file_watch_errors_total
-		files_added_total:               components.sources.internal_metrics.output.metrics.files_added_total
-		files_deleted_total:             components.sources.internal_metrics.output.metrics.files_deleted_total
-		files_resumed_total:             components.sources.internal_metrics.output.metrics.files_resumed_total
-		files_unwatched_total:           components.sources.internal_metrics.output.metrics.files_unwatched_total
-		fingerprint_read_errors_total:   components.sources.internal_metrics.output.metrics.fingerprint_read_errors_total
-		glob_errors_total:               components.sources.internal_metrics.output.metrics.glob_errors_total
-		component_received_events_total: components.sources.internal_metrics.output.metrics.component_received_events_total
->>>>>>> 3257a32d
+		component_errors_total:               components.sources.internal_metrics.output.metrics.component_errors_total
+		component_received_bytes_total:       components.sources.internal_metrics.output.metrics.component_received_bytes_total
+		component_received_events_total:      components.sources.internal_metrics.output.metrics.component_received_events_total
+		component_received_event_bytes_total: components.sources.internal_metrics.output.metrics.component_received_event_bytes_total
+		events_in_total:                      components.sources.internal_metrics.output.metrics.events_in_total
+		checkpoint_write_errors_total:        components.sources.internal_metrics.output.metrics.checkpoint_write_errors_total
+		checkpoints_total:                    components.sources.internal_metrics.output.metrics.checkpoints_total
+		checksum_errors_total:                components.sources.internal_metrics.output.metrics.checksum_errors_total
+		file_delete_errors_total:             components.sources.internal_metrics.output.metrics.file_delete_errors_total
+		file_watch_errors_total:              components.sources.internal_metrics.output.metrics.file_watch_errors_total
+		files_added_total:                    components.sources.internal_metrics.output.metrics.files_added_total
+		files_deleted_total:                  components.sources.internal_metrics.output.metrics.files_deleted_total
+		files_resumed_total:                  components.sources.internal_metrics.output.metrics.files_resumed_total
+		files_unwatched_total:                components.sources.internal_metrics.output.metrics.files_unwatched_total
+		fingerprint_read_errors_total:        components.sources.internal_metrics.output.metrics.fingerprint_read_errors_total
+		glob_errors_total:                    components.sources.internal_metrics.output.metrics.glob_errors_total
 	}
 }