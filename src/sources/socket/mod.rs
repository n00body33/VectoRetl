mod tcp;
mod udp;
#[cfg(unix)]
mod unix;

use super::util::TcpSource;
use crate::{
    event::{self, Event},
    shutdown::ShutdownSignal,
    tls::MaybeTlsSettings,
    topology::config::{DataType, GlobalOptions, SourceConfig, SourceDescription},
};
use futures01::sync::mpsc;
use serde::{Deserialize, Serialize};
use std::net::SocketAddr;

#[derive(Deserialize, Serialize, Debug, Clone)]
// TODO: add back when serde-rs/serde#1358 is addressed
// #[serde(deny_unknown_fields)]
pub struct SocketConfig {
    #[serde(flatten)]
    pub mode: Mode,
}

#[derive(Deserialize, Serialize, Debug, Clone)]
#[serde(tag = "mode", rename_all = "snake_case")]
pub enum Mode {
    Tcp(tcp::TcpConfig),
    Udp(udp::UdpConfig),
    #[cfg(unix)]
    Unix(unix::UnixConfig),
}

impl SocketConfig {
    pub fn make_tcp_config(addr: SocketAddr) -> Self {
        tcp::TcpConfig::new(addr.into()).into()
    }
}

impl From<tcp::TcpConfig> for SocketConfig {
    fn from(config: tcp::TcpConfig) -> Self {
        SocketConfig {
            mode: Mode::Tcp(config),
        }
    }
}

impl From<udp::UdpConfig> for SocketConfig {
    fn from(config: udp::UdpConfig) -> Self {
        SocketConfig {
            mode: Mode::Udp(config),
        }
    }
}

#[cfg(unix)]
impl From<unix::UnixConfig> for SocketConfig {
    fn from(config: unix::UnixConfig) -> Self {
        SocketConfig {
            mode: Mode::Unix(config),
        }
    }
}

inventory::submit! {
    SourceDescription::new_without_default::<SocketConfig>("socket")
}

#[typetag::serde(name = "socket")]
impl SourceConfig for SocketConfig {
    fn build(
        &self,
        _name: &str,
        _globals: &GlobalOptions,
        shutdown: ShutdownSignal,
        out: mpsc::Sender<Event>,
    ) -> crate::Result<super::Source> {
        match self.mode.clone() {
            Mode::Tcp(config) => {
                let tcp = tcp::RawTcpSource {
                    config: config.clone(),
                };
                let tls = MaybeTlsSettings::from_config(&config.tls, true)?;
                tcp.run(
                    config.address,
                    config.shutdown_timeout_secs,
                    tls,
                    shutdown,
                    out,
                )
            }
            Mode::Udp(config) => {
                let host_key = config
                    .host_key
                    .clone()
                    .unwrap_or_else(|| event::log_schema().host_key().clone());
                Ok(udp::udp(config.address, host_key, shutdown, out))
            }
            #[cfg(unix)]
            Mode::Unix(config) => {
                let host_key = config
                    .host_key
                    .clone()
                    .unwrap_or_else(|| event::log_schema().host_key().to_string());
                Ok(unix::unix(
                    config.path,
                    config.max_length,
                    host_key,
                    shutdown,
                    out,
                ))
            }
        }
    }

    fn output_type(&self) -> DataType {
        DataType::Log
    }

    fn source_type(&self) -> &'static str {
        "socket"
    }
}

#[cfg(test)]
mod test {
    use super::tcp::TcpConfig;
    use super::udp::UdpConfig;
    #[cfg(unix)]
    use super::unix::UnixConfig;
    use super::SocketConfig;
    use crate::dns::Resolver;
    use crate::event;
    use crate::runtime::Runtime;
    use crate::shutdown::{ShutdownSignal, SourceShutdownCoordinator};
    use crate::sinks::util::tcp::TcpSink;
    use crate::test_util::{
        block_on, collect_n, next_addr, runtime, send_lines, send_lines_tls, wait_for_tcp, CollectN,
    };
    use crate::tls::{MaybeTlsSettings, TlsConfig, TlsOptions};
    use crate::topology::config::{GlobalOptions, SourceConfig};
    use bytes::Bytes;
    #[cfg(unix)]
    use futures::{compat::Future01CompatExt, stream, SinkExt};
    use futures01::{
        sync::{mpsc, oneshot},
        Future, Stream,
    };
    #[cfg(unix)]
    use std::path::PathBuf;
    use std::{
        net::{SocketAddr, UdpSocket},
        sync::{
            atomic::{AtomicBool, Ordering},
            Arc,
        },
        thread,
        time::{Duration, Instant},
    };
    #[cfg(unix)]
    use tokio::net::UnixStream;
    #[cfg(unix)]
    use tokio_util::codec::{FramedWrite, LinesCodec};

    //////// TCP TESTS ////////
    #[test]
    fn tcp_it_includes_host() {
        let (tx, rx) = mpsc::channel(1);

        let addr = next_addr();

        let server = SocketConfig::from(TcpConfig::new(addr.into()))
            .build(
                "default",
                &GlobalOptions::default(),
                ShutdownSignal::noop(),
                tx,
            )
            .unwrap();
        let mut rt = runtime();
        rt.spawn(server);
        wait_for_tcp(addr);

        rt.block_on_std(send_lines(addr, vec!["test".to_owned()].into_iter()))
            .unwrap();

        let event = rx.wait().next().unwrap().unwrap();
        assert_eq!(
            event.as_log()[&event::log_schema().host_key()],
            "127.0.0.1".into()
        );
    }

    #[test]
    fn tcp_it_includes_source_type() {
        let (tx, rx) = mpsc::channel(1);

        let addr = next_addr();

        let server = SocketConfig::from(TcpConfig::new(addr.into()))
            .build(
                "default",
                &GlobalOptions::default(),
                ShutdownSignal::noop(),
                tx,
            )
            .unwrap();
        let mut rt = runtime();
        rt.spawn(server);
        wait_for_tcp(addr);

        rt.block_on_std(send_lines(addr, vec!["test".to_owned()].into_iter()))
            .unwrap();

        let event = rx.wait().next().unwrap().unwrap();
        assert_eq!(
            event.as_log()[event::log_schema().source_type_key()],
            "socket".into()
        );
    }

    #[test]
    fn tcp_continue_after_long_line() {
        let (tx, rx) = mpsc::channel(10);

        let addr = next_addr();

        let mut config = TcpConfig::new(addr.into());
        config.max_length = 10;

        let server = SocketConfig::from(config)
            .build(
                "default",
                &GlobalOptions::default(),
                ShutdownSignal::noop(),
                tx,
            )
            .unwrap();
        let mut rt = runtime();
        rt.spawn(server);
        wait_for_tcp(addr);

        let lines = vec![
            "short".to_owned(),
            "this is too long".to_owned(),
            "more short".to_owned(),
        ];

        rt.block_on_std(send_lines(addr, lines.into_iter()))
            .unwrap();

        let (event, rx) = block_on(rx.into_future()).unwrap();
        assert_eq!(
            event.unwrap().as_log()[&event::log_schema().message_key()],
            "short".into()
        );

        let (event, _rx) = block_on(rx.into_future()).unwrap();
        assert_eq!(
            event.unwrap().as_log()[&event::log_schema().message_key()],
            "more short".into()
        );
    }

    #[test]
    fn tcp_with_tls() {
        let (tx, rx) = mpsc::channel(10);

        let addr = next_addr();

        let mut config = TcpConfig::new(addr.into());
        config.max_length = 10;
        config.tls = Some(TlsConfig {
            enabled: Some(true),
            options: TlsOptions {
                crt_file: Some("tests/data/localhost.crt".into()),
                key_file: Some("tests/data/localhost.key".into()),
                ..Default::default()
            },
        });

        let server = SocketConfig::from(config)
            .build(
                "default",
                &GlobalOptions::default(),
                ShutdownSignal::noop(),
                tx,
            )
            .unwrap();
        let mut rt = runtime();
        rt.spawn(server);
        wait_for_tcp(addr);

        let lines = vec![
            "short".to_owned(),
            "this is too long".to_owned(),
            "more short".to_owned(),
        ];

        rt.block_on_std(send_lines_tls(addr, "localhost".into(), lines.into_iter()))
            .unwrap();

        let (event, rx) = block_on(rx.into_future()).unwrap();
        assert_eq!(
            event.unwrap().as_log()[&event::log_schema().message_key()],
            "short".into()
        );

        let (event, _rx) = block_on(rx.into_future()).unwrap();
        assert_eq!(
            event.unwrap().as_log()[&event::log_schema().message_key()],
            "more short".into()
        );
    }

    #[test]
    fn tcp_shutdown_simple() {
        let source_name = "tcp_shutdown_simple";
        let (tx, rx) = mpsc::channel(2);
        let addr = next_addr();

        let mut shutdown = SourceShutdownCoordinator::default();
        let (shutdown_signal, _) = shutdown.register_source(source_name);

        // Start TCP Source
        let server = SocketConfig::from(TcpConfig::new(addr.into()))
            .build(source_name, &GlobalOptions::default(), shutdown_signal, tx)
            .unwrap();
        let mut rt = runtime();
        let source_handle = oneshot::spawn(server, &rt.executor());
        wait_for_tcp(addr);

        // Send data to Source.
        rt.block_on_std(send_lines(addr, vec!["test".to_owned()].into_iter()))
            .unwrap();

        let event = rx.wait().next().unwrap().unwrap();
        assert_eq!(
            event.as_log()[&event::log_schema().message_key()],
            "test".into()
        );

        // Now signal to the Source to shut down.
        let deadline = Instant::now() + Duration::from_secs(10);
        let shutdown_complete = shutdown.shutdown_source(source_name, deadline);
        let shutdown_success = rt.block_on(shutdown_complete).unwrap();
        assert_eq!(true, shutdown_success);

        // Ensure source actually shut down successfully.
        rt.block_on(source_handle).unwrap();
    }

    #[test]
    fn tcp_shutdown_infinite_stream() {
        // It's important that the buffer be large enough that the TCP source doesn't have
        // to block trying to forward its input into the Sender because the channel is full,
        // otherwise even sending the signal to shut down won't wake it up.
        let (tx, rx) = mpsc::channel(10000);
        let source_name = "tcp_shutdown_infinite_stream";

        let addr = next_addr();

        let mut shutdown = SourceShutdownCoordinator::default();
        let (shutdown_signal, _) = shutdown.register_source(source_name);

        // Start TCP Source
        let server = SocketConfig::from(TcpConfig {
            shutdown_timeout_secs: 1,
            ..TcpConfig::new(addr.into())
        })
        .build(source_name, &GlobalOptions::default(), shutdown_signal, tx)
        .unwrap();
        let mut rt = Runtime::with_thread_count(2).unwrap();
        let source_handle = oneshot::spawn(server, &rt.executor());
        wait_for_tcp(addr);

        // Spawn future that keeps sending lines to the TCP source forever.
        let sink = TcpSink::new(
            "localhost".to_owned(),
            addr.port(),
            Resolver,
            MaybeTlsSettings::Raw(()),
        );
        rt.spawn(
            futures01::stream::iter_ok::<_, ()>(std::iter::repeat(()))
                .map(|_| Bytes::from("test\n"))
                .map_err(|_| ())
                .forward(sink)
                .map(|_| ()),
        );

        // Important that 'rx' doesn't get dropped until the pump has finished sending items to it.
        let (_rx, events) = rt.block_on(CollectN::new(rx, 100)).ok().unwrap();
        assert_eq!(100, events.len());
        for event in events {
            assert_eq!(
                event.as_log()[&event::log_schema().message_key()],
                "test".into()
            );
        }

        let deadline = Instant::now() + Duration::from_secs(10);
        let shutdown_complete = shutdown.shutdown_source(source_name, deadline);
        let shutdown_success = rt.block_on(shutdown_complete).unwrap();
        assert_eq!(true, shutdown_success);

        // Ensure that the source has actually shut down.
        rt.block_on(source_handle).unwrap();
    }

<<<<<<< HEAD
    #[test]
    fn tcp_gracefull_shutdown() {
        crate::test_util::trace_init();
        let n = 10000;
        // It's important that the buffer be large enough that the TCP source doesn't have
        // to block trying to forward its input into the Sender because the channel is full,
        // otherwise even sending the signal to shut down won't wake it up.
        let (tx, rx) = mpsc::channel(n);
        let source_name = "tcp_gracefull_shutdown_0";

        let addr = next_addr();

        let mut shutdown = SourceShutdownCoordinator::default();
        let (shutdown_signal, _) = shutdown.register_source(source_name);

        // Start TCP Source
        let server = SocketConfig::from(TcpConfig {
            shutdown_timeout_secs: 10,
            ..TcpConfig::new(addr.into())
        })
        .build(
            source_name,
            &GlobalOptions::default(),
            shutdown_signal,
            tx.clone(),
        )
        .unwrap();
        let mut rt = Runtime::with_thread_count(4).unwrap();
        let source_handle = oneshot::spawn(server, &rt.executor());
        wait_for_tcp(addr);

        // Spawn future that keeps sending n lines to the TCP source.
        info!("Start sink");
        let sink = TcpSink::new(
            "localhost".to_owned(),
            addr.port(),
            Resolver,
            MaybeTlsSettings::Raw(()),
        );
        rt.spawn(
            futures01::stream::iter_ok::<_, ()>(0..n)
                .map(|i| Bytes::from(format!("{}\n", i)))
                .forward(sink)
                .map(|_| ()),
        );

        // Important that 'rx' doesn't get dropped until the pump has finished sending items to it.
        info!("Collect 100 events");
        let (rx, events) = rt.block_on(CollectN::new(rx, 100)).ok().unwrap();
        assert_eq!(100, events.len());
        let mut count = 0;
        for event in events {
            assert_eq!(
                event.as_log()[&event::log_schema().message_key()],
                format!("{}", count).into()
            );
            count += 1;
        }

        info!("Shutdown first source");
        let deadline = Instant::now() + Duration::from_secs(10);
        let shutdown_complete = shutdown.shutdown_source(source_name, deadline);
        let shutdown_success = rt.block_on(shutdown_complete).unwrap();
        assert_eq!(true, shutdown_success);

        // Ensure that the source has actually shut down.
        rt.block_on(source_handle).unwrap();

        // Start second source
        info!("Start second source");
        let source_name = "tcp_gracefull_shutdown_1";
        let (shutdown_signal, _tripwire) = shutdown.register_source(source_name);

        // Start TCP Source
        let server = SocketConfig::from(TcpConfig {
            shutdown_timeout_secs: 10,
            ..TcpConfig::new(addr.into())
        })
        .build(source_name, &GlobalOptions::default(), shutdown_signal, tx)
        .unwrap();
        let source_handle = oneshot::spawn(server, &rt.executor());

        // Consume rest of the events
        info!("Collect rest of the events");
        let (_rx, _) = rt
            .block_on(CollectN::new(
                rx.map(move |event| {
                    assert_eq!(
                        event.as_log()[&event::log_schema().message_key()],
                        format!("{}", count).into()
                    );
                    count += 1;
                }),
                n - count,
            ))
            .ok()
            .unwrap();

        info!("Shutdown second source");
        let deadline = Instant::now() + Duration::from_secs(10);
        let shutdown_complete = shutdown.shutdown_source(source_name, deadline);
        let shutdown_success = rt.block_on(shutdown_complete).unwrap();
        assert_eq!(true, shutdown_success);

        // Ensure that the source has actually shut down.
        rt.block_on(source_handle).unwrap();

        // Ensure that the sink has actually shut down.
        assert!(rt.shutdown_on_idle().wait().is_ok());
    }

=======
>>>>>>> f37f2e0c
    //////// UDP TESTS ////////
    fn send_lines_udp(addr: SocketAddr, lines: impl IntoIterator<Item = String>) -> SocketAddr {
        let bind = next_addr();

        let socket = UdpSocket::bind(bind)
            .map_err(|e| panic!("{:}", e))
            .ok()
            .unwrap();

        for line in lines {
            assert_eq!(
                socket
                    .send_to(line.as_bytes(), addr)
                    .map_err(|e| panic!("{:}", e))
                    .ok()
                    .unwrap(),
                line.as_bytes().len()
            );
            // Space things out slightly to try to avoid dropped packets
            thread::sleep(Duration::from_millis(1));
        }

        // Give packets some time to flow through
        thread::sleep(Duration::from_millis(10));

        // Done
        bind
    }

    fn init_udp_with_shutdown(
        sender: mpsc::Sender<event::Event>,
        source_name: &str,
        shutdown: &mut SourceShutdownCoordinator,
    ) -> (SocketAddr, Runtime, oneshot::SpawnHandle<(), ()>) {
        let (shutdown_signal, _) = shutdown.register_source(source_name);
        init_udp_inner(sender, source_name, shutdown_signal)
    }

    fn init_udp(sender: mpsc::Sender<event::Event>) -> (SocketAddr, Runtime) {
        let (addr, rt, handle) = init_udp_inner(sender, "default", ShutdownSignal::noop());
        handle.forget();
        (addr, rt)
    }

    fn init_udp_inner(
        sender: mpsc::Sender<event::Event>,
        source_name: &str,
        shutdown_signal: ShutdownSignal,
    ) -> (SocketAddr, Runtime, oneshot::SpawnHandle<(), ()>) {
        let addr = next_addr();

        let server = SocketConfig::from(UdpConfig::new(addr))
            .build(
                source_name,
                &GlobalOptions::default(),
                shutdown_signal,
                sender,
            )
            .unwrap();
        let rt = runtime();
        let source_handle = oneshot::spawn(server, &rt.executor());

        // Wait for udp to start listening
        thread::sleep(Duration::from_millis(100));

        (addr, rt, source_handle)
    }

    #[test]
    fn udp_message() {
        let (tx, rx) = mpsc::channel(2);

        let (address, mut rt) = init_udp(tx);

        send_lines_udp(address, vec!["test".to_string()]);
        let events = rt.block_on(collect_n(rx, 1)).ok().unwrap();

        assert_eq!(
            events[0].as_log()[&event::log_schema().message_key()],
            "test".into()
        );
    }

    #[test]
    fn udp_multiple_messages() {
        let (tx, rx) = mpsc::channel(10);

        let (address, mut rt) = init_udp(tx);

        send_lines_udp(address, vec!["test\ntest2".to_string()]);
        let events = rt.block_on(collect_n(rx, 2)).ok().unwrap();

        assert_eq!(
            events[0].as_log()[&event::log_schema().message_key()],
            "test".into()
        );
        assert_eq!(
            events[1].as_log()[&event::log_schema().message_key()],
            "test2".into()
        );
    }

    #[test]
    fn udp_multiple_packets() {
        let (tx, rx) = mpsc::channel(10);

        let (address, mut rt) = init_udp(tx);

        send_lines_udp(address, vec!["test".to_string(), "test2".to_string()]);
        let events = rt.block_on(collect_n(rx, 2)).ok().unwrap();

        assert_eq!(
            events[0].as_log()[&event::log_schema().message_key()],
            "test".into()
        );
        assert_eq!(
            events[1].as_log()[&event::log_schema().message_key()],
            "test2".into()
        );
    }

    #[test]
    fn udp_it_includes_host() {
        let (tx, rx) = mpsc::channel(2);

        let (address, mut rt) = init_udp(tx);

        let from = send_lines_udp(address, vec!["test".to_string()]);
        let events = rt.block_on(collect_n(rx, 1)).ok().unwrap();

        assert_eq!(
            events[0].as_log()[&event::log_schema().host_key()],
            format!("{}", from).into()
        );
    }

    #[test]
    fn udp_it_includes_source_type() {
        let (tx, rx) = mpsc::channel(2);

        let (address, mut rt) = init_udp(tx);

        let _ = send_lines_udp(address, vec!["test".to_string()]);
        let events = rt.block_on(collect_n(rx, 1)).ok().unwrap();

        assert_eq!(
            events[0].as_log()[event::log_schema().source_type_key()],
            "socket".into()
        );
    }

    #[test]
    fn udp_shutdown_simple() {
        let (tx, rx) = mpsc::channel(2);
        let source_name = "udp_shutdown_simple";

        let mut shutdown = SourceShutdownCoordinator::default();
        let (address, mut rt, source_handle) =
            init_udp_with_shutdown(tx, source_name, &mut shutdown);

        send_lines_udp(address, vec!["test".to_string()]);
        let events = rt.block_on(collect_n(rx, 1)).ok().unwrap();

        assert_eq!(
            events[0].as_log()[&event::log_schema().message_key()],
            "test".into()
        );

        // Now signal to the Source to shut down.
        let deadline = Instant::now() + Duration::from_secs(10);
        let shutdown_complete = shutdown.shutdown_source(source_name, deadline);
        let shutdown_success = rt.block_on(shutdown_complete).unwrap();
        assert_eq!(true, shutdown_success);

        // Ensure source actually shut down successfully.
        rt.block_on(source_handle).unwrap();
    }

    #[test]
    fn udp_shutdown_infinite_stream() {
        let (tx, rx) = mpsc::channel(10);
        let source_name = "udp_shutdown_infinite_stream";

        let mut shutdown = SourceShutdownCoordinator::default();
        let (address, mut rt, source_handle) =
            init_udp_with_shutdown(tx, source_name, &mut shutdown);

        // Stream that keeps sending lines to the UDP source forever.
        let run_pump_atomic_sender = Arc::new(AtomicBool::new(true));
        let run_pump_atomic_receiver = run_pump_atomic_sender.clone();
        let pump_handle = std::thread::spawn(move || {
            send_lines_udp(
                address,
                std::iter::repeat("test".to_string())
                    .take_while(move |_| run_pump_atomic_receiver.load(Ordering::Relaxed)),
            );
        });

        // Important that 'rx' doesn't get dropped until the pump has finished sending items to it.
        let (_rx, events) = rt.block_on(CollectN::new(rx, 100)).ok().unwrap();
        assert_eq!(100, events.len());
        for event in events {
            assert_eq!(
                event.as_log()[&event::log_schema().message_key()],
                "test".into()
            );
        }

        let deadline = Instant::now() + Duration::from_secs(10);
        let shutdown_complete = shutdown.shutdown_source(source_name, deadline);
        let shutdown_success = rt.block_on(shutdown_complete).unwrap();
        assert_eq!(true, shutdown_success);

        // Ensure that the source has actually shut down.
        rt.block_on(source_handle).unwrap();

        // Stop the pump from sending lines forever.
        run_pump_atomic_sender.store(false, Ordering::Relaxed);
        assert!(pump_handle.join().is_ok());
    }

    ////////////// UNIX TESTS //////////////
    #[cfg(unix)]
    fn init_unix(sender: mpsc::Sender<event::Event>) -> (PathBuf, Runtime) {
        let in_path = tempfile::tempdir().unwrap().into_path().join("unix_test");

        let server = SocketConfig::from(UnixConfig::new(in_path.clone()))
            .build(
                "default",
                &GlobalOptions::default(),
                ShutdownSignal::noop(),
                sender,
            )
            .unwrap();

        let mut rt = runtime();
        rt.spawn(server);

        // Wait for server to accept traffic
        while std::os::unix::net::UnixStream::connect(&in_path).is_err() {}

        (in_path, rt)
    }

    #[cfg(unix)]
    async fn send_lines_unix(path: PathBuf, lines: Vec<&str>) {
        let socket = UnixStream::connect(path).await.unwrap();
        let mut sink = FramedWrite::new(socket, LinesCodec::new());

        let lines = lines.into_iter().map(|s| Ok(s.to_string()));
        let lines = lines.collect::<Vec<_>>();
        sink.send_all(&mut stream::iter(lines)).await.unwrap();

        let socket = sink.into_inner();
        socket.shutdown(std::net::Shutdown::Both).unwrap();
    }

    #[cfg(unix)]
    #[test]
    fn unix_message() {
        let (tx, rx) = mpsc::channel(2);
        let (path, mut rt) = init_unix(tx);
        rt.block_on_std(async move {
            send_lines_unix(path, vec!["test"]).await;

            let events = collect_n(rx, 1).compat().await.ok().unwrap();

            assert_eq!(1, events.len());
            assert_eq!(
                events[0].as_log()[&event::log_schema().message_key()],
                "test".into()
            );
            assert_eq!(
                events[0].as_log()[event::log_schema().source_type_key()],
                "socket".into()
            );
        });
    }

    #[cfg(unix)]
    #[test]
    fn unix_multiple_messages() {
        let (tx, rx) = mpsc::channel(10);
        let (path, mut rt) = init_unix(tx);
        rt.block_on_std(async move {
            send_lines_unix(path, vec!["test\ntest2"]).await;
            let events = collect_n(rx, 2).compat().await.ok().unwrap();

            assert_eq!(2, events.len());
            assert_eq!(
                events[0].as_log()[&event::log_schema().message_key()],
                "test".into()
            );
            assert_eq!(
                events[1].as_log()[&event::log_schema().message_key()],
                "test2".into()
            );
        });
    }

    #[cfg(unix)]
    #[test]
    fn unix_multiple_packets() {
        let (tx, rx) = mpsc::channel(10);
        let (path, mut rt) = init_unix(tx);
        rt.block_on_std(async move {
            send_lines_unix(path, vec!["test", "test2"]).await;
            let events = collect_n(rx, 2).compat().await.ok().unwrap();

            assert_eq!(2, events.len());
            assert_eq!(
                events[0].as_log()[&event::log_schema().message_key()],
                "test".into()
            );
            assert_eq!(
                events[1].as_log()[&event::log_schema().message_key()],
                "test2".into()
            );
        });
    }
}<|MERGE_RESOLUTION|>--- conflicted
+++ resolved
@@ -408,120 +408,6 @@
         rt.block_on(source_handle).unwrap();
     }
 
-<<<<<<< HEAD
-    #[test]
-    fn tcp_gracefull_shutdown() {
-        crate::test_util::trace_init();
-        let n = 10000;
-        // It's important that the buffer be large enough that the TCP source doesn't have
-        // to block trying to forward its input into the Sender because the channel is full,
-        // otherwise even sending the signal to shut down won't wake it up.
-        let (tx, rx) = mpsc::channel(n);
-        let source_name = "tcp_gracefull_shutdown_0";
-
-        let addr = next_addr();
-
-        let mut shutdown = SourceShutdownCoordinator::default();
-        let (shutdown_signal, _) = shutdown.register_source(source_name);
-
-        // Start TCP Source
-        let server = SocketConfig::from(TcpConfig {
-            shutdown_timeout_secs: 10,
-            ..TcpConfig::new(addr.into())
-        })
-        .build(
-            source_name,
-            &GlobalOptions::default(),
-            shutdown_signal,
-            tx.clone(),
-        )
-        .unwrap();
-        let mut rt = Runtime::with_thread_count(4).unwrap();
-        let source_handle = oneshot::spawn(server, &rt.executor());
-        wait_for_tcp(addr);
-
-        // Spawn future that keeps sending n lines to the TCP source.
-        info!("Start sink");
-        let sink = TcpSink::new(
-            "localhost".to_owned(),
-            addr.port(),
-            Resolver,
-            MaybeTlsSettings::Raw(()),
-        );
-        rt.spawn(
-            futures01::stream::iter_ok::<_, ()>(0..n)
-                .map(|i| Bytes::from(format!("{}\n", i)))
-                .forward(sink)
-                .map(|_| ()),
-        );
-
-        // Important that 'rx' doesn't get dropped until the pump has finished sending items to it.
-        info!("Collect 100 events");
-        let (rx, events) = rt.block_on(CollectN::new(rx, 100)).ok().unwrap();
-        assert_eq!(100, events.len());
-        let mut count = 0;
-        for event in events {
-            assert_eq!(
-                event.as_log()[&event::log_schema().message_key()],
-                format!("{}", count).into()
-            );
-            count += 1;
-        }
-
-        info!("Shutdown first source");
-        let deadline = Instant::now() + Duration::from_secs(10);
-        let shutdown_complete = shutdown.shutdown_source(source_name, deadline);
-        let shutdown_success = rt.block_on(shutdown_complete).unwrap();
-        assert_eq!(true, shutdown_success);
-
-        // Ensure that the source has actually shut down.
-        rt.block_on(source_handle).unwrap();
-
-        // Start second source
-        info!("Start second source");
-        let source_name = "tcp_gracefull_shutdown_1";
-        let (shutdown_signal, _tripwire) = shutdown.register_source(source_name);
-
-        // Start TCP Source
-        let server = SocketConfig::from(TcpConfig {
-            shutdown_timeout_secs: 10,
-            ..TcpConfig::new(addr.into())
-        })
-        .build(source_name, &GlobalOptions::default(), shutdown_signal, tx)
-        .unwrap();
-        let source_handle = oneshot::spawn(server, &rt.executor());
-
-        // Consume rest of the events
-        info!("Collect rest of the events");
-        let (_rx, _) = rt
-            .block_on(CollectN::new(
-                rx.map(move |event| {
-                    assert_eq!(
-                        event.as_log()[&event::log_schema().message_key()],
-                        format!("{}", count).into()
-                    );
-                    count += 1;
-                }),
-                n - count,
-            ))
-            .ok()
-            .unwrap();
-
-        info!("Shutdown second source");
-        let deadline = Instant::now() + Duration::from_secs(10);
-        let shutdown_complete = shutdown.shutdown_source(source_name, deadline);
-        let shutdown_success = rt.block_on(shutdown_complete).unwrap();
-        assert_eq!(true, shutdown_success);
-
-        // Ensure that the source has actually shut down.
-        rt.block_on(source_handle).unwrap();
-
-        // Ensure that the sink has actually shut down.
-        assert!(rt.shutdown_on_idle().wait().is_ok());
-    }
-
-=======
->>>>>>> f37f2e0c
     //////// UDP TESTS ////////
     fn send_lines_udp(addr: SocketAddr, lines: impl IntoIterator<Item = String>) -> SocketAddr {
         let bind = next_addr();
