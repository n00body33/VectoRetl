---
date: "2022-06-16"
title: "0.23 Upgrade Guide"
description: "An upgrade guide that addresses breaking changes in 0.23.0"
authors: ["akx", "jszwedko", "spencergilbert"]
release: "0.23.0"
hide_on_release_notes: false
badges:
  type: breaking change
---

Vector's 0.23.0 release includes **breaking changes**:

1. [The `.deb` package no longer enables and starts the Vector systemd service](#systemd-autostart)
<<<<<<< HEAD
2. [VRL if statement type definitions updated](#vrl-if-statements)
3. ["remove_empty" option dropped from VRL's `parse_grok` and `parse_groks`](#vrl-parse_grok)
=======
2. [VRL type definition updates](#vrl-type-def)
>>>>>>> 81658ec3

We cover them below to help you upgrade quickly:

## Upgrade guide

### Breaking changes

#### [The `.deb` package no longer enables and starts the Vector systemd service] {#systemd-autostart}

The [official `.deb` package](https://vector.dev/download/)
no longer automatically enables and starts the Vector systemd service.
This is in line with how the RPM package behaves.

To enable and start the service (after configuring it to your requirements),
you can use `systemctl enable --now`:

```shell
systemctl enable --now vector
```

To just start the service without enabling it to run at system startup,

```shell
systemctl start vector
```

#### [VRL type definition updates] {#vrl-type-def}

<<<<<<< HEAD
VRL if statements didn't properly merge type definitions for each branch. This
is now fixed. In some cases this can cause compilation errors when upgrading if
the previous code relied on the previous behavior.

#### ["remove_empty" option dropped from VRL's `parse_grok` and `parse_groks`] {#vrl-parse_grok}

The "remove_empty" argument has been dropped from both the `parse_grok` and the
`parse_groks` functions. Previously, these functions would return empty strings for non-matching pattern names, but now they are not returned. To preserve the old behavior, you can do something like the following to merge in empty strings for each unmatched group:

```coffee
parsed = parse_grok!(.message, "%{TIMESTAMP_ISO8601:timestamp} %{LOGLEVEL:level} %{GREEDYDATA:message}")
expected = { "timestamp": "", "level": "", "message": ""}
parsed = merge(expected, parsed)
```
=======
There were a couple situations where VRL didn't calculate the correct type definition. These are now fixed.
In some cases this can cause compilation errors when upgrading if the code relied on the previous behavior.

This affects the following:

- the "merge" operator (`|` or `|=`) on objects that share keys with different types
- if statements
>>>>>>> 81658ec3
<|MERGE_RESOLUTION|>--- conflicted
+++ resolved
@@ -12,12 +12,8 @@
 Vector's 0.23.0 release includes **breaking changes**:
 
 1. [The `.deb` package no longer enables and starts the Vector systemd service](#systemd-autostart)
-<<<<<<< HEAD
-2. [VRL if statement type definitions updated](#vrl-if-statements)
+2. [VRL type definition updates](#vrl-type-def)
 3. ["remove_empty" option dropped from VRL's `parse_grok` and `parse_groks`](#vrl-parse_grok)
-=======
-2. [VRL type definition updates](#vrl-type-def)
->>>>>>> 81658ec3
 
 We cover them below to help you upgrade quickly:
 
@@ -46,27 +42,25 @@
 
 #### [VRL type definition updates] {#vrl-type-def}
 
-<<<<<<< HEAD
-VRL if statements didn't properly merge type definitions for each branch. This
-is now fixed. In some cases this can cause compilation errors when upgrading if
-the previous code relied on the previous behavior.
+There were a couple situations where VRL didn't calculate the correct type
+definition. These are now fixed. In some cases this can cause compilation
+errors when upgrading if the code relied on the previous behavior.
+
+This affects the following:
+
+- the "merge" operator (`|` or `|=`) on objects that share keys with different types
+- if statements
 
 #### ["remove_empty" option dropped from VRL's `parse_grok` and `parse_groks`] {#vrl-parse_grok}
 
 The "remove_empty" argument has been dropped from both the `parse_grok` and the
-`parse_groks` functions. Previously, these functions would return empty strings for non-matching pattern names, but now they are not returned. To preserve the old behavior, you can do something like the following to merge in empty strings for each unmatched group:
+`parse_groks` functions. Previously, these functions would return empty strings
+for non-matching pattern names, but now they are not returned. To preserve the
+old behavior, you can do something like the following to merge in empty strings
+for each unmatched group:
 
 ```coffee
 parsed = parse_grok!(.message, "%{TIMESTAMP_ISO8601:timestamp} %{LOGLEVEL:level} %{GREEDYDATA:message}")
 expected = { "timestamp": "", "level": "", "message": ""}
 parsed = merge(expected, parsed)
 ```
-=======
-There were a couple situations where VRL didn't calculate the correct type definition. These are now fixed.
-In some cases this can cause compilation errors when upgrading if the code relied on the previous behavior.
-
-This affects the following:
-
-- the "merge" operator (`|` or `|=`) on objects that share keys with different types
-- if statements
->>>>>>> 81658ec3
