<<<<<<< HEAD
use super::util::SinkExt;
use crate::buffers::Acker;
use crate::record::{self, Record};
=======
use crate::{buffers::Acker, record::Record, sinks::util::SinkExt};
>>>>>>> fd246722
use bytes::Bytes;
use codec::BytesDelimitedCodec;
use futures::{future, try_ready, Async, AsyncSink, Future, Poll, Sink, StartSend};
use serde::{Deserialize, Serialize};
use std::net::{SocketAddr, ToSocketAddrs};
use std::time::{Duration, Instant};
use tokio::{
    codec::FramedWrite,
    net::tcp::{ConnectFuture, TcpStream},
    timer::Delay,
};
use tokio_retry::strategy::ExponentialBackoff;
use tokio_trace::field;

#[derive(Deserialize, Serialize, Debug)]
#[serde(deny_unknown_fields)]
pub struct TcpSinkConfig {
    pub address: String,
}

#[typetag::serde(name = "tcp")]
impl crate::topology::config::SinkConfig for TcpSinkConfig {
    fn build(&self, acker: Acker) -> Result<(super::RouterSink, super::Healthcheck), String> {
        let addr = self
            .address
            .to_socket_addrs()
            .map_err(|e| format!("IO Error: {}", e))?
            .next()
            .ok_or_else(|| "Unable to resolve DNS for provided address".to_string())?;

        let sink = raw_tcp(addr, acker);
        let healthcheck = tcp_healthcheck(addr);

        Ok((sink, healthcheck))
    }
}

struct TcpSink {
    addr: SocketAddr,
    state: TcpSinkState,
    backoff: ExponentialBackoff,
}

enum TcpSinkState {
    Disconnected,
    Connecting(ConnectFuture),
    Connected(FramedWrite<TcpStream, BytesDelimitedCodec>),
    Backoff(Delay),
}

impl TcpSink {
    pub fn new(addr: SocketAddr) -> Self {
        Self {
            addr,
            state: TcpSinkState::Disconnected,
            backoff: Self::fresh_backoff(),
        }
    }

    fn fresh_backoff() -> ExponentialBackoff {
        // TODO: make configurable
        ExponentialBackoff::from_millis(2)
            .factor(250)
            .max_delay(Duration::from_secs(60))
    }

    fn poll_connection(&mut self) -> Poll<&mut FramedWrite<TcpStream, BytesDelimitedCodec>, ()> {
        loop {
            match self.state {
                TcpSinkState::Disconnected => {
                    debug!(message = "connecting", addr = &field::display(&self.addr));
                    self.state = TcpSinkState::Connecting(TcpStream::connect(&self.addr));
                }
                TcpSinkState::Backoff(ref mut delay) => match delay.poll() {
                    Ok(Async::NotReady) => return Ok(Async::NotReady),
                    // Err can only occur if the tokio runtime has been shutdown or if more than 2^63 timers have been created
                    Err(err) => unreachable!(err),
                    Ok(Async::Ready(())) => {
                        debug!(
                            message = "disconnected.",
                            addr = &field::display(&self.addr)
                        );
                        self.state = TcpSinkState::Disconnected;
                    }
                },
                TcpSinkState::Connecting(ref mut connect_future) => match connect_future.poll() {
                    Ok(Async::Ready(socket)) => {
                        let addr = socket.peer_addr().unwrap_or(self.addr);
                        debug!(message = "connected", addr = &field::display(&addr));
                        self.state = TcpSinkState::Connected(FramedWrite::new(
                            socket,
                            BytesDelimitedCodec::new(b'\n'),
                        ));
                        self.backoff = Self::fresh_backoff();
                    }
                    Ok(Async::NotReady) => {
                        return Ok(Async::NotReady);
                    }
                    Err(err) => {
                        error!("Error connecting to {}: {}", self.addr, err);
                        let delay = Delay::new(Instant::now() + self.backoff.next().unwrap());
                        self.state = TcpSinkState::Backoff(delay);
                    }
                },
                TcpSinkState::Connected(ref mut connection) => {
                    return Ok(Async::Ready(connection));
                }
            }
        }
    }
}

impl Sink for TcpSink {
    type SinkItem = Bytes;
    type SinkError = ();

    fn start_send(&mut self, line: Self::SinkItem) -> StartSend<Self::SinkItem, Self::SinkError> {
        match self.poll_connection() {
            Ok(Async::Ready(connection)) => {
                debug!(
                    message = "sending record.",
                    bytes = &field::display(line.len())
                );
                match connection.start_send(line) {
                    Err(err) => {
                        debug!(
                            message = "disconnected.",
                            addr = &field::display(&self.addr)
                        );
                        error!("Error in connection {}: {}", self.addr, err);
                        self.state = TcpSinkState::Disconnected;
                        Ok(AsyncSink::Ready)
                    }
                    Ok(ok) => Ok(ok),
                }
            }
            Ok(Async::NotReady) => Ok(AsyncSink::NotReady(line)),
            Err(_) => unreachable!(),
        }
    }

    fn poll_complete(&mut self) -> Result<Async<()>, Self::SinkError> {
        // Stream::forward will immediately poll_complete the sink it's forwarding to,
        // but we don't want to connect before the first record actually comes through.
        if let TcpSinkState::Disconnected = self.state {
            return Ok(Async::Ready(()));
        }

        let connection = try_ready!(self.poll_connection());

        match connection.poll_complete() {
            Err(err) => {
                debug!(
                    message = "disconnected.",
                    addr = &field::display(&self.addr)
                );
                error!("Error in connection {}: {}", self.addr, err);
                self.state = TcpSinkState::Disconnected;
                Ok(Async::Ready(()))
            }
            Ok(ok) => Ok(ok),
        }
    }
}

pub fn raw_tcp(addr: SocketAddr, acker: Acker) -> super::RouterSink {
    Box::new(
        TcpSink::new(addr)
            .stream_ack(acker)
            .with(|mut record: Record| {
                Ok(record
                    .structured
                    .remove(&record::MESSAGE)
                    .unwrap()
                    .into_bytes())
            }),
    )
}

pub fn tcp_healthcheck(addr: SocketAddr) -> super::Healthcheck {
    // Lazy to avoid immediately connecting
    let check = future::lazy(move || {
        TcpStream::connect(&addr)
            .map(|_| ())
            .map_err(|err| err.to_string())
    });

    Box::new(check)
}<|MERGE_RESOLUTION|>--- conflicted
+++ resolved
@@ -1,10 +1,8 @@
-<<<<<<< HEAD
-use super::util::SinkExt;
-use crate::buffers::Acker;
-use crate::record::{self, Record};
-=======
-use crate::{buffers::Acker, record::Record, sinks::util::SinkExt};
->>>>>>> fd246722
+use crate::{
+    buffers::Acker,
+    record::{self, Record},
+    sinks::util::SinkExt,
+};
 use bytes::Bytes;
 use codec::BytesDelimitedCodec;
 use futures::{future, try_ready, Async, AsyncSink, Future, Poll, Sink, StartSend};
