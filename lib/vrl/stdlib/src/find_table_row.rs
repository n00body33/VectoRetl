--- conflicted
+++ resolved
@@ -1,11 +1,9 @@
 use std::collections::BTreeMap;
-<<<<<<< HEAD
-use vrl::{prelude::*, IndexHandle};
-=======
-use vrl::{prelude::*, Condition};
->>>>>>> 062b5bc2
+use vrl::{prelude::*, Condition, IndexHandle};
+
 #[derive(Clone, Copy, Debug)]
 pub struct FindTableRow;
+
 impl Function for FindTableRow {
     fn identifier(&self) -> &'static str {
         "find_table_row"
@@ -68,11 +66,7 @@
             .ok_or("enrichment tables not loaded")?;
 
         let data = tables.find_table_row(&self.table, condition, self.index)?;
-        Ok(Value::Object(
-            data.into_iter()
-                .map(|(key, value)| (key, Value::from(value)))
-                .collect(),
-        ))
+        Ok(Value::Object(data))
     }
 
     fn update_state(
@@ -86,7 +80,7 @@
                     .iter()
                     .map(|(field, _)| field.as_ref())
                     .collect::<Vec<_>>();
-                let index = table.add_index(&self.table, fields)?;
+                let index = table.add_index(&self.table, &fields)?;
 
                 // Store the index to use while searching.
                 self.index = Some(index);
@@ -119,11 +113,15 @@
             vec!["table".to_string()]
         }
 
-        fn add_index(&mut self, table: &str, fields: Vec<&str>) -> std::result::Result<(), String> {
+        fn add_index(
+            &mut self,
+            table: &str,
+            fields: &[&str],
+        ) -> std::result::Result<IndexHandle, String> {
             assert_eq!("table", table);
             assert_eq!(vec!["field"], fields);
 
-            Ok(())
+            Ok(IndexHandle(999))
         }
     }
 
@@ -131,14 +129,9 @@
         fn find_table_row(
             &self,
             table: &str,
-<<<<<<< HEAD
-            criteria: BTreeMap<&str, String>,
+            condition: Vec<Condition>,
             index: Option<IndexHandle>,
-        ) -> std::result::Result<BTreeMap<String, String>, String> {
-=======
-            condition: Vec<Condition>,
-        ) -> std::result::Result<Option<BTreeMap<String, Value>>, String> {
->>>>>>> 062b5bc2
+        ) -> std::result::Result<BTreeMap<String, Value>, String> {
             assert_eq!(table, "table");
             assert_eq!(
                 condition,
@@ -154,20 +147,6 @@
                 "field2".to_string() => "value2".to_string(),
             })
         }
-<<<<<<< HEAD
-
-        fn add_index(
-            &mut self,
-            table: &str,
-            fields: Vec<&str>,
-        ) -> std::result::Result<IndexHandle, String> {
-            assert_eq!("table", table);
-            assert_eq!(vec!["field"], fields);
-
-            Ok(IndexHandle(999))
-        }
-=======
->>>>>>> 062b5bc2
     }
 
     #[test]
