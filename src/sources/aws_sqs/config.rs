<<<<<<< HEAD
use crate::aws::aws_sdk::{create_client};
=======
use crate::aws::aws_sdk::create_client;
>>>>>>> 88ff9a77
use crate::common::sqs::SqsClientBuilder;
use crate::tls::TlsOptions;
use crate::{
    aws::{auth::AwsAuthentication, region::RegionOrEndpoint},
    codecs::decoding::{DecodingConfig, DeserializerConfig, FramingConfig},
    config::{AcknowledgementsConfig, DataType, Output, SourceConfig, SourceContext},
    serde::{bool_or_struct, default_decoding, default_framing_message_based},
    sources::aws_sqs::source::SqsSource,
};

use serde::{Deserialize, Serialize};
use std::cmp;

#[derive(Deserialize, Serialize, Derivative, Debug, Clone)]
#[derivative(Default)]
#[serde(deny_unknown_fields)]
pub struct AwsSqsConfig {
    #[serde(flatten)]
    pub region: RegionOrEndpoint,
    #[serde(default)]
    pub auth: AwsAuthentication,

    pub queue_url: String,

    #[serde(default = "default_poll_secs")]
    #[derivative(Default(value = "default_poll_secs()"))]
    pub poll_secs: u32,

    // number of concurrent tasks spawned for receiving/processing SQS messages
    #[serde(default = "default_client_concurrency")]
    #[derivative(Default(value = "default_client_concurrency()"))]
    pub client_concurrency: u32,

    #[serde(default = "default_framing_message_based")]
    #[derivative(Default(value = "default_framing_message_based()"))]
    pub framing: FramingConfig,
    #[serde(default = "default_decoding")]
    #[derivative(Default(value = "default_decoding()"))]
    pub decoding: DeserializerConfig,
    #[serde(default, deserialize_with = "bool_or_struct")]
    pub acknowledgements: AcknowledgementsConfig,
<<<<<<< HEAD
=======

>>>>>>> 88ff9a77
    pub tls: Option<TlsOptions>,
}

#[async_trait::async_trait]
#[typetag::serde(name = "aws_sqs")]
impl SourceConfig for AwsSqsConfig {
    async fn build(&self, cx: SourceContext) -> crate::Result<crate::sources::Source> {
        let client = self.build_client(&cx).await?;
        let decoder = DecodingConfig::new(self.framing.clone(), self.decoding.clone()).build();
        let acknowledgements = cx.do_acknowledgements(&self.acknowledgements);

        Ok(Box::pin(
            SqsSource {
                client,
                queue_url: self.queue_url.clone(),
                decoder,
                poll_secs: self.poll_secs,
                concurrency: self.client_concurrency,
                acknowledgements,
            }
            .run(cx.out, cx.shutdown),
        ))
    }

    fn outputs(&self) -> Vec<Output> {
        vec![Output::default(DataType::Log)]
    }

    fn source_type(&self) -> &'static str {
        "aws_sqs"
    }

    fn can_acknowledge(&self) -> bool {
        true
    }
}

impl AwsSqsConfig {
    async fn build_client(&self, cx: &SourceContext) -> crate::Result<aws_sdk_sqs::Client> {
        create_client::<SqsClientBuilder>(
            &self.auth,
            self.region.region(),
            self.region.endpoint()?,
            &cx.proxy,
            &self.tls,
        )
        .await
    }
}

const fn default_poll_secs() -> u32 {
    15
}

fn default_client_concurrency() -> u32 {
    cmp::max(1, num_cpus::get() as u32)
}

impl_generate_config_from_default!(AwsSqsConfig);<|MERGE_RESOLUTION|>--- conflicted
+++ resolved
@@ -1,8 +1,4 @@
-<<<<<<< HEAD
-use crate::aws::aws_sdk::{create_client};
-=======
 use crate::aws::aws_sdk::create_client;
->>>>>>> 88ff9a77
 use crate::common::sqs::SqsClientBuilder;
 use crate::tls::TlsOptions;
 use crate::{
@@ -44,10 +40,6 @@
     pub decoding: DeserializerConfig,
     #[serde(default, deserialize_with = "bool_or_struct")]
     pub acknowledgements: AcknowledgementsConfig,
-<<<<<<< HEAD
-=======
-
->>>>>>> 88ff9a77
     pub tls: Option<TlsOptions>,
 }
 
