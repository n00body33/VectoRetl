--- conflicted
+++ resolved
@@ -330,45 +330,9 @@
 
         delay_for(Duration::from_secs(1)).await;
 
-<<<<<<< HEAD
-            let config = ElasticSearchConfig {
-                auth: Some(ElasticSearchAuth::Aws { assume_role: None }),
-                endpoint: "http://localhost:4571".into(),
-                index: Some(stream.clone()),
-                ..Default::default()
-            };
-            let common = ElasticSearchCommon::parse_config(&config).expect("Config error");
-
-            let client = reqwest::Client::builder()
-                .build()
-                .expect("Could not build HTTP client");
-
-            let response = client
-                .get(&format!("{}/{}/_search", common.base_url, stream))
-                .json(&json!({
-                    "query": { "query_string": { "query": "*" } }
-                }))
-                .send()
-                .await
-                .unwrap()
-                .json::<elastic_responses::search::SearchResponse<Value>>()
-                .await
-                .unwrap();
-
-            assert_eq!(input.len() as u64, response.total());
-            let input = input
-                .into_iter()
-                .map(|rec| serde_json::to_value(&rec.into_log()).unwrap())
-                .collect::<Vec<_>>();
-            for hit in response.into_hits() {
-                let event = hit.into_document().unwrap();
-                assert!(input.contains(&event));
-            }
-        });
-=======
         let config = ElasticSearchConfig {
             auth: Some(ElasticSearchAuth::Aws { assume_role: None }),
-            host: "http://localhost:4571".into(),
+            endpoint: "http://localhost:4571".into(),
             index: Some(stream.clone()),
             ..Default::default()
         };
@@ -399,7 +363,6 @@
             let event = hit.into_document().unwrap();
             assert!(input.contains(&event));
         }
->>>>>>> 5882a161
     }
 
     async fn ensure_stream(region: Region, delivery_stream_name: String) {
