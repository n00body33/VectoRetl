--- conflicted
+++ resolved
@@ -108,13 +108,8 @@
         client: HttpClient,
         dd_evp_origin: String,
     ) -> crate::Result<VectorSink> {
-<<<<<<< HEAD
         let default_api_key: Arc<str> = Arc::from(dd_common.default_api_key.inner());
-        let request_limits = self.request.tower.unwrap_with(&Default::default());
-=======
-        let default_api_key: Arc<str> = Arc::from(self.dd_common.default_api_key.inner());
         let request_limits = self.request.tower.into_settings();
->>>>>>> 7dc7d2e3
 
         // We forcefully cap the provided batch configuration to the size/log line limits imposed by
         // the Datadog Logs API, but we still allow them to be lowered if need be.
