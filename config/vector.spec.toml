--- conflicted
+++ resolved
@@ -386,13 +386,8 @@
   address = "systemd"
   address = "systemd#3"
 
-<<<<<<< HEAD
-  # Specifies what type of socket to use. Valid options are "tcp" and "udp".
-  #
-=======
   # The type of socket to use.
-  # 
->>>>>>> da360146
+  #
   # * required
   # * type: string
   # * enum: "tcp" or "udp"
