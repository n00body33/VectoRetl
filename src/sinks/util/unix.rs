use crate::{
    config::SinkContext,
    internal_events::{
        UnixSocketConnectionEstablished, UnixSocketConnectionFailure, UnixSocketEventSent,
        UnixSocketFlushFailed, UnixSocketSendFailed,
    },
    sinks::util::{encode_event, encoding::EncodingConfig, Encoding, StreamSinkOld},
    sinks::{Healthcheck, VectorSink},
};
use bytes::Bytes;
use futures::{compat::CompatSink, future::BoxFuture, FutureExt, TryFutureExt};
use futures01::{stream, try_ready, Async, AsyncSink, Future, Poll as Poll01, Sink, StartSend};
use serde::{Deserialize, Serialize};
use snafu::{ResultExt, Snafu};
use std::task::{Context, Poll};
use std::{path::PathBuf, time::Duration};
use tokio::{
    net::UnixStream,
    time::{delay_for, Delay},
};
use tokio_retry::strategy::ExponentialBackoff;
use tokio_util::codec::{BytesCodec, FramedWrite};

#[derive(Deserialize, Serialize, Debug, Clone)]
#[serde(deny_unknown_fields)]
pub struct UnixSinkConfig {
    pub path: PathBuf,
}

impl UnixSinkConfig {
    pub fn new(path: PathBuf) -> Self {
        Self { path }
    }

    fn build_connector(&self) -> crate::Result<(UnixConnector, Healthcheck)> {
        let connector = UnixConnector::new(self.path.clone());
        let healthcheck = connector.healthcheck().boxed();

        Ok((connector, healthcheck))
    }

    pub fn build_service(&self) -> crate::Result<(UnixService, Healthcheck)> {
        let (connector, healthcheck) = self.build_connector()?;
        Ok((connector.into(), healthcheck))
    }

    pub fn build(
        &self,
        cx: SinkContext,
        encoding: EncodingConfig<Encoding>,
    ) -> crate::Result<(VectorSink, Healthcheck)> {
        let (connector, healthcheck) = self.build_connector()?;
        let sink: UnixSink = connector.into();
        let sink = StreamSinkOld::new(sink, cx.acker())
            .with_flat_map(move |event| stream::iter_ok(encode_event(event, &encoding)));

        Ok((VectorSink::Futures01Sink(Box::new(sink)), healthcheck))
    }
}

#[derive(Clone)]
struct UnixConnector {
    path: PathBuf,
}

impl UnixConnector {
    fn new(path: PathBuf) -> Self {
        Self { path }
    }

    fn connect(&self) -> BoxFuture<'static, Result<UnixSocket, UnixSocketError>> {
        let path = self.path.clone();

        async move {
            let stream = UnixStream::connect(&path).await.context(ConnectError)?;
            Ok(FramedWrite::new(stream, BytesCodec::new()))
        }
        .boxed()
    }

    fn healthcheck(&self) -> BoxFuture<'static, crate::Result<()>> {
        self.connect().map_ok(|_| ()).map_err(|e| e.into()).boxed()
    }
}

impl Into<UnixSink> for UnixConnector {
    fn into(self) -> UnixSink {
        UnixSink::new(self.path)
    }
}

impl Into<UnixService> for UnixConnector {
    fn into(self) -> UnixService {
        UnixService { connector: self }
    }
}

#[derive(Debug, Snafu)]
pub enum UnixSocketError {
    #[snafu(display("Connect error: {}", source))]
    ConnectError {
        source: tokio::io::Error,
    },
    SendError {
        source: tokio::io::Error,
    },
}

pub struct UnixSink {
    connector: UnixConnector,
    state: UnixSinkState,
    backoff: ExponentialBackoff,
}

type UnixSocket = FramedWrite<UnixStream, BytesCodec>;
type UnixSocket01 = CompatSink<UnixSocket, Bytes>;

enum UnixSinkState {
    Disconnected,
    Creating(Box<dyn Future<Item = UnixSocket, Error = UnixSocketError> + Send>),
    Open(UnixSocket01),
    Backoff(Box<dyn Future<Item = (), Error = ()> + Send>),
}

impl UnixSink {
    pub fn new(path: PathBuf) -> Self {
        let connector = UnixConnector { path };
        Self {
            connector,
            state: UnixSinkState::Disconnected,
            backoff: Self::fresh_backoff(),
        }
    }

    fn fresh_backoff() -> ExponentialBackoff {
        // TODO: make configurable
        ExponentialBackoff::from_millis(2)
            .factor(250)
            .max_delay(Duration::from_secs(60))
    }

    fn next_delay(&mut self) -> Delay {
        delay_for(self.backoff.next().unwrap())
    }

    fn next_delay01(&mut self) -> Box<dyn Future<Item = (), Error = ()> + Send> {
        let delay = self.next_delay();
        Box::new(async move { Ok(delay.await) }.boxed().compat())
    }

    /**
     * Polls for whether the underlying UnixStream is connected and ready to receive writes.
     **/
    fn poll_connection(&mut self) -> Poll01<&mut UnixSocket01, ()> {
        loop {
            self.state = match self.state {
                UnixSinkState::Open(ref mut stream) => return Ok(Async::Ready(stream)),
                UnixSinkState::Creating(ref mut connect_future) => match connect_future.poll() {
                    Ok(Async::NotReady) => return Ok(Async::NotReady),
                    Err(error) => {
                        emit!(UnixSocketConnectionFailure {
                            error,
                            path: &self.connector.path,
                        });
                        UnixSinkState::Backoff(self.next_delay01())
                    }
                    Ok(Async::Ready(socket)) => {
                        emit!(UnixSocketConnectionEstablished {
                            path: &self.connector.path,
                        });
                        self.backoff = Self::fresh_backoff();
                        UnixSinkState::Open(CompatSink::new(socket))
                    }
                },
                UnixSinkState::Backoff(ref mut delay) => match delay.poll() {
                    Ok(Async::NotReady) => return Ok(Async::NotReady),
                    Err(()) => unreachable!(),
                    Ok(Async::Ready(())) => UnixSinkState::Disconnected,
                },
                UnixSinkState::Disconnected => {
                    debug!(
                        message = "Connecting",
<<<<<<< HEAD
                        path = &field::display(self.connector.path.to_str().unwrap())
=======
                        path = %self.path.to_str().unwrap()
>>>>>>> a2cc2440
                    );
                    let fut = self.connector.connect();
                    UnixSinkState::Creating(Box::new(fut.compat()))
                }
            }
        }
    }
}

impl Sink for UnixSink {
    type SinkItem = Bytes;
    type SinkError = ();

    fn start_send(&mut self, line: Self::SinkItem) -> StartSend<Self::SinkItem, Self::SinkError> {
        let byte_size = line.len();
        match self.poll_connection() {
            Ok(Async::Ready(connection)) => match connection.start_send(line) {
                Err(error) => {
                    emit!(UnixSocketSendFailed {
                        error,
                        path: &self.connector.path,
                    });
                    self.state = UnixSinkState::Disconnected;
                    Ok(AsyncSink::Ready)
                }
                Ok(res) => {
                    emit!(UnixSocketEventSent { byte_size });
                    Ok(res)
                }
            },
            Ok(Async::NotReady) => Ok(AsyncSink::NotReady(line)),
            Err(_) => unreachable!(),
        }
    }

    fn poll_complete(&mut self) -> Poll01<(), Self::SinkError> {
        // Stream::forward will immediately poll_complete the sink it's forwarding to,
        // but we don't want to connect before the first event actually comes through.
        if let UnixSinkState::Disconnected = self.state {
            return Ok(Async::Ready(()));
        }

        let connection = try_ready!(self.poll_connection());

        match connection.poll_complete() {
            Err(error) => {
                emit!(UnixSocketFlushFailed {
                    error,
                    path: &self.connector.path,
                });
                self.state = UnixSinkState::Disconnected;
                Ok(Async::Ready(()))
            }
            Ok(res) => Ok(res),
        }
    }
}

pub struct UnixService {
    connector: UnixConnector,
}

impl tower::Service<Bytes> for UnixService {
    type Response = ();
    type Error = UnixSocketError;
    type Future = BoxFuture<'static, Result<(), Self::Error>>;

    fn poll_ready(&mut self, _: &mut Context<'_>) -> Poll<Result<(), Self::Error>> {
        Poll::Ready(Ok(()))
    }

    fn call(&mut self, msg: Bytes) -> Self::Future {
        use futures::SinkExt;
        let connector = self.connector.clone();
        async move {
            let mut connection = connector.connect().await?;
            connection.send(msg).await.context(SendError)?;
            Ok(())
        }
        .boxed()
    }
}

#[cfg(test)]
mod tests {
    use super::*;
    use crate::test_util::{random_lines_with_stream, CountReceiver};
    use tokio::net::UnixListener;

    fn temp_uds_path(name: &str) -> PathBuf {
        tempfile::tempdir().unwrap().into_path().join(name)
    }

    #[tokio::test]
    async fn unix_sink_healthcheck() {
        let good_path = temp_uds_path("valid_uds");
        let _listener = UnixListener::bind(&good_path).unwrap();
        assert!(UnixConnector::new(good_path).healthcheck().await.is_ok());

        let bad_path = temp_uds_path("no_one_listening");
        assert!(UnixConnector::new(bad_path).healthcheck().await.is_err());
    }

    #[tokio::test]
    async fn basic_unix_sink() {
        let num_lines = 1000;
        let out_path = temp_uds_path("unix_test");

        // Set up server to receive events from the Sink.
        let mut receiver = CountReceiver::receive_lines_unix(out_path.clone());

        // Set up Sink
        let config = UnixSinkConfig::new(out_path);
        let cx = SinkContext::new_test();
        let (sink, _healthcheck) = config.build(cx, Encoding::Text.into()).unwrap();

        // Send the test data
        let (input_lines, events) = random_lines_with_stream(100, num_lines);
        sink.run(events).await.unwrap();

        // Wait for output to connect
        receiver.connected().await;

        // Receive the data sent by the Sink to the receiver
        assert_eq!(input_lines, receiver.await);
    }
}<|MERGE_RESOLUTION|>--- conflicted
+++ resolved
@@ -180,11 +180,7 @@
                 UnixSinkState::Disconnected => {
                     debug!(
                         message = "Connecting",
-<<<<<<< HEAD
-                        path = &field::display(self.connector.path.to_str().unwrap())
-=======
-                        path = %self.path.to_str().unwrap()
->>>>>>> a2cc2440
+                        path = %self.connector.path.to_str().unwrap()
                     );
                     let fut = self.connector.connect();
                     UnixSinkState::Creating(Box::new(fut.compat()))
