use super::{sink, source, state, Component};
use crate::{
    api::schema::{
        filter,
        metrics::{self, IntoTransformMetrics},
        sort,
    },
    config::ComponentKey,
    filter_check,
};
use async_graphql::{Enum, InputObject, Object};
use std::cmp;

#[derive(Debug, Clone)]
pub struct Data {
    pub component_key: ComponentKey,
    pub component_type: String,
    pub inputs: Vec<ComponentKey>,
}

#[derive(Debug, Clone)]
pub struct Transform(pub Data);

impl Transform {
<<<<<<< HEAD
    pub const fn get_component_id(&self) -> &ComponentId {
        &self.0.component_id
=======
    pub fn get_component_key(&self) -> &ComponentKey {
        &self.0.component_key
>>>>>>> 4b963454
    }
    pub fn get_component_type(&self) -> &str {
        self.0.component_type.as_str()
    }
}

#[derive(Enum, Copy, Clone, Eq, PartialEq)]
pub enum TransformsSortFieldName {
    ComponentKey,
    ComponentType,
}

impl sort::SortableByField<TransformsSortFieldName> for Transform {
    fn sort(&self, rhs: &Self, field: &TransformsSortFieldName) -> cmp::Ordering {
        match field {
            TransformsSortFieldName::ComponentKey => {
                Ord::cmp(self.get_component_key(), rhs.get_component_key())
            }
            TransformsSortFieldName::ComponentType => {
                Ord::cmp(self.get_component_type(), rhs.get_component_type())
            }
        }
    }
}

#[Object]
impl Transform {
    /// Transform component_id
    pub async fn component_id(&self) -> &str {
        self.0.component_key.id()
    }

    /// Transform component_id
    pub async fn pipeline_id(&self) -> Option<&str> {
        self.0.component_key.pipeline_str()
    }

    /// Transform type
    pub async fn component_type(&self) -> &str {
        &*self.get_component_type()
    }

    /// Source inputs
    pub async fn sources(&self) -> Vec<source::Source> {
        self.0
            .inputs
            .iter()
            .filter_map(
                |component_key| match state::component_by_component_key(component_key) {
                    Some(Component::Source(s)) => Some(s),
                    _ => None,
                },
            )
            .collect()
    }

    /// Transform outputs
    pub async fn transforms(&self) -> Vec<Transform> {
        state::filter_components(|(_component_key, components)| match components {
            Component::Transform(t) if t.0.inputs.contains(&self.0.component_key) => {
                Some(t.clone())
            }
            _ => None,
        })
    }

    /// Sink outputs
    pub async fn sinks(&self) -> Vec<sink::Sink> {
        state::filter_components(|(_component_key, components)| match components {
            Component::Sink(s) if s.0.inputs.contains(&self.0.component_key) => Some(s.clone()),
            _ => None,
        })
    }

    /// Transform metrics
    pub async fn metrics(&self) -> metrics::TransformMetrics {
        metrics::by_component_key(&self.0.component_key)
            .into_transform_metrics(self.get_component_type())
    }
}

#[derive(Default, InputObject)]
pub struct TransformsFilter {
    component_id: Option<Vec<filter::StringFilter>>,
    component_type: Option<Vec<filter::StringFilter>>,
    or: Option<Vec<Self>>,
}

impl filter::CustomFilter<Transform> for TransformsFilter {
    fn matches(&self, transform: &Transform) -> bool {
        filter_check!(
            self.component_id.as_ref().map(|f| f
                .iter()
                .all(|f| f.filter_value(&transform.get_component_key().to_string()))),
            self.component_type.as_ref().map(|f| f
                .iter()
                .all(|f| f.filter_value(transform.get_component_type())))
        );
        true
    }

    fn or(&self) -> Option<&Vec<Self>> {
        self.or.as_ref()
    }
}

#[cfg(test)]
mod tests {
    use super::*;

    fn transform_fixtures() -> Vec<Transform> {
        vec![
            Transform(Data {
                component_key: ComponentKey::from("parse_json"),
                component_type: "json".to_string(),
                inputs: vec![],
            }),
            Transform(Data {
                component_key: ComponentKey::from("field_adder"),
                component_type: "add_fields".to_string(),
                inputs: vec![],
            }),
            Transform(Data {
                component_key: ComponentKey::from("append"),
                component_type: "concat".to_string(),
                inputs: vec![],
            }),
        ]
    }

    #[test]
    fn sort_component_id_asc() {
        let mut transforms = transform_fixtures();
        let fields = vec![sort::SortField::<TransformsSortFieldName> {
            field: TransformsSortFieldName::ComponentKey,
            direction: sort::Direction::Asc,
        }];
        sort::by_fields(&mut transforms, &fields);

        for (i, component_id) in ["append", "field_adder", "parse_json"].iter().enumerate() {
            assert_eq!(transforms[i].get_component_key().to_string(), *component_id);
        }
    }

    #[test]
    fn sort_component_id_desc() {
        let mut transforms = transform_fixtures();
        let fields = vec![sort::SortField::<TransformsSortFieldName> {
            field: TransformsSortFieldName::ComponentKey,
            direction: sort::Direction::Desc,
        }];
        sort::by_fields(&mut transforms, &fields);

        for (i, component_id) in ["parse_json", "field_adder", "append"].iter().enumerate() {
            assert_eq!(transforms[i].get_component_key().to_string(), *component_id);
        }
    }

    #[test]
    fn sort_component_type_asc() {
        let mut transforms = transform_fixtures();
        let fields = vec![sort::SortField::<TransformsSortFieldName> {
            field: TransformsSortFieldName::ComponentType,
            direction: sort::Direction::Asc,
        }];
        sort::by_fields(&mut transforms, &fields);

        for (i, component_id) in ["field_adder", "append", "parse_json"].iter().enumerate() {
            assert_eq!(transforms[i].get_component_key().to_string(), *component_id);
        }
    }

    #[test]
    fn sort_component_type_desc() {
        let mut transforms = transform_fixtures();
        let fields = vec![sort::SortField::<TransformsSortFieldName> {
            field: TransformsSortFieldName::ComponentType,
            direction: sort::Direction::Desc,
        }];
        sort::by_fields(&mut transforms, &fields);

        for (i, component_id) in ["parse_json", "append", "field_adder"].iter().enumerate() {
            assert_eq!(transforms[i].get_component_key().to_string(), *component_id);
        }
    }
}<|MERGE_RESOLUTION|>--- conflicted
+++ resolved
@@ -22,13 +22,8 @@
 pub struct Transform(pub Data);
 
 impl Transform {
-<<<<<<< HEAD
-    pub const fn get_component_id(&self) -> &ComponentId {
-        &self.0.component_id
-=======
-    pub fn get_component_key(&self) -> &ComponentKey {
+    pub const fn get_component_key(&self) -> &ComponentKey {
         &self.0.component_key
->>>>>>> 4b963454
     }
     pub fn get_component_type(&self) -> &str {
         self.0.component_type.as_str()
