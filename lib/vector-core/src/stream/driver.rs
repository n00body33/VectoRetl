use super::FuturesUnorderedChunked;
use crate::event::{EventStatus, Finalizable};
use crate::internal_event::emit;
use crate::internal_event::EventsSent;
use buffers::{Ackable, Acker};
use futures::{poll, FutureExt, Stream, StreamExt, TryFutureExt};
use futures_util::future::poll_fn;
use std::{
    collections::{BinaryHeap, VecDeque},
    fmt,
    num::NonZeroUsize,
    task::Poll,
};
use tokio::{pin, select};
use tower::Service;
use tracing::Instrument;

struct PendingAcknowledgement {
    seq_num: SequenceNumber,
    ack_size: usize,
}

impl PartialEq for PendingAcknowledgement {
    fn eq(&self, other: &Self) -> bool {
        self.seq_num.0 == other.seq_num.0
    }
}

impl Eq for PendingAcknowledgement {}

impl PartialOrd for PendingAcknowledgement {
    fn partial_cmp(&self, other: &Self) -> Option<std::cmp::Ordering> {
        // Reverse ordering so that in a `BinaryHeap`, the lowest sequence number is the highest priority.
        Some(other.seq_num.0.cmp(&self.seq_num.0))
    }
}

impl Ord for PendingAcknowledgement {
    fn cmp(&self, other: &Self) -> std::cmp::Ordering {
        other
            .partial_cmp(self)
            .expect("PendingAcknowledgement should always return a valid comparison")
    }
}

/// Newtype wrapper around sequence numbers to enforce misuse resistance.
#[derive(Debug)]
struct SequenceNumber(u64);

impl SequenceNumber {
    /// Gets the actual integer value of this sequence number.
    ///
    /// This can be used trivially for correlating a given `SequenceNumber` in logs/metrics/tracing
    /// without consuming the `SequenceNumber` itself.
    pub fn id(&self) -> u64 {
        self.0
    }
}

#[derive(Default)]
struct AcknowledgementTracker {
    out_of_order: BinaryHeap<PendingAcknowledgement>,
    seq_head: u64,
    seq_tail: u64,
    ack_depth: usize,
}

impl AcknowledgementTracker {
    /// Acquires the next available sequence number.
    pub fn get_next_seq_num(&mut self) -> SequenceNumber {
        let seq_num = self.seq_head;
        self.seq_head += 1;
        SequenceNumber(seq_num)
    }

    /// Marks the given sequence number as complete.
    #[allow(clippy::needless_pass_by_value)]
    pub fn mark_seq_num_complete(&mut self, seq_num: SequenceNumber, ack_size: usize) {
        if seq_num.0 == self.seq_tail {
            self.ack_depth += ack_size;
            self.seq_tail += 1;
        } else {
            self.out_of_order
                .push(PendingAcknowledgement { seq_num, ack_size });
        }
    }

    /// Consumes the current acknowledgement "depth".
    ///
    /// When a sequence number is marked as complete, we either update our tail pointer if the
    /// acknowledgement is "in order" -- essentially, it was the very next sequence number we
    /// expected to see -- or store it for later if it's out-of-order.
    ///
    /// In this method, we see if any of the out-of-order sequence numbers can now be applied: maybe
    /// 9 sequence numbers were marked complete, but one number that came before all of them was
    /// still pending, so they had to be stored in the out-of-order list to be checked later.  This is
    /// where we check them.
    ///
    /// For any sequence number -- whether it completed in order or had to be applied from the
    /// out-of-order list -- there is an associated acknowledge "depth", which can be though of the
    /// amount of items the sequence is acknowledging as complete.
    ///
    /// We accumulate that amount for every sequence number between calls to `consume_ack_depth`.
    /// Thus, a fresh instance of `AcknowledgementTracker` has an acknowledgement depth of 0.  If we
    /// create five sequence numbers, and mark them all complete with an acknowledge ment of 10, our
    /// depth would then be 50.  Calling this method would return `Some(50)`, and if this method was
    /// called again immediately after, it would return `None`.
    pub fn consume_ack_depth(&mut self) -> Option<NonZeroUsize> {
        // Drain any out-of-order acknowledgements that can now be ordered correctly.
        while let Some(ack) = self.out_of_order.peek() {
            if ack.seq_num.0 == self.seq_tail {
                let PendingAcknowledgement { ack_size, .. } = self
                    .out_of_order
                    .pop()
                    .expect("should not be here unless self.out_of_order is non-empty");
                self.ack_depth += ack_size;
                self.seq_tail += 1;
            } else {
                break;
            }
        }

        match self.ack_depth {
            0 => None,
            n => {
                self.ack_depth = 0;
                NonZeroUsize::new(n)
            }
        }
    }
}

/// Drives the interaction between a stream of items and a service which processes them
/// asynchronously.
///
/// `Driver`, as a high-level, facilitates taking items from an arbitrary `Stream` and pushing them
/// through a `Service`, spawning each call to the service so that work can be run concurrently,
/// managing waiting for the service to be ready before processing more items, and so on.
///
/// Additionally, `Driver` handles two event-specific facilities: finalization and acknowledgement.
///
/// This capability is parameterized so any implementation which can define how to interpret the
/// response for each request, as well as define how many events a request is compromised of, can be
/// used with `Driver`.
pub struct Driver<St, Svc> {
    input: St,
    service: Svc,
    acker: Acker,
}

impl<St, Svc> Driver<St, Svc> {
    pub fn new(input: St, service: Svc, acker: Acker) -> Self {
        Self {
            input,
            service,
            acker,
        }
    }
}

impl<St, Svc> Driver<St, Svc>
where
    St: Stream,
    St::Item: Ackable + Finalizable,
    Svc: Service<St::Item>,
    Svc::Error: fmt::Debug + 'static,
    Svc::Future: Send + 'static,
    Svc::Response: DriverResponse,
{
    /// Runs the driver until the input stream is exhausted.
    ///
    /// All in-flight calls to the provided `service` will also be completed before `run` returns.
    ///
    /// # Errors
    ///
    /// The return type is mostly to simplify caller code.
    /// An error is currently only returned if a service returns an error from `poll_ready`
    pub async fn run(self) -> Result<(), ()> {
        let mut in_flight = FuturesUnorderedChunked::new(1024);
        let mut ack_tracker = AcknowledgementTracker::default();
        let mut next_batch: Option<VecDeque<St::Item>> = None;

        let Self {
            input,
            mut service,
            acker,
        } = self;

        let batched_input = input.ready_chunks(1024);
        pin!(batched_input);

        loop {
            // Core behavior of the loop:
            // - always check to see if we have any response futures that have completed
            //  -- if so, handling acking as many events as we can (ordering matters)
            // - if we have a "current" batch, try to send each request in it to the service
            //   -- if we can't drain all requests from the batch due to lack of service readiness,
            //   then put the batch back and try to send the rest of it when the service is ready
            //   again
            // - if we have no "current" batch, but there is an available batch from our input
            //   stream, grab that batch and store it as our current batch
            //
            // Essentially, we bounce back and forth between "grab the new batch from the input
            // stream" and "send all requests in the batch to our service" which _could be trivially
            // modeled with a normal imperative loop.  However, we want to be able to interleave the
            // acknowledgement of responses to allow buffers and sources to continue making forward
            // progress, which necessitates a more complex weaving of logic.  Using `select!` is
            // more code, and requires a more careful eye than blindly doing
            // "get_next_batch().await; process_batch().await", but it does make doing the complex
            // logic easier than if we tried to interleave it ourselves witgh an imperative-style loop.

            select! {
                // Using `biased` ensures we check the branches in the order they're written, since
                // the default behavior of the `select!` macro is to randomly order branches as a
                // means of ensuring scheduling fairness.
                biased;

                // One or more of our service calls have completed.
                Some(acks) = in_flight.next(), if !in_flight.is_empty() => {
                    for (seq_num, ack_size) in acks {
                        trace!(message = "Sending request.", ?seq_num, ack_size);
                        ack_tracker.mark_seq_num_complete(seq_num, ack_size);
                    }

                    if let Some(ack_depth) = ack_tracker.consume_ack_depth() {
                        trace!(message = "Acking events.", ack_size = ack_depth);
                        acker.ack(ack_depth.get());
                    }
                }

                // We've got an input batch to process and the service is ready to accept a request.
                maybe_ready = poll_fn(|cx| service.poll_ready(cx)), if next_batch.is_some() => {
                    let mut batch = next_batch.take()
                        .expect("batch should be populated");

                    let mut maybe_ready = Some(maybe_ready);
                    while !batch.is_empty() {
                        // Make sure the service is ready to take another request.
                        let maybe_ready = match maybe_ready.take() {
                            Some(ready) => Poll::Ready(ready),
                            None => poll!(poll_fn(|cx| service.poll_ready(cx))),
                        };

                        let svc = match maybe_ready {
                            Poll::Ready(Ok(())) => &mut service,
                            Poll::Ready(Err(err)) => {
                                error!(message = "Service return error from `poll_ready()`.", ?err);
                                return Err(())
                            }
                            Poll::Pending => {
                                next_batch = Some(batch);
                                break
                            },
                        };

                        let mut req = batch.pop_front().expect("batch should not be empty");
                        let seq_num = ack_tracker.get_next_seq_num();
                        let seq_num_id = seq_num.id();

                        trace!(
                            message = "Submitting service request.",
                            in_flight_requests = in_flight.len()
                        );
                        let ack_size = req.ack_size();
                        let finalizers = req.take_finalizers();

                        let fut = svc.call(req)
                            .err_into()
                            .map(move |result: Result<Svc::Response, Svc::Error>| {
                                match result {
                                    Err(error) => {
<<<<<<< HEAD
                                        error!(message = "Service call failed.", ?error, seq_num = seq_num_id);
                                        EventStatus::Failed
                                    },
                                    Ok(response) => {
                                        trace!(message = "Service call succeeded.", seq_num = seq_num_id);
                                        *response.as_ref()
                                    }
                                };
                                finalizers.update_status(status);
                                (seq_num, ack_size)
=======
                                        error!(message = "Service call failed.", ?error, seqno);
                                        finalizers.update_status(EventStatus::Failed);
                                    },
                                    Ok(response) => {
                                        trace!(message = "Service call succeeded.", seqno);
                                        finalizers.update_status(response.event_status());
                                        emit(&response.events_sent());
                                    }
                                };
                                (seqno, ack_size)
>>>>>>> 87cfdf78
                            })
                            .instrument(info_span!("request", request_id = seq_num_id));

                        in_flight.push(fut);
                    }
                }

                // We've received some items from the input stream.
                Some(reqs) = batched_input.next(), if next_batch.is_none() => {
                    let reqs = reqs;
                    next_batch = Some(reqs.into());
                }

                else => break
            }
        }

        Ok(())
    }
}

<<<<<<< HEAD
#[cfg(test)]
mod tests {
    use std::{
        collections::VecDeque,
        future::Future,
        iter::repeat_with,
        num::NonZeroUsize,
        pin::Pin,
        sync::atomic::Ordering,
        sync::Arc,
        task::{Context, Poll},
        time::Duration,
    };

    use buffers::{Ackable, Acker};
    use futures_util::{ready, stream};
    use proptest::{collection::vec as arb_vec, prop_assert_eq, proptest, strategy::Strategy};
    use rand::{prelude::StdRng, SeedableRng};
    use rand_distr::{Distribution, Pareto};
    use tokio::{
        sync::{OwnedSemaphorePermit, Semaphore},
        time::sleep,
    };
    use tokio_util::sync::PollSemaphore;
    use tower::Service;

    use crate::{
        event::{EventFinalizers, EventStatus, Finalizable},
        stream::driver::AcknowledgementTracker,
    };

    use super::Driver;

    struct DelayRequest(usize);

    impl Ackable for DelayRequest {
        fn ack_size(&self) -> usize {
            self.0
        }
    }

    impl Finalizable for DelayRequest {
        fn take_finalizers(&mut self) -> crate::event::EventFinalizers {
            EventFinalizers::default()
        }
    }

    struct DelayResponse;

    impl AsRef<EventStatus> for DelayResponse {
        fn as_ref(&self) -> &EventStatus {
            &EventStatus::Delivered
        }
    }

    // Generic service that takes a usize and applies an arbitrary delay to returning it.
    struct DelayService {
        semaphore: PollSemaphore,
        permit: Option<OwnedSemaphorePermit>,
        jitter: Pareto<f64>,
        jitter_gen: StdRng,
        lower_bound_us: u64,
        upper_bound_us: u64,
    }

    // Clippy is unhappy about all of our f64/u64 shuffling.  We don't actually care about losing
    // the fractional part of 20,459.13142 or whatever.  It just doesn't matter for this test.
    #[allow(clippy::cast_possible_truncation)]
    #[allow(clippy::cast_precision_loss)]
    impl DelayService {
        pub fn new(permits: usize, lower_bound: Duration, upper_bound: Duration) -> Self {
            assert!(upper_bound > lower_bound);
            Self {
                semaphore: PollSemaphore::new(Arc::new(Semaphore::new(permits))),
                permit: None,
                jitter: Pareto::new(1.0, 1.0).expect("distribution should be valid"),
                jitter_gen: StdRng::from_seed([
                    3, 1, 4, 1, 5, 9, 2, 6, 5, 3, 5, 8, 9, 7, 9, 3, 2, 3, 8, 4, 6, 2, 6, 4, 3, 3,
                    8, 3, 2, 7, 9, 5,
                ]),
                lower_bound_us: lower_bound.as_micros().max(10_000) as u64,
                upper_bound_us: upper_bound.as_micros().max(10_000) as u64,
            }
        }

        pub fn get_sleep_dur(&mut self) -> Duration {
            let lower = self.lower_bound_us;
            let upper = self.upper_bound_us;

            // Generate a value between 10ms and 500ms, with a long tail shape to the distribution.
            self.jitter
                .sample_iter(&mut self.jitter_gen)
                .map(|n| n * lower as f64)
                .map(|n| n as u64)
                .filter(|n| *n > lower && *n < upper)
                .map(Duration::from_micros)
                .next()
                .expect("jitter iter should be endless")
        }
    }

    impl Service<DelayRequest> for DelayService {
        type Response = DelayResponse;
        type Error = ();
        type Future =
            Pin<Box<dyn Future<Output = Result<Self::Response, Self::Error>> + Send + Sync>>;

        fn poll_ready(&mut self, cx: &mut Context<'_>) -> Poll<Result<(), Self::Error>> {
            if self.permit.is_some() {
                panic!("should not call poll_ready again after a successful call");
            }

            match ready!(self.semaphore.poll_acquire(cx)) {
                None => panic!("semaphore should not be closed!"),
                Some(permit) => assert!(self.permit.replace(permit).is_none()),
            }

            Poll::Ready(Ok(()))
        }

        fn call(&mut self, _: DelayRequest) -> Self::Future {
            let permit = self
                .permit
                .take()
                .expect("calling `call` without successful `poll_ready` is invalid");
            let sleep_dur = self.get_sleep_dur();

            Box::pin(async move {
                sleep(sleep_dur).await;

                // Manually drop our permit here so that we take ownership and then actually
                // release the slot back to the semaphore.
                drop(permit);

                Ok(DelayResponse)
            })
        }
    }

    fn arb_shuffled_seq_nums<S>(selector: S) -> impl Strategy<Value = Vec<u64>>
    where
        S: Strategy<Value = usize>,
    {
        selector
            .prop_map(|len| (0..len).into_iter().map(|n| n as u64).collect())
            .no_shrink()
            .prop_shuffle()
    }

    #[test]
    fn acknowledgement_tracker_simple() {
        let mut ack_tracker = AcknowledgementTracker::default();

        assert_eq!(ack_tracker.consume_ack_depth(), None);

        let seq_num1 = ack_tracker.get_next_seq_num();
        ack_tracker.mark_seq_num_complete(seq_num1, 42);

        assert_eq!(ack_tracker.consume_ack_depth(), NonZeroUsize::new(42));
        assert_eq!(ack_tracker.consume_ack_depth(), None);

        let seq_num2 = ack_tracker.get_next_seq_num();
        let seq_num3 = ack_tracker.get_next_seq_num();
        ack_tracker.mark_seq_num_complete(seq_num3, 314);
        assert_eq!(ack_tracker.consume_ack_depth(), None);

        ack_tracker.mark_seq_num_complete(seq_num2, 86);
        assert_eq!(ack_tracker.consume_ack_depth(), NonZeroUsize::new(400));
    }

    proptest! {
        #[test]
        fn acknowledgement_tracker_gauntlet(
            seq_ack_order in arb_shuffled_seq_nums(0..1000_usize),
            batch_size_seed in arb_vec(0..100_usize, 5..=10),
            max_batch_size in 2..=10_usize,
        ) {
            // `AcknowledgementTracker` uses a newtype wrapper, `SequenceNumber`, to dole out its
            // sequence numbers in a way that ensures callers can't arbitrarily pass in sequence
            // numbers that out outside of the valid numbers, or numbers we've already seen.
            //
            // This makes it harder to test since we want the order of sequence number
            // acknowledgments to be driven by `proptest` itself.  Thus, we take a simple but
            // slightly ugly approach: generate the raw numbers as part of the test inputs, and then
            // transmute them by generating sequence numbers for each raw input number, and do a
            // one-by-one replacement
            //
            // We know that generated sequence numbers will always start in order, and start from
            // zero.  We can also grab the internal u64 that represents a sequence number.  With
            // that, we can find each integer in `seq_ack_order` for each `SequenceNumber` we
            // generate, and do a simple check at the end to make sure we've successfully mapped
            // each one.
            let mut ack_tracker = AcknowledgementTracker::default();
            let mut total_ack_depth = 0;
            let expected_total_ack_depth: usize = seq_ack_order.iter().sum::<u64>()
                .try_into()
                .expect("total ack depth should not exceed usize");

            let mut seq_nums = (0..seq_ack_order.len())
                .map(|_| ack_tracker.get_next_seq_num())
                .collect::<Vec<_>>();

            let mut reordered_seq_nums = seq_ack_order.iter()
                .filter_map(|n| seq_nums.iter().position(|n2| n2.id() == *n)
                    .map(|i| seq_nums.swap_remove(i)))
                .collect::<VecDeque<_>>();

            assert!(seq_nums.is_empty());
            assert_eq!(seq_ack_order.len(), reordered_seq_nums.len());

            // Generate our batch sizes.  We want to ensure that we're able to eventually drain all
            // sequence numbers from the input, while still letting `proptest` drive the batch sizes
            // used.  This is problematic because `proptest` has no way to ask for an infinite
            // iterator natively.  We approximate this by having it give us a set of batch size
            // "seeds", as well as a variable max batch size, which we use to construct our own
            // infinite iterator.  This iterator is obviously not _directly_ shrinkable by
            // `proptest`, because values will immediately diverge from the seeds rather than simply
            // being cycled endlessly, but it should suffice for generating random values over time
            // that are, essentially, deterministic based on the given seed.
            let mut next_base = batch_size_seed.into_iter().cycle();

            let mut last_output: usize = 0;
            let mut batch_sizes = repeat_with(move || {
                let base = next_base.next().expect("repeat iterator should never be empty");
                let modified = base + last_output;
                let next_output = modified % max_batch_size;
                last_output = next_output;
                next_output
            });

            // Now start acknowledging sequence numbers.  We do this in variable-sized chunks, based
            // on `ack_batch_size`, and get the ack depth at the end of the every batch,
            // accumulating it as part of the total.
            while !reordered_seq_nums.is_empty() {
                let batch_size = batch_sizes.next().expect("repeat iterator should never be empty");
                for _ in 0..batch_size {
                    match reordered_seq_nums.pop_front() {
                        None => break,
                        Some(seq_num) => {
                            let ack_size = seq_num.id().try_into().expect("seq_num should not exceed usize");
                            ack_tracker.mark_seq_num_complete(seq_num, ack_size);
                        },
                    }
                }

                if let Some(ack_depth) = ack_tracker.consume_ack_depth() {
                    total_ack_depth += ack_depth.get();
                }
            }

            prop_assert_eq!(expected_total_ack_depth, total_ack_depth);
        }
    }

    #[tokio::test]
    async fn driver_simple() {
        // This test uses a service which creates response futures that sleep for a variable, but
        // bounded, amount of time, giving the impression of work being completed.  Completion of
        // all requests/responses is asserted by checking that the counter used by the acker matches
        // the expected ack amount.  The delays themselves are deterministic based on a fixed-seed
        // RNG, so the test should always run in a fairly constant time between runs.
        //
        // TODO: Given the use of a deterministic RNG, we could likely transition this test to be
        // driven via `proptest`, to also allow driving the input requests.  The main thing that we
        // do not control is the arrival of requests in the input stream itself, which means that
        // the generated batches will almost always be the biggest possible size, since the stream
        // is always immediately available.
        //
        // It might be possible to spawn a background task to drive a true MPSC channel with
        // requests based on input provided from `proptest` to control not only the value (which
        // determines ack size) but the delay between messages, as well... simulating delays between
        // bursts of messages, similar to real sources.

        // Set up our driver input stream, service, etc.
        let input_requests = (0..2048).into_iter().collect::<Vec<_>>();
        let input_total: usize = input_requests.iter().sum();
        let input_stream = stream::iter(input_requests.into_iter().map(DelayRequest));
        let service = DelayService::new(10, Duration::from_millis(5), Duration::from_millis(150));
        let (acker, counter) = Acker::new_for_testing();
        let driver = Driver::new(input_stream, service, acker);

        // Now actually run the driver, consuming all of the input.
        match driver.run().await {
            Ok(()) => assert_eq!(input_total, counter.load(Ordering::SeqCst)),
            Err(()) => panic!("driver unexpectedly returned with error!"),
        }
    }
=======
pub trait DriverResponse {
    fn event_status(&self) -> EventStatus;
    fn events_sent(&self) -> EventsSent;
>>>>>>> 87cfdf78
}<|MERGE_RESOLUTION|>--- conflicted
+++ resolved
@@ -128,6 +128,11 @@
             }
         }
     }
+}
+
+pub trait DriverResponse {
+    fn event_status(&self) -> EventStatus;
+    fn events_sent(&self) -> EventsSent;
 }
 
 /// Drives the interaction between a stream of items and a service which processes them
@@ -269,18 +274,6 @@
                             .map(move |result: Result<Svc::Response, Svc::Error>| {
                                 match result {
                                     Err(error) => {
-<<<<<<< HEAD
-                                        error!(message = "Service call failed.", ?error, seq_num = seq_num_id);
-                                        EventStatus::Failed
-                                    },
-                                    Ok(response) => {
-                                        trace!(message = "Service call succeeded.", seq_num = seq_num_id);
-                                        *response.as_ref()
-                                    }
-                                };
-                                finalizers.update_status(status);
-                                (seq_num, ack_size)
-=======
                                         error!(message = "Service call failed.", ?error, seqno);
                                         finalizers.update_status(EventStatus::Failed);
                                     },
@@ -290,8 +283,7 @@
                                         emit(&response.events_sent());
                                     }
                                 };
-                                (seqno, ack_size)
->>>>>>> 87cfdf78
+                                (seq_num, ack_size)
                             })
                             .instrument(info_span!("request", request_id = seq_num_id));
 
@@ -313,7 +305,6 @@
     }
 }
 
-<<<<<<< HEAD
 #[cfg(test)]
 mod tests {
     use std::{
@@ -601,9 +592,4 @@
             Err(()) => panic!("driver unexpectedly returned with error!"),
         }
     }
-=======
-pub trait DriverResponse {
-    fn event_status(&self) -> EventStatus;
-    fn events_sent(&self) -> EventsSent;
->>>>>>> 87cfdf78
 }