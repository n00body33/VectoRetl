--- conflicted
+++ resolved
@@ -8,10 +8,6 @@
     Field(Cow<'a, str>),
     Index(isize),
     CoalesceField(Cow<'a, str>),
-<<<<<<< HEAD
-    // This has an optional field since the parser would have to emit 2 segments in 1 state otherwise
-=======
->>>>>>> 8ab759ce
     CoalesceEnd(Cow<'a, str>),
     Invalid,
 }
@@ -114,9 +110,6 @@
                     .shrink()
                     .map(|f| BorrowedSegment::Field(f.into())),
             ),
-<<<<<<< HEAD
-            _ => todo!(),
-=======
             BorrowedSegment::CoalesceField(field) => Box::new(
                 field
                     .to_string()
@@ -129,7 +122,6 @@
                     .shrink()
                     .map(|f| BorrowedSegment::Field(f.into())),
             ),
->>>>>>> 8ab759ce
         }
     }
 }