--- conflicted
+++ resolved
@@ -25,27 +25,9 @@
 
 impl<E: std::error::Error> InternalEvent for UnixSocketOutgoingConnectionError<E> {
     fn emit(self) {
-<<<<<<< HEAD
-        error!(
-            message = "Unable to connect.",
-            error = %self.error,
-            path = ?self.path,
-            error_code = "connection",
-            error_type = error_type::CONNECTION_FAILED,
-            stage = error_stage::PROCESSING,
-            internal_log_rate_limit = true,
-        );
-        counter!(
-            "component_errors_total", 1,
-            "error_code" => "connection",
-            "error_type" => error_type::CONNECTION_FAILED,
-            "stage" => error_stage::PROCESSING,
-        );
-=======
         // ## skip check-duplicate-events ##
         // ## skip check-validity-events ##
         emit!(SocketOutgoingConnectionError { error: self.error });
->>>>>>> 68aae832
         // deprecated
         counter!("connection_failed_total", 1, "mode" => "unix");
     }
