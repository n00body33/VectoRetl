use super::SinkBuildError;
use crate::{
    buffers::Acker,
    config::SinkContext,
<<<<<<< HEAD
    dns::Resolver,
    internal_events::{
        SocketEventsSent, SocketMode, UdpSendIncomplete, UdpSocketConnectionEstablished,
        UdpSocketConnectionFailed, UdpSocketError,
    },
    sinks::{util::StreamSink, Healthcheck, VectorSink},
=======
    dns,
    internal_events::UdpSendIncomplete,
    sinks::{Healthcheck, VectorSink},
>>>>>>> b036f347
    Event,
};
use async_trait::async_trait;
use bytes::Bytes;
use futures::{future::BoxFuture, ready, stream::BoxStream, FutureExt, StreamExt};
use serde::{Deserialize, Serialize};
use snafu::{ResultExt, Snafu};
use std::{
    net::{IpAddr, Ipv4Addr, Ipv6Addr, SocketAddr},
    pin::Pin,
    sync::Arc,
    task::{Context, Poll},
    time::Duration,
};
use tokio::{net::UdpSocket, sync::oneshot, time::delay_for};
use tokio_retry::strategy::ExponentialBackoff;

#[derive(Debug, Snafu)]
pub enum UdpError {
    #[snafu(display("Failed to create UDP listener socket, error = {:?}.", source))]
    BindError { source: std::io::Error },
    #[snafu(display("Send error: {}", source))]
    SendError { source: std::io::Error },
    #[snafu(display("Connect error: {}", source))]
    ConnectError { source: std::io::Error },
    #[snafu(display("No addresses returned."))]
    NoAddresses,
    #[snafu(display("Unable to resolve DNS: {}", source))]
    DnsError { source: crate::dns::DnsError },
    #[snafu(display("Failed to get UdpSocket back: {}", source))]
    ServiceChannelRecvError { source: oneshot::error::RecvError },
}

#[derive(Clone, Debug, Deserialize, Serialize)]
#[serde(deny_unknown_fields)]
pub struct UdpSinkConfig {
    pub address: String,
}

impl UdpSinkConfig {
    pub fn new(address: String) -> Self {
        Self { address }
    }

<<<<<<< HEAD
    fn build_connector(&self, cx: SinkContext) -> crate::Result<UdpConnector> {
=======
    fn build_connector(&self, _cx: SinkContext) -> crate::Result<(UdpConnector, Healthcheck)> {
>>>>>>> b036f347
        let uri = self.address.parse::<http::Uri>()?;
        let host = uri.host().ok_or(SinkBuildError::MissingHost)?.to_string();
        let port = uri.port_u16().ok_or(SinkBuildError::MissingPort)?;
<<<<<<< HEAD
        Ok(UdpConnector::new(host, port, cx.resolver()))
=======

        let connector = UdpConnector::new(host, port);
        let healthcheck = connector.healthcheck();

        Ok((connector, healthcheck))
>>>>>>> b036f347
    }

    pub fn build_service(&self, cx: SinkContext) -> crate::Result<(UdpService, Healthcheck)> {
        let connector = self.build_connector(cx)?;
        Ok((
            UdpService::new(connector.clone()),
            async move { connector.healthcheck().await }.boxed(),
        ))
    }

    pub fn build(
        &self,
        cx: SinkContext,
        encode_event: impl Fn(Event) -> Option<Bytes> + Send + Sync + 'static,
    ) -> crate::Result<(VectorSink, Healthcheck)> {
        let connector = self.build_connector(cx.clone())?;
        let sink = UdpSink::new(connector.clone(), cx.acker(), encode_event);
        Ok((
            VectorSink::Stream(Box::new(sink)),
            async move { connector.healthcheck().await }.boxed(),
        ))
    }
}

#[derive(Clone)]
struct UdpConnector {
    host: String,
    port: u16,
}

impl UdpConnector {
    fn new(host: String, port: u16) -> Self {
        Self { host, port }
    }

    fn fresh_backoff() -> ExponentialBackoff {
        // TODO: make configurable
        ExponentialBackoff::from_millis(2)
            .factor(250)
            .max_delay(Duration::from_secs(60))
    }

    async fn connect(&self) -> Result<UdpSocket, UdpError> {
        let ip = dns::Resolver
            .lookup_ip(self.host.clone())
            .await
            .context(DnsError)?
            .next()
            .ok_or(UdpError::NoAddresses)?;

        let addr = SocketAddr::new(ip, self.port);
        let bind_address = find_bind_address(&addr);

        let socket = UdpSocket::bind(bind_address).await.context(BindError)?;
        socket.connect(addr).await.context(ConnectError)?;

        Ok(socket)
    }

    async fn connect_backoff(&self) -> UdpSocket {
        let mut backoff = Self::fresh_backoff();
        loop {
            match self.connect().await {
                Ok(socket) => {
                    emit!(UdpSocketConnectionEstablished {});
                    return socket;
                }
                Err(error) => {
                    emit!(UdpSocketConnectionFailed { error });
                    delay_for(backoff.next().unwrap()).await;
                }
            }
        }
    }

<<<<<<< HEAD
    async fn healthcheck(&self) -> crate::Result<()> {
        self.connect().await.map(|_| ()).map_err(Into::into)
=======
    fn healthcheck(&self) -> BoxFuture<'static, crate::Result<()>> {
        let this = self.clone();
        async move { this.connect().await }
            .map_ok(|_| ())
            .err_into()
            .boxed()
    }
}

impl Into<UdpSink> for UdpConnector {
    fn into(self) -> UdpSink {
        UdpSink::new(self.host, self.port)
>>>>>>> b036f347
    }
}

enum UdpServiceState {
    Disconnected,
    Connecting(BoxFuture<'static, UdpSocket>),
    Connected(UdpSocket),
    Sending(oneshot::Receiver<UdpSocket>),
}

pub struct UdpService {
    connector: UdpConnector,
    state: UdpServiceState,
}

impl UdpService {
    fn new(connector: UdpConnector) -> Self {
        Self {
            connector,
            state: UdpServiceState::Disconnected,
        }
    }
}

impl tower::Service<Bytes> for UdpService {
    type Response = ();
    type Error = UdpError;
    type Future = BoxFuture<'static, Result<(), Self::Error>>;

    fn poll_ready(&mut self, cx: &mut Context<'_>) -> Poll<Result<(), Self::Error>> {
        loop {
            self.state = match &mut self.state {
                UdpServiceState::Disconnected => {
                    let connector = self.connector.clone();
                    UdpServiceState::Connecting(Box::pin(async move {
                        connector.connect_backoff().await
                    }))
                }
                UdpServiceState::Connecting(fut) => {
                    let socket = ready!(fut.poll_unpin(cx));
                    UdpServiceState::Connected(socket)
                }
                UdpServiceState::Connected(_) => break,
                UdpServiceState::Sending(fut) => {
                    let socket = match ready!(fut.poll_unpin(cx)).context(ServiceChannelRecvError) {
                        Ok(socket) => socket,
                        Err(error) => return Poll::Ready(Err(error)),
                    };
                    UdpServiceState::Connected(socket)
                }
            };
        }
        Poll::Ready(Ok(()))
    }

    fn call(&mut self, msg: Bytes) -> Self::Future {
        let (sender, receiver) = oneshot::channel();

        let mut socket =
            match std::mem::replace(&mut self.state, UdpServiceState::Sending(receiver)) {
                UdpServiceState::Connected(socket) => socket,
                _ => panic!("UdpService::poll_ready should be called first"),
            };

        Box::pin(async move {
            // TODO: Add reconnect support as TCP/Unix?
            let result = udp_send(&mut socket, &msg).await.context(SendError);
            let _ = sender.send(socket);
            result
        })
    }
}

struct UdpSink {
    connector: UdpConnector,
    acker: Acker,
    encode_event: Arc<dyn Fn(Event) -> Option<Bytes> + Send + Sync>,
}

impl UdpSink {
<<<<<<< HEAD
    fn new(
        connector: UdpConnector,
        acker: Acker,
        encode_event: impl Fn(Event) -> Option<Bytes> + Send + Sync + 'static,
    ) -> Self {
=======
    pub fn new(host: String, port: u16) -> Self {
        let span = info_span!("connection", %host, %port);
        let connector = UdpConnector { host, port };
>>>>>>> b036f347
        Self {
            connector,
            acker,
            encode_event: Arc::new(encode_event),
        }
    }
}

#[async_trait]
impl StreamSink for UdpSink {
    async fn run(&mut self, input: BoxStream<'_, Event>) -> Result<(), ()> {
        let encode_event = Arc::clone(&self.encode_event);
        let mut input = input
            // We send event empty events because we need `ack` and `emit!`.
            .map(|event| match encode_event(event) {
                Some(bytes) => bytes,
                None => Bytes::new(),
            })
            .peekable();

        while Pin::new(&mut input).peek().await.is_some() {
            let mut socket = self.connector.connect_backoff().await;
            while let Some(bytes) = input.next().await {
                let result = udp_send(&mut socket, &bytes).await;
                self.acker.ack(1);

                match result {
                    Ok(()) => emit!(SocketEventsSent {
                        mode: SocketMode::Udp,
                        count: 1,
                        byte_size: bytes.len(),
                    }),
                    Err(error) => {
                        emit!(UdpSocketError { error });
                        break;
                    }
                };
            }
        }

        Ok(())
    }
}

async fn udp_send(socket: &mut UdpSocket, buf: &[u8]) -> tokio::io::Result<()> {
    let sent = socket.send(buf).await?;
    if sent != buf.len() {
        emit!(UdpSendIncomplete {
            data_size: buf.len(),
            sent,
        });
    }
    Ok(())
}

fn find_bind_address(remote_addr: &SocketAddr) -> SocketAddr {
    match remote_addr {
        SocketAddr::V4(_) => SocketAddr::new(IpAddr::V4(Ipv4Addr::UNSPECIFIED), 0),
        SocketAddr::V6(_) => SocketAddr::new(IpAddr::V6(Ipv6Addr::UNSPECIFIED), 0),
    }
}<|MERGE_RESOLUTION|>--- conflicted
+++ resolved
@@ -2,18 +2,12 @@
 use crate::{
     buffers::Acker,
     config::SinkContext,
-<<<<<<< HEAD
-    dns::Resolver,
+    dns,
     internal_events::{
         SocketEventsSent, SocketMode, UdpSendIncomplete, UdpSocketConnectionEstablished,
         UdpSocketConnectionFailed, UdpSocketError,
     },
     sinks::{util::StreamSink, Healthcheck, VectorSink},
-=======
-    dns,
-    internal_events::UdpSendIncomplete,
-    sinks::{Healthcheck, VectorSink},
->>>>>>> b036f347
     Event,
 };
 use async_trait::async_trait;
@@ -58,23 +52,11 @@
         Self { address }
     }
 
-<<<<<<< HEAD
-    fn build_connector(&self, cx: SinkContext) -> crate::Result<UdpConnector> {
-=======
-    fn build_connector(&self, _cx: SinkContext) -> crate::Result<(UdpConnector, Healthcheck)> {
->>>>>>> b036f347
+    fn build_connector(&self, _cx: SinkContext) -> crate::Result<UdpConnector> {
         let uri = self.address.parse::<http::Uri>()?;
         let host = uri.host().ok_or(SinkBuildError::MissingHost)?.to_string();
         let port = uri.port_u16().ok_or(SinkBuildError::MissingPort)?;
-<<<<<<< HEAD
-        Ok(UdpConnector::new(host, port, cx.resolver()))
-=======
-
-        let connector = UdpConnector::new(host, port);
-        let healthcheck = connector.healthcheck();
-
-        Ok((connector, healthcheck))
->>>>>>> b036f347
+        Ok(UdpConnector::new(host, port))
     }
 
     pub fn build_service(&self, cx: SinkContext) -> crate::Result<(UdpService, Healthcheck)> {
@@ -150,23 +132,8 @@
         }
     }
 
-<<<<<<< HEAD
     async fn healthcheck(&self) -> crate::Result<()> {
         self.connect().await.map(|_| ()).map_err(Into::into)
-=======
-    fn healthcheck(&self) -> BoxFuture<'static, crate::Result<()>> {
-        let this = self.clone();
-        async move { this.connect().await }
-            .map_ok(|_| ())
-            .err_into()
-            .boxed()
-    }
-}
-
-impl Into<UdpSink> for UdpConnector {
-    fn into(self) -> UdpSink {
-        UdpSink::new(self.host, self.port)
->>>>>>> b036f347
     }
 }
 
@@ -247,17 +214,11 @@
 }
 
 impl UdpSink {
-<<<<<<< HEAD
     fn new(
         connector: UdpConnector,
         acker: Acker,
         encode_event: impl Fn(Event) -> Option<Bytes> + Send + Sync + 'static,
     ) -> Self {
-=======
-    pub fn new(host: String, port: u16) -> Self {
-        let span = info_span!("connection", %host, %port);
-        let connector = UdpConnector { host, port };
->>>>>>> b036f347
         Self {
             connector,
             acker,
