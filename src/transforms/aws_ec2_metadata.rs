use std::{collections::HashSet, error, fmt, future::ready, pin::Pin, sync::Arc};

use arc_swap::ArcSwap;
use bytes::Bytes;
use futures::{Stream, StreamExt};
use http::{uri::PathAndQuery, Request, StatusCode, Uri};
use hyper::{body::to_bytes as body_to_bytes, Body};
use lookup::lookup_v2::{OptionalTargetPath, OwnedSegment};
use lookup::owned_value_path;
use lookup::OwnedTargetPath;
use once_cell::sync::Lazy;
use serde::Deserialize;
use serde_with::serde_as;
use snafu::ResultExt as _;
use tokio::time::{sleep, Duration, Instant};
use tracing::Instrument;
use vector_config::configurable_component;

use crate::{
    config::{DataType, Input, Output, ProxyConfig, TransformConfig, TransformContext},
    event::Event,
    http::HttpClient,
    internal_events::{AwsEc2MetadataRefreshError, AwsEc2MetadataRefreshSuccessful},
    schema,
    transforms::{TaskTransform, Transform},
};

const ACCOUNT_ID_KEY: &str = "account-id";
const AMI_ID_KEY: &str = "ami-id";
const AVAILABILITY_ZONE_KEY: &str = "availability-zone";
const INSTANCE_ID_KEY: &str = "instance-id";
const INSTANCE_TYPE_KEY: &str = "instance-type";
const LOCAL_HOSTNAME_KEY: &str = "local-hostname";
const LOCAL_IPV4_KEY: &str = "local-ipv4";
const PUBLIC_HOSTNAME_KEY: &str = "public-hostname";
const PUBLIC_IPV4_KEY: &str = "public-ipv4";
const REGION_KEY: &str = "region";
const SUBNET_ID_KEY: &str = "subnet-id";
const VPC_ID_KEY: &str = "vpc-id";
const ROLE_NAME_KEY: &str = "role-name";

static AVAILABILITY_ZONE: Lazy<PathAndQuery> =
    Lazy::new(|| PathAndQuery::from_static("/latest/meta-data/placement/availability-zone"));
static LOCAL_HOSTNAME: Lazy<PathAndQuery> =
    Lazy::new(|| PathAndQuery::from_static("/latest/meta-data/local-hostname"));
static LOCAL_IPV4: Lazy<PathAndQuery> =
    Lazy::new(|| PathAndQuery::from_static("/latest/meta-data/local-ipv4"));
static PUBLIC_HOSTNAME: Lazy<PathAndQuery> =
    Lazy::new(|| PathAndQuery::from_static("/latest/meta-data/public-hostname"));
static PUBLIC_IPV4: Lazy<PathAndQuery> =
    Lazy::new(|| PathAndQuery::from_static("/latest/meta-data/public-ipv4"));
static ROLE_NAME: Lazy<PathAndQuery> =
    Lazy::new(|| PathAndQuery::from_static("/latest/meta-data/iam/security-credentials/"));
static MAC: Lazy<PathAndQuery> = Lazy::new(|| PathAndQuery::from_static("/latest/meta-data/mac"));
static DYNAMIC_DOCUMENT: Lazy<PathAndQuery> =
    Lazy::new(|| PathAndQuery::from_static("/latest/dynamic/instance-identity/document"));
static DEFAULT_FIELD_ALLOWLIST: &[&str] = &[
    AMI_ID_KEY,
    AVAILABILITY_ZONE_KEY,
    INSTANCE_ID_KEY,
    INSTANCE_TYPE_KEY,
    LOCAL_HOSTNAME_KEY,
    LOCAL_IPV4_KEY,
    PUBLIC_HOSTNAME_KEY,
    PUBLIC_IPV4_KEY,
    REGION_KEY,
    SUBNET_ID_KEY,
    VPC_ID_KEY,
    ROLE_NAME_KEY,
];
static API_TOKEN: Lazy<PathAndQuery> = Lazy::new(|| PathAndQuery::from_static("/latest/api/token"));
static TOKEN_HEADER: Lazy<Bytes> = Lazy::new(|| Bytes::from("X-aws-ec2-metadata-token"));

/// Configuration for the `aws_ec2_metadata` transform.
#[serde_as]
#[configurable_component(transform("aws_ec2_metadata"))]
#[derive(Clone, Debug, Derivative)]
#[derivative(Default)]
pub struct Ec2Metadata {
    /// Overrides the default EC2 metadata endpoint.
    #[serde(alias = "host", default = "default_endpoint")]
    #[derivative(Default(value = "default_endpoint()"))]
    endpoint: String,

    /// Sets a prefix for all event fields added by the transform.
<<<<<<< HEAD
    #[configurable(metadata(
        docs::examples = "",
        docs::examples = "ec2",
        docs::examples = "aws.ec2",
    ))]
    namespace: Option<String>,
=======
    namespace: Option<OptionalTargetPath>,
>>>>>>> d21c420e

    /// The interval between querying for updated metadata, in seconds.
    #[serde(default = "default_refresh_interval_secs")]
    #[serde_as(as = "serde_with::DurationSeconds<u64>")]
    #[derivative(Default(value = "default_refresh_interval_secs()"))]
    refresh_interval_secs: Duration,

    /// A list of metadata fields to include in each transformed event.
    #[serde(default = "default_fields")]
    #[derivative(Default(value = "default_fields()"))]
    #[configurable(metadata(docs::examples = "instance-id", docs::examples = "local-hostname",))]
    fields: Vec<String>,

    /// The timeout for querying the EC2 metadata endpoint, in seconds.
    #[serde(default = "default_refresh_timeout_secs")]
    #[serde_as(as = "serde_with::DurationSeconds<u64>")]
    #[derivative(Default(value = "default_refresh_timeout_secs()"))]
    refresh_timeout_secs: Duration,

    #[configurable(derived)]
    #[serde(
        default,
        skip_serializing_if = "crate::serde::skip_serializing_if_default"
    )]
    proxy: ProxyConfig,

    /// Requires the transform to be able to successfully query the EC2 metadata before Vector can start.
    #[serde(default = "default_required")]
    #[derivative(Default(value = "default_required()"))]
    required: bool,
}

fn default_endpoint() -> String {
    String::from("http://169.254.169.254")
}

const fn default_refresh_interval_secs() -> Duration {
    Duration::from_secs(10)
}

const fn default_refresh_timeout_secs() -> Duration {
    Duration::from_secs(1)
}

fn default_fields() -> Vec<String> {
    DEFAULT_FIELD_ALLOWLIST
        .iter()
        .map(|s| s.to_string())
        .collect()
}

const fn default_required() -> bool {
    true
}

#[derive(Clone, Debug)]
pub struct Ec2MetadataTransform {
    state: Arc<ArcSwap<Vec<(MetadataKey, Bytes)>>>,
}

#[derive(Debug, Clone)]
struct MetadataKey {
    log_path: OwnedTargetPath,
    metric_tag: String,
}

#[derive(Debug)]
struct Keys {
    account_id_key: MetadataKey,
    ami_id_key: MetadataKey,
    availability_zone_key: MetadataKey,
    instance_id_key: MetadataKey,
    instance_type_key: MetadataKey,
    local_hostname_key: MetadataKey,
    local_ipv4_key: MetadataKey,
    public_hostname_key: MetadataKey,
    public_ipv4_key: MetadataKey,
    region_key: MetadataKey,
    subnet_id_key: MetadataKey,
    vpc_id_key: MetadataKey,
    role_name_key: MetadataKey,
}

impl_generate_config_from_default!(Ec2Metadata);

#[async_trait::async_trait]
impl TransformConfig for Ec2Metadata {
    async fn build(&self, context: &TransformContext) -> crate::Result<Transform> {
        let state = Arc::new(ArcSwap::new(Arc::new(vec![])));

<<<<<<< HEAD
        let keys = Keys::new(self.namespace.clone());
        let host = Uri::from_maybe_shared(self.endpoint.clone()).unwrap();
        let refresh_interval = self.refresh_interval_secs;
        let fields = self.fields.clone();
        let refresh_timeout = self.refresh_timeout_secs;
        let required = self.required;
=======
        // Check if the namespace is set to `""` which should mean that we do
        // not want a prefixed namespace.
        let namespace = self.namespace.clone().and_then(|namespace| namespace.path);

        let keys = Keys::new(&namespace);

        let host = self
            .endpoint
            .clone()
            .map(|s| Uri::from_maybe_shared(s).unwrap())
            .unwrap_or_else(|| HOST.clone());

        let refresh_interval = self
            .refresh_interval_secs
            .map(Duration::from_secs)
            .unwrap_or_else(|| Duration::from_secs(10));
        let fields = self
            .fields
            .clone()
            .unwrap_or_else(|| DEFAULT_FIELD_WHITELIST.clone());
        let refresh_timeout = self
            .refresh_timeout_secs
            .map(Duration::from_secs)
            .unwrap_or_else(|| Duration::from_secs(1));
        let required = self.required.unwrap_or(true);
>>>>>>> d21c420e

        let proxy = ProxyConfig::merge_with_env(&context.globals.proxy, &self.proxy);
        let http_client = HttpClient::new(None, &proxy)?;

        let mut client = MetadataClient::new(
            http_client,
            host,
            keys,
            Arc::clone(&state),
            refresh_interval,
            refresh_timeout,
            fields,
        );

        // If initial metadata is not required, log and proceed. Otherwise return error.
        if let Err(error) = client.refresh_metadata().await {
            if required {
                return Err(error);
            } else {
                emit!(AwsEc2MetadataRefreshError { error });
            }
        }

        tokio::spawn(
            async move {
                client.run().await;
            }
            // TODO: Once #1338 is done we can fetch the current span
            .instrument(info_span!("aws_ec2_metadata: worker").or_current()),
        );

        Ok(Transform::event_task(Ec2MetadataTransform { state }))
    }

    fn input(&self) -> Input {
        Input::new(DataType::Metric | DataType::Log)
    }

    fn outputs(&self, _: &schema::Definition) -> Vec<Output> {
        vec![Output::default(DataType::Metric | DataType::Log)]
    }
}

impl TaskTransform<Event> for Ec2MetadataTransform {
    fn transform(
        self: Box<Self>,
        task: Pin<Box<dyn Stream<Item = Event> + Send>>,
    ) -> Pin<Box<dyn Stream<Item = Event> + Send>>
    where
        Self: 'static,
    {
        let mut inner = self;
        Box::pin(task.filter_map(move |event| ready(Some(inner.transform_one(event)))))
    }
}

impl Ec2MetadataTransform {
    fn transform_one(&mut self, mut event: Event) -> Event {
        let state = self.state.load();
        match event {
            Event::Log(ref mut log) => {
                state.iter().for_each(|(k, v)| {
                    log.insert(&k.log_path, v.clone());
                });
            }
            Event::Metric(ref mut metric) => {
                state.iter().for_each(|(k, v)| {
                    metric.insert_tag(k.metric_tag.clone(), String::from_utf8_lossy(v).to_string());
                });
            }
            Event::Trace(_) => panic!("Traces are not supported."),
        }
        event
    }
}

struct MetadataClient {
    client: HttpClient<Body>,
    host: Uri,
    token: Option<(Bytes, Instant)>,
    keys: Keys,
    state: Arc<ArcSwap<Vec<(MetadataKey, Bytes)>>>,
    refresh_interval: Duration,
    refresh_timeout: Duration,
    fields: HashSet<String>,
}

#[derive(Debug, Deserialize)]
#[serde(rename_all = "camelCase")]
#[allow(dead_code)] // deserialize all fields
struct IdentityDocument {
    account_id: String,
    architecture: String,
    image_id: String,
    instance_id: String,
    instance_type: String,
    private_ip: String,
    region: String,
    version: String,
}

impl MetadataClient {
    pub fn new(
        client: HttpClient<Body>,
        host: Uri,
        keys: Keys,
        state: Arc<ArcSwap<Vec<(MetadataKey, Bytes)>>>,
        refresh_interval: Duration,
        refresh_timeout: Duration,
        fields: Vec<String>,
    ) -> Self {
        Self {
            client,
            host,
            token: None,
            keys,
            state,
            refresh_interval,
            refresh_timeout,
            fields: fields.into_iter().collect(),
        }
    }

    async fn run(&mut self) {
        loop {
            match self.refresh_metadata().await {
                Ok(_) => {
                    emit!(AwsEc2MetadataRefreshSuccessful);
                }
                Err(error) => {
                    emit!(AwsEc2MetadataRefreshError { error });
                }
            }

            sleep(self.refresh_interval).await;
        }
    }

    pub async fn get_token(&mut self) -> Result<Bytes, crate::Error> {
        if let Some((token, next_refresh)) = self.token.clone() {
            // If the next refresh is greater (in the future) than
            // the current time we can return the token since its still valid
            // otherwise lets refresh it.
            if next_refresh > Instant::now() {
                return Ok(token);
            }
        }

        let mut parts = self.host.clone().into_parts();
        parts.path_and_query = Some(API_TOKEN.clone());
        let uri = Uri::from_parts(parts)?;

        let req = Request::put(uri)
            .header("X-aws-ec2-metadata-token-ttl-seconds", "21600")
            .body(Body::empty())?;

        let res = tokio::time::timeout(self.refresh_timeout, self.client.send(req))
            .await?
            .map_err(crate::Error::from)
            .and_then(|res| match res.status() {
                StatusCode::OK => Ok(res),
                status_code => Err(UnexpectedHttpStatusError {
                    status: status_code,
                }
                .into()),
            })?;

        let token = body_to_bytes(res.into_body()).await?;

        let next_refresh = Instant::now() + Duration::from_secs(21600);
        self.token = Some((token.clone(), next_refresh));

        Ok(token)
    }

    pub async fn get_document(&mut self) -> Result<Option<IdentityDocument>, crate::Error> {
        self.get_metadata(&DYNAMIC_DOCUMENT)
            .await?
            .map(|body| {
                serde_json::from_slice(&body[..])
                    .context(ParseIdentityDocumentSnafu {})
                    .map_err(Into::into)
            })
            .transpose()
    }

    pub async fn refresh_metadata(&mut self) -> Result<(), crate::Error> {
        let mut new_state = vec![];

        // Fetch all resources, _then_ add them to the state map.
        if let Some(document) = self.get_document().await? {
            if self.fields.contains(ACCOUNT_ID_KEY) {
                new_state.push((self.keys.account_id_key.clone(), document.account_id.into()));
            }

            if self.fields.contains(AMI_ID_KEY) {
                new_state.push((self.keys.ami_id_key.clone(), document.image_id.into()));
            }

            if self.fields.contains(INSTANCE_ID_KEY) {
                new_state.push((
                    self.keys.instance_id_key.clone(),
                    document.instance_id.into(),
                ));
            }

            if self.fields.contains(INSTANCE_TYPE_KEY) {
                new_state.push((
                    self.keys.instance_type_key.clone(),
                    document.instance_type.into(),
                ));
            }

            if self.fields.contains(REGION_KEY) {
                new_state.push((self.keys.region_key.clone(), document.region.into()));
            }

            if self.fields.contains(AVAILABILITY_ZONE_KEY) {
                if let Some(availability_zone) = self.get_metadata(&AVAILABILITY_ZONE).await? {
                    new_state.push((self.keys.availability_zone_key.clone(), availability_zone));
                }
            }

            if self.fields.contains(LOCAL_HOSTNAME_KEY) {
                if let Some(local_hostname) = self.get_metadata(&LOCAL_HOSTNAME).await? {
                    new_state.push((self.keys.local_hostname_key.clone(), local_hostname));
                }
            }

            if self.fields.contains(LOCAL_IPV4_KEY) {
                if let Some(local_ipv4) = self.get_metadata(&LOCAL_IPV4).await? {
                    new_state.push((self.keys.local_ipv4_key.clone(), local_ipv4));
                }
            }

            if self.fields.contains(PUBLIC_HOSTNAME_KEY) {
                if let Some(public_hostname) = self.get_metadata(&PUBLIC_HOSTNAME).await? {
                    new_state.push((self.keys.public_hostname_key.clone(), public_hostname));
                }
            }

            if self.fields.contains(PUBLIC_IPV4_KEY) {
                if let Some(public_ipv4) = self.get_metadata(&PUBLIC_IPV4).await? {
                    new_state.push((self.keys.public_ipv4_key.clone(), public_ipv4));
                }
            }

            if self.fields.contains(SUBNET_ID_KEY) || self.fields.contains(VPC_ID_KEY) {
                if let Some(mac) = self.get_metadata(&MAC).await? {
                    let mac = String::from_utf8_lossy(&mac[..]);

                    if self.fields.contains(SUBNET_ID_KEY) {
                        let subnet_path = format!(
                            "/latest/meta-data/network/interfaces/macs/{}/subnet-id",
                            mac
                        );

                        let subnet_path = subnet_path.parse().context(ParsePathSnafu {
                            value: subnet_path.clone(),
                        })?;

                        if let Some(subnet_id) = self.get_metadata(&subnet_path).await? {
                            new_state.push((self.keys.subnet_id_key.clone(), subnet_id));
                        }
                    }

                    if self.fields.contains(VPC_ID_KEY) {
                        let vpc_path =
                            format!("/latest/meta-data/network/interfaces/macs/{}/vpc-id", mac);

                        let vpc_path = vpc_path.parse().context(ParsePathSnafu {
                            value: vpc_path.clone(),
                        })?;

                        if let Some(vpc_id) = self.get_metadata(&vpc_path).await? {
                            new_state.push((self.keys.vpc_id_key.clone(), vpc_id));
                        }
                    }
                }
            }

            if self.fields.contains(ROLE_NAME_KEY) {
                if let Some(role_names) = self.get_metadata(&ROLE_NAME).await? {
                    let role_names = String::from_utf8_lossy(&role_names[..]);

                    for (i, role_name) in role_names.lines().enumerate() {
                        new_state.push((
                            MetadataKey {
                                log_path: self
                                    .keys
                                    .role_name_key
                                    .log_path
                                    .with_index_appended(i as isize),
                                metric_tag: format!(
                                    "{}[{}]",
                                    self.keys.role_name_key.metric_tag, i
                                ),
                            },
                            role_name.to_string().into(),
                        ));
                    }
                }
            }

            self.state.store(Arc::new(new_state));
        }

        Ok(())
    }

    async fn get_metadata(&mut self, path: &PathAndQuery) -> Result<Option<Bytes>, crate::Error> {
        let token = self
            .get_token()
            .await
            .with_context(|_| FetchTokenSnafu {})?;

        let mut parts = self.host.clone().into_parts();

        parts.path_and_query = Some(path.clone());

        let uri = Uri::from_parts(parts)?;

        debug!(message = "Sending metadata request.", %uri);

        let req = Request::get(uri)
            .header(TOKEN_HEADER.as_ref(), token.as_ref())
            .body(Body::empty())?;

        match tokio::time::timeout(self.refresh_timeout, self.client.send(req))
            .await?
            .map_err(crate::Error::from)
            .and_then(|res| match res.status() {
                StatusCode::OK => Ok(Some(res)),
                StatusCode::NOT_FOUND => Ok(None),
                status_code => Err(UnexpectedHttpStatusError {
                    status: status_code,
                }
                .into()),
            })? {
            Some(res) => {
                let body = body_to_bytes(res.into_body()).await?;
                Ok(Some(body))
            }
            None => Ok(None),
        }
    }
}

// This creates a simplified string from the namespace. Since the namespace is technically
// a target path, it can contain syntax that is undesirable for a metric tag (such as prefix, quotes, etc)
// This is mainly used for backwards compatibility.
// see: https://github.com/vectordotdev/vector/issues/14931
fn create_metric_namespace(namespace: &OwnedTargetPath) -> String {
    let mut output = String::new();
    for segment in &namespace.path.segments {
        if !output.is_empty() {
            output += ".";
        }
        match segment {
            OwnedSegment::Field(field) => {
                output += field;
            }
            OwnedSegment::Index(i) => {
                output += &i.to_string();
            }
            OwnedSegment::Coalesce(fields) => {
                if let Some(first) = fields.first() {
                    output += first;
                }
            }
        }
    }
    output
}

fn create_key(namespace: &Option<OwnedTargetPath>, key: &str) -> MetadataKey {
    if let Some(namespace) = namespace {
        MetadataKey {
            log_path: namespace.with_field_appended(key),
            metric_tag: format!("{}.{}", create_metric_namespace(namespace), key),
        }
    } else {
        MetadataKey {
            log_path: OwnedTargetPath::event(owned_value_path!(key)),
            metric_tag: key.to_owned(),
        }
    }
}

impl Keys {
<<<<<<< HEAD
    pub fn new(namespace: Option<String>) -> Self {
        let namespace = namespace.filter(|s| !s.is_empty());
=======
    pub fn new(namespace: &Option<OwnedTargetPath>) -> Self {
>>>>>>> d21c420e
        Keys {
            account_id_key: create_key(&namespace, ACCOUNT_ID_KEY),
            ami_id_key: create_key(&namespace, AMI_ID_KEY),
            availability_zone_key: create_key(&namespace, AVAILABILITY_ZONE_KEY),
            instance_id_key: create_key(&namespace, INSTANCE_ID_KEY),
            instance_type_key: create_key(&namespace, INSTANCE_TYPE_KEY),
            local_hostname_key: create_key(&namespace, LOCAL_HOSTNAME_KEY),
            local_ipv4_key: create_key(&namespace, LOCAL_IPV4_KEY),
            public_hostname_key: create_key(&namespace, PUBLIC_HOSTNAME_KEY),
            public_ipv4_key: create_key(&namespace, PUBLIC_IPV4_KEY),
            region_key: create_key(&namespace, REGION_KEY),
            subnet_id_key: create_key(&namespace, SUBNET_ID_KEY),
            vpc_id_key: create_key(&namespace, VPC_ID_KEY),
            role_name_key: create_key(&namespace, ROLE_NAME_KEY),
        }
    }
}

#[derive(Debug)]
struct UnexpectedHttpStatusError {
    status: http::StatusCode,
}

impl fmt::Display for UnexpectedHttpStatusError {
    fn fmt(&self, f: &mut fmt::Formatter<'_>) -> fmt::Result {
        write!(f, "got unexpected status code: {}", self.status)
    }
}

impl error::Error for UnexpectedHttpStatusError {}

#[derive(Debug, snafu::Snafu)]
enum Ec2MetadataError {
    #[snafu(display("Unable to fetch metadata authentication token: {}.", source))]
    FetchToken { source: crate::Error },
    #[snafu(display("Unable to parse identity document: {}.", source))]
    ParseIdentityDocument { source: serde_json::Error },
    #[snafu(display("Unable to parse metadata path {}, {}.", value, source))]
    ParsePath {
        value: String,
        source: http::uri::InvalidUri,
    },
}

#[cfg(feature = "aws-ec2-metadata-integration-tests")]
#[cfg(test)]
mod integration_tests {
    use lookup::lookup_v2::{OwnedSegment, OwnedValuePath};
    use lookup::{event_path, PathPrefix};
    use tokio::sync::mpsc;
    use tokio_stream::wrappers::ReceiverStream;

    use super::*;
    use crate::{
        event::{metric, LogEvent, Metric},
        test_util::{components::assert_transform_compliance, next_addr},
        transforms::test::create_topology,
    };
    use warp::Filter;

    fn ec2_metadata_address() -> String {
        std::env::var("EC2_METADATA_ADDRESS").unwrap_or_else(|_| "http://localhost:8111".into())
    }

    fn expected_log_fields() -> Vec<(OwnedValuePath, &'static str)> {
        vec![
            (
                vec![OwnedSegment::field(AVAILABILITY_ZONE_KEY)].into(),
                "ww-region-1a",
            ),
            (
                vec![OwnedSegment::field(PUBLIC_IPV4_KEY)].into(),
                "192.1.1.1",
            ),
            (
                vec![OwnedSegment::field(PUBLIC_HOSTNAME_KEY)].into(),
                "mock-public-hostname",
            ),
            (
                vec![OwnedSegment::field(LOCAL_IPV4_KEY)].into(),
                "192.1.1.2",
            ),
            (
                vec![OwnedSegment::field(LOCAL_HOSTNAME_KEY)].into(),
                "mock-hostname",
            ),
            (
                vec![OwnedSegment::field(INSTANCE_ID_KEY)].into(),
                "i-096fba6d03d36d262",
            ),
            (
                vec![OwnedSegment::field(ACCOUNT_ID_KEY)].into(),
                "071959437513",
            ),
            (
                vec![OwnedSegment::field(AMI_ID_KEY)].into(),
                "ami-05f27d4d6770a43d2",
            ),
            (
                vec![OwnedSegment::field(INSTANCE_TYPE_KEY)].into(),
                "t2.micro",
            ),
            (vec![OwnedSegment::field(REGION_KEY)].into(), "us-east-1"),
            (vec![OwnedSegment::field(VPC_ID_KEY)].into(), "mock-vpc-id"),
            (
                vec![OwnedSegment::field(SUBNET_ID_KEY)].into(),
                "mock-subnet-id",
            ),
            (owned_value_path!("role-name", 0), "mock-user"),
        ]
    }

    fn expected_metric_fields() -> Vec<(&'static str, &'static str)> {
        vec![
            (AVAILABILITY_ZONE_KEY, "ww-region-1a"),
            (PUBLIC_IPV4_KEY, "192.1.1.1"),
            (PUBLIC_HOSTNAME_KEY, "mock-public-hostname"),
            (LOCAL_IPV4_KEY, "192.1.1.2"),
            (LOCAL_HOSTNAME_KEY, "mock-hostname"),
            (INSTANCE_ID_KEY, "i-096fba6d03d36d262"),
            (ACCOUNT_ID_KEY, "071959437513"),
            (AMI_ID_KEY, "ami-05f27d4d6770a43d2"),
            (INSTANCE_TYPE_KEY, "t2.micro"),
            (REGION_KEY, "us-east-1"),
            (VPC_ID_KEY, "mock-vpc-id"),
            (SUBNET_ID_KEY, "mock-subnet-id"),
            ("role-name[0]", "mock-user"),
        ]
    }

    fn make_metric() -> Metric {
        Metric::new(
            "event",
            metric::MetricKind::Incremental,
            metric::MetricValue::Counter { value: 1.0 },
        )
    }

    #[test]
    fn generate_config() {
        crate::test_util::test_generate_config::<Ec2Metadata>();
    }

    #[tokio::test]
    async fn enrich_log() {
        assert_transform_compliance(async {
            let mut fields = default_fields();
            fields.extend(vec![String::from(ACCOUNT_ID_KEY)].into_iter());

            let transform_config = Ec2Metadata {
                endpoint: ec2_metadata_address(),
                fields,
                ..Default::default()
            };

            let (tx, rx) = mpsc::channel(1);
            let (topology, mut out) =
                create_topology(ReceiverStream::new(rx), transform_config).await;

            // We need to sleep to let the background task fetch the data.
            sleep(Duration::from_secs(1)).await;

            let log = LogEvent::default();
            let mut expected_log = log.clone();
            for (k, v) in expected_log_fields().iter().cloned() {
                expected_log.insert((PathPrefix::Event, &k), v);
            }

            tx.send(log.into()).await.unwrap();

            let event = out.recv().await.unwrap();
            assert_eq!(event.into_log(), expected_log);

            drop(tx);
            topology.stop().await;
            assert_eq!(out.recv().await, None);
        })
        .await;
    }

    #[tokio::test(flavor = "multi_thread")]
    async fn timeout() {
        let addr = next_addr();

        async fn sleepy() -> Result<impl warp::Reply, std::convert::Infallible> {
            tokio::time::sleep(Duration::from_secs(3)).await;
            Ok("I waited 3 seconds!")
        }

        let slow = warp::any().and_then(sleepy);
        let server = warp::serve(slow).bind(addr);
        let _server = tokio::spawn(server);

        let config = Ec2Metadata {
            endpoint: format!("http://{}", addr),
            refresh_timeout_secs: Duration::from_secs(1),
            ..Default::default()
        };

        match config.build(&TransformContext::default()).await {
            Ok(_) => panic!("expected timeout failure"),
            // cannot create tokio::time::error::Elapsed to compare with since constructor is
            // private
            Err(err) => assert_eq!(
                err.to_string(),
                "Unable to fetch metadata authentication token: deadline has elapsed."
            ),
        }
    }

    // validates the configuration setting 'required'=false allows vector to run
    #[tokio::test(flavor = "multi_thread")]
    async fn not_required() {
        let addr = next_addr();

        async fn sleepy() -> Result<impl warp::Reply, std::convert::Infallible> {
            tokio::time::sleep(Duration::from_secs(3)).await;
            Ok("I waited 3 seconds!")
        }

        let slow = warp::any().and_then(sleepy);
        let server = warp::serve(slow).bind(addr);
        let _server = tokio::spawn(server);

        let config = Ec2Metadata {
            endpoint: format!("http://{}", addr),
            refresh_timeout_secs: Duration::from_secs(1),
            required: false,
            ..Default::default()
        };

        assert!(
            config.build(&TransformContext::default()).await.is_ok(),
            "expected no failure because 'required' config value set to false"
        );
    }

    #[tokio::test]
    async fn enrich_metric() {
        assert_transform_compliance(async {
            let mut fields = default_fields();
            fields.extend(vec![String::from(ACCOUNT_ID_KEY)].into_iter());

            let transform_config = Ec2Metadata {
                endpoint: ec2_metadata_address(),
                fields,
                ..Default::default()
            };

            let (tx, rx) = mpsc::channel(1);
            let (topology, mut out) =
                create_topology(ReceiverStream::new(rx), transform_config).await;

            // We need to sleep to let the background task fetch the data.
            sleep(Duration::from_secs(1)).await;

            let metric = make_metric();
            let mut expected_metric = metric.clone();
            for (k, v) in expected_metric_fields().iter() {
                expected_metric.insert_tag(k.to_string(), v.to_string());
            }

            tx.send(metric.into()).await.unwrap();

            let event = out.recv().await.unwrap();
            assert_eq!(event.into_metric(), expected_metric);

            drop(tx);
            topology.stop().await;
            assert_eq!(out.recv().await, None);
        })
        .await;
    }

    #[tokio::test]
    async fn fields_log() {
        assert_transform_compliance(async {
            let transform_config = Ec2Metadata {
                endpoint: ec2_metadata_address(),
                fields: vec![PUBLIC_IPV4_KEY.into(), REGION_KEY.into()],
                ..Default::default()
            };

            let (tx, rx) = mpsc::channel(1);
            let (topology, mut out) =
                create_topology(ReceiverStream::new(rx), transform_config).await;

            // We need to sleep to let the background task fetch the data.
            sleep(Duration::from_secs(1)).await;

            let log = LogEvent::default();
            let mut expected_log = log.clone();
            expected_log.insert(format!("\"{}\"", PUBLIC_IPV4_KEY).as_str(), "192.1.1.1");
            expected_log.insert(format!("\"{}\"", REGION_KEY).as_str(), "us-east-1");

            tx.send(log.into()).await.unwrap();

            let event = out.recv().await.unwrap();
            assert_eq!(event.into_log(), expected_log);

            drop(tx);
            topology.stop().await;
            assert_eq!(out.recv().await, None);
        })
        .await;
    }

    #[tokio::test]
    async fn fields_metric() {
        assert_transform_compliance(async {
            let transform_config = Ec2Metadata {
                endpoint: ec2_metadata_address(),
                fields: vec![PUBLIC_IPV4_KEY.into(), REGION_KEY.into()],
                ..Default::default()
            };

            let (tx, rx) = mpsc::channel(1);
            let (topology, mut out) =
                create_topology(ReceiverStream::new(rx), transform_config).await;

            // We need to sleep to let the background task fetch the data.
            sleep(Duration::from_secs(1)).await;

            let metric = make_metric();
            let mut expected_metric = metric.clone();
            expected_metric.insert_tag(PUBLIC_IPV4_KEY.to_string(), "192.1.1.1".to_string());
            expected_metric.insert_tag(REGION_KEY.to_string(), "us-east-1".to_string());

            tx.send(metric.into()).await.unwrap();

            let event = out.recv().await.unwrap();
            assert_eq!(event.into_metric(), expected_metric);

            drop(tx);
            topology.stop().await;
            assert_eq!(out.recv().await, None);
        })
        .await;
    }

    #[tokio::test]
    async fn namespace_log() {
        {
            assert_transform_compliance(async {
                let transform_config = Ec2Metadata {
<<<<<<< HEAD
                    endpoint: ec2_metadata_address(),
                    namespace: Some("ec2.metadata".into()),
=======
                    endpoint: Some(ec2_metadata_address()),
                    namespace: Some(
                        OwnedTargetPath::event(owned_value_path!("ec2", "metadata")).into(),
                    ),
>>>>>>> d21c420e
                    ..Default::default()
                };

                let (tx, rx) = mpsc::channel(1);
                let (topology, mut out) =
                    create_topology(ReceiverStream::new(rx), transform_config).await;

                // We need to sleep to let the background task fetch the data.
                sleep(Duration::from_secs(1)).await;

                let log = LogEvent::default();

                tx.send(log.into()).await.unwrap();

                let event = out.recv().await.unwrap();

                assert_eq!(
                    event.as_log().get("ec2.metadata.\"availability-zone\""),
                    Some(&"ww-region-1a".into())
                );

                drop(tx);
                topology.stop().await;
                assert_eq!(out.recv().await, None);
            })
            .await;
        }

        {
            assert_transform_compliance(async {
                // Set an empty namespace to ensure we don't prepend one.
                let transform_config = Ec2Metadata {
<<<<<<< HEAD
                    endpoint: ec2_metadata_address(),
                    namespace: Some("".into()),
=======
                    endpoint: Some(ec2_metadata_address()),
                    namespace: Some(OptionalTargetPath::none()),
>>>>>>> d21c420e
                    ..Default::default()
                };

                let (tx, rx) = mpsc::channel(1);
                let (topology, mut out) =
                    create_topology(ReceiverStream::new(rx), transform_config).await;

                // We need to sleep to let the background task fetch the data.
                sleep(Duration::from_secs(1)).await;

                let log = LogEvent::default();

                tx.send(log.into()).await.unwrap();

                let event = out.recv().await.unwrap();
                assert_eq!(
                    event.as_log().get(event_path!(AVAILABILITY_ZONE_KEY)),
                    Some(&"ww-region-1a".into())
                );

                drop(tx);
                topology.stop().await;
                assert_eq!(out.recv().await, None);
            })
            .await;
        }
    }

    #[tokio::test]
    async fn namespace_metric() {
        {
            assert_transform_compliance(async {
                let transform_config = Ec2Metadata {
<<<<<<< HEAD
                    endpoint: ec2_metadata_address(),
                    namespace: Some("ec2.metadata".into()),
=======
                    endpoint: Some(ec2_metadata_address()),
                    namespace: Some(
                        OwnedTargetPath::event(owned_value_path!("ec2", "metadata")).into(),
                    ),
>>>>>>> d21c420e
                    ..Default::default()
                };

                let (tx, rx) = mpsc::channel(1);
                let (topology, mut out) =
                    create_topology(ReceiverStream::new(rx), transform_config).await;

                // We need to sleep to let the background task fetch the data.
                sleep(Duration::from_secs(1)).await;

                let metric = make_metric();

                tx.send(metric.into()).await.unwrap();

                let event = out.recv().await.unwrap();
                assert_eq!(
                    event
                        .as_metric()
                        .tag_value("ec2.metadata.availability-zone"),
                    Some("ww-region-1a".to_string())
                );

                drop(tx);
                topology.stop().await;
                assert_eq!(out.recv().await, None);
            })
            .await;
        }

        {
            assert_transform_compliance(async {
                // Set an empty namespace to ensure we don't prepend one.
                let transform_config = Ec2Metadata {
<<<<<<< HEAD
                    endpoint: ec2_metadata_address(),
                    namespace: Some("".into()),
=======
                    endpoint: Some(ec2_metadata_address()),
                    namespace: Some(OptionalTargetPath::none()),
>>>>>>> d21c420e
                    ..Default::default()
                };

                let (tx, rx) = mpsc::channel(1);
                let (topology, mut out) =
                    create_topology(ReceiverStream::new(rx), transform_config).await;

                // We need to sleep to let the background task fetch the data.
                sleep(Duration::from_secs(1)).await;

                let metric = make_metric();

                tx.send(metric.into()).await.unwrap();

                let event = out.recv().await.unwrap();
                assert_eq!(
                    event.as_metric().tag_value(AVAILABILITY_ZONE_KEY),
                    Some("ww-region-1a".to_string())
                );

                drop(tx);
                topology.stop().await;
                assert_eq!(out.recv().await, None);
            })
            .await;
        }
    }
}<|MERGE_RESOLUTION|>--- conflicted
+++ resolved
@@ -83,16 +83,12 @@
     endpoint: String,
 
     /// Sets a prefix for all event fields added by the transform.
-<<<<<<< HEAD
     #[configurable(metadata(
         docs::examples = "",
         docs::examples = "ec2",
         docs::examples = "aws.ec2",
     ))]
-    namespace: Option<String>,
-=======
     namespace: Option<OptionalTargetPath>,
->>>>>>> d21c420e
 
     /// The interval between querying for updated metadata, in seconds.
     #[serde(default = "default_refresh_interval_secs")]
@@ -183,40 +179,12 @@
     async fn build(&self, context: &TransformContext) -> crate::Result<Transform> {
         let state = Arc::new(ArcSwap::new(Arc::new(vec![])));
 
-<<<<<<< HEAD
         let keys = Keys::new(self.namespace.clone());
         let host = Uri::from_maybe_shared(self.endpoint.clone()).unwrap();
         let refresh_interval = self.refresh_interval_secs;
         let fields = self.fields.clone();
         let refresh_timeout = self.refresh_timeout_secs;
         let required = self.required;
-=======
-        // Check if the namespace is set to `""` which should mean that we do
-        // not want a prefixed namespace.
-        let namespace = self.namespace.clone().and_then(|namespace| namespace.path);
-
-        let keys = Keys::new(&namespace);
-
-        let host = self
-            .endpoint
-            .clone()
-            .map(|s| Uri::from_maybe_shared(s).unwrap())
-            .unwrap_or_else(|| HOST.clone());
-
-        let refresh_interval = self
-            .refresh_interval_secs
-            .map(Duration::from_secs)
-            .unwrap_or_else(|| Duration::from_secs(10));
-        let fields = self
-            .fields
-            .clone()
-            .unwrap_or_else(|| DEFAULT_FIELD_WHITELIST.clone());
-        let refresh_timeout = self
-            .refresh_timeout_secs
-            .map(Duration::from_secs)
-            .unwrap_or_else(|| Duration::from_secs(1));
-        let required = self.required.unwrap_or(true);
->>>>>>> d21c420e
 
         let proxy = ProxyConfig::merge_with_env(&context.globals.proxy, &self.proxy);
         let http_client = HttpClient::new(None, &proxy)?;
@@ -607,12 +575,9 @@
 }
 
 impl Keys {
-<<<<<<< HEAD
-    pub fn new(namespace: Option<String>) -> Self {
-        let namespace = namespace.filter(|s| !s.is_empty());
-=======
-    pub fn new(namespace: &Option<OwnedTargetPath>) -> Self {
->>>>>>> d21c420e
+    pub fn new(namespace: Option<OptionalTargetPath>) -> Self {
+        let namespace = namespace.and_then(|namespace| namespace.path);
+
         Keys {
             account_id_key: create_key(&namespace, ACCOUNT_ID_KEY),
             ami_id_key: create_key(&namespace, AMI_ID_KEY),
@@ -958,15 +923,10 @@
         {
             assert_transform_compliance(async {
                 let transform_config = Ec2Metadata {
-<<<<<<< HEAD
                     endpoint: ec2_metadata_address(),
-                    namespace: Some("ec2.metadata".into()),
-=======
-                    endpoint: Some(ec2_metadata_address()),
                     namespace: Some(
                         OwnedTargetPath::event(owned_value_path!("ec2", "metadata")).into(),
                     ),
->>>>>>> d21c420e
                     ..Default::default()
                 };
 
@@ -999,13 +959,8 @@
             assert_transform_compliance(async {
                 // Set an empty namespace to ensure we don't prepend one.
                 let transform_config = Ec2Metadata {
-<<<<<<< HEAD
                     endpoint: ec2_metadata_address(),
-                    namespace: Some("".into()),
-=======
-                    endpoint: Some(ec2_metadata_address()),
                     namespace: Some(OptionalTargetPath::none()),
->>>>>>> d21c420e
                     ..Default::default()
                 };
 
@@ -1039,15 +994,10 @@
         {
             assert_transform_compliance(async {
                 let transform_config = Ec2Metadata {
-<<<<<<< HEAD
                     endpoint: ec2_metadata_address(),
-                    namespace: Some("ec2.metadata".into()),
-=======
-                    endpoint: Some(ec2_metadata_address()),
                     namespace: Some(
                         OwnedTargetPath::event(owned_value_path!("ec2", "metadata")).into(),
                     ),
->>>>>>> d21c420e
                     ..Default::default()
                 };
 
@@ -1081,13 +1031,8 @@
             assert_transform_compliance(async {
                 // Set an empty namespace to ensure we don't prepend one.
                 let transform_config = Ec2Metadata {
-<<<<<<< HEAD
                     endpoint: ec2_metadata_address(),
-                    namespace: Some("".into()),
-=======
-                    endpoint: Some(ec2_metadata_address()),
                     namespace: Some(OptionalTargetPath::none()),
->>>>>>> d21c420e
                     ..Default::default()
                 };
 
