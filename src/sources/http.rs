use crate::{
    config::{
        log_schema, DataType, GenerateConfig, GlobalOptions, Resource, SourceConfig,
        SourceDescription,
    },
    event::{Event, Value},
    shutdown::ShutdownSignal,
    sources::util::{add_query_parameters, ErrorMessage, HttpSource, HttpSourceAuthConfig},
    tls::TlsConfig,
    Pipeline,
};
use bytes::{Bytes, BytesMut};
use chrono::Utc;
use codec::BytesDelimitedCodec;
use serde::{Deserialize, Serialize};
use serde_json::Value as JsonValue;
use std::{collections::HashMap, net::SocketAddr};

use tokio_util::codec::Decoder;
use warp::http::{HeaderMap, HeaderValue, StatusCode};

#[derive(Deserialize, Serialize, Debug, Clone)]
pub struct SimpleHttpConfig {
    address: SocketAddr,
    #[serde(default)]
    encoding: Encoding,
    #[serde(default)]
    headers: Vec<String>,
    #[serde(default)]
    query_parameters: Vec<String>,
    tls: Option<TlsConfig>,
    auth: Option<HttpSourceAuthConfig>,
}

inventory::submit! {
    SourceDescription::new::<SimpleHttpConfig>("http")
}

impl GenerateConfig for SimpleHttpConfig {
    fn generate_config() -> toml::Value {
        toml::Value::try_from(Self {
            address: "0.0.0.0:80".parse().unwrap(),
            encoding: Default::default(),
            headers: Vec::new(),
            query_parameters: Vec::new(),
            tls: None,
            auth: None,
        })
        .unwrap()
    }
}

#[derive(Clone)]
struct SimpleHttpSource {
    encoding: Encoding,
    headers: Vec<String>,
    query_parameters: Vec<String>,
}

#[derive(Deserialize, Serialize, Debug, Eq, PartialEq, Clone, Derivative, Copy)]
#[serde(rename_all = "snake_case")]
#[derivative(Default)]
pub enum Encoding {
    #[derivative(Default)]
    Text,
    Ndjson,
    Json,
}

impl HttpSource for SimpleHttpSource {
    fn build_event(
        &self,
        body: Bytes,
        header_map: HeaderMap,
        query_parameters: HashMap<String, String>,
        request_path: &str,
    ) -> Result<Vec<Event>, ErrorMessage> {
        decode_body(body, self.encoding)
            .map(|events| add_headers(events, &self.headers, header_map))
            .map(|events| add_query_parameters(events, &self.query_parameters, query_parameters))
            .map(|events| {
                if request_path.len() > 1 {
                    add_path(events, request_path)
                } else {
                    events
                }
            })
            .map(|mut events| {
                // Add source type
                let key = log_schema().source_type_key();
                for event in events.iter_mut() {
                    event.as_mut_log().try_insert(key, Bytes::from("http"));
                }
                events
            })
    }
}

#[async_trait::async_trait]
#[typetag::serde(name = "http")]
impl SourceConfig for SimpleHttpConfig {
    async fn build(
        &self,
        _: &str,
        _: &GlobalOptions,
        shutdown: ShutdownSignal,
        out: Pipeline,
    ) -> crate::Result<super::Source> {
        let source = SimpleHttpSource {
            encoding: self.encoding,
            headers: self.headers.clone(),
            query_parameters: self.query_parameters.clone(),
        };
        source.run(self.address, "", &self.tls, &self.auth, out, shutdown)
    }

    fn output_type(&self) -> DataType {
        DataType::Log
    }

    fn source_type(&self) -> &'static str {
        "http"
    }

    fn resources(&self) -> Vec<Resource> {
        vec![Resource::tcp(self.address)]
    }
}

fn add_path(mut events: Vec<Event>, path: &str) -> Vec<Event> {
    for event in events.iter_mut() {
        event
            .as_mut_log()
            .insert("vector_http_path", Value::from(path.to_string()));
    }

    events
}

fn add_headers(
    mut events: Vec<Event>,
    headers_config: &[String],
    headers: HeaderMap,
) -> Vec<Event> {
    for header_name in headers_config {
        let value = headers.get(header_name).map(HeaderValue::as_bytes);

        for event in events.iter_mut() {
            event.as_mut_log().insert(
                header_name as &str,
                Value::from(value.map(Bytes::copy_from_slice)),
            );
        }
    }

    events
}

fn body_to_lines(buf: Bytes) -> impl Iterator<Item = Result<Bytes, ErrorMessage>> {
    let mut body = BytesMut::new();
    body.extend_from_slice(&buf);

    let mut decoder = BytesDelimitedCodec::new(b'\n');
    std::iter::from_fn(move || {
        match decoder.decode_eof(&mut body) {
            Err(error) => Some(Err(ErrorMessage::new(
                StatusCode::BAD_REQUEST,
                format!("Bad request: {}", error),
            ))),
            Ok(Some(b)) => Some(Ok(b)),
            Ok(None) => None, // actually done
        }
    })
    .filter(|s| match s {
        // filter empty lines
        Ok(b) => !b.is_empty(),
        _ => true,
    })
}

fn decode_body(body: Bytes, enc: Encoding) -> Result<Vec<Event>, ErrorMessage> {
    match enc {
        Encoding::Text => body_to_lines(body)
            .map(|r| Ok(Event::from(r?)))
            .collect::<Result<_, _>>(),
        Encoding::Ndjson => body_to_lines(body)
            .map(|j| {
                let parsed_json = serde_json::from_slice(&j?)
                    .map_err(|error| json_error(format!("Error parsing Ndjson: {:?}", error)))?;
                json_parse_object(parsed_json)
            })
            .collect::<Result<_, _>>(),
        Encoding::Json => {
            let parsed_json = serde_json::from_slice(&body)
                .map_err(|error| json_error(format!("Error parsing Json: {:?}", error)))?;
            json_parse_array_of_object(parsed_json)
        }
    }
}

fn json_parse_object(value: JsonValue) -> Result<Event, ErrorMessage> {
    let mut event = Event::new_empty_log();
    let log = event.as_mut_log();
    log.insert(log_schema().timestamp_key(), Utc::now()); // Add timestamp
    match value {
        JsonValue::Object(map) => {
            for (k, v) in map {
                log.insert_flat(k, v);
            }
            Ok(event)
        }
        _ => Err(json_error(format!(
            "Expected Object, got {}",
            json_value_to_type_string(&value)
        ))),
    }
}

fn json_parse_array_of_object(value: JsonValue) -> Result<Vec<Event>, ErrorMessage> {
    match value {
        JsonValue::Array(v) => v
            .into_iter()
            .map(json_parse_object)
            .collect::<Result<_, _>>(),
        JsonValue::Object(map) => {
            //treat like an array of one object
            Ok(vec![json_parse_object(JsonValue::Object(map))?])
        }
        _ => Err(json_error(format!(
            "Expected Array or Object, got {}.",
            json_value_to_type_string(&value)
        ))),
    }
}

fn json_error(s: String) -> ErrorMessage {
    ErrorMessage::new(StatusCode::BAD_REQUEST, format!("Bad JSON: {}", s))
}

fn json_value_to_type_string(value: &JsonValue) -> &'static str {
    match value {
        JsonValue::Object(_) => "Object",
        JsonValue::Array(_) => "Array",
        JsonValue::String(_) => "String",
        JsonValue::Number(_) => "Number",
        JsonValue::Bool(_) => "Bool",
        JsonValue::Null => "Null",
    }
}

#[cfg(test)]
mod tests {
    use super::{Encoding, SimpleHttpConfig};

    use crate::shutdown::ShutdownSignal;
    use crate::{
        config::{log_schema, GlobalOptions, SourceConfig},
        event::{Event, Value},
        test_util::{collect_n, next_addr, trace_init, wait_for_tcp},
        Pipeline,
    };
    use flate2::{
        write::{DeflateEncoder, GzEncoder},
        Compression,
    };
    use http::HeaderMap;
    use pretty_assertions::assert_eq;
    use std::collections::BTreeMap;
    use std::io::Write;
    use std::net::SocketAddr;
    use tokio::sync::mpsc;

    #[test]
    fn generate_config() {
        crate::test_util::test_generate_config::<SimpleHttpConfig>();
    }

    async fn source(
        encoding: Encoding,
        headers: Vec<String>,
        query_parameters: Vec<String>,
    ) -> (mpsc::Receiver<Event>, SocketAddr) {
        let (sender, recv) = Pipeline::new_test();
        let address = next_addr();
        tokio::spawn(async move {
            SimpleHttpConfig {
                address,
                encoding,
                headers,
                query_parameters,
                tls: None,
                auth: None,
            }
            .build(
                "default",
                &GlobalOptions::default(),
                ShutdownSignal::noop(),
                sender,
            )
            .await
            .unwrap()
            .await
            .unwrap();
        });
        wait_for_tcp(address).await;
        (recv, address)
    }

    async fn send(address: SocketAddr, body: &str) -> u16 {
        reqwest::Client::new()
            .post(&format!("http://{}/", address))
            .body(body.to_owned())
            .send()
            .await
            .unwrap()
            .status()
            .as_u16()
    }

    async fn send_with_headers(address: SocketAddr, body: &str, headers: HeaderMap) -> u16 {
        reqwest::Client::new()
            .post(&format!("http://{}/", address))
            .headers(headers)
            .body(body.to_owned())
            .send()
            .await
            .unwrap()
            .status()
            .as_u16()
    }

    async fn send_with_query(address: SocketAddr, body: &str, query: &str) -> u16 {
        reqwest::Client::new()
            .post(&format!("http://{}?{}", address, query))
            .body(body.to_owned())
            .send()
            .await
            .unwrap()
            .status()
            .as_u16()
    }

<<<<<<< HEAD
    async fn send_with_path(address: SocketAddr, body: &str, path: &str) -> u16 {
        reqwest::Client::new()
            .post(&format!("http://{}{}", address, path))
            .body(body.to_owned())
=======
    async fn send_bytes(address: SocketAddr, body: Vec<u8>, headers: HeaderMap) -> u16 {
        reqwest::Client::new()
            .post(&format!("http://{}/", address))
            .headers(headers)
            .body(body)
>>>>>>> 2b8d7b75
            .send()
            .await
            .unwrap()
            .status()
            .as_u16()
    }

    #[tokio::test]
    async fn http_multiline_text() {
        trace_init();

        let body = "test body\n\ntest body 2";

        let (rx, addr) = source(Encoding::default(), vec![], vec![]).await;

        assert_eq!(200, send(addr, body).await);

        let mut events = collect_n(rx, 2).await;
        {
            let event = events.remove(0);
            let log = event.as_log();
            assert_eq!(log[log_schema().message_key()], "test body".into());
            assert!(log.get(log_schema().timestamp_key()).is_some());
            assert_eq!(log[log_schema().source_type_key()], "http".into());
        }
        {
            let event = events.remove(0);
            let log = event.as_log();
            assert_eq!(log[log_schema().message_key()], "test body 2".into());
            assert!(log.get(log_schema().timestamp_key()).is_some());
            assert_eq!(log[log_schema().source_type_key()], "http".into());
        }
    }

    #[tokio::test]
    async fn http_multiline_text2() {
        trace_init();

        //same as above test but with a newline at the end
        let body = "test body\n\ntest body 2\n";

        let (rx, addr) = source(Encoding::default(), vec![], vec![]).await;

        assert_eq!(200, send(addr, body).await);

        let mut events = collect_n(rx, 2).await;
        {
            let event = events.remove(0);
            let log = event.as_log();
            assert_eq!(log[log_schema().message_key()], "test body".into());
            assert!(log.get(log_schema().timestamp_key()).is_some());
            assert_eq!(log[log_schema().source_type_key()], "http".into());
        }
        {
            let event = events.remove(0);
            let log = event.as_log();
            assert_eq!(log[log_schema().message_key()], "test body 2".into());
            assert!(log.get(log_schema().timestamp_key()).is_some());
            assert_eq!(log[log_schema().source_type_key()], "http".into());
        }
    }

    #[tokio::test]
    async fn http_json_parsing() {
        trace_init();

        let (rx, addr) = source(Encoding::Json, vec![], vec![]).await;

        assert_eq!(400, send(addr, "{").await); //malformed
        assert_eq!(400, send(addr, r#"{"key"}"#).await); //key without value

        assert_eq!(200, send(addr, "{}").await); //can be one object or array of objects
        assert_eq!(200, send(addr, "[{},{},{}]").await);

        let mut events = collect_n(rx, 2).await;
        assert!(events
            .remove(1)
            .as_log()
            .get(log_schema().timestamp_key())
            .is_some());
        assert!(events
            .remove(0)
            .as_log()
            .get(log_schema().timestamp_key())
            .is_some());
    }

    #[tokio::test]
    async fn http_json_values() {
        trace_init();

        let (rx, addr) = source(Encoding::Json, vec![], vec![]).await;

        assert_eq!(200, send(addr, r#"[{"key":"value"}]"#).await);
        assert_eq!(200, send(addr, r#"{"key2":"value2"}"#).await);

        let mut events = collect_n(rx, 2).await;
        {
            let event = events.remove(0);
            let log = event.as_log();
            assert_eq!(log["key"], "value".into());
            assert!(log.get(log_schema().timestamp_key()).is_some());
            assert_eq!(log[log_schema().source_type_key()], "http".into());
        }
        {
            let event = events.remove(0);
            let log = event.as_log();
            assert_eq!(log["key2"], "value2".into());
            assert!(log.get(log_schema().timestamp_key()).is_some());
            assert_eq!(log[log_schema().source_type_key()], "http".into());
        }
    }

    #[tokio::test]
    async fn http_json_dotted_keys() {
        trace_init();

        let (rx, addr) = source(Encoding::Json, vec![], vec![]).await;

        assert_eq!(200, send(addr, r#"[{"dotted.key":"value"}]"#).await);
        assert_eq!(
            200,
            send(addr, r#"{"nested":{"dotted.key2":"value2"}}"#).await
        );

        let mut events = collect_n(rx, 2).await;
        {
            let event = events.remove(0);
            let log = event.as_log();
            assert_eq!(log.get_flat("dotted.key").unwrap(), &Value::from("value"));
        }
        {
            let event = events.remove(0);
            let log = event.as_log();
            let mut map = BTreeMap::new();
            map.insert("dotted.key2".to_string(), Value::from("value2"));
            assert_eq!(log["nested"], map.into());
        }
    }

    #[tokio::test]
    async fn http_ndjson() {
        trace_init();

        let (rx, addr) = source(Encoding::Ndjson, vec![], vec![]).await;

        assert_eq!(400, send(addr, r#"[{"key":"value"}]"#).await); //one object per line

        assert_eq!(
            200,
            send(addr, "{\"key1\":\"value1\"}\n\n{\"key2\":\"value2\"}").await
        );

        let mut events = collect_n(rx, 2).await;
        {
            let event = events.remove(0);
            let log = event.as_log();
            assert_eq!(log["key1"], "value1".into());
            assert!(log.get(log_schema().timestamp_key()).is_some());
            assert_eq!(log[log_schema().source_type_key()], "http".into());
        }
        {
            let event = events.remove(0);
            let log = event.as_log();
            assert_eq!(log["key2"], "value2".into());
            assert!(log.get(log_schema().timestamp_key()).is_some());
            assert_eq!(log[log_schema().source_type_key()], "http".into());
        }
    }

    #[tokio::test]
    async fn http_headers() {
        trace_init();

        let mut headers = HeaderMap::new();
        headers.insert("User-Agent", "test_client".parse().unwrap());
        headers.insert("Upgrade-Insecure-Requests", "false".parse().unwrap());

        let (rx, addr) = source(
            Encoding::Ndjson,
            vec![
                "User-Agent".to_string(),
                "Upgrade-Insecure-Requests".to_string(),
                "AbsentHeader".to_string(),
            ],
            vec![],
        )
        .await;

        assert_eq!(
            200,
            send_with_headers(addr, "{\"key1\":\"value1\"}", headers).await
        );

        let mut events = collect_n(rx, 1).await;
        {
            let event = events.remove(0);
            let log = event.as_log();
            assert_eq!(log["key1"], "value1".into());
            assert_eq!(log["User-Agent"], "test_client".into());
            assert_eq!(log["Upgrade-Insecure-Requests"], "false".into());
            assert_eq!(log["AbsentHeader"], Value::Null);
            assert!(log.get(log_schema().timestamp_key()).is_some());
            assert_eq!(log[log_schema().source_type_key()], "http".into());
        }
    }

    #[tokio::test]
    async fn http_query() {
        trace_init();
        let (rx, addr) = source(
            Encoding::Ndjson,
            vec![],
            vec![
                "source".to_string(),
                "region".to_string(),
                "absent".to_string(),
            ],
        )
        .await;

        assert_eq!(
            200,
            send_with_query(addr, "{\"key1\":\"value1\"}", "source=staging&region=gb").await
        );

        let mut events = collect_n(rx, 1).await;
        {
            let event = events.remove(0);
            let log = event.as_log();
            assert_eq!(log["key1"], "value1".into());
            assert_eq!(log["source"], "staging".into());
            assert_eq!(log["region"], "gb".into());
            assert_eq!(log["absent"], Value::Null);
            assert!(log.get(log_schema().timestamp_key()).is_some());
            assert_eq!(log[log_schema().source_type_key()], "http".into());
        }
    }

    #[tokio::test]
<<<<<<< HEAD
    async fn http_path() {
        trace_init();
        let (rx, addr) = source(Encoding::Ndjson, vec![], vec![]).await;

        assert_eq!(
            200,
            send_with_path(addr, "{\"key1\":\"value1\"}", "/event/path").await
        );

        let mut events = collect_n(rx, 1).await.unwrap();
        {
            let event = events.remove(0);
            let log = event.as_log();
            assert_eq!(log["key1"], "value1".into());
            assert_eq!(log["vector_http_path"], "/event/path".into());
            assert!(log.get(log_schema().timestamp_key()).is_some());
            assert_eq!(log[log_schema().source_type_key()], "http".into());
        }
    }

    #[tokio::test]
    async fn http_path_default() {
        trace_init();
        let (rx, addr) = source(Encoding::Ndjson, vec![], vec![]).await;

        assert_eq!(200, send(addr, "{\"key1\":\"value1\"}").await);

        let mut events = collect_n(rx, 1).await.unwrap();
        {
            let event = events.remove(0);
            let log = event.as_log();
            assert_eq!(log["key1"], "value1".into());
            assert_eq!(log.get("vector_http_path"), None);
=======
    async fn http_gzip_deflate() {
        trace_init();

        let body = "test body";

        let mut encoder = GzEncoder::new(Vec::new(), Compression::default());
        encoder.write_all(body.as_bytes()).unwrap();
        let body = encoder.finish().unwrap();

        let mut encoder = DeflateEncoder::new(Vec::new(), Compression::default());
        encoder.write_all(body.as_slice()).unwrap();
        let body = encoder.finish().unwrap();

        let mut headers = HeaderMap::new();
        headers.insert("Content-Encoding", "gzip, deflate".parse().unwrap());

        let (rx, addr) = source(Encoding::default(), vec![], vec![]).await;

        assert_eq!(200, send_bytes(addr, body, headers).await);

        let mut events = collect_n(rx, 1).await;
        {
            let event = events.remove(0);
            let log = event.as_log();
            assert_eq!(log[log_schema().message_key()], "test body".into());
>>>>>>> 2b8d7b75
            assert!(log.get(log_schema().timestamp_key()).is_some());
            assert_eq!(log[log_schema().source_type_key()], "http".into());
        }
    }
}<|MERGE_RESOLUTION|>--- conflicted
+++ resolved
@@ -340,18 +340,22 @@
             .as_u16()
     }
 
-<<<<<<< HEAD
     async fn send_with_path(address: SocketAddr, body: &str, path: &str) -> u16 {
         reqwest::Client::new()
             .post(&format!("http://{}{}", address, path))
             .body(body.to_owned())
-=======
+            .send()
+            .await
+            .unwrap()
+            .status()
+            .as_u16()
+    }
+
     async fn send_bytes(address: SocketAddr, body: Vec<u8>, headers: HeaderMap) -> u16 {
         reqwest::Client::new()
             .post(&format!("http://{}/", address))
             .headers(headers)
             .body(body)
->>>>>>> 2b8d7b75
             .send()
             .await
             .unwrap()
@@ -592,7 +596,6 @@
     }
 
     #[tokio::test]
-<<<<<<< HEAD
     async fn http_path() {
         trace_init();
         let (rx, addr) = source(Encoding::Ndjson, vec![], vec![]).await;
@@ -602,7 +605,7 @@
             send_with_path(addr, "{\"key1\":\"value1\"}", "/event/path").await
         );
 
-        let mut events = collect_n(rx, 1).await.unwrap();
+        let mut events = collect_n(rx, 1).await;
         {
             let event = events.remove(0);
             let log = event.as_log();
@@ -620,13 +623,18 @@
 
         assert_eq!(200, send(addr, "{\"key1\":\"value1\"}").await);
 
-        let mut events = collect_n(rx, 1).await.unwrap();
+        let mut events = collect_n(rx, 1).await;
         {
             let event = events.remove(0);
             let log = event.as_log();
             assert_eq!(log["key1"], "value1".into());
             assert_eq!(log.get("vector_http_path"), None);
-=======
+            assert!(log.get(log_schema().timestamp_key()).is_some());
+            assert_eq!(log[log_schema().source_type_key()], "http".into());
+        }
+    }
+
+    #[tokio::test]
     async fn http_gzip_deflate() {
         trace_init();
 
@@ -652,7 +660,6 @@
             let event = events.remove(0);
             let log = event.as_log();
             assert_eq!(log[log_schema().message_key()], "test body".into());
->>>>>>> 2b8d7b75
             assert!(log.get(log_schema().timestamp_key()).is_some());
             assert_eq!(log[log_schema().source_type_key()], "http".into());
         }
