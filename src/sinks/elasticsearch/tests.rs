use std::{collections::BTreeMap, convert::TryFrom};

use http::Uri;

use super::BulkAction;
<<<<<<< HEAD
use crate::aws::rusoto::AwsAuthentication;
use crate::event::{LogEvent, Metric, MetricKind, MetricValue, Value};
use crate::sinks::elasticsearch::sink::process_log;
use crate::sinks::elasticsearch::{
    BulkConfig, DataStreamConfig, ElasticSearchAuth, ElasticSearchCommon, ElasticSearchConfig,
    ElasticSearchMode,
=======
use crate::{
    aws::rusoto::AwsAuthentication,
    event::{LogEvent, Metric, MetricKind, MetricValue, Value},
    sinks::{
        elasticsearch::{
            sink::process_log, DataStreamConfig, ElasticSearchAuth, ElasticSearchCommon,
            ElasticSearchConfig, ElasticSearchMode,
        },
        util::{
            encoding::{Encoder, EncodingConfigFixed},
            BatchConfig,
        },
    },
    template::Template,
>>>>>>> 77ad1e7f
};

#[test]
fn sets_create_action_when_configured() {
    use chrono::{TimeZone, Utc};

    use crate::config::log_schema;

    let config = ElasticSearchConfig {
        bulk: Some(BulkConfig {
            action: Some(String::from("{{ action }}te")),
            index: Some(String::from("vector")),
        }),
        endpoint: String::from("https://example.com"),
        ..Default::default()
    };
    let es = ElasticSearchCommon::parse_config(&config).unwrap();

    let mut log = LogEvent::from("hello there");
    log.insert(
        log_schema().timestamp_key(),
        Utc.ymd(2020, 12, 1).and_hms(1, 2, 3),
    );
    log.insert("action", "crea");

    let mut encoded = vec![];
    let encoded_size = es
        .encoding
        .encode_input(
            vec![process_log(log, &es.mode, &None).unwrap()],
            &mut encoded,
        )
        .unwrap();

    let expected = r#"{"create":{"_index":"vector","_type":""}}
{"action":"crea","message":"hello there","timestamp":"2020-12-01T01:02:03Z"}
"#;
    assert_eq!(std::str::from_utf8(&encoded).unwrap(), expected);
    assert_eq!(encoded.len(), encoded_size);
}

fn data_stream_body() -> BTreeMap<String, Value> {
    let mut ds = BTreeMap::<String, Value>::new();
    ds.insert("type".into(), Value::from("synthetics"));
    ds.insert("dataset".into(), Value::from("testing"));
    ds
}

#[test]
fn encode_datastream_mode() {
    use chrono::{TimeZone, Utc};

    use crate::config::log_schema;

    let config = ElasticSearchConfig {
        bulk: Some(BulkConfig {
            action: None,
            index: Some(String::from("vector")),
        }),
        endpoint: String::from("https://example.com"),
        mode: ElasticSearchMode::DataStream,
        ..Default::default()
    };
    let es = ElasticSearchCommon::parse_config(&config).unwrap();

    let mut log = LogEvent::from("hello there");
    log.insert(
        log_schema().timestamp_key(),
        Utc.ymd(2020, 12, 1).and_hms(1, 2, 3),
    );
    log.insert("data_stream", data_stream_body());

    let mut encoded = vec![];
    let encoded_size = es
        .encoding
        .encode_input(
            vec![process_log(log, &es.mode, &None).unwrap()],
            &mut encoded,
        )
        .unwrap();

    let expected = r#"{"create":{"_index":"synthetics-testing-default","_type":""}}
{"@timestamp":"2020-12-01T01:02:03Z","data_stream":{"dataset":"testing","namespace":"default","type":"synthetics"},"message":"hello there"}
"#;
    assert_eq!(std::str::from_utf8(&encoded).unwrap(), expected);
    assert_eq!(encoded.len(), encoded_size);
}

#[test]
fn encode_datastream_mode_no_routing() {
    use chrono::{TimeZone, Utc};

    use crate::config::log_schema;

    let config = ElasticSearchConfig {
        bulk: Some(BulkConfig {
            action: None,
            index: Some(String::from("vector")),
        }),
        endpoint: String::from("https://example.com"),
        mode: ElasticSearchMode::DataStream,
        data_stream: Some(DataStreamConfig {
            auto_routing: false,
            namespace: Template::try_from("something").unwrap(),
            ..Default::default()
        }),
        ..Default::default()
    };
    let es = ElasticSearchCommon::parse_config(&config).unwrap();

    let mut log = LogEvent::from("hello there");
    log.insert("data_stream", data_stream_body());
    log.insert(
        log_schema().timestamp_key(),
        Utc.ymd(2020, 12, 1).and_hms(1, 2, 3),
    );
    let mut encoded = vec![];
    let encoded_size = es
        .encoding
        .encode_input(
            vec![process_log(log, &es.mode, &None).unwrap()],
            &mut encoded,
        )
        .unwrap();

    let expected = r#"{"create":{"_index":"logs-generic-something","_type":""}}
{"@timestamp":"2020-12-01T01:02:03Z","data_stream":{"dataset":"testing","namespace":"something","type":"synthetics"},"message":"hello there"}
"#;
    assert_eq!(std::str::from_utf8(&encoded).unwrap(), expected);
    assert_eq!(encoded.len(), encoded_size);
}

#[test]
fn handle_metrics() {
    let config = ElasticSearchConfig {
        bulk: Some(BulkConfig {
            action: Some(String::from("create")),
            index: Some(String::from("vector")),
        }),
        endpoint: String::from("https://example.com"),
        ..Default::default()
    };
    let es = ElasticSearchCommon::parse_config(&config).unwrap();

    let metric = Metric::new(
        "cpu",
        MetricKind::Absolute,
        MetricValue::Gauge { value: 42.0 },
    );
    let log = es.metric_to_log.transform_one(metric).unwrap();

    let mut encoded = vec![];
    es.encoding
        .encode_input(
            vec![process_log(log, &es.mode, &None).unwrap()],
            &mut encoded,
        )
        .unwrap();

    let encoded = std::str::from_utf8(&encoded).unwrap();
    let encoded_lines = encoded.split('\n').map(String::from).collect::<Vec<_>>();
    assert_eq!(encoded_lines.len(), 3); // there's an empty line at the end
    assert_eq!(
        encoded_lines.get(0).unwrap(),
        r#"{"create":{"_index":"vector","_type":""}}"#
    );
    assert!(encoded_lines
        .get(1)
        .unwrap()
        .starts_with(r#"{"gauge":{"value":42.0},"kind":"absolute","name":"cpu","timestamp""#));
}

#[test]
fn decode_bulk_action_error() {
    let config = ElasticSearchConfig {
        bulk: Some(BulkConfig {
            action: Some(String::from("{{ action }}")),
            index: Some(String::from("vector")),
        }),
        endpoint: String::from("https://example.com"),
        ..Default::default()
    };
    let es = ElasticSearchCommon::parse_config(&config).unwrap();

    let mut log = LogEvent::from("hello world");
    log.insert("foo", "bar");
    log.insert("idx", "purple");
    let action = es.mode.bulk_action(&log);
    assert!(action.is_none());
}

#[test]
fn decode_bulk_action() {
    let config = ElasticSearchConfig {
        bulk: Some(BulkConfig {
            action: Some(String::from("create")),
            index: Some(String::from("vector")),
        }),
        endpoint: String::from("https://example.com"),
        ..Default::default()
    };
    let es = ElasticSearchCommon::parse_config(&config).unwrap();

    let log = LogEvent::from("hello there");
    let action = es.mode.bulk_action(&log).unwrap();
    assert!(matches!(action, BulkAction::Create));
}

#[test]
fn encode_datastream_mode_no_sync() {
    use chrono::{TimeZone, Utc};

    use crate::config::log_schema;

    let config = ElasticSearchConfig {
        bulk: Some(BulkConfig {
            action: None,
            index: Some(String::from("vector")),
        }),
        endpoint: String::from("https://example.com"),
        mode: ElasticSearchMode::DataStream,
        data_stream: Some(DataStreamConfig {
            namespace: Template::try_from("something").unwrap(),
            sync_fields: false,
            ..Default::default()
        }),
        ..Default::default()
    };

    let es = ElasticSearchCommon::parse_config(&config).unwrap();

    let mut log = LogEvent::from("hello there");
    log.insert("data_stream", data_stream_body());
    log.insert(
        log_schema().timestamp_key(),
        Utc.ymd(2020, 12, 1).and_hms(1, 2, 3),
    );

    let mut encoded = vec![];
    let encoded_size = es
        .encoding
        .encode_input(
            vec![process_log(log, &es.mode, &None).unwrap()],
            &mut encoded,
        )
        .unwrap();

    let expected = r#"{"create":{"_index":"synthetics-testing-something","_type":""}}
{"@timestamp":"2020-12-01T01:02:03Z","data_stream":{"dataset":"testing","type":"synthetics"},"message":"hello there"}
"#;
    assert_eq!(std::str::from_utf8(&encoded).unwrap(), expected);
    assert_eq!(encoded.len(), encoded_size);
}

#[test]
fn allows_using_excepted_fields() {
    let config = ElasticSearchConfig {
        bulk: Some(BulkConfig {
            action: None,
            index: Some(String::from("{{ idx }}")),
        }),
        encoding: EncodingConfigFixed {
            except_fields: Some(vec!["idx".to_string(), "timestamp".to_string()]),
            ..Default::default()
        },
        endpoint: String::from("https://example.com"),
        ..Default::default()
    };
    let es = ElasticSearchCommon::parse_config(&config).unwrap();

    let mut log = LogEvent::from("hello there");
    log.insert("foo", "bar");
    log.insert("idx", "purple");

    let mut encoded = vec![];
    let encoded_size = es
        .encoding
        .encode_input(
            vec![process_log(log, &es.mode, &None).unwrap()],
            &mut encoded,
        )
        .unwrap();

    let expected = r#"{"index":{"_index":"purple","_type":""}}
{"foo":"bar","message":"hello there"}
"#;
    assert_eq!(std::str::from_utf8(&encoded).unwrap(), expected);
    assert_eq!(encoded.len(), encoded_size);
}

#[test]
fn validate_host_header_on_aws_requests() {
    let mut batch = BatchConfig::default();
    batch.max_events = Some(1);

    let config = ElasticSearchConfig {
        auth: Some(ElasticSearchAuth::Aws(AwsAuthentication::Default {})),
        endpoint: "http://abc-123.us-east-1.es.amazonaws.com".into(),
        batch,
        ..Default::default()
    };

    let common = ElasticSearchCommon::parse_config(&config).expect("Config error");

    let signed_request = common.signed_request(
        "POST",
        &"http://abc-123.us-east-1.es.amazonaws.com"
            .parse::<Uri>()
            .unwrap(),
        true,
    );

    assert_eq!(
        signed_request.hostname(),
        "abc-123.us-east-1.es.amazonaws.com".to_string()
    );
}<|MERGE_RESOLUTION|>--- conflicted
+++ resolved
@@ -3,14 +3,7 @@
 use http::Uri;
 
 use super::BulkAction;
-<<<<<<< HEAD
-use crate::aws::rusoto::AwsAuthentication;
-use crate::event::{LogEvent, Metric, MetricKind, MetricValue, Value};
-use crate::sinks::elasticsearch::sink::process_log;
-use crate::sinks::elasticsearch::{
-    BulkConfig, DataStreamConfig, ElasticSearchAuth, ElasticSearchCommon, ElasticSearchConfig,
-    ElasticSearchMode,
-=======
+use crate::sinks::elasticsearch::BulkConfig;
 use crate::{
     aws::rusoto::AwsAuthentication,
     event::{LogEvent, Metric, MetricKind, MetricValue, Value},
@@ -25,7 +18,6 @@
         },
     },
     template::Template,
->>>>>>> 77ad1e7f
 };
 
 #[test]
