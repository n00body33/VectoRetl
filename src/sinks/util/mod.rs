--- conflicted
+++ resolved
@@ -5,13 +5,9 @@
 pub mod compressor;
 pub mod encoding;
 pub mod http;
-<<<<<<< HEAD
-pub mod partitioner;
-=======
 pub mod normalizer;
 pub mod partitioner;
 pub mod processed_event;
->>>>>>> 4503f2b4
 pub mod request_builder;
 pub mod retries;
 pub mod service;
