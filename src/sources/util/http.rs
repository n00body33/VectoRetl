--- conflicted
+++ resolved
@@ -153,9 +153,8 @@
             .and(warp::header::optional::<String>("authorization"))
             .and(warp::header::headers_cloned())
             .and(warp::body::bytes())
-<<<<<<< HEAD
             .and_then(move |auth_header, headers: HeaderMap, body: Bytes| {
-                info!(message = "Handling HTTP request.", ?headers);
+                info!(message = "Handling HTTP request.", headers = ?headers);
 
                 let out = out.clone();
 
@@ -190,50 +189,6 @@
                                 error_message: error.message.as_str(),
                             });
                             Err(warp::reject::custom(error))
-=======
-            .and(warp::query::<HashMap<String, String>>())
-            .and_then(
-                move |auth_header,
-                      headers: HeaderMap,
-                      body: Bytes,
-                      query_parameters: HashMap<String, String>| {
-                    info!("Handling HTTP request: {:?}", headers);
-
-                    let out = out.clone();
-
-                    let body_size = body.len();
-                    let events = match auth.is_valid(&auth_header) {
-                        Ok(()) => self.build_event(body, headers, query_parameters),
-                        Err(err) => Err(err),
-                    };
-
-                    async move {
-                        match events {
-                            Ok(events) => {
-                                emit!(HTTPEventsReceived {
-                                    events_count: events.len(),
-                                    byte_size: body_size,
-                                });
-                                out.send_all(futures01::stream::iter_ok(events))
-                                    .compat()
-                                    .map_err(move |e: futures01::sync::mpsc::SendError<Event>| {
-                                        // can only fail if receiving end disconnected, so we are shutting down,
-                                        // probably not gracefully.
-                                        error!("Failed to forward events, downstream is closed");
-                                        error!("Tried to send the following event: {:?}", e);
-                                        warp::reject::custom(RejectShuttingDown)
-                                    })
-                                    .map_ok(|_| warp::reply())
-                                    .await
-                            }
-                            Err(err) => {
-                                emit!(HTTPBadRequest {
-                                    error_code: err.code,
-                                    error_message: err.message.as_str(),
-                                });
-                                Err(warp::reject::custom(err))
-                            }
->>>>>>> d14e1ff4
                         }
                     }
                 },
