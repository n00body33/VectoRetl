use super::Transform;
use crate::{
<<<<<<< HEAD
    config::{DataType, TransformConfig, TransformContext, TransformDescription},
=======
    config::{log_schema, DataType, TransformConfig, TransformContext, TransformDescription},
>>>>>>> 463e0838
    event::{Event, Value},
};
use bytes::Bytes;
use lru::LruCache;
use serde::{Deserialize, Serialize};
use string_cache::DefaultAtom as Atom;

#[derive(Deserialize, Serialize, Debug, Clone)]
#[serde(deny_unknown_fields)]
pub enum FieldMatchConfig {
    #[serde(rename = "match")]
    MatchFields(Vec<Atom>),
    #[serde(rename = "ignore")]
    IgnoreFields(Vec<String>),
    #[serde(skip)]
    Default,
}

#[derive(Deserialize, Serialize, Debug, Clone)]
#[serde(deny_unknown_fields)]
pub struct CacheConfig {
    pub num_events: usize,
}

#[derive(Deserialize, Serialize, Debug)]
#[serde(deny_unknown_fields)]
pub struct DedupeConfig {
    #[serde(default = "default_field_match_config")]
    pub fields: FieldMatchConfig,
    #[serde(default = "default_cache_config")]
    pub cache: CacheConfig,
}

fn default_cache_config() -> CacheConfig {
    CacheConfig { num_events: 5000 }
}

/// Note that the value returned by this is just a placeholder.  To get the real default you must
/// call fill_default() on the parsed DedupeConfig instance.
fn default_field_match_config() -> FieldMatchConfig {
    FieldMatchConfig::Default
}

impl DedupeConfig {
    /// We cannot rely on Serde to populate the default since we want it to be based on the user's
    /// configured log_schema, which we only know about after we've already parsed the config.
    pub fn fill_default(&self) -> Self {
        let fields = match &self.fields {
            FieldMatchConfig::MatchFields(x) => FieldMatchConfig::MatchFields(x.clone()),
            FieldMatchConfig::IgnoreFields(y) => FieldMatchConfig::IgnoreFields(y.clone()),
            FieldMatchConfig::Default => FieldMatchConfig::MatchFields(vec![
<<<<<<< HEAD
                crate::config::log_schema().timestamp_key().into(),
                crate::config::log_schema().host_key().into(),
                crate::config::log_schema().message_key().into(),
=======
                log_schema().timestamp_key().into(),
                log_schema().host_key().into(),
                log_schema().message_key().into(),
>>>>>>> 463e0838
            ]),
        };
        Self {
            fields,
            cache: self.cache.clone(),
        }
    }
}

pub struct Dedupe {
    config: DedupeConfig,
    cache: LruCache<CacheEntry, bool>,
}

inventory::submit! {
    TransformDescription::new_without_default::<DedupeConfig>("dedupe")
}

#[typetag::serde(name = "dedupe")]
impl TransformConfig for DedupeConfig {
    fn build(&self, _cx: TransformContext) -> crate::Result<Box<dyn Transform>> {
        Ok(Box::new(Dedupe::new(self.fill_default())))
    }

    fn input_type(&self) -> DataType {
        DataType::Log
    }

    fn output_type(&self) -> DataType {
        DataType::Log
    }

    fn transform_type(&self) -> &'static str {
        "dedupe"
    }
}

type TypeId = u8;

/// A CacheEntry comes in two forms, depending on the FieldMatchConfig in use.
///
/// When matching fields, a CacheEntry contains a vector of optional 2-tuples.  Each element in the
/// vector represents one field in the corresponding LogEvent.  Elements in the vector will
/// correspond 1:1 (and in order) to the fields specified in "fields.match".  The tuples each store
/// the TypeId for this field and the data as Bytes for the field.  There is no need to store the
/// field name because the elements of the vector correspond 1:1 to "fields.match", so there is
/// never any ambiguity about what field is being referred to.  If a field from "fields.match" does
/// not show up in an incoming Event, the CacheEntry will have None in the correspond location in
/// the vector.
///
/// When ignoring fields, a CacheEntry contains a vector of 3-tuples.  Each element in the vector
/// represents one field in the corresponding LogEvent.  The tuples will each contain the field
/// name, TypeId, and data as Bytes for the corresponding field (in that order).  Since the set of
/// fields that might go into CacheEntries is not known at startup, we must store the field names
/// as part of CacheEntries.  Since Event objects store their field in alphabetic order (as they
/// are backed by a BTreeMap), and we build CacheEntries by iterating over the fields of the
/// incoming Events, we know that the CacheEntries for 2 equivalent events will always contain the
/// fields in the same order.
#[derive(PartialEq, Eq, Hash)]
enum CacheEntry {
    Match(Vec<Option<(TypeId, Bytes)>>),
    Ignore(Vec<(Atom, TypeId, Bytes)>),
}

/// Assigns a unique number to each of the types supported by Event::Value.
fn type_id_for_value(val: &Value) -> TypeId {
    match val {
        Value::Bytes(_) => 0,
        Value::Timestamp(_) => 1,
        Value::Integer(_) => 2,
        Value::Float(_) => 3,
        Value::Boolean(_) => 4,
        Value::Map(_) => 5,
        Value::Array(_) => 6,
        Value::Null => 7,
    }
}

impl Dedupe {
    pub fn new(config: DedupeConfig) -> Self {
        let num_entries = config.cache.num_events;
        Self {
            config,
            cache: LruCache::new(num_entries),
        }
    }
}

/// Takes in an Event and returns a CacheEntry to place into the LRU cache containing
/// all relevant information for the fields that need matching against according to the
/// specified FieldMatchConfig.
fn build_cache_entry(event: &Event, fields: &FieldMatchConfig) -> CacheEntry {
    match &fields {
        FieldMatchConfig::MatchFields(fields) => {
            let mut entry = Vec::new();
            for field_name in fields.iter() {
                if let Some(value) = event.as_log().get(&field_name) {
                    entry.push(Some((type_id_for_value(&value), value.as_bytes())));
                } else {
                    entry.push(None);
                }
            }
            CacheEntry::Match(entry)
        }
        FieldMatchConfig::IgnoreFields(fields) => {
            let mut entry = Vec::new();

            for (field_name, value) in event.as_log().all_fields() {
                if !fields.contains(&field_name) {
                    entry.push((
                        Atom::from(field_name),
                        type_id_for_value(&value),
                        value.as_bytes(),
                    ));
                }
            }

            CacheEntry::Ignore(entry)
        }
        FieldMatchConfig::Default => {
            panic!("Dedupe transform config contains Default FieldMatchConfig while running");
        }
    }
}

impl Transform for Dedupe {
    fn transform(&mut self, event: Event) -> Option<Event> {
        let cache_entry = build_cache_entry(&event, &self.config.fields);
        if self.cache.put(cache_entry, true).is_some() {
            warn!(
                message = "Encountered duplicate event; discarding",
                rate_limit_secs = 30
            );
            trace!(message = "Encountered duplicate event; discarding", ?event);
            None
        } else {
            Some(event)
        }
    }
}

#[cfg(test)]
mod tests {
    use super::Dedupe;
    use crate::transforms::dedupe::{CacheConfig, DedupeConfig, FieldMatchConfig};
    use crate::{event::Event, event::Value, transforms::Transform};
    use std::collections::BTreeMap;
    use string_cache::DefaultAtom as Atom;

    fn make_match_transform(num_events: usize, fields: Vec<Atom>) -> Dedupe {
        Dedupe::new(DedupeConfig {
            cache: CacheConfig { num_events },
            fields: { FieldMatchConfig::MatchFields(fields) },
        })
    }

    fn make_ignore_transform(num_events: usize, given_fields: Vec<String>) -> Dedupe {
        // "message" and "timestamp" are added automatically to all Events
        let mut fields = vec!["message".into(), "timestamp".into()];
        fields.extend(given_fields);

        Dedupe::new(DedupeConfig {
            cache: CacheConfig { num_events },
            fields: { FieldMatchConfig::IgnoreFields(fields) },
        })
    }

    #[test]
    fn dedupe_match_basic() {
        let transform = make_match_transform(5, vec!["matched".into()]);
        basic(transform);
    }

    #[test]
    fn dedupe_ignore_basic() {
        let transform = make_ignore_transform(5, vec!["unmatched".into()]);
        basic(transform);
    }

    fn basic(mut transform: Dedupe) {
        let mut event1 = Event::from("message");
        event1.as_mut_log().insert("matched", "some value");
        event1.as_mut_log().insert("unmatched", "another value");

        // Test that unmatched field isn't considered
        let mut event2 = Event::from("message");
        event2.as_mut_log().insert("matched", "some value2");
        event2.as_mut_log().insert("unmatched", "another value");

        // Test that matched field is considered
        let mut event3 = Event::from("message");
        event3.as_mut_log().insert("matched", "some value");
        event3.as_mut_log().insert("unmatched", "another value2");

        // First event should always be passed through as-is.
        let new_event = transform.transform(event1).unwrap();
        assert_eq!(new_event.as_log()[&"matched".into()], "some value".into());

        // Second event differs in matched field so should be outputted even though it
        // has the same value for unmatched field.
        let new_event = transform.transform(event2).unwrap();
        assert_eq!(new_event.as_log()[&"matched".into()], "some value2".into());

        // Third event has the same value for "matched" as first event, so it should be dropped.
        assert_eq!(None, transform.transform(event3));
    }

    #[test]
    fn dedupe_match_field_name_matters() {
        let transform = make_match_transform(5, vec!["matched1".into(), "matched2".into()]);
        field_name_matters(transform);
    }

    #[test]
    fn dedupe_ignore_field_name_matters() {
        let transform = make_ignore_transform(5, vec![]);
        field_name_matters(transform);
    }

    fn field_name_matters(mut transform: Dedupe) {
        let mut event1 = Event::from("message");
        event1.as_mut_log().insert("matched1", "some value");

        let mut event2 = Event::from("message");
        event2.as_mut_log().insert("matched2", "some value");

        // First event should always be passed through as-is.
        let new_event = transform.transform(event1).unwrap();
        assert_eq!(new_event.as_log()[&"matched1".into()], "some value".into());

        // Second event has a different matched field name with the same value, so it should not be
        // considered a dupe
        let new_event = transform.transform(event2).unwrap();
        assert_eq!(new_event.as_log()[&"matched2".into()], "some value".into());
    }

    #[test]
    fn dedupe_match_field_order_irrelevant() {
        let transform = make_match_transform(5, vec!["matched1".into(), "matched2".into()]);
        field_order_irrelevant(transform);
    }

    #[test]
    fn dedupe_ignore_field_order_irrelevant() {
        let transform = make_ignore_transform(5, vec!["randomData".into()]);
        field_order_irrelevant(transform);
    }

    /// Test that two Events that are considered duplicates get handled that way, even
    /// if the order of the matched fields is different between the two.
    fn field_order_irrelevant(mut transform: Dedupe) {
        let mut event1 = Event::from("message");
        event1.as_mut_log().insert("matched1", "value1");
        event1.as_mut_log().insert("matched2", "value2");

        // Add fields in opposite order
        let mut event2 = Event::from("message");
        event2.as_mut_log().insert("matched2", "value2");
        event2.as_mut_log().insert("matched1", "value1");

        // First event should always be passed through as-is.
        let new_event = transform.transform(event1).unwrap();
        assert_eq!(new_event.as_log()[&"matched1".into()], "value1".into());
        assert_eq!(new_event.as_log()[&"matched2".into()], "value2".into());

        // Second event is the same just with different field order, so it shouldn't be outputted.
        assert_eq!(None, transform.transform(event2));
    }

    #[test]
    fn dedupe_match_age_out() {
        // Construct transform with a cache size of only 1 entry.
        let transform = make_match_transform(1, vec!["matched".into()]);
        age_out(transform);
    }

    #[test]
    fn dedupe_ignore_age_out() {
        // Construct transform with a cache size of only 1 entry.
        let transform = make_ignore_transform(1, vec![]);
        age_out(transform);
    }

    /// Test the eviction behavior of the underlying LruCache
    fn age_out(mut transform: Dedupe) {
        let mut event1 = Event::from("message");
        event1.as_mut_log().insert("matched", "some value");

        let mut event2 = Event::from("message");
        event2.as_mut_log().insert("matched", "some value2");

        // This event is a duplicate of event1, but won't be treated as such.
        let event3 = event1.clone();

        // First event should always be passed through as-is.
        let new_event = transform.transform(event1).unwrap();
        assert_eq!(new_event.as_log()[&"matched".into()], "some value".into());

        // Second event gets outputted because it's not a dupe.  This causes the first
        // Event to be evicted from the cache.
        let new_event = transform.transform(event2).unwrap();
        assert_eq!(new_event.as_log()[&"matched".into()], "some value2".into());

        // Third event is a dupe but gets outputted anyway because the first event has aged
        // out of the cache.
        let new_event = transform.transform(event3).unwrap();
        assert_eq!(new_event.as_log()[&"matched".into()], "some value".into());
    }

    #[test]
    fn dedupe_match_type_matching() {
        let transform = make_match_transform(5, vec!["matched".into()]);
        type_matching(transform);
    }

    #[test]
    fn dedupe_ignore_type_matching() {
        let transform = make_ignore_transform(5, vec![]);
        type_matching(transform);
    }

    /// Test that two events with values for the matched fields that have different
    /// types but the same string representation aren't considered duplicates.
    fn type_matching(mut transform: Dedupe) {
        let mut event1 = Event::from("message");
        event1.as_mut_log().insert("matched", "123");

        let mut event2 = Event::from("message");
        event2.as_mut_log().insert("matched", 123);

        // First event should always be passed through as-is.
        let new_event = transform.transform(event1).unwrap();
        assert_eq!(new_event.as_log()[&"matched".into()], "123".into());

        // Second event should also get passed through even though the string representations of
        // "matched" are the same.
        let new_event = transform.transform(event2).unwrap();
        assert_eq!(new_event.as_log()[&"matched".into()], 123.into());
    }

    #[test]
    fn dedupe_match_type_matching_nested_objects() {
        let transform = make_match_transform(5, vec!["matched".into()]);
        type_matching_nested_objects(transform);
    }

    #[test]
    fn dedupe_ignore_type_matching_nested_objects() {
        let transform = make_ignore_transform(5, vec![]);
        type_matching_nested_objects(transform);
    }

    /// Test that two events where the matched field is a sub object and that object contains values
    /// that have different types but the same string representation aren't considered duplicates.
    fn type_matching_nested_objects(mut transform: Dedupe) {
        let mut map1: BTreeMap<String, Value> = BTreeMap::new();
        map1.insert("key".into(), "123".into());
        let mut event1 = Event::from("message");
        event1.as_mut_log().insert("matched", map1);

        let mut map2: BTreeMap<String, Value> = BTreeMap::new();
        map2.insert("key".into(), 123.into());
        let mut event2 = Event::from("message");
        event2.as_mut_log().insert("matched", map2);

        // First event should always be passed through as-is.
        let new_event = transform.transform(event1).unwrap();
        let res_value = new_event.as_log()[&"matched".into()].clone();
        if let Value::Map(map) = res_value {
            assert_eq!(map.get("key").unwrap(), &Value::from("123"));
        }

        // Second event should also get passed through even though the string representations of
        // "matched" are the same.
        let new_event = transform.transform(event2).unwrap();
        let res_value = new_event.as_log()[&"matched".into()].clone();
        if let Value::Map(map) = res_value {
            assert_eq!(map.get("key").unwrap(), &Value::from(123));
        }
    }

    #[test]
    fn dedupe_match_null_vs_missing() {
        let transform = make_match_transform(5, vec!["matched".into()]);
        ignore_vs_missing(transform);
    }

    #[test]
    fn dedupe_ignore_null_vs_missing() {
        let transform = make_ignore_transform(5, vec![]);
        ignore_vs_missing(transform);
    }

    /// Test an explicit null vs a field being missing are treated as different.
    fn ignore_vs_missing(mut transform: Dedupe) {
        let mut event1 = Event::from("message");
        event1.as_mut_log().insert("matched", Value::Null);

        let event2 = Event::from("message");

        // First event should always be passed through as-is.
        let new_event = transform.transform(event1).unwrap();
        assert_eq!(new_event.as_log()[&"matched".into()], Value::Null);

        // Second event should also get passed through as null is different than missing
        let new_event = transform.transform(event2).unwrap();
        assert_eq!(false, new_event.as_log().contains(&"matched".into()));
    }
}<|MERGE_RESOLUTION|>--- conflicted
+++ resolved
@@ -1,10 +1,6 @@
 use super::Transform;
 use crate::{
-<<<<<<< HEAD
-    config::{DataType, TransformConfig, TransformContext, TransformDescription},
-=======
     config::{log_schema, DataType, TransformConfig, TransformContext, TransformDescription},
->>>>>>> 463e0838
     event::{Event, Value},
 };
 use bytes::Bytes;
@@ -56,15 +52,9 @@
             FieldMatchConfig::MatchFields(x) => FieldMatchConfig::MatchFields(x.clone()),
             FieldMatchConfig::IgnoreFields(y) => FieldMatchConfig::IgnoreFields(y.clone()),
             FieldMatchConfig::Default => FieldMatchConfig::MatchFields(vec![
-<<<<<<< HEAD
-                crate::config::log_schema().timestamp_key().into(),
-                crate::config::log_schema().host_key().into(),
-                crate::config::log_schema().message_key().into(),
-=======
                 log_schema().timestamp_key().into(),
                 log_schema().host_key().into(),
                 log_schema().message_key().into(),
->>>>>>> 463e0838
             ]),
         };
         Self {
