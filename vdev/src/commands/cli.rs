use anyhow::Result;
use clap::{Parser, Subcommand};
use clap_verbosity_flag::{InfoLevel, Verbosity};

/// Vector's unified dev tool
#[derive(Parser, Debug)]
<<<<<<< HEAD
#[command(
    version,
    bin_name = "vdev",
    disable_help_subcommand = true,
    infer_subcommands = true
)]
=======
#[command(version, bin_name = "vdev", infer_subcommands = true, disable_help_subcommand = true)]
>>>>>>> 5b688096
pub struct Cli {
    #[clap(flatten)]
    pub verbose: Verbosity<InfoLevel>,

    #[command(subcommand)]
    command: Commands,
}

#[derive(Subcommand, Debug)]
enum Commands {
    Build(super::build::Cli),
    Complete(super::complete::Cli),
    Config(super::config::cli::Cli),
    Exec(super::exec::Cli),
<<<<<<< HEAD
    Integrations(super::integrations::cli::Cli),
=======
    Integration(super::integration::cli::Cli),
>>>>>>> 5b688096
    Meta(super::meta::cli::Cli),
    Status(super::status::Cli),
    Test(super::test::Cli),
}

impl Cli {
    pub fn exec(&self) -> Result<()> {
        match &self.command {
            Commands::Build(cli) => cli.exec(),
            Commands::Complete(cli) => cli.exec(),
            Commands::Config(cli) => cli.exec(),
            Commands::Exec(cli) => cli.exec(),
<<<<<<< HEAD
            Commands::Integrations(cli) => cli.exec(),
=======
            Commands::Integration(cli) => cli.exec(),
>>>>>>> 5b688096
            Commands::Meta(cli) => cli.exec(),
            Commands::Status(cli) => cli.exec(),
            Commands::Test(cli) => cli.exec(),
        }
    }
}<|MERGE_RESOLUTION|>--- conflicted
+++ resolved
@@ -4,16 +4,12 @@
 
 /// Vector's unified dev tool
 #[derive(Parser, Debug)]
-<<<<<<< HEAD
 #[command(
     version,
     bin_name = "vdev",
-    disable_help_subcommand = true,
-    infer_subcommands = true
+    infer_subcommands = true,
+    disable_help_subcommand = true
 )]
-=======
-#[command(version, bin_name = "vdev", infer_subcommands = true, disable_help_subcommand = true)]
->>>>>>> 5b688096
 pub struct Cli {
     #[clap(flatten)]
     pub verbose: Verbosity<InfoLevel>,
@@ -28,11 +24,7 @@
     Complete(super::complete::Cli),
     Config(super::config::cli::Cli),
     Exec(super::exec::Cli),
-<<<<<<< HEAD
-    Integrations(super::integrations::cli::Cli),
-=======
     Integration(super::integration::cli::Cli),
->>>>>>> 5b688096
     Meta(super::meta::cli::Cli),
     Status(super::status::Cli),
     Test(super::test::Cli),
@@ -45,11 +37,7 @@
             Commands::Complete(cli) => cli.exec(),
             Commands::Config(cli) => cli.exec(),
             Commands::Exec(cli) => cli.exec(),
-<<<<<<< HEAD
-            Commands::Integrations(cli) => cli.exec(),
-=======
             Commands::Integration(cli) => cli.exec(),
->>>>>>> 5b688096
             Commands::Meta(cli) => cli.exec(),
             Commands::Status(cli) => cli.exec(),
             Commands::Test(cli) => cli.exec(),
