--- conflicted
+++ resolved
@@ -10,11 +10,7 @@
     transforms::Transform,
 };
 use indexmap::IndexMap;
-<<<<<<< HEAD
 use std::collections::HashMap;
-=======
-use std::{collections::HashMap, path::PathBuf};
->>>>>>> 7dbd7c3f
 
 pub async fn build_unit_tests_main(paths: &[ConfigPath]) -> Result<Vec<UnitTest>, Vec<String>> {
     config::init_log_schema(paths, false)?;
