# See https://github.com/check-spelling/check-spelling/wiki/Configuration-Examples:-patterns

# Automatically suggested patterns
# hit-count: 5753 file-count: 170
# hex runs
\b[0-9a-fA-F]{16,}\b

# hit-count: 5370 file-count: 70
# sha-... -- uses a fancy capture
(['"]|&quot;)[0-9a-f]{40,}\g{-1}

# hit-count: 2011 file-count: 538
# https/http/file urls
(?:\b(?:https?|ftp|file)://)[-A-Za-z0-9+&@#/%?=~_|!:,.;]+[-A-Za-z0-9+&@#/%=~_|]

# hit-count: 936 file-count: 350
# GitHub SHAs (markdown)
(?:\[`?[0-9a-f]+`?\]\(https:/|)/(?:www\.|)github\.com(?:/[^/\s"]+){2,}(?:/[^/\s")]+)(?:[0-9a-f]+(?:[-0-9a-zA-Z/#.]*|)\b|)

# hit-count: 302 file-count: 82
# version suffix <word>v#
(?:(?<=[A-Z]{2})V|(?<=[a-z]{2}|[A-Z]{2})v)\d+(?:\b|(?=[a-zA-Z_]))

# hit-count: 176 file-count: 21
# hex digits including css/html color classes:
(?:\\[xX])[0-9a-fA-F]{2}\b
(?:0[xX])[0-9_a-fA-FgGrR]*?[a-fA-FgGrR]{2,}[0-9_a-fA-FgGrR]*(?:[uUlL]{0,3}|u\d+)\b
(?:\\u|[uU]\+|#x?|\%23)[0-9_a-fA-FgGrR]*?[a-fA-FgGrR]{2,}[0-9_a-fA-FgGrR]*(?:[uUlL]{0,3}|u\d+)\b

# hit-count: 152 file-count: 2
# ANSI color codes
(?:\\(?:u00|x)1[Bb]|\x1b|\\u\{1[Bb]\})\[\d+(?:;\d+|)m

# hit-count: 141 file-count: 23
# Non-English
[a-zA-Z]*[ÀÁÂÃÄÅÆÇÈÉÊËÌÍÎÏÐÑÒÓÔÕÖØÙÚÛÜÝßàáâãäåæçèéêëìíîïðñòóôõöøùúûüýÿĀāŁłŃńŅņŒœŚśŠšŜŝŸŽžź][a-zA-Z]{3}[a-zA-ZÀÁÂÃÄÅÆÇÈÉÊËÌÍÎÏÐÑÒÓÔÕÖØÙÚÛÜÝßàáâãäåæçèéêëìíîïðñòóôõöøùúûüýÿĀāŁłŃńŅņŒœŚśŠšŜŝŸŽžź]*|[a-zA-Z]{3,}[ÀÁÂÃÄÅÆÇÈÉÊËÌÍÎÏÐÑÒÓÔÕÖØÙÚÛÜÝßàáâãäåæçèéêëìíîïðñòóôõöøùúûüýÿĀāŁłŃńŅņŒœŚśŠšŜŝŸŽžź]|[ÀÁÂÃÄÅÆÇÈÉÊËÌÍÎÏÐÑÒÓÔÕÖØÙÚÛÜÝßàáâãäåæçèéêëìíîïðñòóôõöøùúûüýÿĀāŁłŃńŅņŒœŚśŠšŜŝŸŽžź][a-zA-Z]{3,}

# hit-count: 115 file-count: 53
# IPv6
\b(?:[0-9a-fA-F]{0,4}:){3,7}[0-9a-fA-F]{0,4}\b

# hit-count: 78 file-count: 23
# URL escaped characters
\%[0-9A-F][A-F]
\%2b(?=[a-z]{2,})

# hit-count: 66 file-count: 12
# IServiceProvider
\bI(?=(?:[A-Z][a-z]{2,})+\b)

# hit-count: 64 file-count: 24
# uuid:
\b[0-9a-fA-F]{8}-(?:[0-9a-fA-F]{4}-){3}[0-9a-fA-F]{12}\b

# hit-count: 36 file-count: 36
# set arguments
\bset(?:\s+-[abefimouxE]{1,2})*\s+-[abefimouxE]{3,}(?:\s+-[abefimouxE]+)*

# hit-count: 27 file-count: 14
# tar arguments
\b(?:\\n|)g?tar(?:\.exe|)(?:(?:\s+--[-a-zA-Z]+|\s+-[a-zA-Z]+|\s[ABGJMOPRSUWZacdfh-pr-xz]+\b)(?:=[^ ]*|))+

# hit-count: 16 file-count: 5
# curl arguments
\b(?:\\n|)curl(?:\s+-[a-zA-Z]{1,2}\b)*(?:\s+-[a-zA-Z]{3,})(?:\s+-[a-zA-Z]+)*

# hit-count: 15 file-count: 6
# Compiler flags
(?:^|[\t,>"'`=(])-[D](?=[A-Z]{2,}|[A-Z][a-z]|[a-z]{2,})
(?:^|[\t ,>"'`=(])-[XL](?=[A-Z]{2,}|[A-Z][a-z]|[a-z]{2,})
[^-\\|a-zA-Z0-9]-C(?!lass)(?=[a-z]{3,})

# hit-count: 15 file-count: 2
# AWS VPC
vpc-\w+

# hit-count: 10 file-count: 6
# Python stringprefix / binaryprefix
# Note that there's a high false positive rate, remove the `?=` and search for the regex to see if the matches seem like reasonable strings
(?<!')\b(?:B|BR|Br|F|FR|Fr|R|RB|RF|Rb|Rf|U|UR|Ur|b|bR|br|f|fR|fr|r|rB|rF|rb|rf|u|uR|ur)'(?:[A-Z]{3,}|[A-Z][a-z]{2,}|[a-z]{3,})

# hit-count: 9 file-count: 5
# githubusercontent
/[-a-z0-9]+\.githubusercontent\.com/[-a-zA-Z0-9?&=_\/.]*

# hit-count: 7 file-count: 3
# Update Lorem based on your content (requires `ge` and `w` from https://github.com/jsoref/spelling; and `review` from https://github.com/check-spelling/check-spelling/wiki/Looking-for-items-locally )
# grep '^[^#].*lorem' .github/actions/spelling/patterns.txt|perl -pne 's/.*i..\?://;s/\).*//' |tr '|' "\n"|sort -f |xargs -n1 ge|perl -pne 's/^[^:]*://'|sort -u|w|sed -e 's/ .*//'|w|review -
# Warning, while `(?i)` is very neat and fancy, if you have some binary files that aren't proper unicode, you might run into:
## Operation "substitution (s///)" returns its argument for non-Unicode code point 0x1C19AE (the code point will vary).
## You could manually change `(?i)X...` to use `[Xx]...`
## or you could add the files to your `excludes` file (a version after 0.0.19 should identify the file path)
# Lorem
(?:\w|\s|[,.])*\b(?i)(?:amet|consectetur|cursus|dolor|eros|ipsum|lacus|libero|ligula|lorem|magna|neque|nulla|suscipit|tempus)\b(?:\w|\s|[,.])*

# hit-count: 6 file-count: 4
# data url in parens
\(data:[^)]*?(?:[A-Z]{3,}|[A-Z][a-z]{2,}|[a-z]{3,})[^)]*\)

# hit-count: 4 file-count: 4
# Contributor
\[[^\]]+\]\(https://github\.com/[^/\s"]+\)

# hit-count: 3 file-count: 2
# Google Storage
\b[-a-zA-Z0-9.]*\bstorage\d*\.googleapis\.com(?:/\S*|)

# hit-count: 2 file-count: 2
# While you could try to match `http://` and `https://` by using `s?` in `https?://`, sometimes there
# YouTube url
#\b(?:(?:www\.|)youtube\.com|youtu.be)/(?:channel/|embed/|user/|playlist\?list=|watch\?v=|v/|)[-a-zA-Z0-9?&=_%]*

# hit-count: 2 file-count: 2
# discord
#/discord(?:app\.com|\.gg)/(?:invite/)?[a-zA-Z0-9]{7,}

# hit-count: 2 file-count: 2
# basic auth
"Basic [-a-zA-Z=;:/0-9+]{3,}"

# hit-count: 1 file-count: 1
# mailto urls
mailto:[-a-zA-Z=;:/?%&0-9+@.]{3,}

# hit-count: 1 file-count: 1
# Twitter markdown
\[\@[^[/\]:]*?\]\(https://twitter.com/[^/\s"')]*(?:/status/\d+(?:\?[-_0-9a-zA-Z&=]*|)|)\)

# Windows file path
\\r[a-z]{3,}

# hit-count: 1 file-count: 1
# the negative lookahead here is to allow catching 'templatesz' as a misspelling
# but to otherwise recognize a Windows path with \templates\foo.template or similar:
\\(?:necessary|r(?:eport|esolve[dr]?|esult)|t(?:arget|emplates?))(?![a-z])

# in a version of check-spelling after @0.0.21 printf markers won't be automatically consumed
# printf markers
(?<!\\)\\[nrt]

decode_base64!\(".*"
regex: '.*
"data": ".*"
"value": "[^"]{20,}"
"encrypted_message": "[^"]*
result: "[^" ]{20,}
build_id="[a-f0-9]+
\@models: .*
x-amz-id-2":"[^" ]+"
escapes: /.*/
\s\s+examples: \["[^" ]+"\]
func_args!\[value: r#".*"
 "[^"]*="
format!\("[^"]+"
value!\(b".*"
decode_mime_q!\(".*"
parse_internal_q::.*
elb: ".*"
seed = ".*"
seed: ".*"
sha: "[0-9a-f]+", date: "[^"]+", description: "[^"]+"
"mongodb://[^"]+"
author: "[^"]+"
contributors: \[".*"\]
uses: [^/]+/[^/@]+@
let input = r#.*
shared_key = ".*"
Ok\("[a-zA-Z0-9]+"
assert_eq!\([a-z.]+, "[^"]+"\)
value!\("[^"]+"\)
"HostId":".*"
"datadog_api_key": ".*"
nkey: ".*"
token: "[a-zA-Z0-9]+"
json = ".*"
Value::from\("[a-zA-Z0-9]+"
client_token = ".*"
splunk_hec_token"[:,] ".*"
CyberArk.*
(?<=[a-z])\\s(?=[a-z]{2,})
decode_base64\("[^"]+"\)
(?<!')\bs'(?=[^']*')
examples\s*[:=]\s*\[?"[^"]+"
BEGIN RSA PRIVATE KEY.*END RSA PRIVATE KEY
(?:return: |result: Ok\()"[-a-zA-Z=;:/0-9+]{24,}"
nkey\.nkey = "[A-Z0-9]+"
k8s
(?:access_key_id|secret_access_key) = "[A-Z]+"
"foreground": "[0-9a-f]{6}"

# Questionably acceptable forms of `in to`
# Personally, I prefer `log into`, but people object
# https://www.tprteaching.com/log-into-log-in-to-login/
\b[Ll]og in to\b

# acceptable duplicates
# ls directory listings
[-bcdlpsw](?:[-r][-w][-Ssx]){3}\s+\d+\s+\S+\s+\S+\s+\d+\s+
# mount
\bmount\s+-t\s+(\w+)\s+\g{-1}\b
# C types and repeated CSS values
\s(all|center|Coc|div|inherit|long|LONG|many|none|normal|pretty|really|solid|that|thin|transparent|very)(?: \g{-1})+\s
# C struct
\bstruct\s+(\w+)\s+\g{-1}\b
# go templates
\s(\w+)\s+\g{-1}\s+\`(?:graphql|json|yaml):
# javadoc / .net
(?:[\\@](?:groupname|param)|(?:public|private)(?:\s+static|\s+readonly)*)\s+(\w+)\s+\g{-1}\s

# Commit message -- Signed-off-by and friends
^\s*(?:(?:Based-on-patch|Co-authored|Helped|Mentored|Reported|Reviewed|Signed-off)-by|Thanks-to): (?:[^<]*<[^>]*>|[^<]*)\s*$

# Autogenerated revert commit message
^This reverts commit [0-9a-f]{40}\.$

# ignore long runs of a single character:
\b([A-Za-z])\g{-1}{3,}\b

# ignore comment in package-msi.sh
[#].*custom\.a28ecdc.*

# ignore specific user:password string containing special chars for unit testing
user:P@ssw0rd

# Ignore base64 encoded values in Prometheus Pushgateway URL paths
/.+@base64/.+

<<<<<<< HEAD
# Ignore punycode
\bxn--[-0-9a-z]+
=======
# changelog.d fragment authors line
^authors: .*$
>>>>>>> ab9bf4ed
<|MERGE_RESOLUTION|>--- conflicted
+++ resolved
@@ -225,10 +225,8 @@
 # Ignore base64 encoded values in Prometheus Pushgateway URL paths
 /.+@base64/.+
 
-<<<<<<< HEAD
 # Ignore punycode
 \bxn--[-0-9a-z]+
-=======
+
 # changelog.d fragment authors line
-^authors: .*$
->>>>>>> ab9bf4ed
+^authors: .*$