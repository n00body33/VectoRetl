--- conflicted
+++ resolved
@@ -103,13 +103,8 @@
             *entry += 1;
             if !config.sources.contains_key(&input) && !config.transforms.contains_key(&input) {
                 errors.push(format!(
-<<<<<<< HEAD
                     "Input \"{}\" for {} \"{}\" doesn't match any components.",
-                    input, output_type, id
-=======
-                    "Input \"{}\" for {} \"{}\" doesn't exist.",
                     input, output_type, key
->>>>>>> d9cf6c3b
                 ));
             }
         }
