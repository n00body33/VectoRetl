use std::{error, fmt, io, mem};

use bytes::{Buf, BufMut};
use quickcheck::{Arbitrary, Gen};
use vector_common::byte_size_of::ByteSizeOf;
use vector_common::finalization::{
    AddBatchNotifier, BatchNotifier, EventFinalizer, EventFinalizers,
};

use crate::{encoding::FixedEncodable, EventCount};

#[derive(Debug)]
pub struct EncodeError;

impl fmt::Display for EncodeError {
    fn fmt(&self, f: &mut fmt::Formatter<'_>) -> fmt::Result {
        write!(f, "{:?}", self)
    }
}

impl error::Error for EncodeError {}

#[derive(Debug)]
pub struct DecodeError;

impl fmt::Display for DecodeError {
    fn fmt(&self, f: &mut fmt::Formatter<'_>) -> fmt::Result {
        write!(f, "{:?}", self)
    }
}

impl error::Error for DecodeError {}

#[derive(Clone, Debug, PartialEq, Eq)]
pub struct Message {
    id: u64,
}

impl Message {
    pub(crate) fn new(id: u64) -> Self {
        Message { id }
    }
}

impl ByteSizeOf for Message {
    fn allocated_bytes(&self) -> usize {
        0
    }
}

impl EventCount for Message {
    fn event_count(&self) -> usize {
        1
    }
}

impl Arbitrary for Message {
    fn arbitrary(g: &mut Gen) -> Self {
        Message {
            id: u64::arbitrary(g),
        }
    }

    fn shrink(&self) -> Box<dyn Iterator<Item = Self>> {
        Box::new(self.id.shrink().map(|id| Message { id }))
    }
}

impl FixedEncodable for Message {
    type EncodeError = EncodeError;
    type DecodeError = DecodeError;

    fn encode<B>(self, buffer: &mut B) -> Result<(), Self::EncodeError>
    where
        B: BufMut,
        Self: Sized,
    {
        buffer.put_u64(self.id);
        Ok(())
    }

    fn encoded_size(&self) -> Option<usize> {
        Some(mem::size_of::<u64>())
    }

    fn decode<B>(mut buffer: B) -> Result<Self, Self::DecodeError>
    where
        B: Buf,
        Self: Sized,
    {
        let id = buffer.get_u64();
        Ok(Message::new(id))
    }
}

<<<<<<< HEAD
#[derive(Clone, Debug, Eq)]
pub(crate) struct SizedRecord(pub u32, EventFinalizers);

impl SizedRecord {
    pub(crate) const fn new(n: u32) -> Self {
        Self(n, EventFinalizers::DEFAULT)
    }
}

impl AddBatchNotifier for SizedRecord {
    fn add_batch_notifier(&mut self, batch: BatchNotifier) {
        self.1.add(EventFinalizer::new(batch));
    }
}
=======
#[derive(Clone, Copy, Debug, PartialEq, Eq, PartialOrd, Ord)]
pub(crate) struct SizedRecord(pub u32);
>>>>>>> d940f567

impl ByteSizeOf for SizedRecord {
    fn allocated_bytes(&self) -> usize {
        self.0 as usize
    }
}

impl EventCount for SizedRecord {
    fn event_count(&self) -> usize {
        1
    }
}

impl PartialEq for SizedRecord {
    fn eq(&self, other: &Self) -> bool {
        self.0 == other.0
    }
}

impl FixedEncodable for SizedRecord {
    type EncodeError = io::Error;
    type DecodeError = io::Error;

    fn encode<B>(self, buffer: &mut B) -> Result<(), Self::EncodeError>
    where
        B: BufMut,
    {
        if buffer.remaining_mut() < self.0 as usize + 4 {
            return Err(io::Error::new(
                io::ErrorKind::Other,
                format!(
                    "not enough capacity to encode record: need {}, only have {}",
                    self.0 + 4,
                    buffer.remaining_mut()
                ),
            ));
        }

        buffer.put_u32(self.0);
        buffer.put_bytes(0x42, self.0 as usize);
        Ok(())
    }

    fn decode<B>(mut buffer: B) -> Result<Self, Self::DecodeError>
    where
        B: Buf,
    {
        let buf_len = buffer.get_u32();
        buffer.advance(buf_len as usize);
        Ok(SizedRecord::new(buf_len))
    }

    fn encoded_size(&self) -> Option<usize> {
        Some(self.0 as usize + 4)
    }
}

#[derive(Clone, Debug, PartialEq, Eq, PartialOrd, Ord)]
pub(crate) struct UndecodableRecord;

impl AddBatchNotifier for UndecodableRecord {
    fn add_batch_notifier(&mut self, batch: BatchNotifier) {
        drop(batch); // We never check acknowledgements for this type
    }
}

impl ByteSizeOf for UndecodableRecord {
    fn allocated_bytes(&self) -> usize {
        0
    }
}

impl EventCount for UndecodableRecord {
    fn event_count(&self) -> usize {
        1
    }
}

impl FixedEncodable for UndecodableRecord {
    type EncodeError = io::Error;
    type DecodeError = io::Error;

    fn encode<B>(self, buffer: &mut B) -> Result<(), Self::EncodeError>
    where
        B: BufMut,
    {
        if buffer.remaining_mut() < 4 {
            return Err(io::Error::new(
                io::ErrorKind::Other,
                "not enough capacity to encode record",
            ));
        }

        buffer.put_u32(42);
        Ok(())
    }

    fn decode<B>(_buffer: B) -> Result<Self, Self::DecodeError>
    where
        B: Buf,
    {
        Err(io::Error::new(io::ErrorKind::Other, "failed to decode"))
    }
}

#[derive(Clone, Copy, Debug, PartialEq, Eq, PartialOrd, Ord)]
pub(crate) struct MultiEventRecord(pub u32);

impl MultiEventRecord {
    pub fn encoded_size(self) -> usize {
        usize::try_from(self.0).unwrap_or(usize::MAX) + std::mem::size_of::<u32>()
    }
}

impl AddBatchNotifier for MultiEventRecord {
    fn add_batch_notifier(&mut self, batch: BatchNotifier) {
        drop(batch); // We never check acknowledgements for this type
    }
}

impl ByteSizeOf for MultiEventRecord {
    fn allocated_bytes(&self) -> usize {
        0
    }
}

impl EventCount for MultiEventRecord {
    fn event_count(&self) -> usize {
        usize::try_from(self.0).unwrap_or(usize::MAX)
    }
}

impl FixedEncodable for MultiEventRecord {
    type EncodeError = io::Error;
    type DecodeError = io::Error;

    fn encode<B>(self, buffer: &mut B) -> Result<(), Self::EncodeError>
    where
        B: BufMut,
    {
        if buffer.remaining_mut() < self.encoded_size() {
            return Err(io::Error::new(
                io::ErrorKind::Other,
                "not enough capacity to encode record",
            ));
        }

        buffer.put_u32(self.0);
        buffer.put_bytes(0x42, usize::try_from(self.0).unwrap_or(usize::MAX));
        Ok(())
    }

    fn decode<B>(mut buffer: B) -> Result<Self, Self::DecodeError>
    where
        B: Buf,
    {
        let event_count = buffer.get_u32();
        buffer.advance(usize::try_from(event_count).unwrap_or(usize::MAX));
        Ok(MultiEventRecord(event_count))
    }
}

#[derive(Clone, Debug, PartialEq, Eq, PartialOrd, Ord)]
pub(crate) struct PoisonPillMultiEventRecord(pub u32);

impl AddBatchNotifier for PoisonPillMultiEventRecord {
    fn add_batch_notifier(&mut self, batch: BatchNotifier) {
        drop(batch); // We never check acknowledgements for this type
    }
}

impl PoisonPillMultiEventRecord {
    pub fn poisoned() -> Self {
        Self(42)
    }

    pub fn encoded_size(&self) -> usize {
        usize::try_from(self.0).unwrap_or(usize::MAX) + std::mem::size_of::<u32>()
    }
}

impl ByteSizeOf for PoisonPillMultiEventRecord {
    fn allocated_bytes(&self) -> usize {
        0
    }
}

impl EventCount for PoisonPillMultiEventRecord {
    fn event_count(&self) -> usize {
        usize::try_from(self.0).unwrap_or(usize::MAX)
    }
}

impl FixedEncodable for PoisonPillMultiEventRecord {
    type EncodeError = io::Error;
    type DecodeError = io::Error;

    fn encode<B>(self, buffer: &mut B) -> Result<(), Self::EncodeError>
    where
        B: BufMut,
    {
        if buffer.remaining_mut() < self.encoded_size() {
            return Err(io::Error::new(
                io::ErrorKind::Other,
                "not enough capacity to encode record",
            ));
        }

        buffer.put_u32(self.0);
        buffer.put_bytes(0x42, usize::try_from(self.0).unwrap_or(usize::MAX));
        Ok(())
    }

    fn decode<B>(mut buffer: B) -> Result<Self, Self::DecodeError>
    where
        B: Buf,
    {
        let event_count = buffer.get_u32();
        if event_count == 42 {
            return Err(io::Error::new(io::ErrorKind::Other, "failed to decode"));
        }

        buffer.advance(usize::try_from(event_count).unwrap_or(usize::MAX));
        Ok(PoisonPillMultiEventRecord(event_count))
    }
}<|MERGE_RESOLUTION|>--- conflicted
+++ resolved
@@ -93,7 +93,6 @@
     }
 }
 
-<<<<<<< HEAD
 #[derive(Clone, Debug, Eq)]
 pub(crate) struct SizedRecord(pub u32, EventFinalizers);
 
@@ -101,6 +100,12 @@
     pub(crate) const fn new(n: u32) -> Self {
         Self(n, EventFinalizers::DEFAULT)
     }
+
+    fn encoded_len(&self) -> usize {
+        let payload_len: usize = self.0.try_into().expect("`SizedRecord` should never have a payload length greater than `usize`.");
+
+        payload_len + mem::size_of_val(&self.0)
+    }
 }
 
 impl AddBatchNotifier for SizedRecord {
@@ -108,14 +113,10 @@
         self.1.add(EventFinalizer::new(batch));
     }
 }
-=======
-#[derive(Clone, Copy, Debug, PartialEq, Eq, PartialOrd, Ord)]
-pub(crate) struct SizedRecord(pub u32);
->>>>>>> d940f567
 
 impl ByteSizeOf for SizedRecord {
     fn allocated_bytes(&self) -> usize {
-        self.0 as usize
+        0
     }
 }
 
@@ -139,12 +140,13 @@
     where
         B: BufMut,
     {
-        if buffer.remaining_mut() < self.0 as usize + 4 {
+        let minimum_len = self.encoded_len();
+        if buffer.remaining_mut() < minimum_len {
             return Err(io::Error::new(
                 io::ErrorKind::Other,
                 format!(
                     "not enough capacity to encode record: need {}, only have {}",
-                    self.0 + 4,
+                    minimum_len,
                     buffer.remaining_mut()
                 ),
             ));
@@ -165,7 +167,7 @@
     }
 
     fn encoded_size(&self) -> Option<usize> {
-        Some(self.0 as usize + 4)
+        Some(self.encoded_len())
     }
 }
 
