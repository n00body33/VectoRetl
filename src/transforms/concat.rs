use super::{BuildError, Transform};
use crate::{
    config::{DataType, GenerateConfig, TransformConfig, TransformContext, TransformDescription},
    event::{Event, Value},
    internal_events::{ConcatEventProcessed, ConcatSubstringError, ConcatSubstringSourceMissing},
};
use regex::bytes::Regex;
use serde::{Deserialize, Serialize};
use string_cache::DefaultAtom as Atom;

use lazy_static::lazy_static;

#[derive(Deserialize, Serialize, Debug)]
#[serde(deny_unknown_fields)]
pub struct ConcatConfig {
    pub target: Atom,
    pub joiner: Option<String>,
    pub items: Vec<Atom>,
}

inventory::submit! {
    TransformDescription::new::<ConcatConfig>("concat")
}

<<<<<<< HEAD
impl GenerateConfig for ConcatConfig {}

=======
#[async_trait::async_trait]
>>>>>>> f8afe0b1
#[typetag::serde(name = "concat")]
impl TransformConfig for ConcatConfig {
    async fn build(&self, _cx: TransformContext) -> crate::Result<Box<dyn Transform>> {
        let joiner: String = match self.joiner.clone() {
            None => " ".into(),
            Some(var) => var,
        };
        let items = self
            .items
            .iter()
            .map(|item| Substring::new(item))
            .collect::<Result<Vec<Substring>, BuildError>>()?;
        Ok(Box::new(Concat::new(self.target.clone(), joiner, items)))
    }

    fn input_type(&self) -> DataType {
        DataType::Log
    }

    fn output_type(&self) -> DataType {
        DataType::Log
    }

    fn transform_type(&self) -> &'static str {
        "concat"
    }
}

#[derive(Deserialize, Serialize, Debug)]
pub struct Substring {
    source: Atom,
    start: Option<i32>,
    end: Option<i32>,
}

impl Substring {
    fn new(input: &Atom) -> Result<Substring, BuildError> {
        lazy_static! {
            static ref SUBSTR_REGEX: Regex =
                Regex::new(r"^(?P<source>.*?)(?:\[(?P<start>-?[0-9]*)\.\.(?P<end>-?[0-9]*)\])?$")
                    .unwrap();
        }
        let cap = match SUBSTR_REGEX.captures(input.as_bytes()) {
            None => {
                return Err(BuildError::InvalidSubstring {
                    name: "invalid format, use 'source[start..end]' or 'source'".to_string(),
                })
            }
            Some(cap) => cap,
        };

        let source = match cap.name("source") {
            Some(source) => String::from_utf8_lossy(source.as_bytes()).into(),
            None => {
                return Err(BuildError::InvalidSubstring {
                    name: "invalid format, use 'source[start..end]' or 'source'".into(),
                })
            }
        };
        let start = match cap.name("start") {
            None => None,
            Some(var) => match String::from_utf8_lossy(var.as_bytes()).parse() {
                Ok(var) => Some(var),
                Err(_) => None,
            },
        };
        let end = match cap.name("end") {
            None => None,
            Some(var) => match String::from_utf8_lossy(var.as_bytes()).parse() {
                Ok(var) => Some(var),
                Err(_) => None,
            },
        };

        Ok(Self { source, start, end })
    }
}

#[derive(Deserialize, Serialize, Debug)]
pub struct Concat {
    target: Atom,
    joiner: String,
    items: Vec<Substring>,
}

impl Concat {
    pub fn new(target: Atom, joiner: String, items: Vec<Substring>) -> Self {
        Self {
            target,
            joiner,
            items,
        }
    }
}

impl Transform for Concat {
    fn transform(&mut self, mut event: Event) -> Option<Event> {
        emit!(ConcatEventProcessed);

        let mut content_vec: Vec<bytes::Bytes> = Vec::new();

        for substring in self.items.iter() {
            if let Some(value) = event.as_log().get(&substring.source) {
                let b = value.as_bytes();
                let start = match substring.start {
                    None => 0,
                    Some(s) => {
                        if s < 0 {
                            (b.len() as i32 + s) as usize
                        } else {
                            s as usize
                        }
                    }
                };
                let end = match substring.end {
                    None => b.len(),
                    Some(e) => {
                        if e < 0 {
                            (b.len() as i32 + e) as usize
                        } else {
                            e as usize
                        }
                    }
                };
                if start >= end {
                    emit!(ConcatSubstringError {
                        condition: "start >= end",
                        source: substring.source.as_ref(),
                        start,
                        end,
                        length: b.len()
                    });
                    return None;
                }
                if start > b.len() {
                    emit!(ConcatSubstringError {
                        condition: "start > len",
                        source: substring.source.as_ref(),
                        start,
                        end,
                        length: b.len()
                    });
                    return None;
                }
                if end > b.len() {
                    emit!(ConcatSubstringError {
                        condition: "end > len",
                        source: substring.source.as_ref(),
                        start,
                        end,
                        length: b.len()
                    });
                    return None;
                }
                content_vec.push(b.slice(start..end));
            } else {
                emit!(ConcatSubstringSourceMissing {
                    source: substring.source.as_ref()
                });
            }
        }

        let content = content_vec.join(self.joiner.as_bytes());
        event.as_mut_log().insert(
            self.target.clone(),
            Value::from(String::from_utf8_lossy(&content).to_string()),
        );

        Some(event)
    }
}

#[cfg(test)]
mod tests {
    use super::Concat;
    use super::Substring;
    use crate::{event::Event, transforms::Transform};

    #[test]
    fn concat_to_from() {
        let mut event = Event::from("message");
        event.as_mut_log().insert("first", "Hello vector users");
        event.as_mut_log().insert("second", "World");

        let mut transform = Concat::new(
            "out".into(),
            " ".into(),
            vec![
                Substring::new(&"first[..5]".into()).unwrap(),
                Substring::new(&"first[-5..]".into()).unwrap(),
            ],
        );

        let new_event = transform.transform(event).unwrap();
        assert_eq!(new_event.as_log()[&"out".into()], "Hello users".into());
    }

    #[test]
    fn concat_full() {
        let mut event = Event::from("message");
        event.as_mut_log().insert("first", "Hello vector users");
        event.as_mut_log().insert("second", "World");

        let mut transform = Concat::new(
            "out".into(),
            " ".into(),
            vec![
                Substring::new(&"first[..5]".into()).unwrap(),
                Substring::new(&"second".into()).unwrap(),
            ],
        );

        let new_event = transform.transform(event).unwrap();
        assert_eq!(new_event.as_log()[&"out".into()], "Hello World".into());
    }
    #[test]
    fn concat_mixed() {
        let mut event = Event::from("message");
        event.as_mut_log().insert("first", "Hello vector users");
        event.as_mut_log().insert("second", "World");

        let mut transform = Concat::new(
            "out".into(),
            " ".into(),
            vec![
                Substring::new(&"second[..1]".into()).unwrap(),
                Substring::new(&"second[-4..2]".into()).unwrap(),
                Substring::new(&"second[-3..-2]".into()).unwrap(),
                Substring::new(&"second[3..-1]".into()).unwrap(),
                Substring::new(&"second[4..]".into()).unwrap(),
            ],
        );

        let new_event = transform.transform(event).unwrap();
        assert_eq!(new_event.as_log()[&"out".into()], "W o r l d".into());
    }

    #[test]
    fn concat_start_gt_end() {
        let mut event = Event::from("message");
        event.as_mut_log().insert("only", "Hello vector users");

        let mut transform = Concat::new(
            "out".into(),
            " ".into(),
            vec![Substring::new(&"only[3..1]".into()).unwrap()],
        );

        assert!(transform.transform(event).is_none());
    }

    #[test]
    fn concat_start_gt_len() {
        let mut event = Event::from("message");
        event.as_mut_log().insert("only", "World");

        let mut transform = Concat::new(
            "out".into(),
            " ".into(),
            vec![Substring::new(&"only[10..11]".into()).unwrap()],
        );

        assert!(transform.transform(event).is_none());
    }

    #[test]
    fn concat_end_gt_len() {
        let mut event = Event::from("message");
        event.as_mut_log().insert("only", "World");

        let mut transform = Concat::new(
            "out".into(),
            " ".into(),
            vec![Substring::new(&"only[..11]".into()).unwrap()],
        );

        assert!(transform.transform(event).is_none());
    }
}<|MERGE_RESOLUTION|>--- conflicted
+++ resolved
@@ -22,12 +22,9 @@
     TransformDescription::new::<ConcatConfig>("concat")
 }
 
-<<<<<<< HEAD
 impl GenerateConfig for ConcatConfig {}
 
-=======
 #[async_trait::async_trait]
->>>>>>> f8afe0b1
 #[typetag::serde(name = "concat")]
 impl TransformConfig for ConcatConfig {
     async fn build(&self, _cx: TransformContext) -> crate::Result<Box<dyn Transform>> {
