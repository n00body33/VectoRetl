<<<<<<< HEAD
use std::ops::{Add, AddAssign};
use std::{collections::HashMap, sync::Arc};
=======
use std::collections::HashMap;
use std::ops::Add;
>>>>>>> 684e43f5

use crate::{
    internal_event::{
        CountByteSize, InternalEventHandle, RegisterTaggedInternalEvent, RegisteredEventCache,
        TaggedEventsSent,
    },
    json_size::JsonSize,
};

/// Must be implemented by events to get the tags that will be attached to
/// the `component_sent_event_*` emitted metrics.
pub trait GetEventCountTags {
    fn get_tags(&self) -> TaggedEventsSent;
}

/// Keeps track of the estimated json size of a given batch of events by
/// source and service.
#[derive(Clone, Debug)]
pub enum GroupedCountByteSize {
    /// When we need to keep track of the events by certain tags we use this
    /// variant.
    Tagged {
        sizes: HashMap<TaggedEventsSent, CountByteSize>,
    },
    /// If we don't need to track the events by certain tags we can use
    /// this variant to avoid allocating a `HashMap`,
    Untagged { size: CountByteSize },
}

impl Default for GroupedCountByteSize {
    fn default() -> Self {
        Self::Untagged {
            size: CountByteSize(0, JsonSize::zero()),
        }
    }
}

impl GroupedCountByteSize {
    /// Creates a new Tagged variant for when we need to track events by
    /// certain tags.
    #[must_use]
    pub fn new_tagged() -> Self {
        Self::Tagged {
            sizes: HashMap::new(),
        }
    }

    /// Creates a new Tagged variant for when we do not need to track events by
    /// tags.
    #[must_use]
    pub fn new_untagged() -> Self {
        Self::Untagged {
            size: CountByteSize(0, JsonSize::zero()),
        }
    }

    /// Returns a `HashMap` of tags => event counts for when we are tracking by tags.
    /// Returns `None` if we are not tracking by tags.
    #[must_use]
    #[cfg(test)]
    pub fn sizes(&self) -> Option<&HashMap<TaggedEventsSent, CountByteSize>> {
        match self {
            Self::Tagged { sizes } => Some(sizes),
            Self::Untagged { .. } => None,
        }
    }

    /// Returns a single count for when we are not tracking by tags.
    #[must_use]
    #[cfg(test)]
    fn size(&self) -> Option<CountByteSize> {
        match self {
            Self::Tagged { .. } => None,
            Self::Untagged { size } => Some(*size),
        }
    }

    /// Adds the given estimated json size of the event to current count.
    pub fn add_event<E>(&mut self, event: &E, json_size: JsonSize)
    where
        E: GetEventCountTags,
    {
        match self {
            Self::Tagged { sizes } => {
                let size = CountByteSize(1, json_size);
                let tags = event.get_tags();

                match sizes.get_mut(&tags) {
                    Some(current) => {
                        *current += size;
                    }
                    None => {
                        sizes.insert(tags, size);
                    }
                }
            }
            Self::Untagged { size } => {
                *size += CountByteSize(1, json_size);
            }
        }
    }

    /// Emits our counts to a `RegisteredEvent` cached event.
    pub fn emit_event<T, H>(&self, event_cache: &RegisteredEventCache<(), T>)
    where
        T: RegisterTaggedInternalEvent<Tags = TaggedEventsSent, Fixed = (), Handle = H>,
        H: InternalEventHandle<Data = CountByteSize>,
    {
        match self {
            GroupedCountByteSize::Tagged { sizes } => {
                for (tags, size) in sizes {
                    event_cache.emit(tags, *size);
                }
            }
            GroupedCountByteSize::Untagged { size } => {
                event_cache.emit(&TaggedEventsSent::new_unspecified(), *size);
            }
        }
    }

    /// Returns `true` if we are the `Tagged` variant - keeping track of the byte sizes
    /// grouped by their relevant tags.
    #[must_use]
    pub fn is_tagged(&self) -> bool {
        match self {
            GroupedCountByteSize::Tagged { .. } => true,
            GroupedCountByteSize::Untagged { .. } => false,
        }
    }

    /// Returns `true` if we are the `Untagged` variant - keeping a single count for all events.
    #[must_use]
    pub fn is_untagged(&self) -> bool {
        !self.is_tagged()
    }
}

impl From<CountByteSize> for GroupedCountByteSize {
    fn from(value: CountByteSize) -> Self {
        Self::Untagged { size: value }
    }
}

impl AddAssign for GroupedCountByteSize {
    fn add_assign(&mut self, mut rhs: Self) {
        if self.is_untagged() && rhs.is_tagged() {
            // First handle the case where we are untagged and assigning to a tagged value.
            // We need to change `self` and so need to ensure our match doesn't take ownership of the object.
            *self = match (&self, &mut rhs) {
                (Self::Untagged { size }, Self::Tagged { sizes }) => {
                    let mut sizes = std::mem::take(sizes);
                    match sizes.get_mut(&EventCountTags::new_empty()) {
                        Some(empty_size) => *empty_size += *size,
                        None => {
                            sizes.insert(EventCountTags::new_empty(), *size);
                        }
                    }

                    Self::Tagged { sizes }
                }
                _ => {
                    unreachable!()
                }
            };

            return;
        }

        // For these cases, we know we won't have to change `self` so the match can take ownership.
        match (self, rhs) {
            (Self::Tagged { sizes: ref mut lhs }, Self::Tagged { sizes: rhs }) => {
                for (key, value) in rhs {
                    match lhs.get_mut(&key) {
                        Some(size) => *size += value,
                        None => {
                            lhs.insert(key.clone(), value);
                        }
                    }
                }
            }

            (Self::Untagged { size: lhs }, Self::Untagged { size: rhs }) => {
                *lhs = *lhs + rhs;
            }

            (Self::Tagged { ref mut sizes }, Self::Untagged { size }) => {
                match sizes.get_mut(&EventCountTags::new_empty()) {
                    Some(empty_size) => *empty_size += size,
                    None => {
                        sizes.insert(EventCountTags::new_empty(), size);
                    }
                }
            }
            (Self::Untagged { .. }, Self::Tagged { .. }) => unreachable!(),
        };
    }
}

impl<'a> Add<&'a GroupedCountByteSize> for GroupedCountByteSize {
    type Output = GroupedCountByteSize;

    fn add(self, other: &'a Self::Output) -> Self::Output {
        match (self, other) {
            (Self::Tagged { sizes: mut lhs }, Self::Tagged { sizes: rhs }) => {
                for (key, value) in rhs {
                    match lhs.get_mut(key) {
                        Some(size) => *size += *value,
                        None => {
                            lhs.insert(key.clone(), *value);
                        }
                    }
                }

                Self::Tagged { sizes: lhs }
            }

            (Self::Untagged { size: lhs }, Self::Untagged { size: rhs }) => {
                Self::Untagged { size: lhs + *rhs }
            }

            // The following two scenarios shouldn't really occur in practice, but are provided for completeness.
            (Self::Tagged { mut sizes }, Self::Untagged { size }) => {
                match sizes.get_mut(&TaggedEventsSent::new_empty()) {
                    Some(empty_size) => *empty_size += *size,
                    None => {
                        sizes.insert(TaggedEventsSent::new_empty(), *size);
                    }
                }

                Self::Tagged { sizes }
            }
            (Self::Untagged { size }, Self::Tagged { sizes }) => {
                let mut sizes = sizes.clone();
                match sizes.get_mut(&TaggedEventsSent::new_empty()) {
                    Some(empty_size) => *empty_size += size,
                    None => {
                        sizes.insert(TaggedEventsSent::new_empty(), size);
                    }
                }

                Self::Tagged { sizes }
            }
        }
    }
}

/// Metadata for batch requests.
#[derive(Clone, Debug, Default)]
pub struct RequestMetadata {
    /// Number of events represented by this batch request.
    event_count: usize,
    /// Size, in bytes, of the in-memory representation of all events in this batch request.
    events_byte_size: usize,
    /// Size, in bytes, of the estimated JSON-encoded representation of all events in this batch request.
    events_estimated_json_encoded_byte_size: GroupedCountByteSize,
    /// Uncompressed size, in bytes, of the encoded events in this batch request.
    request_encoded_size: usize,
    /// On-the-wire size, in bytes, of the batch request itself after compression, etc.
    ///
    /// This is akin to the bytes sent/received over the network, regardless of whether or not compression was used.
    request_wire_size: usize,
}

impl RequestMetadata {
    #[must_use]
    pub fn new(
        event_count: usize,
        events_byte_size: usize,
        request_encoded_size: usize,
        request_wire_size: usize,
        events_estimated_json_encoded_byte_size: GroupedCountByteSize,
    ) -> Self {
        Self {
            event_count,
            events_byte_size,
            events_estimated_json_encoded_byte_size,
            request_encoded_size,
            request_wire_size,
        }
    }

    #[must_use]
    pub const fn event_count(&self) -> usize {
        self.event_count
    }

    #[must_use]
    pub const fn events_byte_size(&self) -> usize {
        self.events_byte_size
    }

    #[must_use]
    pub fn events_estimated_json_encoded_byte_size(&self) -> &GroupedCountByteSize {
        &self.events_estimated_json_encoded_byte_size
    }

    /// Consumes the object and returns the byte size of the request grouped by
    /// the tags (source and service).
    #[must_use]
    pub fn into_events_estimated_json_encoded_byte_size(self) -> GroupedCountByteSize {
        self.events_estimated_json_encoded_byte_size
    }

    #[must_use]
    pub const fn request_encoded_size(&self) -> usize {
        self.request_encoded_size
    }

    #[must_use]
    pub const fn request_wire_size(&self) -> usize {
        self.request_wire_size
    }

    /// Constructs a `RequestMetadata` by summation of the "batch" of `RequestMetadata` provided.
    #[must_use]
    pub fn from_batch<T: IntoIterator<Item = RequestMetadata>>(metadata_iter: T) -> Self {
        let mut metadata_sum = RequestMetadata::new(0, 0, 0, 0, GroupedCountByteSize::default());

        for metadata in metadata_iter {
            metadata_sum = metadata_sum + &metadata;
        }
        metadata_sum
    }
}

impl<'a> Add<&'a RequestMetadata> for RequestMetadata {
    type Output = RequestMetadata;

    /// Adds the other `RequestMetadata` to this one.
    fn add(self, other: &'a Self::Output) -> Self::Output {
        Self::Output {
            event_count: self.event_count + other.event_count,
            events_byte_size: self.events_byte_size + other.events_byte_size,
            events_estimated_json_encoded_byte_size: self.events_estimated_json_encoded_byte_size
                + &other.events_estimated_json_encoded_byte_size,
            request_encoded_size: self.request_encoded_size + other.request_encoded_size,
            request_wire_size: self.request_wire_size + other.request_wire_size,
        }
    }
}

/// Objects implementing this trait have metadata that describes the request.
pub trait MetaDescriptive {
    /// Returns the `RequestMetadata` associated with this object.
    fn get_metadata(&self) -> &RequestMetadata;

    // Returns a mutable reference to the `RequestMetadata` associated with this object.
    fn metadata_mut(&mut self) -> &mut RequestMetadata;
}

#[cfg(test)]
mod tests {
    use std::sync::Arc;

    use crate::{config::ComponentKey, internal_event::OptionalTag};

    use super::*;

    struct DummyEvent {
        source: OptionalTag<Arc<ComponentKey>>,
        service: OptionalTag<String>,
    }

    impl GetEventCountTags for DummyEvent {
        fn get_tags(&self) -> TaggedEventsSent {
            TaggedEventsSent {
                source: self.source.clone(),
                service: self.service.clone(),
            }
        }
    }

    #[test]
    fn add_request_count_bytesize_event_untagged() {
        let mut bytesize = GroupedCountByteSize::new_untagged();
        let event = DummyEvent {
            source: Some(Arc::new(ComponentKey::from("carrot"))).into(),
            service: Some("cabbage".to_string()).into(),
        };

        bytesize.add_event(&event, JsonSize::new(42));

        let event = DummyEvent {
            source: Some(Arc::new(ComponentKey::from("pea"))).into(),
            service: Some("potato".to_string()).into(),
        };

        bytesize.add_event(&event, JsonSize::new(36));

        assert_eq!(Some(CountByteSize(2, JsonSize::new(78))), bytesize.size());
        assert_eq!(None, bytesize.sizes());
    }

    #[test]
    fn add_request_count_bytesize_event_tagged() {
        let mut bytesize = GroupedCountByteSize::new_tagged();
        let event = DummyEvent {
            source: OptionalTag::Ignored,
            service: Some("cabbage".to_string()).into(),
        };

        bytesize.add_event(&event, JsonSize::new(42));

        let event = DummyEvent {
            source: OptionalTag::Ignored,
            service: Some("cabbage".to_string()).into(),
        };

        bytesize.add_event(&event, JsonSize::new(36));

        let event = DummyEvent {
            source: OptionalTag::Ignored,
            service: Some("tomato".to_string()).into(),
        };

        bytesize.add_event(&event, JsonSize::new(23));

        assert_eq!(None, bytesize.size());
        let mut sizes = bytesize
            .sizes()
            .unwrap()
            .clone()
            .into_iter()
            .collect::<Vec<_>>();
        sizes.sort();

        assert_eq!(
            vec![
                (
                    TaggedEventsSent {
                        source: OptionalTag::Ignored,
                        service: Some("cabbage".to_string()).into()
                    },
                    CountByteSize(2, JsonSize::new(78))
                ),
                (
                    TaggedEventsSent {
                        source: OptionalTag::Ignored,
                        service: Some("tomato".to_string()).into()
                    },
                    CountByteSize(1, JsonSize::new(23))
                ),
            ],
            sizes
        );
    }
}<|MERGE_RESOLUTION|>--- conflicted
+++ resolved
@@ -1,10 +1,7 @@
-<<<<<<< HEAD
-use std::ops::{Add, AddAssign};
-use std::{collections::HashMap, sync::Arc};
-=======
-use std::collections::HashMap;
-use std::ops::Add;
->>>>>>> 684e43f5
+use std::{
+    collections::HashMap,
+    ops::{Add, AddAssign},
+};
 
 use crate::{
     internal_event::{
@@ -156,10 +153,10 @@
             *self = match (&self, &mut rhs) {
                 (Self::Untagged { size }, Self::Tagged { sizes }) => {
                     let mut sizes = std::mem::take(sizes);
-                    match sizes.get_mut(&EventCountTags::new_empty()) {
+                    match sizes.get_mut(&TaggedEventsSent::new_empty()) {
                         Some(empty_size) => *empty_size += *size,
                         None => {
-                            sizes.insert(EventCountTags::new_empty(), *size);
+                            sizes.insert(TaggedEventsSent::new_empty(), *size);
                         }
                     }
 
@@ -191,10 +188,10 @@
             }
 
             (Self::Tagged { ref mut sizes }, Self::Untagged { size }) => {
-                match sizes.get_mut(&EventCountTags::new_empty()) {
+                match sizes.get_mut(&TaggedEventsSent::new_empty()) {
                     Some(empty_size) => *empty_size += size,
                     None => {
-                        sizes.insert(EventCountTags::new_empty(), size);
+                        sizes.insert(TaggedEventsSent::new_empty(), size);
                     }
                 }
             }
