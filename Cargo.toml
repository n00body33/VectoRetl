--- conflicted
+++ resolved
@@ -241,12 +241,8 @@
 bollard = { version = "0.14.0", default-features = false, features = ["ssl", "chrono"], optional = true }
 bytes = { version = "1.4.0", default-features = false, features = ["serde"] }
 bytesize = { version = "1.2.0", default-features = false }
-<<<<<<< HEAD
 chrono = { version = "0.4.22", default-features = false, features = ["serde"] }
 chrono-tz = { version = "0.8.1", default-features = false }
-=======
-chrono = { version = "0.4.24", default-features = false, features = ["serde"] }
->>>>>>> 5074d82f
 cidr-utils = { version = "0.5.10", default-features = false }
 clap = { version = "4.1.14", default-features = false, features = ["derive", "error-context", "env", "help", "std", "string", "usage", "wrap_help"] }
 colored = { version = "2.0.0", default-features = false }
