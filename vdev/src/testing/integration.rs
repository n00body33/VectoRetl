use std::{collections::BTreeMap, fs, path::Path, path::PathBuf, process::Command};

use anyhow::{bail, Context, Result};
use tempfile::{Builder, NamedTempFile};

use super::config::{
    ComposeConfig, ComposeTestConfig, Environment, E2E_TESTS_DIR, INTEGRATION_TESTS_DIR,
};
use super::runner::{
    ContainerTestRunner as _, IntegrationTestRunner, TestRunner as _, CONTAINER_TOOL, DOCKER_SOCKET,
};
use super::state::EnvsDir;
use crate::app::CommandExt as _;
use crate::testing::config::get_rust_version;

const NETWORK_ENV_VAR: &str = "VECTOR_NETWORK";

const INTEGRATION_FEATURE_FLAG: &str = "all-integration-tests";
const E2E_FEATURE_FLAG: &str = "all-e2e-tests";

pub(crate) struct ComposeTest {
    test_name: String,
    environment: String,
    config: ComposeTestConfig,
    envs_dir: EnvsDir,
    runner: IntegrationTestRunner,
    compose: Option<Compose>,
    env_config: Environment,
    build_all: bool,
    retries: u8,
}

pub(crate) trait ComposeTestT {
    const DIRECTORY: &'static str;

    const FEATURE_FLAG: &'static str;

    fn generate(
        test_name: impl Into<String>,
        environment: impl Into<String>,
        build_all: bool,
        retries: u8,
    ) -> Result<ComposeTest> {
        let test_name = test_name.into();
        let environment = environment.into();
        let (test_dir, config) = ComposeTestConfig::load(Self::DIRECTORY, &test_name)?;
        let envs_dir = EnvsDir::new(&test_name);
        let Some(mut env_config) = config.environments().get(&environment).map(Clone::clone) else {
            bail!("Could not find environment named {environment:?}");
        };

        let network_name = format!("vector-integration-tests-{test_name}");
        let compose = Compose::new(test_dir, env_config.clone(), network_name.clone())?;

        // None if compiling with all integration test feature flag.
        let runner_name = (!build_all).then(|| test_name.clone());

        let runner = IntegrationTestRunner::new(
            runner_name,
            &config.runner,
            compose.is_some().then_some(network_name),
        )?;

        env_config.insert("VECTOR_IMAGE".to_string(), Some(runner.image_name()));

        Ok(ComposeTest {
            test_name,
            environment,
            config,
            envs_dir,
            runner,
            compose,
            env_config,
            build_all,
            retries,
        })
    }

    fn test(compose_test: &ComposeTest, extra_args: Vec<String>) -> Result<()> {
        let active = compose_test
            .envs_dir
            .check_active(&compose_test.environment)?;
        compose_test.config.check_required()?;

        if !active {
            Self::start(compose_test)?;
        }

        let mut env_vars = compose_test.config.env.clone();
        // Make sure the test runner has the same config environment vars as the services do.
        for (key, value) in config_env(&compose_test.env_config) {
            env_vars.insert(key, Some(value));
        }

        env_vars.insert("TEST_LOG".to_string(), Some("info".into()));
        let mut args = compose_test.config.args.clone().unwrap_or_default();

        args.push("--features".to_string());

        args.push(if compose_test.build_all {
            Self::FEATURE_FLAG.to_string()
        } else {
            compose_test.config.features.join(",")
        });

        // If the test field is not present then use the --lib flag
        match compose_test.config.test {
            Some(ref test_arg) => {
                args.push("--test".to_string());
                args.push(test_arg.to_string());
            }
            None => args.push("--lib".to_string()),
        }

        // Ensure the test_filter args are passed as well
        if let Some(ref filter) = compose_test.config.test_filter {
            args.push(filter.to_string());
        }
        args.extend(extra_args);

        // Some arguments are not compatible with the --no-capture arg
        if !args.contains(&"--test-threads".to_string()) {
            args.push("--no-capture".to_string());
        }

        if compose_test.retries > 0 {
            args.push("--retries".to_string());
            args.push(compose_test.retries.to_string());
        }

        compose_test.runner.test(
            &env_vars,
            &compose_test.config.runner.env,
            Some(&compose_test.config.features),
            &args,
        )?;

        if !active {
            compose_test.runner.remove()?;
            Self::stop(compose_test)?;
        }
        Ok(())
    }

<<<<<<< HEAD
    fn start(compose_test: &ComposeTest) -> Result<()> {
        // For end-to-end tests, we want to run vector as a service, leveraging the
        // image for the runner. So we must build that image before starting the
        // compose so that it is available.
        compose_test
            .runner
            .build(Some(&compose_test.config.features))?;

        compose_test.config.check_required()?;
        if let Some(compose) = &compose_test.compose {
            compose_test.runner.ensure_network()?;

            if compose_test
                .envs_dir
                .check_active(&compose_test.environment)?
            {
=======
    pub fn start(&self) -> Result<()> {
        // TODO this is a hack until https://github.com/vectordotdev/vector/pull/18840
        // During that PR, will be able to conditionally call this based on the trait
        // definition for the E2E tests.
        // The reason we need this temporary hack is because adding the features as a build
        // argument results in each integration's runner container being unique, and thus
        // the job in CI runs out of space.
        if self.integration.contains("e2e-") {
            // For end-to-end tests, we want to run vector as a service, leveraging the
            // image for the runner. So we must build that image before starting the
            // compose so that it is available.
            self.runner.build(Some(&self.config.features))?;
        }

        self.config.check_required()?;
        if let Some(compose) = &self.compose {
            self.runner.ensure_network()?;

            if self.envs_dir.check_active(&self.environment)? {
>>>>>>> 97aa5a89
                bail!("environment is already up");
            }

            compose.start(&compose_test.env_config)?;

            compose_test
                .envs_dir
                .save(&compose_test.environment, &compose_test.env_config)
        } else {
            Ok(())
        }
    }

    fn stop(compose_test: &ComposeTest) -> Result<()> {
        if let Some(compose) = &compose_test.compose {
            // TODO: Is this check really needed?
            if compose_test.envs_dir.load()?.is_none() {
                bail!("No environment for {} is up.", compose_test.test_name);
            }

            compose_test.runner.remove()?;
            compose.stop()?;
            compose_test.envs_dir.remove()?;
        }

        Ok(())
    }
}

/// Integration tests are located in the `scripts/integration` dir,
/// and are the full feature flag is `all-integration-tests`.
pub(crate) struct IntegrationTest;

impl ComposeTestT for IntegrationTest {
    const DIRECTORY: &'static str = INTEGRATION_TESTS_DIR;

    const FEATURE_FLAG: &'static str = INTEGRATION_FEATURE_FLAG;
}

/// E2E tests are located in the `scripts/e2e` dir,
/// and are the full feature flag is `all-e2e-tests`.
pub(crate) struct E2ETest;

impl ComposeTestT for E2ETest {
    const DIRECTORY: &'static str = E2E_TESTS_DIR;

    const FEATURE_FLAG: &'static str = E2E_FEATURE_FLAG;
}

struct Compose {
    original_path: PathBuf,
    test_dir: PathBuf,
    env: Environment,
    #[cfg_attr(target_family = "windows", allow(dead_code))]
    config: ComposeConfig,
    network: String,
    temp_file: NamedTempFile,
}

impl Compose {
    fn new(test_dir: PathBuf, env: Environment, network: String) -> Result<Option<Self>> {
        let original_path: PathBuf = [&test_dir, Path::new("compose.yaml")].iter().collect();

        match original_path.try_exists() {
            Err(error) => Err(error).with_context(|| format!("Could not lookup {original_path:?}")),
            Ok(false) => Ok(None),
            Ok(true) => {
                let mut config = ComposeConfig::parse(&original_path)?;
                // Inject the networks block
                config.networks.insert(
                    "default".to_string(),
                    BTreeMap::from_iter([
                        ("name".to_string(), network.clone()),
                        ("external".to_string(), "true".to_string()),
                    ]),
                );

                // Create a named tempfile, there may be resource leakage here in case of SIGINT
                // Tried tempfile::tempfile() but this returns a File object without a usable path
                // https://docs.rs/tempfile/latest/tempfile/#resource-leaking
                let temp_file = Builder::new()
                    .prefix("compose-temp-")
                    .suffix(".yaml")
                    .tempfile_in(&test_dir)
                    .with_context(|| "Failed to create temporary compose file")?;

                fs::write(
                    temp_file.path(),
                    serde_yaml::to_string(&config)
                        .with_context(|| "Failed to serialize modified compose.yaml")?,
                )?;

                Ok(Some(Self {
                    original_path,
                    test_dir,
                    env,
                    config,
                    network,
                    temp_file,
                }))
            }
        }
    }

    fn start(&self, config: &Environment) -> Result<()> {
        self.prepare()?;
        self.run("Starting", &["up", "--detach"], Some(config))
    }

    fn stop(&self) -> Result<()> {
        // The config settings are not needed when stopping a compose setup.
        self.run("Stopping", &["down", "--timeout", "0", "--volumes"], None)
    }

    fn run(&self, action: &str, args: &[&'static str], config: Option<&Environment>) -> Result<()> {
        let mut command = CONTAINER_TOOL.clone();
        command.push("-compose");
        let mut command = Command::new(command);
        // When the integration test environment is already active, the tempfile path does not
        // exist because `Compose::new()` has not been called. In this case, the `stop` command
        // needs to use the calculated path from the integration name instead of the nonexistent
        // tempfile path. This is because `stop` doesn't go through the same logic as `start`
        // and doesn't create a new tempfile before calling docker compose.
        // If stop command needs to use some of the injected bits then we need to rebuild it
        command.arg("--file");
        if config.is_none() {
            command.arg(&self.original_path);
        } else {
            command.arg(self.temp_file.path());
        }

        command.args(args);

        command.current_dir(&self.test_dir);

        command.env("DOCKER_SOCKET", &*DOCKER_SOCKET);
        command.env(NETWORK_ENV_VAR, &self.network);

        // some services require this in order to build Vector
        command.env("RUST_VERSION", get_rust_version());

        for (key, value) in &self.env {
            if let Some(value) = value {
                command.env(key, value);
            }
        }
        if let Some(config) = config {
            command.envs(config_env(config));
        }

        waiting!("{action} service environment");
        command.check_run()
    }

    fn prepare(&self) -> Result<()> {
        #[cfg(unix)]
        unix::prepare_compose_volumes(&self.config, &self.test_dir)?;
        Ok(())
    }
}

fn config_env(config: &Environment) -> impl Iterator<Item = (String, String)> + '_ {
    config.iter().filter_map(|(var, value)| {
        value.as_ref().map(|value| {
            (
                format!("CONFIG_{}", var.replace('-', "_").to_uppercase()),
                value.to_string(),
            )
        })
    })
}

#[cfg(unix)]
mod unix {
    use std::fs::{self, Metadata, Permissions};
    use std::os::unix::fs::PermissionsExt as _;
    use std::path::{Path, PathBuf};

    use anyhow::{Context, Result};

    use super::super::config::ComposeConfig;

    /// Unix permissions mask to allow everybody to read a file
    const ALL_READ: u32 = 0o444;
    /// Unix permissions mask to allow everybody to read a directory
    const ALL_READ_DIR: u32 = 0o555;

    /// Fix up potential issues before starting a compose container
    pub fn prepare_compose_volumes(config: &ComposeConfig, test_dir: &Path) -> Result<()> {
        for service in config.services.values() {
            // Make sure all volume files are world readable
            if let Some(volumes) = &service.volumes {
                for volume in volumes {
                    let source = volume
                        .split_once(':')
                        .expect("Invalid volume in compose file")
                        .0;
                    // Only fixup relative paths, i.e. within our source tree.
                    if !config.volumes.contains_key(source)
                        && !source.starts_with('/')
                        && !source.starts_with('$')
                    {
                        let path: PathBuf = [test_dir, Path::new(source)].iter().collect();
                        add_read_permission(&path)?;
                    }
                }
            }
        }
        Ok(())
    }

    /// Recursively add read permissions to the
    fn add_read_permission(path: &Path) -> Result<()> {
        let metadata = path
            .metadata()
            .with_context(|| format!("Could not get permissions on {path:?}"))?;

        if metadata.is_file() {
            add_permission(path, &metadata, ALL_READ)
        } else {
            if metadata.is_dir() {
                add_permission(path, &metadata, ALL_READ_DIR)?;
                for entry in fs::read_dir(path)
                    .with_context(|| format!("Could not read directory {path:?}"))?
                {
                    let entry = entry
                        .with_context(|| format!("Could not read directory entry in {path:?}"))?;
                    add_read_permission(&entry.path())?;
                }
            }
            Ok(())
        }
    }

    fn add_permission(path: &Path, metadata: &Metadata, bits: u32) -> Result<()> {
        let perms = metadata.permissions();
        let new_perms = Permissions::from_mode(perms.mode() | bits);
        if new_perms != perms {
            fs::set_permissions(path, new_perms)
                .with_context(|| format!("Could not set permissions on {path:?}"))?;
        }
        Ok(())
    }
}<|MERGE_RESOLUTION|>--- conflicted
+++ resolved
@@ -142,14 +142,15 @@
         Ok(())
     }
 
-<<<<<<< HEAD
     fn start(compose_test: &ComposeTest) -> Result<()> {
         // For end-to-end tests, we want to run vector as a service, leveraging the
         // image for the runner. So we must build that image before starting the
         // compose so that it is available.
-        compose_test
-            .runner
-            .build(Some(&compose_test.config.features))?;
+        if Self::DIRECTORY == E2E_TESTS_DIR {
+            compose_test
+                .runner
+                .build(Some(&compose_test.config.features))?;
+        }
 
         compose_test.config.check_required()?;
         if let Some(compose) = &compose_test.compose {
@@ -159,27 +160,6 @@
                 .envs_dir
                 .check_active(&compose_test.environment)?
             {
-=======
-    pub fn start(&self) -> Result<()> {
-        // TODO this is a hack until https://github.com/vectordotdev/vector/pull/18840
-        // During that PR, will be able to conditionally call this based on the trait
-        // definition for the E2E tests.
-        // The reason we need this temporary hack is because adding the features as a build
-        // argument results in each integration's runner container being unique, and thus
-        // the job in CI runs out of space.
-        if self.integration.contains("e2e-") {
-            // For end-to-end tests, we want to run vector as a service, leveraging the
-            // image for the runner. So we must build that image before starting the
-            // compose so that it is available.
-            self.runner.build(Some(&self.config.features))?;
-        }
-
-        self.config.check_required()?;
-        if let Some(compose) = &self.compose {
-            self.runner.ensure_network()?;
-
-            if self.envs_dir.check_active(&self.environment)? {
->>>>>>> 97aa5a89
                 bail!("environment is already up");
             }
 
