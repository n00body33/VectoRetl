--- conflicted
+++ resolved
@@ -161,13 +161,8 @@
                 })
             })?;
 
-<<<<<<< HEAD
         let mut expr = function
-            .compile(list)
-=======
-        let expr = function
             .compile(state, list)
->>>>>>> 7b194478
             .map_err(|error| Error::Compilation { call_span, error })?;
 
         // Asking for an infallible function to abort on error makes no sense.
