use std::{path::Path, path::PathBuf, process::Command};

use anyhow::{bail, Context, Result};

use super::config::{Environment, IntegrationTestConfig, RustToolchainConfig};
use super::runner::{
    ContainerTestRunner as _, IntegrationTestRunner, TestRunner as _, CONTAINER_TOOL,
};
use super::state::EnvsDir;
use crate::app::{self, CommandExt as _};
use crate::util;

const NETWORK_ENV_VAR: &str = "VECTOR_NETWORK";

#[allow(clippy::dbg_macro)]
fn old_integration_path(integration: &str) -> PathBuf {
    let filename = format!("docker-compose.{integration}.yml");
    [app::path(), "scripts", "integration", &filename]
        .into_iter()
        .collect()
}

pub fn old_exists(integration: &str) -> Result<bool> {
    let path = old_integration_path(integration);
    util::exists(path)
}

/// Temporary runner setup for old-style integration tests
pub struct OldIntegrationTest {
    compose_path: PathBuf,
}

impl OldIntegrationTest {
    pub fn new(integration: &str) -> Self {
        let compose_path = old_integration_path(integration);
        Self { compose_path }
    }

    pub fn build(&self) -> Result<()> {
        self.compose(&["build"])
    }

    pub fn test(&self) -> Result<()> {
        self.compose(&["run", "--rm", "runner"])
    }

    pub fn stop(&self) -> Result<()> {
        self.compose(&["rm", "--force", "--stop", "-v"])
    }

    fn compose(&self, args: &[&'static str]) -> Result<()> {
        let mut command = CONTAINER_TOOL.clone();
        command.push("-compose");
        let mut command = Command::new(command);
        command.arg("--file");
        command.arg(&self.compose_path);
        command.args(args);
        command.current_dir(app::path());

        let rust_version = RustToolchainConfig::parse()
            .expect("Could not parse `rust-toolchain.toml`")
            .channel;
        command.env("RUST_VERSION", rust_version);

        command.check_run()
    }
}

pub struct IntegrationTest {
    integration: String,
    environment: String,
    test_dir: PathBuf,
    config: IntegrationTestConfig,
    envs_dir: EnvsDir,
    runner: IntegrationTestRunner,
    compose_path: Option<PathBuf>,
    env_config: Environment,
}

impl IntegrationTest {
    pub fn new(integration: impl Into<String>, environment: impl Into<String>) -> Result<Self> {
        let integration = integration.into();
        let environment = environment.into();
        let (test_dir, config) = IntegrationTestConfig::load(&integration)?;
        let envs_dir = EnvsDir::new(&integration);
        let compose_path: PathBuf = [&test_dir, Path::new("compose.yaml")].iter().collect();
        let Some(env_config) = config.environments().get(&environment).map(Clone::clone) else {
            bail!("Could not find environment named {environment:?}");
        };
        // TODO: Wrap up the optional compose logic in another type
        let compose_path = compose_path
            .try_exists()
            .with_context(|| format!("Could not lookup {compose_path:?}"))?
            .then_some(compose_path);
<<<<<<< HEAD
=======
        let runner = IntegrationTestRunner::new(
            integration.clone(),
            config.needs_docker_sock,
            compose_path.is_some(),
        )?;
>>>>>>> 97d46eda

        Ok(Self {
            integration,
            environment,
            test_dir,
            config,
            envs_dir,
            runner,
            compose_path,
            env_config,
        })
    }

    pub fn test(self, extra_args: Vec<String>) -> Result<()> {
        let active = self.envs_dir.check_active(&self.environment)?;

        if !active {
            self.start()?;
        }

        let mut env_vars = self.config.env.clone().unwrap_or_default();
        // Make sure the test runner has the same config environment vars as the services do.
        if let Some((key, value)) = self.config_env(&self.env_config) {
            env_vars.insert(key, value);
        }
        let mut args = self.config.args.clone();
        args.extend(extra_args);
        self.runner
            .test(&Some(env_vars), &self.config.runner_env, &args)?;

        if !active {
            self.runner.remove()?;
            self.stop()?;
        }
        Ok(())
    }

    pub fn start(&self) -> Result<()> {
        if let Some(compose_path) = &self.compose_path {
            self.runner.ensure_network()?;

            if self.envs_dir.check_active(&self.environment)? {
                bail!("environment is already up");
            }

            #[cfg(unix)]
            unix::prepare_compose_volumes(compose_path, &self.test_dir)?;
            self.run_compose("Starting", &["up", "--detach"], &self.env_config)?;

            self.envs_dir.save(&self.environment, &self.env_config)
        } else {
            Ok(())
        }
    }

    pub fn stop(&self) -> Result<()> {
        if self.compose_path.is_some() {
            let Some(state) = self.envs_dir.load()? else {
                bail!("No environment for {} is up.",self.integration);
            };

            self.runner.remove()?;
            self.run_compose(
                "Stopping",
                &["down", "--timeout", "0", "--volumes"],
                &state.config,
            )?;
            self.envs_dir.remove()?;
        }

        Ok(())
    }

    fn run_compose(&self, action: &str, args: &[&'static str], config: &Environment) -> Result<()> {
        if let Some(compose_path) = &self.compose_path {
            let mut command = CONTAINER_TOOL.clone();
            command.push("-compose");
            let mut command = Command::new(command);
            let compose_arg = compose_path.display().to_string();
            command.args(["--file", &compose_arg]);
            command.args(args);

            command.current_dir(&self.test_dir);

<<<<<<< HEAD
            command.env(NETWORK_ENV_VAR, self.runner.network_name());
=======
            if let Some(network_name) = self.runner.network_name() {
                command.env(NETWORK_ENV_VAR, network_name);
            }
>>>>>>> 97d46eda
            if let Some(env_vars) = &self.config.env {
                command.envs(env_vars);
            }
            // TODO: Export all config variables, not just `version`
            if let Some(version) = config.get("version") {
                let version_env = format!(
                    "{}_VERSION",
                    self.integration.replace('-', "_").to_uppercase()
                );
                command.env(version_env, version);
            }

            command.envs(self.config_env(config));

            waiting!("{action} environment {}", self.environment);
            command.check_run()
        } else {
            Ok(())
        }
    }

    fn config_env(&self, config: &Environment) -> Option<(String, String)> {
        // TODO: Export all config variables, not just `version`
        config.get("version").map(|version| {
            (
                format!(
                    "{}_VERSION",
                    self.integration.replace('-', "_").to_uppercase()
                ),
                version.to_string(),
            )
        })
    }
}

#[cfg(unix)]
mod unix {
    use std::fs::{self, Metadata, Permissions};
    use std::os::unix::fs::PermissionsExt as _;
    use std::path::{Path, PathBuf};

    use anyhow::{Context, Result};

    use super::super::config::ComposeConfig;

    /// Unix permissions mask to allow everybody to read a file
    const ALL_READ: u32 = 0o444;
    /// Unix permissions mask to allow everybody to read a directory
    const ALL_READ_DIR: u32 = 0o555;

    /// Fix up potential issues before starting a compose container
    pub fn prepare_compose_volumes(path: &Path, test_dir: &Path) -> Result<()> {
        let compose_config = ComposeConfig::parse(path)?;
        for service in compose_config.services.values() {
            // Make sure all volume files are world readable
            if let Some(volumes) = &service.volumes {
                for volume in volumes {
                    let source = volume
                        .split_once(':')
                        .expect("Invalid volume in compose file")
                        .0;
                    // Only fixup relative paths, i.e. within our source tree.
                    if !source.starts_with('/') && !source.starts_with('$') {
                        let path: PathBuf = [test_dir, Path::new(source)].iter().collect();
                        add_read_permission(&path)?;
                    }
                }
            }
        }
        Ok(())
    }

    /// Recursively add read permissions to the
    fn add_read_permission(path: &Path) -> Result<()> {
        let metadata = path
            .metadata()
            .with_context(|| format!("Could not get permissions on {path:?}"))?;

        if metadata.is_file() {
            add_permission(path, &metadata, ALL_READ)
        } else {
            if metadata.is_dir() {
                add_permission(path, &metadata, ALL_READ_DIR)?;
                for entry in fs::read_dir(path)
                    .with_context(|| format!("Could not read directory {path:?}"))?
                {
                    let entry = entry
                        .with_context(|| format!("Could not read directory entry in {path:?}"))?;
                    add_read_permission(&entry.path())?;
                }
            }
            Ok(())
        }
    }

    fn add_permission(path: &Path, metadata: &Metadata, bits: u32) -> Result<()> {
        let perms = metadata.permissions();
        let new_perms = Permissions::from_mode(perms.mode() | bits);
        if new_perms != perms {
            fs::set_permissions(path, new_perms)
                .with_context(|| format!("Could not set permissions on {path:?}"))?;
        }
        Ok(())
    }
}<|MERGE_RESOLUTION|>--- conflicted
+++ resolved
@@ -92,14 +92,11 @@
             .try_exists()
             .with_context(|| format!("Could not lookup {compose_path:?}"))?
             .then_some(compose_path);
-<<<<<<< HEAD
-=======
         let runner = IntegrationTestRunner::new(
             integration.clone(),
             config.needs_docker_sock,
             compose_path.is_some(),
         )?;
->>>>>>> 97d46eda
 
         Ok(Self {
             integration,
@@ -184,13 +181,9 @@
 
             command.current_dir(&self.test_dir);
 
-<<<<<<< HEAD
-            command.env(NETWORK_ENV_VAR, self.runner.network_name());
-=======
             if let Some(network_name) = self.runner.network_name() {
                 command.env(NETWORK_ENV_VAR, network_name);
             }
->>>>>>> 97d46eda
             if let Some(env_vars) = &self.config.env {
                 command.envs(env_vars);
             }
