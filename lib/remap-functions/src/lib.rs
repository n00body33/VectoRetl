--- conflicted
+++ resolved
@@ -46,13 +46,10 @@
 mod ok;
 #[cfg(feature = "only_fields")]
 mod only_fields;
-<<<<<<< HEAD
+#[cfg(feature = "parse_aws_alb_log")]
+mod parse_aws_alb_log;
 #[cfg(feature = "parse_aws_vpc_flow")]
 mod parse_aws_vpc_flow;
-=======
-#[cfg(feature = "parse_aws_alb_log")]
-mod parse_aws_alb_log;
->>>>>>> 6389e886
 #[cfg(feature = "parse_duration")]
 mod parse_duration;
 #[cfg(feature = "parse_grok")]
@@ -154,13 +151,10 @@
 pub use ok::OK;
 #[cfg(feature = "only_fields")]
 pub use only_fields::OnlyFields;
-<<<<<<< HEAD
+#[cfg(feature = "parse_aws_alb_log")]
+pub use parse_aws_alb_log::ParseAwsAlbLog;
 #[cfg(feature = "parse_aws_vpc_flow")]
 pub use parse_aws_vpc_flow::ParseAwsVpcFlow;
-=======
-#[cfg(feature = "parse_aws_alb_log")]
-pub use parse_aws_alb_log::ParseAwsAlbLog;
->>>>>>> 6389e886
 #[cfg(feature = "parse_duration")]
 pub use parse_duration::ParseDuration;
 #[cfg(feature = "parse_grok")]
@@ -262,13 +256,10 @@
         Box::new(OK),
         #[cfg(feature = "only_fields")]
         Box::new(OnlyFields),
-<<<<<<< HEAD
+        #[cfg(feature = "parse_aws_alb_log")]
+        Box::new(ParseAwsAlbLog),
         #[cfg(feature = "parse_aws_vpc_flow")]
         Box::new(ParseAwsVpcFlow),
-=======
-        #[cfg(feature = "parse_aws_alb_log")]
-        Box::new(ParseAwsAlbLog),
->>>>>>> 6389e886
         #[cfg(feature = "parse_duration")]
         Box::new(ParseDuration),
         #[cfg(feature = "parse_grok")]
