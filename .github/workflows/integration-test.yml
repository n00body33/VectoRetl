--- conflicted
+++ resolved
@@ -57,11 +57,6 @@
       matrix:
         include:
           - test: 'datadog-metrics'
-<<<<<<< HEAD
-          - test: 'fluent'
-=======
-          - test: 'eventstoredb_metrics'
->>>>>>> 13bc4738
           - test: 'gcp'
           - test: 'humio'
           - test: 'influxdb'
@@ -105,11 +100,8 @@
           - test: 'datadog-logs'
           - test: 'docker'
           - test: 'elasticsearch'
-<<<<<<< HEAD
           - test: 'eventstoredb'
-=======
           - test: 'fluent'
->>>>>>> 13bc4738
           - test: 'logstash'
           - test: 'loki'
           - test: 'mongo'
