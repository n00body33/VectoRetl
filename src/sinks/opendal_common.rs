//! opendal_common provide real sink supports for all opendal based services.
//!
//! # TODO
//!
//! opendal service now only support very basic sink features. To make it
//! useful, we need to add the following features:
//!
//! - Error handling
//! - Limitation

use std::{num::NonZeroUsize, task::Poll};

use bytes::Bytes;
use codecs::encoding::Framer;
use futures::{stream::BoxStream, StreamExt};
use opendal::Operator;
use snafu::Snafu;
use tower::Service;
use tracing::Instrument;
use vector_common::{
    finalization::{EventStatus, Finalizable},
    request_metadata::{MetaDescriptive, RequestMetadata},
};
use vector_core::{
    internal_event::CountByteSize,
    sink::StreamSink,
    stream::{BatcherSettings, DriverResponse},
    ByteSizeOf,
};

use crate::{
    codecs::{Encoder, Transformer},
    event::{Event, EventFinalizers},
    internal_events::SinkRequestBuildError,
    sinks::{
        util::{
            metadata::RequestMetadataBuilder, partitioner::KeyPartitioner,
            request_builder::EncodeResult, Compression, RequestBuilder, SinkBuilderExt,
        },
        BoxFuture,
    },
};

pub struct OpenDalSink {
    op: Operator,
    request_builder: OpenDalRequestBuilder,
    partitioner: KeyPartitioner,
    batcher_settings: BatcherSettings,
}

impl OpenDalSink {
    pub fn new(
        op: Operator,
        request_builder: OpenDalRequestBuilder,
        partitioner: KeyPartitioner,
        batcher_settings: BatcherSettings,
    ) -> Self {
        Self {
            op,
            request_builder,
            partitioner,
            batcher_settings,
        }
    }
}

#[async_trait::async_trait]
impl StreamSink<Event> for OpenDalSink {
    async fn run(
        self: Box<Self>,
        input: futures_util::stream::BoxStream<'_, Event>,
    ) -> Result<(), ()> {
        self.run_inner(input).await
    }
}

impl OpenDalSink {
    async fn run_inner(self: Box<Self>, input: BoxStream<'_, Event>) -> Result<(), ()> {
        let partitioner = self.partitioner;
        let settings = self.batcher_settings;

        let builder_limit = NonZeroUsize::new(64);
        let request_builder = self.request_builder;

        input
            .batched_partitioned(partitioner, settings)
            .filter_map(|(key, batch)| async move {
                // We don't need to emit an error here if the event is dropped since this will occur if the template
                // couldn't be rendered during the partitioning. A `TemplateRenderingError` is already emitted when
                // that occurs.
                key.map(move |k| (k, batch))
            })
            .request_builder(builder_limit, request_builder)
            .filter_map(|request| async move {
                match request {
                    Err(error) => {
                        emit!(SinkRequestBuildError { error });
                        None
                    }
                    Ok(req) => Some(req),
                }
            })
<<<<<<< HEAD
            .into_driver(OpenDalService::new(self.op.clone()))
            // TODO: set protocl with services scheme instead hardcoded file
=======
            .into_driver(OpenDALService::new(self.op.clone()))
            // TODO: set protocol with services scheme instead hardcoded file
>>>>>>> cd165fe9
            .protocol("file")
            .run()
            .await
    }
}

#[derive(Debug, Clone)]
pub struct OpenDalService {
    op: Operator,
}

impl OpenDalService {
    pub const fn new(op: Operator) -> OpenDalService {
        OpenDalService { op }
    }
}

#[derive(Clone)]
pub struct OpenDalRequest {
    pub payload: Bytes,
    pub metadata: OpenDalMetadata,
    pub request_metadata: RequestMetadata,
}

impl MetaDescriptive for OpenDalRequest {
    fn get_metadata(&self) -> RequestMetadata {
        self.request_metadata
    }
}

impl Finalizable for OpenDalRequest {
    fn take_finalizers(&mut self) -> EventFinalizers {
        std::mem::take(&mut self.metadata.finalizers)
    }
}

#[derive(Clone)]
pub struct OpenDalMetadata {
    pub partition_key: String,
    pub count: usize,
    pub byte_size: usize,
    pub finalizers: EventFinalizers,
}

pub struct OpenDalRequestBuilder {
    pub encoder: (Transformer, Encoder<Framer>),
    pub compression: Compression,
}

impl RequestBuilder<(String, Vec<Event>)> for OpenDalRequestBuilder {
    type Metadata = OpenDalMetadata;
    type Events = Vec<Event>;
    type Encoder = (Transformer, Encoder<Framer>);
    type Payload = Bytes;
    type Request = OpenDalRequest;
    type Error = std::io::Error;

    fn compression(&self) -> Compression {
        self.compression
    }

    fn encoder(&self) -> &Self::Encoder {
        &self.encoder
    }

    fn split_input(
        &self,
        input: (String, Vec<Event>),
    ) -> (Self::Metadata, RequestMetadataBuilder, Self::Events) {
        let (partition_key, mut events) = input;
        let finalizers = events.take_finalizers();
        let opendal_metadata = OpenDalMetadata {
            partition_key,
            count: events.len(),
            byte_size: events.size_of(),
            finalizers,
        };

        let builder = RequestMetadataBuilder::from_events(&events);

        (opendal_metadata, builder, events)
    }

    fn build_request(
        &self,
        mut metadata: Self::Metadata,
        request_metadata: RequestMetadata,
        payload: EncodeResult<Self::Payload>,
    ) -> Self::Request {
        // TODO: we can support time format later.
        let name = uuid::Uuid::new_v4().to_string();
        let extension = self.compression.extension();

        metadata.partition_key = format!("{}{}.{}", metadata.partition_key, name, extension);

        OpenDalRequest {
            metadata,
            payload: payload.into_payload(),
            request_metadata: request_metadata,
        }
    }
}

#[derive(Debug)]
pub struct OpenDalResponse {
    pub count: usize,
    pub events_byte_size: usize,
    pub byte_size: usize,
}

impl DriverResponse for OpenDalResponse {
    fn event_status(&self) -> EventStatus {
        EventStatus::Delivered
    }

    fn events_sent(&self) -> CountByteSize {
        CountByteSize(self.count, self.events_byte_size)
    }

    fn bytes_sent(&self) -> Option<usize> {
        Some(self.byte_size)
    }
}

impl Service<OpenDalRequest> for OpenDalService {
    type Response = OpenDalResponse;
    type Error = opendal::Error;
    type Future = BoxFuture<'static, Result<Self::Response, Self::Error>>;

    // Emission of an internal event in case of errors is handled upstream by the caller.
    fn poll_ready(&mut self, _: &mut std::task::Context<'_>) -> Poll<Result<(), Self::Error>> {
        Poll::Ready(Ok(()))
    }

    // Emission of internal events for errors and dropped events is handled upstream by the caller.
    fn call(&mut self, request: OpenDalRequest) -> Self::Future {
        let byte_size = request.payload.len();
        let op = self.op.clone();

        Box::pin(async move {
            let result = op
                .object(&request.metadata.partition_key.as_str())
                .write(request.payload)
                .in_current_span()
                .await;
            result.map(|_| OpenDalResponse {
                count: request.metadata.count,
                events_byte_size: request.metadata.byte_size,
                byte_size,
            })
        })
    }
}

#[derive(Debug, Snafu)]
pub enum OpenDalError {
    #[snafu(display("Failed to call OpenDal: {}", source))]
    OpenDal { source: opendal::Error },
}

impl From<opendal::Error> for OpenDalError {
    fn from(source: opendal::Error) -> Self {
        Self::OpenDal { source }
    }
}<|MERGE_RESOLUTION|>--- conflicted
+++ resolved
@@ -100,13 +100,8 @@
                     Ok(req) => Some(req),
                 }
             })
-<<<<<<< HEAD
             .into_driver(OpenDalService::new(self.op.clone()))
-            // TODO: set protocl with services scheme instead hardcoded file
-=======
-            .into_driver(OpenDALService::new(self.op.clone()))
             // TODO: set protocol with services scheme instead hardcoded file
->>>>>>> cd165fe9
             .protocol("file")
             .run()
             .await
