<<<<<<< HEAD
use vector_common::request_metadata::RequestCountByteSize;
=======
use vector_common::json_size::JsonSize;
>>>>>>> bcc5b6c5
use vector_core::internal_event::CountByteSize;
use vector_core::{event::EventStatus, stream::DriverResponse};

pub struct HecResponse {
    pub event_status: EventStatus,
    pub events_count: usize,
    pub events_byte_size: JsonSize,
}

impl AsRef<EventStatus> for HecResponse {
    fn as_ref(&self) -> &EventStatus {
        &self.event_status
    }
}

impl DriverResponse for HecResponse {
    fn event_status(&self) -> EventStatus {
        self.event_status
    }

    fn events_sent(&self) -> RequestCountByteSize {
        CountByteSize(self.events_count, self.events_byte_size).into()
    }
}<|MERGE_RESOLUTION|>--- conflicted
+++ resolved
@@ -1,15 +1,10 @@
-<<<<<<< HEAD
 use vector_common::request_metadata::RequestCountByteSize;
-=======
-use vector_common::json_size::JsonSize;
->>>>>>> bcc5b6c5
-use vector_core::internal_event::CountByteSize;
 use vector_core::{event::EventStatus, stream::DriverResponse};
 
 pub struct HecResponse {
     pub event_status: EventStatus,
     pub events_count: usize,
-    pub events_byte_size: JsonSize,
+    pub events_byte_size: RequestCountByteSize,
 }
 
 impl AsRef<EventStatus> for HecResponse {
@@ -24,6 +19,6 @@
     }
 
     fn events_sent(&self) -> RequestCountByteSize {
-        CountByteSize(self.events_count, self.events_byte_size).into()
+        self.events_byte_size.clone()
     }
 }