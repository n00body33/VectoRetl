--- conflicted
+++ resolved
@@ -1,9 +1,5 @@
 ---
-<<<<<<< HEAD
-last_modified_on: "2020-05-20"
-=======
 last_modified_on: "2020-05-21"
->>>>>>> 5d993333
 delivery_guarantee: "at_least_once"
 component_title: "New Relic Logs"
 description: "The Vector `new_relic_logs` sink batches `log` events to New Relic's log service via their log API."
