--- conflicted
+++ resolved
@@ -50,13 +50,7 @@
 tokio-retry = "0.2.0"
 tokio-signal = "0.2.7"
 tokio-compat = { version = "0.1", features = ["rt-full"] }
-<<<<<<< HEAD
-# TODO: remove when pulsar is upgraded
-tokio-executor = "0.1.10"
 tokio-util = { version = "0.3.1", features = ["codec", "compat"] }
-=======
-tokio-util = { version = "0.3.1", features = ["compat"] }
->>>>>>> 63792bb8
 async-trait = "0.1"
 
 # Tracing
@@ -156,7 +150,7 @@
 getset = "0.1.0"
 lru = "0.4.3"
 bloom = "0.3.2"
-pulsar = { version = "1.0.0-alpha-2", default-features = false, features = ["tokio-runtime"], optional = true }
+pulsar = { version = "=1.0.0-alpha-2", default-features = false, features = ["tokio-runtime"], optional = true }
 task-compat = "0.1"
 cidr-utils = "0.4.1"
 
