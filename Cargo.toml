[package]
name = "vector"
version = "0.35.0"
authors = ["Vector Contributors <vector@datadoghq.com>"]
edition = "2021"
description = "A lightweight and ultra-fast tool for building observability pipelines"
homepage = "https://vector.dev"
license = "MPL-2.0"
readme = "README.md"
publish = false
default-run = "vector"
autobenches = false # our benchmarks are not runnable on their own either way
# Minimum supported rust version
rust-version = "1.71.1"

[[bin]]
name = "vector"
test = false
bench = false

[[test]]
name = "integration"
path = "tests/integration/lib.rs"

[[bin]]
name = "graphql-schema"
path = "src/api/schema/gen.rs"
test = false
bench = false
required-features = ["default-no-api-client"]

[[bin]]
name = "secret-backend-example"
path = "src/config/loading/secret_backend_example.rs"
test = false
bench = false
required-features = ["secret-backend-example"]

[profile.dev]
lto = true

# CI-based builds use full release optimization.  See scripts/environment/release-flags.sh.
# This results in roughly a 5% reduction in performance when compiling locally vs when
# compiled via the CI pipeline.
[profile.release]
debug = false # Do not include debug symbols in the executable.
lto = true

[profile.bench]
debug = true

[package.metadata.deb]
name = "vector"
section = "admin"
maintainer-scripts = "distribution/debian/scripts/"
conf-files = ["/etc/vector/vector.yaml", "/etc/default/vector"]
assets = [
  ["target/release/vector", "/usr/bin/", "755"],
  ["config/vector.yaml", "/etc/vector/vector.yaml", "644"],
  ["config/examples/*", "/etc/vector/examples/", "644"],
  ["distribution/systemd/vector.service", "/lib/systemd/system/vector.service", "644"],
  ["distribution/systemd/vector.default", "/etc/default/vector", "600"],
  ["licenses/*", "/usr/share/vector/licenses/", "644"],
  ["NOTICE", "/usr/share/vector/NOTICE", "644"],
  ["LICENSE-3rdparty.csv", "/usr/share/vector/LICENSE-3rdparty.csv", "644"],
]
license-file = ["target/debian-license.txt"]
extended-description-file = "target/debian-extended-description.txt"
recommends = "datadog-signing-keys (>= 1:1.3.1)"

[package.metadata.deb.systemd-units]
unit-scripts = "distribution/systemd/"
enable = false
start = false

# libc requirements are defined by `cross`
# https://github.com/rust-embedded/cross#supported-targets
# Though, it seems like aarch64 libc is actually 2.18 and not 2.19
[package.metadata.deb.variants.armv7-unknown-linux-gnueabihf]
depends = "libc6 (>= 2.15)"

[package.metadata.deb.variants.x86_64-unknown-linux-gnu]
depends = "libc6 (>= 2.15)"

[package.metadata.deb.variants.x86_64-unknown-linux-musl]
depends = ""

[package.metadata.deb.variants.aarch64-unknown-linux-gnu]
depends = "libc6 (>= 2.18)"

[package.metadata.deb.variants.aarch64-unknown-linux-musl]
depends = ""

[workspace]
members = [
  ".",
  "lib/codecs",
  "lib/dnsmsg-parser",
  "lib/docs-renderer",
  "lib/enrichment",
  "lib/fakedata",
  "lib/file-source",
  "lib/k8s-e2e-tests",
  "lib/k8s-test-framework",
  "lib/loki-logproto",
  "lib/portpicker",
  "lib/prometheus-parser",
  "lib/opentelemetry-proto",
  "lib/tracing-limit",
  "lib/vector-api-client",
  "lib/vector-buffers",
  "lib/vector-common",
  "lib/vector-config",
  "lib/vector-config-common",
  "lib/vector-config-macros",
  "lib/vector-core",
  "lib/vector-lib",
  "lib/vector-lookup",
  "lib/vector-stream",
  "lib/vector-vrl/cli",
  "lib/vector-vrl/functions",
  "lib/vector-vrl/tests",
  "lib/vector-vrl/web-playground",
  "vdev",
]

[workspace.dependencies]
pin-project = { version = "1.1.3", default-features = false }
vrl = { version = "0.9.1", features = ["arbitrary", "cli", "test", "test_framework"] }

[dependencies]
pin-project.workspace = true
vrl.workspace = true

# Internal libs
dnsmsg-parser = { path = "lib/dnsmsg-parser", optional = true }
fakedata = { path = "lib/fakedata", optional = true }
portpicker = { path = "lib/portpicker" }
tracing-limit = { path = "lib/tracing-limit" }
vector-lib = { path = "lib/vector-lib", default-features = false, features = ["vrl"] }
vector-vrl-functions = { path = "lib/vector-vrl/functions" }
loki-logproto = { path = "lib/loki-logproto", optional = true }

# Tokio / Futures
async-stream = { version = "0.3.5", default-features = false }
async-trait = { version = "0.1.77", default-features = false }
futures = { version = "0.3.30", default-features = false, features = ["compat", "io-compat"], package = "futures" }
tokio = { version = "1.35.1", default-features = false, features = ["full"] }
tokio-openssl = { version = "0.6.4", default-features = false }
tokio-stream = { version = "0.1.14", default-features = false, features = ["net", "sync", "time"] }
tokio-util = { version = "0.7", default-features = false, features = ["io", "time"] }
console-subscriber = { version = "0.2.0", default-features = false, optional = true }

# Tracing
tracing = { version = "0.1.34", default-features = false }
tracing-core = { version = "0.1.26", default-features = false }
tracing-futures = { version = "0.2.5", default-features = false, features = ["futures-03"] }
tracing-subscriber = { version = "0.3.18", default-features = false, features = ["ansi", "env-filter", "fmt", "json", "registry", "tracing-log"] }
tracing-tower = { git = "https://github.com/tokio-rs/tracing", default-features = false, rev = "e0642d949891546a3bb7e47080365ee7274f05cd" }

# Metrics
metrics = "0.21.1"
metrics-tracing-context = { version = "0.14.0", default-features = false }

# AWS - Official SDK
aws-sdk-s3 = { version = "1.3.0", default-features = false, features = ["behavior-version-latest"], optional = true }
aws-sdk-sqs = { version = "1.3.0", default-features = false, features = ["behavior-version-latest"], optional = true }
aws-sdk-sns = { version = "1.3.0", default-features = false, features = ["behavior-version-latest"], optional = true }
aws-sdk-cloudwatch = { version = "1.3.0", default-features = false, features = ["behavior-version-latest"], optional = true }
aws-sdk-cloudwatchlogs = { version = "1.3.0", default-features = false, features = ["behavior-version-latest"], optional = true }
aws-sdk-elasticsearch = { version = "1.3.0", default-features = false, features = ["behavior-version-latest"], optional = true }
aws-sdk-firehose = { version = "1.3.0", default-features = false, features = ["behavior-version-latest"], optional = true }
aws-sdk-kinesis = { version = "1.3.0", default-features = false, features = ["behavior-version-latest"], optional = true }
aws-types = { version = "1.0.1", default-features = false, optional = true }
aws-sigv4 = { version = "1.0.1", default-features = false, features = ["sign-http"], optional = true }
aws-config = { version = "1.0.1", default-features = false, features = ["behavior-version-latest"], optional = true }
aws-credential-types = { version = "1.1.1", default-features = false, features = ["hardcoded-credentials"], optional = true }
aws-smithy-http = { version = "0.60", default-features = false, features = ["event-stream"], optional = true }
aws-smithy-types = { version = "1.0.2", default-features = false, optional = true }
aws-smithy-runtime-api = { version = "1.0.2", default-features = false, optional = true }
aws-smithy-runtime = { version = "1.0.3", default-features = false, features = ["client", "connector-hyper-0-14-x", "rt-tokio"], optional = true }
aws-smithy-async = { version = "1.0.2", default-features = false, features = ["rt-tokio"], optional = true }

# Azure
azure_core = { version = "0.17", default-features = false, features = ["enable_reqwest"], optional = true }
azure_identity = { version = "0.17", default-features = false, features = ["enable_reqwest"], optional = true }
azure_storage = { version = "0.17", default-features = false, optional = true }
azure_storage_blobs = { version = "0.17", default-features = false, optional = true }

# OpenDAL
opendal = {version = "0.44", default-features = false, features = ["native-tls", "services-webhdfs"], optional = true}

# Tower
tower = { version = "0.4.13", default-features = false, features = ["buffer", "limit", "retry", "timeout", "util", "balance", "discover"] }
tower-http = { version = "0.4.4", default-features = false, features = ["decompression-gzip", "trace"]}
# Serde
serde = { version = "1.0.195", default-features = false, features = ["derive"] }
serde-toml-merge = { version = "0.3.3", default-features = false }
serde_bytes = { version = "0.11.14", default-features = false, features = ["std"], optional = true }
serde_json = { version = "1.0.109", default-features = false, features = ["raw_value"] }
serde_with = { version = "3.4.0", default-features = false, features = ["macros", "std"] }
serde_yaml = { version = "0.9.30", default-features = false }

# Messagepack
rmp-serde = { version = "1.1.2", default-features = false, optional = true }
rmpv = { version = "1.0.1", default-features = false, features = ["with-serde"], optional = true }

# Prost / Protocol Buffers
prost = { version = "0.12", default-features = false, features = ["std"] }
prost-reflect = { version = "0.12", default-features = false, optional = true }
prost-types = { version = "0.12", default-features = false, optional = true }

# GCP
goauth = { version = "0.14.0", optional = true }
smpl_jwt = { version = "0.8.0", default-features = false, optional = true }

# AMQP
lapin = { version = "2.3.1", default-features = false, features = ["native-tls"], optional = true }

# API
async-graphql = { version = "6.0.11", default-features = false, optional = true, features = ["chrono", "playground"] }
async-graphql-warp = { version = "6.0.11", default-features = false, optional = true }

# API client
crossterm = { version = "0.27.0", default-features = false, features = ["event-stream", "windows"], optional = true }
num-format = { version = "0.4.4", default-features = false, features = ["with-num-bigint"], optional = true }
number_prefix = { version = "0.4.0", default-features = false, features = ["std"], optional = true }
ratatui = { version = "0.25.0", optional = true, default-features = false, features = ["crossterm"] }

# Datadog Pipelines

hex = { version = "0.4.3", default-features = false, optional = true }
sha2 = { version = "0.10.8", default-features = false, optional = true }

# GreptimeDB
greptimedb-client = { git = "https://github.com/GreptimeTeam/greptimedb-ingester-rust.git", rev = "4cb19ec47eeaf634c451d9ae438dac445a8a3dce", optional = true }

# External libs
arc-swap = { version = "1.6", default-features = false, optional = true }
async-compression = { version = "0.4.5", default-features = false, features = ["tokio", "gzip", "zstd"], optional = true }
apache-avro = { version = "0.16.0", default-features = false, optional = true }
axum = { version = "0.6.20", default-features = false }
base64 = { version = "0.21.6", default-features = false, optional = true }
bloomy  = { version = "1.2.0", default-features = false, optional = true }
bollard = { version = "0.15.0", default-features = false, features = ["ssl", "chrono"], optional = true }
bytes = { version = "1.5.0", default-features = false, features = ["serde"] }
bytesize = { version = "1.3.0", default-features = false }
chrono = { version = "0.4.31", default-features = false, features = ["serde"] }
chrono-tz = { version = "0.8.5", default-features = false }
cidr-utils = { version = "0.6.1", default-features = false }
clap = { version = "4.4.14", default-features = false, features = ["derive", "error-context", "env", "help", "std", "string", "usage", "wrap_help"] }
colored = { version = "2.1.0", default-features = false }
csv = { version = "1.3", default-features = false }
derivative = { version = "2.2.0", default-features = false }
dirs-next = { version = "2.0.0", default-features = false, optional = true }
dyn-clone = { version = "1.0.16", default-features = false }
encoding_rs = { version = "0.8.33", default-features = false, features = ["serde"] }
enum_dispatch = { version = "0.3.12", default-features = false }
exitcode = { version = "1.1.2", default-features = false }
flate2 = { version = "1.0.28", default-features = false, features = ["default"] }
futures-util = { version = "0.3.29", default-features = false }
glob = { version = "0.3.1", default-features = false }
governor = { version = "0.6.0", default-features = false, features = ["dashmap", "jitter", "std"], optional = true }
grok = { version = "2.0.0", default-features = false, optional = true }
h2 = { version = "0.4.0", default-features = false, optional = true }
hash_hasher = { version = "2.0.0", default-features = false }
hashbrown = { version = "0.14.3", default-features = false, optional = true, features = ["ahash"] }
headers = { version = "0.3.9", default-features = false }
hostname = { version = "0.3.1", default-features = false }
http = { version = "0.2.9", default-features = false }
http-serde = "1.1.3"
http-body = { version = "0.4.5", default-features = false }
hyper = { version = "0.14.28", default-features = false, features = ["client", "runtime", "http1", "http2", "server", "stream"] }
hyper-openssl = { version = "0.9.2", default-features = false }
hyper-proxy = { version = "0.9.1", default-features = false, features = ["openssl-tls"] }
indexmap = { version = "2.1.0", default-features = false, features = ["serde", "std"] }
infer = { version = "0.15.0", default-features = false, optional = true}
indoc = { version = "2.0.4", default-features = false }
inventory = { version = "0.3.14", default-features = false }
itertools = { version = "0.12.0", default-features = false, optional = false, features = ["use_alloc"] }
k8s-openapi = { version = "0.18.0", default-features = false, features = ["api", "v1_26"], optional = true }
kube = { version = "0.82.0", default-features = false, features = ["client", "openssl-tls", "runtime"], optional = true }
listenfd = { version = "1.0.1", default-features = false, optional = true }
logfmt = { version = "0.0.2", default-features = false, optional = true }
lru = { version = "0.12.1", default-features = false, optional = true }
maxminddb = { version = "0.23.0", default-features = false, optional = true }
md-5 = { version = "0.10", default-features = false, optional = true }
mongodb = { version = "2.8.0", default-features = false, features = ["tokio-runtime"], optional = true }
async-nats = { version = "0.33.0", default-features = false, optional = true }
nkeys = { version = "0.4.0", default-features = false, optional = true }
nom = { version = "7.1.3", default-features = false, optional = true }
notify = { version = "6.1.1", default-features = false, features = ["macos_fsevent"] }
once_cell = { version = "1.19", default-features = false }
openssl = { version = "0.10.62", default-features = false, features = ["vendored"] }
openssl-probe = { version = "0.1.5", default-features = false }
ordered-float = { version = "4.2.0", default-features = false }
paste = "1.0.14"
percent-encoding = { version = "2.3.1", default-features = false }
postgres-openssl = { version = "0.5.0", default-features = false, features = ["runtime"], optional = true }
pulsar = { version = "6.1.0", default-features = false, features = ["tokio-runtime", "auth-oauth2", "flate2", "lz4", "snap", "zstd"], optional = true }
rand = { version = "0.8.5", default-features = false, features = ["small_rng"] }
rand_distr = { version = "0.4.3", default-features = false }
rdkafka = { version = "0.35.0", default-features = false, features = ["tokio", "libz", "ssl", "zstd"], optional = true }
redis = { version = "0.24.0", default-features = false, features = ["connection-manager", "tokio-comp", "tokio-native-tls-comp"], optional = true }
regex = { version = "1.10.2", default-features = false, features = ["std", "perf"] }
roaring = { version = "0.10.2", default-features = false, optional = true }
seahash = { version = "4.1.0", default-features = false }
semver = { version = "1.0.21", default-features = false, features = ["serde", "std"], optional = true }
smallvec = { version = "1", default-features = false, features = ["union", "serde"] }
snafu = { version = "0.7.5", default-features = false, features = ["futures"] }
snap = { version = "1.1.1", default-features = false }
socket2 = { version = "0.5.5", default-features = false }
stream-cancel = { version = "0.8.2", default-features = false }
strip-ansi-escapes = { version = "0.2.0", default-features = false }
syslog = { version = "6.1.0", default-features = false, optional = true }
tikv-jemallocator = { version = "0.5.4", default-features = false, features = ["unprefixed_malloc_on_supported_platforms"], optional = true }
tokio-postgres = { version = "0.7.10", default-features = false, features = ["runtime", "with-chrono-0_4"], optional = true }
tokio-tungstenite = {version = "0.20.1", default-features = false, features = ["connect"], optional = true}
toml = { version = "0.8.8", default-features = false, features = ["parse", "display"] }
tonic = { version = "0.10", optional = true, default-features = false, features = ["transport", "codegen", "prost", "tls", "tls-roots", "gzip"] }
hickory-proto = { version = "0.24.0", default-features = false, features = ["dnssec"], optional = true }
typetag = { version = "0.2.15", default-features = false }
url = { version = "2.5.0", default-features = false, features = ["serde"] }
uuid = { version = "1", default-features = false, features = ["serde", "v4"] }
warp = { version = "0.3.6", default-features = false }
zstd = { version = "0.13.0", default-features = false }
arr_macro = { version = "0.2.1" }

# depending on fork for bumped nix dependency
# https://github.com/heim-rs/heim/pull/360
heim = { git = "https://github.com/vectordotdev/heim.git", branch = "update-nix", default-features = false, features = ["disk"] }

# make sure to update the external docs when the Lua version changes
mlua = { version = "0.9.2", default-features = false, features = ["lua54", "send", "vendored", "macros"], optional = true }

[target.'cfg(windows)'.dependencies]
windows-service = "0.6.0"

[target.'cfg(unix)'.dependencies]
nix = { version = "0.26.2", default-features = false, features = ["socket", "signal"] }

[build-dependencies]
prost-build = { version = "0.12", default-features = false, optional = true }
tonic-build = { version = "0.10", default-features = false, features = ["transport", "prost"], optional = true }
# update 'openssl_version' in website/config.toml whenever <major.minor> version changes
openssl-src = { version = "300", default-features = false, features = ["force-engine", "legacy"] }

[dev-dependencies]
approx = "0.5.1"
assert_cmd = { version = "2.0.12", default-features = false }
aws-smithy-runtime = { version = "1.0.3", default-features = false, features = ["tls-rustls"] }
azure_core = { version = "0.17", default-features = false, features = ["enable_reqwest", "azurite_workaround"] }
azure_identity = { version = "0.17", default-features = false, features = ["enable_reqwest"] }
azure_storage_blobs = { version = "0.17", default-features = false, features = ["azurite_workaround"] }
azure_storage = { version = "0.17", default-features = false }
base64 = "0.21.6"
criterion = { version = "0.5.1", features = ["html_reports", "async_tokio"] }
itertools = { version = "0.12.0", default-features = false, features = ["use_alloc"] }
libc = "0.2.152"
similar-asserts = "1.5.0"
proptest = "1.4"
quickcheck = "1.0.3"
reqwest = { version = "0.11", features = ["json"] }
rstest = {version = "0.18.2"}
tempfile = "3.9.0"
test-generator = "0.3.1"
tokio = { version = "1.35.1", features = ["test-util"] }
tokio-test = "0.4.3"
tower-test = "0.4.0"
vector-lib = { path = "lib/vector-lib", default-features = false, features = ["vrl", "test"] }
vrl = {  version = "0.9.0", features = ["cli", "test", "test_framework", "arbitrary"] }

wiremock = "0.5.22"
zstd = { version = "0.13.0", default-features = false }

[patch.crates-io]
# The upgrade for `tokio-util` >= 0.6.9 is blocked on https://github.com/vectordotdev/vector/issues/11257.
<<<<<<< HEAD
tokio-util = { git = "https://github.com/vectordotdev/tokio", branch = "tokio-util-0.7.4-framed-read-continue-on-error" }
=======
tokio-util = { git = "https://github.com/vectordotdev/tokio", branch = "tokio-util-0.7.8-framed-read-continue-on-error" }
nix = { git = "https://github.com/vectordotdev/nix.git", branch = "memfd/gnu/musl" }
>>>>>>> 586fb31a
# The `heim` crates depend on `ntapi` 0.3.7 on Windows, but that version has an
# unaligned access bug fixed in the following revision.
ntapi = { git = "https://github.com/MSxDOS/ntapi.git", rev = "24fc1e47677fc9f6e38e5f154e6011dc9b270da6" }

[features]
# Default features for *-unknown-linux-gnu and *-apple-darwin
default = ["api", "api-client", "enrichment-tables", "sinks", "sources", "sources-dnstap", "transforms", "unix", "rdkafka?/gssapi-vendored", "enterprise"]
# Default features for `cargo docs`. The same as `default` but without `rdkafka?/gssapi-vendored` which would require installing libsasl in our doc build environment.
docs = ["api", "api-client", "enrichment-tables", "sinks", "sources", "sources-dnstap", "transforms", "unix", "enterprise"]
# Default features for *-unknown-linux-* which make use of `cmake` for dependencies
default-cmake = ["api", "api-client", "enrichment-tables", "rdkafka?/cmake_build", "sinks", "sources", "sources-dnstap", "transforms", "unix", "rdkafka?/gssapi-vendored", "enterprise"]
# Default features for *-pc-windows-msvc
# TODO: Enable SASL https://github.com/vectordotdev/vector/pull/3081#issuecomment-659298042
default-msvc = ["api", "api-client", "enrichment-tables", "rdkafka?/cmake_build", "sinks", "sources", "transforms", "enterprise"]
default-musl = ["api", "api-client", "enrichment-tables", "rdkafka?/cmake_build", "sinks", "sources", "sources-dnstap", "transforms", "unix", "rdkafka?/gssapi-vendored", "enterprise"]
default-no-api-client = ["api", "enrichment-tables", "sinks", "sources", "sources-dnstap", "transforms", "unix", "rdkafka?/gssapi-vendored", "enterprise"]
default-no-vrl-cli = ["api", "sinks", "sources", "sources-dnstap", "transforms", "unix", "rdkafka?/gssapi-vendored", "enterprise"]
tokio-console = ["dep:console-subscriber", "tokio/tracing"]

# Enables the binary secret-backend-example
secret-backend-example = ["transforms"]

all-logs = ["sinks-logs", "sources-logs", "sources-dnstap", "transforms-logs"]
all-metrics = ["sinks-metrics", "sources-metrics", "transforms-metrics", "enterprise"]

# Target specific release features.
# The `make` tasks will select this according to the appropriate triple.
# Use this section to turn off or on specific features for specific triples.
target-aarch64-unknown-linux-gnu = ["api", "api-client", "enrichment-tables", "rdkafka?/cmake_build", "sinks", "sources", "sources-dnstap", "transforms", "unix", "enterprise"]
target-aarch64-unknown-linux-musl = ["api", "api-client", "enrichment-tables", "rdkafka?/cmake_build", "sinks", "sources", "sources-dnstap", "transforms", "unix", "enterprise"]
target-armv7-unknown-linux-gnueabihf = ["api", "api-client", "enrichment-tables", "rdkafka?/cmake_build", "sinks", "sources", "sources-dnstap", "transforms", "unix", "enterprise"]
target-armv7-unknown-linux-musleabihf = ["api", "api-client", "rdkafka?/cmake_build", "enrichment-tables", "sinks", "sources", "sources-dnstap", "transforms", "enterprise"]
target-x86_64-unknown-linux-gnu = ["api", "api-client", "rdkafka?/cmake_build", "enrichment-tables", "sinks", "sources", "sources-dnstap", "transforms", "unix", "rdkafka?/gssapi-vendored", "enterprise"]
target-x86_64-unknown-linux-musl = ["api", "api-client", "rdkafka?/cmake_build", "enrichment-tables", "sinks", "sources", "sources-dnstap", "transforms", "unix", "enterprise"]
# Does not currently build
target-powerpc64le-unknown-linux-gnu = ["api", "api-client", "enrichment-tables", "rdkafka?/cmake_build", "sinks", "sources", "sources-dnstap", "transforms", "unix", "enterprise"]
# Currently doesn't build due to lack of support for 64-bit atomics
target-powerpc-unknown-linux-gnu = ["api", "api-client", "enrichment-tables", "rdkafka?/cmake_build", "sinks", "sources", "sources-dnstap", "transforms", "unix", "enterprise"]

# Enables features that work only on systems providing `cfg(unix)`
unix = ["tikv-jemallocator", "allocation-tracing"]
allocation-tracing = []

# Enables kubernetes dependencies and shared code. Kubernetes-related sources,
# transforms and sinks should depend on this feature.
kubernetes = ["dep:k8s-openapi", "dep:kube"]

docker = ["dep:bollard", "dep:dirs-next"]

# API
api = [
  "dep:async-graphql",
  "dep:async-graphql-warp",
  "dep:base64",
  "vector-lib/api",
]

# API client
api-client = [
  "dep:crossterm",
  "dep:num-format",
  "dep:number_prefix",
  "dep:ratatui",
  "vector-lib/api",
  "vector-lib/api-client",
]

aws-core = [
  "aws-config",
  "dep:aws-credential-types",
  "dep:aws-sigv4",
  "dep:aws-types",
  "dep:aws-smithy-async",
  "dep:aws-smithy-http",
  "dep:aws-smithy-types",
  "dep:aws-smithy-runtime",
  "dep:aws-smithy-runtime-api",
]

# Anything that requires Protocol Buffers.
protobuf-build = ["dep:tonic-build", "dep:prost-build"]

gcp = ["dep:base64", "dep:goauth", "dep:smpl_jwt"]

# Enrichment Tables
enrichment-tables = ["enrichment-tables-geoip"]
enrichment-tables-geoip = ["dep:maxminddb"]

# Codecs
codecs-syslog = ["vector-lib/syslog"]

# Sources
sources = ["sources-logs", "sources-metrics"]
sources-logs = [
  "sources-amqp",
  "sources-aws_kinesis_firehose",
  "sources-aws_s3",
  "sources-aws_sqs",
  "sources-datadog_agent",
  "sources-demo_logs",
  "sources-docker_logs",
  "sources-exec",
  "sources-file",
  "sources-fluent",
  "sources-gcp_pubsub",
  "sources-heroku_logs",
  "sources-http_server",
  "sources-http_client",
  "sources-internal_logs",
  "sources-journald",
  "sources-kafka",
  "sources-kubernetes_logs",
  "sources-logstash",
  "sources-nats",
  "sources-opentelemetry",
  "sources-file-descriptor",
  "sources-redis",
  "sources-socket",
  "sources-splunk_hec",
  "sources-stdin",
  "sources-syslog",
  "sources-vector",
]
sources-metrics = [
  "sources-apache_metrics",
  "sources-aws_ecs_metrics",
  "sources-eventstoredb_metrics",
  "sources-host_metrics",
  "sources-internal_metrics",
  "sources-mongodb_metrics",
  "sources-nginx_metrics",
  "sources-postgresql_metrics",
  "sources-prometheus",
  "sources-statsd",
  "sources-vector",
]

sources-amqp = ["lapin"]
sources-apache_metrics = ["sources-utils-http-client"]
sources-aws_ecs_metrics = ["sources-utils-http-client"]
sources-aws_kinesis_firehose = ["dep:base64", "dep:infer"]
sources-aws_s3 = ["aws-core", "dep:aws-sdk-sqs", "dep:aws-sdk-s3", "dep:semver", "dep:async-compression", "sources-aws_sqs", "tokio-util/io"]
sources-aws_sqs = ["aws-core", "dep:aws-sdk-sqs"]
sources-datadog_agent = ["sources-utils-http-error", "protobuf-build"]
sources-demo_logs = ["dep:fakedata"]
sources-dnstap = ["dep:base64", "dep:hickory-proto", "dep:dnsmsg-parser", "protobuf-build"]
sources-docker_logs = ["docker"]
sources-eventstoredb_metrics = []
sources-exec = []
sources-file = ["vector-lib/file-source"]
sources-file-descriptor = ["tokio-util/io"]
sources-fluent = ["dep:base64", "sources-utils-net-tcp", "tokio-util/net", "dep:rmpv", "dep:rmp-serde", "dep:serde_bytes"]
sources-gcp_pubsub = ["gcp", "dep:h2", "dep:prost-types", "protobuf-build", "dep:tonic"]
sources-heroku_logs = ["sources-utils-http", "sources-utils-http-query", "sources-http_server"]
sources-host_metrics =  ["heim/cpu", "heim/host", "heim/memory", "heim/net"]
sources-http_client = ["sources-utils-http-client"]
sources-http_server = ["sources-utils-http", "sources-utils-http-query"]
sources-internal_logs = []
sources-internal_metrics = []
sources-journald = []
sources-kafka = ["dep:rdkafka"]
sources-kubernetes_logs = ["vector-lib/file-source", "kubernetes", "transforms-reduce"]
sources-logstash = ["sources-utils-net-tcp", "tokio-util/net"]
sources-mongodb_metrics = ["dep:mongodb"]
sources-nats = ["dep:async-nats", "dep:nkeys"]
sources-nginx_metrics = ["dep:nom"]
sources-opentelemetry = ["dep:hex", "vector-lib/opentelemetry", "dep:prost-types", "sources-http_server", "sources-utils-http", "sources-vector"]
sources-postgresql_metrics = ["dep:postgres-openssl", "dep:tokio-postgres"]
sources-prometheus = ["sources-prometheus-scrape", "sources-prometheus-remote-write", "sources-prometheus-pushgateway"]
sources-prometheus-scrape = ["sinks-prometheus", "sources-utils-http-client", "vector-lib/prometheus"]
sources-prometheus-remote-write = ["sinks-prometheus", "sources-utils-http", "vector-lib/prometheus"]
sources-prometheus-pushgateway = ["sinks-prometheus", "sources-utils-http", "vector-lib/prometheus"]
sources-redis= ["dep:redis"]
sources-socket = ["sources-utils-net", "tokio-util/net"]
sources-splunk_hec = ["dep:roaring"]
sources-statsd = ["sources-utils-net", "tokio-util/net"]
sources-stdin = ["tokio-util/io"]
sources-syslog = ["codecs-syslog", "sources-utils-net", "tokio-util/net"]
sources-utils-http = ["sources-utils-http-auth", "sources-utils-http-encoding", "sources-utils-http-error", "sources-utils-http-prelude"]
sources-utils-http-auth = ["sources-utils-http-error"]
sources-utils-http-encoding = ["sources-utils-http-error"]
sources-utils-http-error = []
sources-utils-http-prelude = ["sources-utils-http", "sources-utils-http-auth", "sources-utils-http-encoding", "sources-utils-http-error"]
sources-utils-http-query = []
sources-utils-http-client = ["sources-utils-http", "sources-http_server"]
sources-utils-net = ["sources-utils-net-tcp", "sources-utils-net-udp", "sources-utils-net-unix"]
sources-utils-net-tcp = ["listenfd"]
sources-utils-net-udp = ["listenfd"]
sources-utils-net-unix = []

sources-vector = ["dep:tonic", "protobuf-build"]

# Transforms
transforms = ["transforms-logs", "transforms-metrics"]
transforms-logs = [
  "transforms-aws_ec2_metadata",
  "transforms-dedupe",
  "transforms-filter",
  "transforms-log_to_metric",
  "transforms-lua",
  "transforms-metric_to_log",
  "transforms-pipelines",
  "transforms-reduce",
  "transforms-remap",
  "transforms-route",
  "transforms-sample",
  "transforms-throttle",
]
transforms-metrics = [
  "transforms-aggregate",
  "transforms-filter",
  "transforms-log_to_metric",
  "transforms-lua",
  "transforms-metric_to_log",
  "transforms-pipelines",
  "transforms-remap",
  "transforms-tag_cardinality_limit",
  "transforms-throttle",
]

transforms-aggregate = []
transforms-aws_ec2_metadata = ["dep:arc-swap"]
transforms-dedupe = ["dep:lru"]
transforms-filter = []
transforms-log_to_metric = []
transforms-lua = ["dep:mlua", "vector-lib/lua"]
transforms-metric_to_log = []
transforms-pipelines = ["transforms-filter", "transforms-route"]
transforms-reduce = []
transforms-remap = []
transforms-route = []
transforms-sample = []
transforms-tag_cardinality_limit = ["dep:bloomy", "dep:hashbrown"]
transforms-throttle = ["dep:governor"]

# Sinks
sinks = ["sinks-logs", "sinks-metrics"]
sinks-logs = [
  "sinks-amqp",
  "sinks-appsignal",
  "sinks-aws_cloudwatch_logs",
  "sinks-aws_kinesis_firehose",
  "sinks-aws_kinesis_streams",
  "sinks-aws_s3",
  "sinks-aws_sqs",
  "sinks-aws_sns",
  "sinks-axiom",
  "sinks-azure_blob",
  "sinks-azure_monitor_logs",
  "sinks-blackhole",
  "sinks-chronicle",
  "sinks-clickhouse",
  "sinks-console",
  "sinks-databend",
  "sinks-datadog_events",
  "sinks-datadog_logs",
  "sinks-datadog_traces",
  "sinks-elasticsearch",
  "sinks-file",
  "sinks-gcp",
  "sinks-honeycomb",
  "sinks-http",
  "sinks-humio",
  "sinks-influxdb",
  "sinks-kafka",
  "sinks-mezmo",
  "sinks-loki",
  "sinks-nats",
  "sinks-new_relic_logs",
  "sinks-new_relic",
  "sinks-papertrail",
  "sinks-pulsar",
  "sinks-redis",
  "sinks-sematext",
  "sinks-socket",
  "sinks-splunk_hec",
  "sinks-vector",
  "sinks-webhdfs",
  "sinks-websocket",
]
sinks-metrics = [
  "sinks-appsignal",
  "sinks-aws_cloudwatch_metrics",
  "sinks-blackhole",
  "sinks-console",
  "sinks-datadog_metrics",
  "sinks-greptimedb",
  "sinks-humio",
  "sinks-influxdb",
  "sinks-kafka",
  "sinks-prometheus",
  "sinks-sematext",
  "sinks-statsd",
  "sinks-vector",
  "sinks-splunk_hec"
]

sinks-amqp = ["lapin"]
sinks-appsignal = []
sinks-aws_cloudwatch_logs = ["aws-core", "dep:aws-sdk-cloudwatchlogs"]
sinks-aws_cloudwatch_metrics = ["aws-core", "dep:aws-sdk-cloudwatch"]
sinks-aws_kinesis_firehose = ["aws-core", "dep:aws-sdk-firehose"]
sinks-aws_kinesis_streams = ["aws-core", "dep:aws-sdk-kinesis"]
sinks-aws_s3 = ["dep:base64", "dep:md-5", "aws-core", "dep:aws-sdk-s3"]
sinks-aws_sqs = ["aws-core", "dep:aws-sdk-sqs"]
sinks-aws_sns = ["aws-core", "dep:aws-sdk-sns"]
sinks-axiom = ["sinks-elasticsearch"]
sinks-azure_blob = ["dep:azure_core", "dep:azure_identity", "dep:azure_storage", "dep:azure_storage_blobs"]
sinks-azure_monitor_logs = []
sinks-blackhole = []
sinks-chronicle = []
sinks-clickhouse = []
sinks-console = []
sinks-databend = []
sinks-datadog_events = []
sinks-datadog_logs = []
sinks-datadog_metrics = ["protobuf-build", "dep:prost-reflect"]
sinks-datadog_traces = ["protobuf-build", "dep:rmpv", "dep:rmp-serde", "dep:serde_bytes"]
sinks-elasticsearch = ["transforms-metric_to_log"]
sinks-file = ["dep:async-compression"]
sinks-gcp = ["dep:base64", "gcp"]
sinks-greptimedb = ["dep:greptimedb-client"]
sinks-honeycomb = []
sinks-http = []
sinks-humio = ["sinks-splunk_hec", "transforms-metric_to_log"]
sinks-influxdb = []
sinks-kafka = ["dep:rdkafka"]
sinks-mezmo = []
sinks-loki = ["loki-logproto"]
sinks-nats = ["dep:async-nats", "dep:nkeys"]
sinks-new_relic_logs = ["sinks-http"]
sinks-new_relic = []
sinks-papertrail = ["dep:syslog"]
sinks-prometheus = ["dep:base64", "vector-lib/prometheus"]
sinks-pulsar = ["dep:apache-avro", "dep:pulsar", "dep:lru"]
sinks-redis = ["dep:redis"]
sinks-sematext = ["sinks-elasticsearch", "sinks-influxdb"]
sinks-socket = ["sinks-utils-udp"]
sinks-splunk_hec = []
sinks-statsd = ["sinks-utils-udp", "tokio-util/net"]
sinks-utils-udp = []
sinks-vector = ["sinks-utils-udp", "dep:tonic", "protobuf-build"]
sinks-websocket = ["dep:tokio-tungstenite"]
sinks-webhdfs = ["dep:opendal"]

# Datadog integration
enterprise = [
  "dep:hex",
  "dep:sha2",
  "sinks-datadog_logs",
  "sinks-datadog_metrics",
  "sources-host_metrics",
  "sources-internal_logs",
  "sources-internal_metrics",
  "transforms-remap",
  "transforms-filter",
]

# Identifies that the build is a nightly build
nightly = []

# Testing-related features
all-integration-tests = [
  "amqp-integration-tests",
  "appsignal-integration-tests",
  "aws-integration-tests",
  "axiom-integration-tests",
  "azure-integration-tests",
  "chronicle-integration-tests",
  "clickhouse-integration-tests",
  "databend-integration-tests",
  "datadog-agent-integration-tests",
  "datadog-logs-integration-tests",
  "datadog-metrics-integration-tests",
  "datadog-traces-integration-tests",
  "docker-logs-integration-tests",
  "es-integration-tests",
  "eventstoredb_metrics-integration-tests",
  "fluent-integration-tests",
  "gcp-cloud-storage-integration-tests",
  "gcp-integration-tests",
  "gcp-pubsub-integration-tests",
  "greptimedb-integration-tests",
  "http-client-integration-tests",
  "humio-integration-tests",
  "influxdb-integration-tests",
  "kafka-integration-tests",
  "logstash-integration-tests",
  "loki-integration-tests",
  "mongodb_metrics-integration-tests",
  "nats-integration-tests",
  "nginx-integration-tests",
  "opentelemetry-integration-tests",
  "postgresql_metrics-integration-tests",
  "prometheus-integration-tests",
  "pulsar-integration-tests",
  "redis-integration-tests",
  "splunk-integration-tests",
  "dnstap-integration-tests",
  "webhdfs-integration-tests",
]

amqp-integration-tests = ["sources-amqp", "sinks-amqp"]
appsignal-integration-tests = ["sinks-appsignal"]

aws-integration-tests = [
  "aws-cloudwatch-logs-integration-tests",
  "aws-cloudwatch-metrics-integration-tests",
  "aws-ec2-metadata-integration-tests",
  "aws-ecs-metrics-integration-tests",
  "aws-kinesis-firehose-integration-tests",
  "aws-kinesis-streams-integration-tests",
  "aws-s3-integration-tests",
  "aws-sqs-integration-tests",
  "aws-sns-integration-tests",
]

azure-integration-tests = [
  "azure-blob-integration-tests"
]

aws-cloudwatch-logs-integration-tests = ["sinks-aws_cloudwatch_logs"]
aws-cloudwatch-metrics-integration-tests = ["sinks-aws_cloudwatch_metrics"]
aws-ec2-metadata-integration-tests = ["transforms-aws_ec2_metadata"]
aws-ecs-metrics-integration-tests = ["sources-aws_ecs_metrics"]
aws-kinesis-firehose-integration-tests = ["sinks-aws_kinesis_firehose", "dep:aws-sdk-elasticsearch", "sinks-elasticsearch"]
aws-kinesis-streams-integration-tests = ["sinks-aws_kinesis_streams"]
aws-s3-integration-tests = ["sinks-aws_s3", "sources-aws_s3"]
aws-sqs-integration-tests = ["sinks-aws_sqs"]
aws-sns-integration-tests = ["sinks-aws_sns"]
axiom-integration-tests = ["sinks-axiom"]
azure-blob-integration-tests = ["sinks-azure_blob"]
chronicle-integration-tests = ["sinks-gcp"]
clickhouse-integration-tests = ["sinks-clickhouse"]
databend-integration-tests = ["sinks-databend"]
datadog-agent-integration-tests = ["sources-datadog_agent"]
datadog-logs-integration-tests = ["sinks-datadog_logs"]
datadog-metrics-integration-tests = ["sinks-datadog_metrics"]
datadog-traces-integration-tests = ["sources-datadog_agent", "sinks-datadog_traces", "axum/tokio"]
docker-logs-integration-tests = ["sources-docker_logs", "unix"]
es-integration-tests = ["sinks-elasticsearch", "aws-core"]
eventstoredb_metrics-integration-tests = ["sources-eventstoredb_metrics"]
fluent-integration-tests = ["docker", "sources-fluent"]
gcp-cloud-storage-integration-tests = ["sinks-gcp"]
gcp-integration-tests = ["sinks-gcp"]
gcp-pubsub-integration-tests = ["sinks-gcp", "sources-gcp_pubsub"]
greptimedb-integration-tests = ["sinks-greptimedb"]
humio-integration-tests = ["sinks-humio"]
http-client-integration-tests = ["sources-http_client"]
influxdb-integration-tests = ["sinks-influxdb"]
kafka-integration-tests = ["sinks-kafka", "sources-kafka"]
logstash-integration-tests = ["docker", "sources-logstash"]
loki-integration-tests = ["sinks-loki"]
mongodb_metrics-integration-tests = ["sources-mongodb_metrics"]
nats-integration-tests = ["sinks-nats", "sources-nats"]
nginx-integration-tests = ["sources-nginx_metrics"]
opentelemetry-integration-tests = ["sources-opentelemetry"]
postgresql_metrics-integration-tests = ["sources-postgresql_metrics"]
prometheus-integration-tests = ["sinks-prometheus", "sources-prometheus", "sinks-influxdb"]
pulsar-integration-tests = ["sinks-pulsar"]
redis-integration-tests = ["sinks-redis", "sources-redis"]
splunk-integration-tests = ["sinks-splunk_hec"]
dnstap-integration-tests = ["sources-dnstap", "dep:bollard"]
webhdfs-integration-tests = ["sinks-webhdfs"]
disable-resolv-conf = []
shutdown-tests = ["api", "sinks-blackhole", "sinks-console", "sinks-prometheus", "sources", "transforms-lua", "transforms-remap", "unix"]
cli-tests = ["sinks-blackhole", "sinks-socket", "sources-demo_logs", "sources-file"]
vector-api-tests = [
  "sources-demo_logs",
  "transforms-log_to_metric",
  "transforms-remap",
  "sinks-blackhole"
]
vector-unit-test-tests = [
  "sources-demo_logs",
  "transforms-remap",
  "transforms-route",
  "transforms-filter",
  "transforms-reduce",
  "sinks-console"
]
enterprise-tests = [
  "enterprise",
  "sources-demo_logs",
  "sinks-blackhole",
  "sinks-loki",
  "api",
]

component-validation-runner = ["dep:tonic", "sources-internal_logs", "sources-internal_metrics", "sources-vector", "sinks-vector"]
component-validation-tests = ["component-validation-runner", "sources", "transforms", "sinks"]

# Grouping together features for benchmarks. We exclude the API client due to it causing the build process to run out
# of memory when those additional dependencies are built in CI.
benches = [
  "sinks-file",
  "sinks-http",
  "sinks-socket",
  "sources-file",
  "sources-socket",
  "sources-syslog",
  "transforms-lua",
  "transforms-sample",
]
dnstap-benches = ["sources-dnstap"]
language-benches = ["sinks-socket", "sources-socket", "transforms-lua", "transforms-remap"]
# Separate benching process for metrics due to the nature of the bootstrap procedures.
statistic-benches = []
remap-benches = ["transforms-remap"]
transform-benches = ["transforms-filter", "transforms-dedupe", "transforms-reduce", "transforms-route"]
codecs-benches = []
loki-benches = ["sinks-loki"]
enrichment-tables-benches = ["enrichment-tables-geoip"]

[[bench]]
name = "default"
harness = false
required-features = ["benches"]

[[bench]]
name = "dnstap"
path = "benches/dnstap/mod.rs"
harness = false
required-features = ["dnstap-benches"]

[[bench]]
name = "remap"
harness = false
required-features = ["remap-benches"]

[[bench]]
name = "enrichment_tables"
harness = false
required-features = ["enrichment-tables-benches"]

[[bench]]
name = "languages"
harness = false
required-features = ["language-benches"]

[[bench]]
name = "loki"
harness = false
required-features = ["loki-benches"]

[[bench]]
name = "distribution_statistic"
harness = false
required-features = ["statistic-benches"]

[[bench]]
name = "transform"
path = "benches/transform/main.rs"
harness = false
test = false
required-features = ["transform-benches"]

[[bench]]
name = "codecs"
path = "benches/codecs/main.rs"
harness = false
required-features = ["codecs-benches"]<|MERGE_RESOLUTION|>--- conflicted
+++ resolved
@@ -375,12 +375,7 @@
 
 [patch.crates-io]
 # The upgrade for `tokio-util` >= 0.6.9 is blocked on https://github.com/vectordotdev/vector/issues/11257.
-<<<<<<< HEAD
-tokio-util = { git = "https://github.com/vectordotdev/tokio", branch = "tokio-util-0.7.4-framed-read-continue-on-error" }
-=======
 tokio-util = { git = "https://github.com/vectordotdev/tokio", branch = "tokio-util-0.7.8-framed-read-continue-on-error" }
-nix = { git = "https://github.com/vectordotdev/nix.git", branch = "memfd/gnu/musl" }
->>>>>>> 586fb31a
 # The `heim` crates depend on `ntapi` 0.3.7 on Windows, but that version has an
 # unaligned access bug fixed in the following revision.
 ntapi = { git = "https://github.com/MSxDOS/ntapi.git", rev = "24fc1e47677fc9f6e38e5f154e6011dc9b270da6" }
