use std::fmt;

use diagnostic::{DiagnosticMessage, Label, Note, Span, Urls};
use value::Value;

use crate::state::{ExternalEnv, LocalEnv};
use crate::value::VrlValueArithmetic;
use crate::{
    expression::{self, Expr, Resolved},
    parser::{ast, Node},
    Context, Expression, TypeDef,
};

#[derive(Clone, PartialEq)]
pub struct Op {
    pub(crate) lhs: Box<Expr>,
    pub(crate) rhs: Box<Expr>,
    pub(crate) opcode: ast::Opcode,
}

impl Op {
    pub fn new(
        lhs: Node<Expr>,
        opcode: Node<ast::Opcode>,
        rhs: Node<Expr>,
        state: (&LocalEnv, &ExternalEnv),
    ) -> Result<Self, Error> {
        use ast::Opcode::{Eq, Ge, Gt, Le, Lt, Ne};

        let (op_span, opcode) = opcode.take();

        let (lhs_span, lhs) = lhs.take();
        let lhs_type_def = lhs.type_def(state);

        let (rhs_span, rhs) = rhs.take();

        if matches!(opcode, Eq | Ne | Lt | Le | Gt | Ge) {
            if let Expr::Op(op) = &lhs {
                if matches!(op.opcode, Eq | Ne | Lt | Le | Gt | Ge) {
                    return Err(Error::ChainedComparison { span: op_span });
                }
            }
        }

        if let ast::Opcode::Err = opcode {
            if lhs_type_def.is_infallible() {
                return Err(Error::UnnecessaryCoalesce {
                    lhs_span,
                    rhs_span,
                    op_span,
                });
            }
        }

        if let ast::Opcode::Merge = opcode {
            if !(lhs.type_def(state).is_object() && rhs.type_def(state).is_object()) {
                return Err(Error::MergeNonObjects {
                    lhs_span: if lhs.type_def(state).is_object() {
                        None
                    } else {
                        Some(lhs_span)
                    },
                    rhs_span: if rhs.type_def(state).is_object() {
                        None
                    } else {
                        Some(rhs_span)
                    },
                });
            }
        }

        Ok(Op {
            lhs: Box::new(lhs),
            rhs: Box::new(rhs),
            opcode,
        })
    }
}

impl Expression for Op {
    fn resolve(&self, ctx: &mut Context) -> Resolved {
        use ast::Opcode::*;
        use value::Value::*;

        if let Err = self.opcode {
            return self.lhs.resolve(ctx).or_else(|_| self.rhs.resolve(ctx));
        } else if let Or = self.opcode {
            return self
                .lhs
                .resolve(ctx)?
                .try_or(|| self.rhs.resolve(ctx))
                .map_err(Into::into);
        } else if let And = self.opcode {
            return match self.lhs.resolve(ctx)? {
                Null | Boolean(false) => Ok(false.into()),
                v => v.try_and(self.rhs.resolve(ctx)?).map_err(Into::into),
            };
        };

        let lhs = self.lhs.resolve(ctx)?;
        let rhs = self.rhs.resolve(ctx)?;

        match self.opcode {
            Mul => lhs.try_mul(rhs),
            Div => lhs.try_div(rhs),
            Add => lhs.try_add(rhs),
            Sub => lhs.try_sub(rhs),
            Rem => lhs.try_rem(rhs),
            Eq => Ok(lhs.eq_lossy(&rhs).into()),
            Ne => Ok((!lhs.eq_lossy(&rhs)).into()),
            Gt => lhs.try_gt(rhs),
            Ge => lhs.try_ge(rhs),
            Lt => lhs.try_lt(rhs),
            Le => lhs.try_le(rhs),
            Merge => lhs.try_merge(rhs),
            And | Or | Err => unreachable!(),
        }
        .map_err(Into::into)
    }

    fn type_def(&self, state: (&LocalEnv, &ExternalEnv)) -> TypeDef {
        use ast::Opcode::*;
        use value::Kind as K;

        let mut lhs_def = self.lhs.type_def(state);
        let rhs_def = self.rhs.type_def(state);

        match self.opcode {
            // ok/err ?? ok
            Err if rhs_def.is_infallible() => lhs_def.merge_deep(rhs_def).infallible(),

            // ... ?? ...
            Err => lhs_def.merge_deep(rhs_def),

            // null || ...
            Or if lhs_def.is_null() => rhs_def,

            // not null || ...
            Or if !(lhs_def.is_superset(&K::null()) || lhs_def.is_superset(&K::boolean())) => {
                lhs_def
            }

            // ... || ...
            Or if !lhs_def.is_boolean() => {
                // We can remove Null from the lhs since we know that if the lhs is Null
                // we will be taking the rhs and only the rhs type_def will then be relevant.
                lhs_def.remove_null().expect("not empty");

                lhs_def.merge_deep(rhs_def)
            }

            Or => lhs_def.merge_deep(rhs_def),

            // ... | ...
            Merge => lhs_def.merge_deep(rhs_def),

            // null && ...
            And if lhs_def.is_null() => rhs_def
                .fallible_unless(K::null().or_boolean())
                .with_kind(K::boolean()),

            // ... && ...
            And => lhs_def
                .fallible_unless(K::null().or_boolean())
                .merge_deep(rhs_def.fallible_unless(K::null().or_boolean()))
                .with_kind(K::boolean()),

            // ... == ...
            // ... != ...
            Eq | Ne => lhs_def.merge_deep(rhs_def).with_kind(K::boolean()),

            // "b" >  "a"
            // "a" >= "a"
            // "a" <  "b"
            // "b" <= "b"
            Gt | Ge | Lt | Le if lhs_def.is_bytes() && rhs_def.is_bytes() => {
                lhs_def.merge_deep(rhs_def).with_kind(K::boolean())
            }

            // ... >  ...
            // ... >= ...
            // ... <  ...
            // ... <= ...
            Gt | Ge | Lt | Le => lhs_def
                .fallible_unless(K::integer().or_float())
                .merge_deep(rhs_def.fallible_unless(K::integer().or_float()))
                .with_kind(K::boolean()),

            // ... / ...
            Div => {
                let td = TypeDef::float();

                // Division is infallible if the rhs is a literal normal float or integer.
                match self.rhs.as_value() {
                    Some(value) if lhs_def.is_float() || lhs_def.is_integer() => match value {
                        Value::Float(v) if v.is_normal() => td.infallible(),
                        Value::Integer(v) if v != 0 => td.infallible(),
                        _ => td.fallible(),
                    },
                    _ => td.fallible(),
                }
            }

            // ... % ...
            Rem => {
                // Division is infallible if the rhs is a literal normal float or integer.
                match self.rhs.as_value() {
                    Some(value) if lhs_def.is_float() || lhs_def.is_integer() => match value {
                        Value::Float(v) if v.is_normal() => TypeDef::float().infallible(),
                        Value::Float(_) => TypeDef::float().fallible(),
                        Value::Integer(v) if v != 0 => TypeDef::integer().infallible(),
                        Value::Integer(_) => TypeDef::integer().fallible(),
                        _ => TypeDef::float().add_integer().fallible(),
                    },
                    _ => TypeDef::float().add_integer().fallible(),
                }
            }

            // "bar" + ...
            // ... + "bar"
            Add if lhs_def.is_bytes() || rhs_def.is_bytes() => lhs_def
                .fallible_unless(K::bytes().or_null())
                .merge_deep(rhs_def.fallible_unless(K::bytes().or_null()))
                .with_kind(K::bytes()),

            // ... + 1.0
            // ... - 1.0
            // ... * 1.0
            // ... % 1.0
            // 1.0 + ...
            // 1.0 - ...
            // 1.0 * ...
            // 1.0 % ...
            Add | Sub | Mul if lhs_def.is_float() || rhs_def.is_float() => lhs_def
                .fallible_unless(K::integer().or_float())
                .merge_deep(rhs_def.fallible_unless(K::integer().or_float()))
                .with_kind(K::float()),

            // 1 + 1
            // 1 - 1
            // 1 * 1
            // 1 % 1
            Add | Sub | Mul if lhs_def.is_integer() && rhs_def.is_integer() => {
                lhs_def.merge_deep(rhs_def).with_kind(K::integer())
            }

            // "bar" * 1
            Mul if lhs_def.is_bytes() && rhs_def.is_integer() => {
                lhs_def.merge_deep(rhs_def).with_kind(K::bytes())
            }

            // 1 * "bar"
            Mul if lhs_def.is_integer() && rhs_def.is_bytes() => {
                lhs_def.merge_deep(rhs_def).with_kind(K::bytes())
            }

            // ... + ...
            // ... * ...
            Add | Mul => lhs_def
                .merge_deep(rhs_def)
                .fallible()
                .with_kind(K::bytes().or_integer().or_float()),

            // ... - ...
            Sub => lhs_def
                .merge_deep(rhs_def)
                .fallible()
                .with_kind(K::integer().or_float()),
        }
    }
<<<<<<< HEAD

    fn compile_to_vm(
        &self,
        vm: &mut crate::vm::Vm,
        state: (&mut LocalEnv, &mut ExternalEnv),
    ) -> Result<(), String> {
        let (local, external) = state;

        self.lhs.compile_to_vm(vm, (local, external))?;

        let err_jump = if self.opcode != ast::Opcode::Err {
            // For all Ops other than the Err op, we want to jump to the end of
            // the statement if the lhs results in an error.
            Some(vm.emit_jump(OpCode::JumpIfErr))
        } else {
            None
        };

        // Note, not all opcodes want the RHS evaluated straight away, so we
        // only compile the rhs in each branch as necessary.
        match self.opcode {
            ast::Opcode::Mul => {
                self.rhs.compile_to_vm(vm, (local, external))?;
                vm.write_opcode(OpCode::Multiply);
            }
            ast::Opcode::Div => {
                self.rhs.compile_to_vm(vm, (local, external))?;
                vm.write_opcode(OpCode::Divide);
            }
            ast::Opcode::Add => {
                self.rhs.compile_to_vm(vm, (local, external))?;
                vm.write_opcode(OpCode::Add);
            }
            ast::Opcode::Sub => {
                self.rhs.compile_to_vm(vm, (local, external))?;
                vm.write_opcode(OpCode::Subtract);
            }
            ast::Opcode::Rem => {
                self.rhs.compile_to_vm(vm, (local, external))?;
                vm.write_opcode(OpCode::Rem);
            }
            ast::Opcode::Or => {
                // Or is rewritten as an if statement to allow short circuiting.
                let if_jump = vm.emit_jump(OpCode::JumpIfTruthy);
                vm.write_opcode(OpCode::Pop);
                self.rhs.compile_to_vm(vm, (local, external))?;
                vm.patch_jump(if_jump);
            }
            ast::Opcode::And => {
                // And is rewritten as an if statement to allow short circuiting
                // JumpAndSwapIfFalsey will take any value from the stack that is falsey and
                // replace it with False
                let if_jump = vm.emit_jump(OpCode::JumpAndSwapIfFalsey);
                self.rhs.compile_to_vm(vm, (local, external))?;
                vm.write_opcode(OpCode::And);
                vm.patch_jump(if_jump);
            }
            ast::Opcode::Err => {
                // Err is rewritten as an if statement to allow short circuiting
                let if_jump = vm.emit_jump(OpCode::JumpIfNotErr);
                vm.write_opcode(OpCode::ClearError);
                self.rhs.compile_to_vm(vm, (local, external))?;
                vm.patch_jump(if_jump);
            }
            ast::Opcode::Ne => {
                self.rhs.compile_to_vm(vm, (local, external))?;
                vm.write_opcode(OpCode::NotEqual);
            }
            ast::Opcode::Eq => {
                self.rhs.compile_to_vm(vm, (local, external))?;
                vm.write_opcode(OpCode::Equal);
            }
            ast::Opcode::Ge => {
                self.rhs.compile_to_vm(vm, (local, external))?;
                vm.write_opcode(OpCode::GreaterEqual);
            }
            ast::Opcode::Gt => {
                self.rhs.compile_to_vm(vm, (local, external))?;
                vm.write_opcode(OpCode::Greater);
            }
            ast::Opcode::Le => {
                self.rhs.compile_to_vm(vm, (local, external))?;
                vm.write_opcode(OpCode::LessEqual);
            }
            ast::Opcode::Lt => {
                self.rhs.compile_to_vm(vm, (local, external))?;
                vm.write_opcode(OpCode::Less);
            }
            ast::Opcode::Merge => {
                self.rhs.compile_to_vm(vm, (local, external))?;
                vm.write_opcode(OpCode::Merge);
            }
        };

        if let Some(err_jump) = err_jump {
            vm.patch_jump(err_jump);
        }
        Ok(())
    }

    #[cfg(feature = "llvm")]
    fn emit_llvm<'ctx>(
        &self,
        state: (&mut LocalEnv, &mut ExternalEnv),
        ctx: &mut crate::llvm::Context<'ctx>,
    ) -> Result<(), String> {
        let lhs_def = self.lhs.type_def((state.0, state.1));
        let rhs_def = self.rhs.type_def((state.0, state.1));

        let function = ctx.function();
        let op_begin_block = ctx.context().append_basic_block(
            function,
            &format!(
                "op_{}_begin",
                match self.opcode {
                    ast::Opcode::Mul => "mul",
                    ast::Opcode::Div => "div",
                    ast::Opcode::Add => "add",
                    ast::Opcode::Sub => "sub",
                    ast::Opcode::Rem => "rem",
                    ast::Opcode::Or => "or",
                    ast::Opcode::And => "and",
                    ast::Opcode::Err => "err",
                    ast::Opcode::Ne => "ne",
                    ast::Opcode::Eq => "eq",
                    ast::Opcode::Ge => "ge",
                    ast::Opcode::Gt => "gt",
                    ast::Opcode::Le => "le",
                    ast::Opcode::Lt => "lt",
                    ast::Opcode::Merge => "merge",
                }
            ),
        );
        ctx.builder().build_unconditional_branch(op_begin_block);
        ctx.builder().position_at_end(op_begin_block);

        let result_ref = ctx.result_ref();

        match self.opcode {
            ast::Opcode::Mul
            | ast::Opcode::Div
            | ast::Opcode::Add
            | ast::Opcode::Sub
            | ast::Opcode::Rem
            | ast::Opcode::Ne
            | ast::Opcode::Eq
            | ast::Opcode::Ge
            | ast::Opcode::Gt
            | ast::Opcode::Le
            | ast::Opcode::Lt
            | ast::Opcode::Merge => {
                let lhs_resolved_ref = ctx.build_alloca_resolved("lhs");
                ctx.vrl_resolved_initialize()
                    .build_call(ctx.builder(), lhs_resolved_ref);

                ctx.set_result_ref(lhs_resolved_ref);
                self.lhs.emit_llvm((state.0, state.1), ctx)?;

                let lhs_value_ref = ctx
                    .vrl_resolved_as_value()
                    .build_call(ctx.builder(), lhs_resolved_ref)
                    .try_as_basic_value()
                    .left()
                    .expect("result is not a basic value");

                let rhs_resolved_ref = ctx.build_alloca_resolved("rhs");
                ctx.vrl_resolved_initialize()
                    .build_call(ctx.builder(), rhs_resolved_ref);

                ctx.set_result_ref(rhs_resolved_ref);
                self.rhs.emit_llvm((state.0, state.1), ctx)?;

                let rhs_value_ref = ctx
                    .vrl_resolved_as_value()
                    .build_call(ctx.builder(), rhs_resolved_ref)
                    .try_as_basic_value()
                    .left()
                    .expect("result is not a basic value");

                {
                    let function = match (self.opcode, lhs_def, rhs_def) {
                        (ast::Opcode::Mul, lhs_def, rhs_def)
                            if lhs_def.is_integer() && rhs_def.is_integer() =>
                        {
                            ctx.vrl_expression_op_mul_integer()
                        }
                        (ast::Opcode::Mul, lhs_def, rhs_def)
                            if lhs_def.is_float() && rhs_def.is_float() =>
                        {
                            ctx.vrl_expression_op_mul_float()
                        }
                        (ast::Opcode::Mul, _, _) => ctx.vrl_expression_op_mul(),
                        (ast::Opcode::Div, lhs_def, rhs_def)
                            if lhs_def.is_integer() && rhs_def.is_integer() =>
                        {
                            ctx.vrl_expression_op_div_integer()
                        }
                        (ast::Opcode::Div, lhs_def, rhs_def)
                            if lhs_def.is_float() && rhs_def.is_float() =>
                        {
                            ctx.vrl_expression_op_div_float()
                        }
                        (ast::Opcode::Div, _, _) => ctx.vrl_expression_op_div(),
                        (ast::Opcode::Add, lhs_def, rhs_def)
                            if lhs_def.is_integer() && rhs_def.is_integer() =>
                        {
                            ctx.vrl_expression_op_add_integer()
                        }
                        (ast::Opcode::Add, lhs_def, rhs_def)
                            if lhs_def.is_float() && rhs_def.is_float() =>
                        {
                            ctx.vrl_expression_op_add_float()
                        }
                        (ast::Opcode::Add, lhs_def, rhs_def)
                            if lhs_def.is_bytes() && rhs_def.is_bytes() =>
                        {
                            ctx.vrl_expression_op_add_bytes()
                        }
                        (ast::Opcode::Add, _, _) => ctx.vrl_expression_op_add(),
                        (ast::Opcode::Sub, lhs_def, rhs_def)
                            if lhs_def.is_integer() && rhs_def.is_integer() =>
                        {
                            ctx.vrl_expression_op_sub_integer()
                        }
                        (ast::Opcode::Sub, lhs_def, rhs_def)
                            if lhs_def.is_float() && rhs_def.is_float() =>
                        {
                            ctx.vrl_expression_op_sub_float()
                        }
                        (ast::Opcode::Sub, _, _) => ctx.vrl_expression_op_sub(),
                        (ast::Opcode::Rem, lhs_def, rhs_def)
                            if lhs_def.is_integer() && rhs_def.is_integer() =>
                        {
                            ctx.vrl_expression_op_rem_integer()
                        }
                        (ast::Opcode::Rem, lhs_def, rhs_def)
                            if lhs_def.is_float() && rhs_def.is_float() =>
                        {
                            ctx.vrl_expression_op_rem_float()
                        }
                        (ast::Opcode::Rem, _, _) => ctx.vrl_expression_op_rem(),
                        (ast::Opcode::Ne, lhs_def, rhs_def)
                            if lhs_def.is_integer() && rhs_def.is_integer() =>
                        {
                            ctx.vrl_expression_op_ne_integer()
                        }
                        (ast::Opcode::Ne, lhs_def, rhs_def)
                            if lhs_def.is_float() && rhs_def.is_float() =>
                        {
                            ctx.vrl_expression_op_ne_float()
                        }
                        (ast::Opcode::Ne, lhs_def, rhs_def)
                            if lhs_def.is_bytes() && rhs_def.is_bytes() =>
                        {
                            ctx.vrl_expression_op_ne_bytes()
                        }
                        (ast::Opcode::Ne, _, _) => ctx.vrl_expression_op_ne(),
                        (ast::Opcode::Eq, lhs_def, rhs_def)
                            if lhs_def.is_integer() && rhs_def.is_integer() =>
                        {
                            ctx.vrl_expression_op_eq_integer()
                        }
                        (ast::Opcode::Eq, lhs_def, rhs_def)
                            if lhs_def.is_float() && rhs_def.is_float() =>
                        {
                            ctx.vrl_expression_op_eq_float()
                        }
                        (ast::Opcode::Eq, lhs_def, rhs_def)
                            if lhs_def.is_bytes() && rhs_def.is_bytes() =>
                        {
                            ctx.vrl_expression_op_eq_bytes()
                        }
                        (ast::Opcode::Eq, _, _) => ctx.vrl_expression_op_eq(),
                        (ast::Opcode::Ge, lhs_def, rhs_def)
                            if lhs_def.is_integer() && rhs_def.is_integer() =>
                        {
                            ctx.vrl_expression_op_ge_integer()
                        }
                        (ast::Opcode::Ge, lhs_def, rhs_def)
                            if lhs_def.is_float() && rhs_def.is_float() =>
                        {
                            ctx.vrl_expression_op_ge_float()
                        }
                        (ast::Opcode::Ge, lhs_def, rhs_def)
                            if lhs_def.is_bytes() && rhs_def.is_bytes() =>
                        {
                            ctx.vrl_expression_op_ge_bytes()
                        }
                        (ast::Opcode::Ge, _, _) => ctx.vrl_expression_op_ge(),
                        (ast::Opcode::Gt, lhs_def, rhs_def)
                            if lhs_def.is_integer() && rhs_def.is_integer() =>
                        {
                            ctx.vrl_expression_op_gt_integer()
                        }
                        (ast::Opcode::Gt, lhs_def, rhs_def)
                            if lhs_def.is_float() && rhs_def.is_float() =>
                        {
                            ctx.vrl_expression_op_gt_float()
                        }
                        (ast::Opcode::Gt, lhs_def, rhs_def)
                            if lhs_def.is_bytes() && rhs_def.is_bytes() =>
                        {
                            ctx.vrl_expression_op_gt_bytes()
                        }
                        (ast::Opcode::Gt, _, _) => ctx.vrl_expression_op_gt(),
                        (ast::Opcode::Le, lhs_def, rhs_def)
                            if lhs_def.is_integer() && rhs_def.is_integer() =>
                        {
                            ctx.vrl_expression_op_le_integer()
                        }
                        (ast::Opcode::Le, lhs_def, rhs_def)
                            if lhs_def.is_float() && rhs_def.is_float() =>
                        {
                            ctx.vrl_expression_op_le_float()
                        }
                        (ast::Opcode::Le, lhs_def, rhs_def)
                            if lhs_def.is_bytes() && rhs_def.is_bytes() =>
                        {
                            ctx.vrl_expression_op_le_bytes()
                        }
                        (ast::Opcode::Le, _, _) => ctx.vrl_expression_op_le(),
                        (ast::Opcode::Lt, lhs_def, rhs_def)
                            if lhs_def.is_integer() && rhs_def.is_integer() =>
                        {
                            ctx.vrl_expression_op_lt_integer()
                        }
                        (ast::Opcode::Lt, lhs_def, rhs_def)
                            if lhs_def.is_float() && rhs_def.is_float() =>
                        {
                            ctx.vrl_expression_op_lt_float()
                        }
                        (ast::Opcode::Lt, lhs_def, rhs_def)
                            if lhs_def.is_bytes() && rhs_def.is_bytes() =>
                        {
                            ctx.vrl_expression_op_lt_bytes()
                        }
                        (ast::Opcode::Lt, _, _) => ctx.vrl_expression_op_lt(),
                        (ast::Opcode::Merge, lhs_def, rhs_def)
                            if lhs_def.is_object() && rhs_def.is_object() =>
                        {
                            ctx.vrl_expression_op_merge_object()
                        }
                        _ => return Err("invalid operation".to_owned()),
                    };

                    function.build_call(ctx.builder(), lhs_value_ref, rhs_value_ref, result_ref);
                }

                ctx.set_result_ref(result_ref);
            }
            ast::Opcode::Or => {
                self.lhs.emit_llvm((state.0, state.1), ctx)?;

                let op_or_end_block = ctx.context().append_basic_block(function, "op_or_end");

                let is_falsy = ctx
                    .vrl_value_is_falsy()
                    .build_call(ctx.builder(), ctx.result_ref())
                    .try_as_basic_value()
                    .left()
                    .expect("result is not a basic value")
                    .try_into()
                    .expect("result is not an int value");

                let op_or_falsy_block = ctx.context().append_basic_block(function, "op_or_falsy");
                ctx.builder().build_conditional_branch(
                    is_falsy,
                    op_or_falsy_block,
                    op_or_end_block,
                );

                ctx.builder().position_at_end(op_or_falsy_block);
                self.rhs.emit_llvm((state.0, state.1), ctx)?;
                ctx.builder().build_unconditional_branch(op_or_end_block);

                ctx.builder().position_at_end(op_or_end_block);
            }
            ast::Opcode::And => {
                let lhs_resolved_ref = ctx.build_alloca_resolved("lhs");
                ctx.vrl_resolved_initialize()
                    .build_call(ctx.builder(), lhs_resolved_ref);

                ctx.set_result_ref(lhs_resolved_ref);
                self.lhs.emit_llvm((state.0, state.1), ctx)?;

                let op_and_end_block = ctx.context().append_basic_block(function, "op_and_end");

                let is_falsy = ctx
                    .vrl_value_is_falsy()
                    .build_call(ctx.builder(), lhs_resolved_ref)
                    .try_as_basic_value()
                    .left()
                    .expect("result is not a basic value")
                    .try_into()
                    .expect("result is not an int value");

                let op_and_falsy_block = ctx.context().append_basic_block(function, "op_and_falsy");
                let op_and_truthy_block =
                    ctx.context().append_basic_block(function, "op_and_truthy");
                ctx.builder().build_conditional_branch(
                    is_falsy,
                    op_and_falsy_block,
                    op_and_truthy_block,
                );

                ctx.builder().position_at_end(op_and_truthy_block);
                let lhs_resolved_ref = ctx.build_alloca_resolved("lhs");
                ctx.vrl_resolved_initialize()
                    .build_call(ctx.builder(), lhs_resolved_ref);
                ctx.set_result_ref(lhs_resolved_ref);
                self.rhs.emit_llvm((state.0, state.1), ctx)?;
                ctx.vrl_expression_op_and_truthy().build_call(
                    ctx.builder(),
                    lhs_resolved_ref,
                    lhs_resolved_ref,
                    result_ref,
                );
                ctx.builder().build_unconditional_branch(op_and_end_block);

                ctx.builder().position_at_end(op_and_falsy_block);
                ctx.vrl_expression_op_and_falsy().build_call(
                    ctx.builder(),
                    lhs_resolved_ref,
                    result_ref,
                );
                ctx.builder().build_unconditional_branch(op_and_end_block);

                ctx.builder().position_at_end(op_and_end_block);
            }
            ast::Opcode::Err => {
                self.lhs.emit_llvm((state.0, state.1), ctx)?;

                let op_err_end_block = ctx.context().append_basic_block(function, "op_err_end");

                let is_err = ctx
                    .vrl_resolved_is_err()
                    .build_call(ctx.builder(), ctx.result_ref())
                    .try_as_basic_value()
                    .left()
                    .expect("result is not a basic value")
                    .try_into()
                    .expect("result is not an int value");

                let op_err_err_block = ctx.context().append_basic_block(function, "op_err_err");
                ctx.builder()
                    .build_conditional_branch(is_err, op_err_err_block, op_err_end_block);

                ctx.builder().position_at_end(op_err_err_block);
                self.rhs.emit_llvm((state.0, state.1), ctx)?;
                ctx.builder().build_unconditional_branch(op_err_end_block);

                ctx.builder().position_at_end(op_err_end_block);
            }
        };

        Ok(())
    }
=======
>>>>>>> d483777f
}

impl fmt::Display for Op {
    fn fmt(&self, f: &mut fmt::Formatter<'_>) -> fmt::Result {
        write!(f, "{} {} {}", self.lhs, self.opcode, self.rhs)
    }
}

impl fmt::Debug for Op {
    fn fmt(&self, f: &mut fmt::Formatter<'_>) -> fmt::Result {
        write!(f, "Op({} {} {})", self.lhs, self.opcode, self.rhs)
    }
}

// -----------------------------------------------------------------------------

#[derive(thiserror::Error, Debug)]
pub enum Error {
    #[error("comparison operators can't be chained together")]
    ChainedComparison { span: Span },

    #[error("unnecessary error coalescing operation")]
    UnnecessaryCoalesce {
        lhs_span: Span,
        rhs_span: Span,
        op_span: Span,
    },

    #[error("only objects can be merged")]
    MergeNonObjects {
        lhs_span: Option<Span>,
        rhs_span: Option<Span>,
    },

    #[error("fallible operation")]
    Expr(#[from] expression::Error),
}

impl DiagnosticMessage for Error {
    fn code(&self) -> usize {
        use Error::*;

        match self {
            ChainedComparison { .. } => 650,
            UnnecessaryCoalesce { .. } => 651,
            MergeNonObjects { .. } => 652,
            Expr(err) => err.code(),
        }
    }

    fn message(&self) -> String {
        use Error::*;

        match self {
            Expr(err) => err.message(),
            err => err.to_string(),
        }
    }

    fn labels(&self) -> Vec<Label> {
        use Error::*;

        match self {
            ChainedComparison { span } => vec![Label::primary("", span)],
            UnnecessaryCoalesce {
                lhs_span,
                rhs_span,
                op_span,
            } => vec![
                Label::primary("this expression can't fail", lhs_span),
                Label::context("this expression never resolves", rhs_span),
                Label::context("remove this error coalescing operation", op_span),
            ],
            MergeNonObjects { lhs_span, rhs_span } => {
                let mut labels = Vec::new();
                if let Some(lhs_span) = lhs_span {
                    labels.push(Label::primary(
                        "this expression must resolve to an object",
                        lhs_span,
                    ));
                }
                if let Some(rhs_span) = rhs_span {
                    labels.push(Label::primary(
                        "this expression must resolve to an object",
                        rhs_span,
                    ));
                }

                labels
            }
            Expr(err) => err.labels(),
        }
    }

    fn notes(&self) -> Vec<Note> {
        use Error::*;

        match self {
            ChainedComparison { .. } => vec![Note::SeeDocs(
                "comparisons".to_owned(),
                Urls::expression_docs_url("#comparison"),
            )],
            Expr(err) => err.notes(),
            _ => vec![],
        }
    }
}

// -----------------------------------------------------------------------------

#[cfg(all(test, feature = "expressions"))]
mod tests {
    use std::convert::TryInto;

    use ast::Ident;
    use ast::Opcode::*;
    use ordered_float::NotNan;

    use super::*;
    use crate::{
        expression::{Block, IfStatement, Literal, Predicate, Variable},
        test_type_def,
    };

    fn op(
        opcode: ast::Opcode,
        lhs: impl TryInto<Literal> + fmt::Debug + Clone,
        rhs: impl TryInto<Literal> + fmt::Debug + Clone,
    ) -> Op {
        use std::result::Result::Err;

        let lhs = match lhs.clone().try_into() {
            Ok(v) => v,
            Err(_) => panic!("not a valid lhs expression: {:?}", lhs),
        };

        let rhs = match rhs.clone().try_into() {
            Ok(v) => v,
            Err(_) => panic!("not a valid rhs expression: {:?}", rhs),
        };

        Op {
            lhs: Box::new(lhs.into()),
            rhs: Box::new(rhs.into()),
            opcode,
        }
    }

    fn f(f: f64) -> NotNan<f64> {
        NotNan::new(f).unwrap()
    }

    test_type_def![
        or_exact {
            expr: |_| op(Or, "foo", true),
            want: TypeDef::bytes(),
        }

        or_null {
            expr: |_| op(Or, (), true),
            want: TypeDef::boolean(),
        }

        multiply_string_integer {
            expr: |_| op(Mul, "foo", 1),
            want: TypeDef::bytes(),
        }

        multiply_integer_string {
            expr: |_| op(Mul, 1, "foo"),
            want: TypeDef::bytes(),
        }

        multiply_float_integer {
            expr: |_| op(Mul, f(1.0), 1),
            want: TypeDef::float(),
        }

        multiply_integer_float {
            expr: |_| op(Mul, 1, f(1.0)),
            want: TypeDef::float(),
        }

        multiply_integer_integer {
            expr: |_| op(Mul, 1, 1),
            want: TypeDef::integer(),
        }

        multiply_other {
            expr: |_| op(Mul, (), ()),
            want: TypeDef::bytes().fallible().add_integer().add_float(),
        }

        add_string_string {
            expr: |_| op(Add, "foo", "bar"),
            want: TypeDef::bytes(),
        }

        add_string_null {
            expr: |_| op(Add, "foo", ()),
            want: TypeDef::bytes(),
        }

        add_null_string {
            expr: |_| op(Add, (), "foo"),
            want: TypeDef::bytes(),
        }

        add_string_bool {
            expr: |_| op(Add, "foo", true),
            want: TypeDef::bytes().fallible(),
        }

        add_float_integer {
            expr: |_| op(Add, f(1.0), 1),
            want: TypeDef::float(),
        }

        add_integer_float {
            expr: |_| op(Add, 1, f(1.0)),
            want: TypeDef::float(),
        }

        add_float_other {
            expr: |_| op(Add, f(1.0), ()),
            want: TypeDef::float().fallible(),
        }

        add_other_float {
            expr: |_| op(Add, (), f(1.0)),
            want: TypeDef::float().fallible(),
        }

        add_integer_integer {
            expr: |_| op(Add, 1, 1),
            want: TypeDef::integer(),
        }

        add_other {
            expr: |_| op(Add, (), ()),
            want: TypeDef::bytes().add_integer().add_float().fallible(),
        }

        remainder_integer {
            expr: |_| op(Rem, 5, 5),
            want: TypeDef::integer().infallible(),
        }

        remainder_integer_zero {
            expr: |_| op(Rem, 5, 0),
            want: TypeDef::integer().fallible(),
        }

        remainder_float {
            expr: |_| op(Rem, 5.0, 5.0),
            want: TypeDef::float().infallible(),
        }

        remainder_mixed {
            expr: |_| op(Rem, 5, 5.0),
            want: TypeDef::float().infallible(),
        }

        remainder_other {
            expr: |_| op(Rem, 5, ()),
            want: TypeDef::integer().add_float().fallible(),
        }

        subtract_integer {
            expr: |_| op(Sub, 1, 1),
            want: TypeDef::integer().infallible(),
        }

        subtract_float {
            expr: |_| op(Sub, 1.0, 1.0),
            want: TypeDef::float().infallible(),
        }

        subtract_mixed {
            expr: |_| op(Sub, 1, 1.0),
            want: TypeDef::float().infallible(),
        }

        subtract_other {
            expr: |_| op(Sub, 1, ()),
            want: TypeDef::integer().fallible().add_float(),
        }

        divide_integer_literal {
            expr: |_| op(Div, 1, 1),
            want: TypeDef::float().infallible(),
        }

        divide_float_literal {
            expr: |_| op(Div, 1.0, 1.0),
            want: TypeDef::float().infallible(),
        }

        divide_mixed_literal {
            expr: |_| op(Div, 1, 1.0),
            want: TypeDef::float().infallible(),
        }

        divide_float_zero_literal {
            expr: |_| op(Div, 1, 0.0),
            want: TypeDef::float().fallible(),
        }

        divide_integer_zero_literal {
            expr: |_| op(Div, 1, 0),
            want: TypeDef::float().fallible(),
        }

        divide_lhs_literal_wrong_rhs {
            expr: |_| Op {
                lhs: Box::new(Literal::from(true).into()),
                rhs: Box::new(Literal::from(NotNan::new(1.0).unwrap()).into()),
                opcode: Div,
            },
            want: TypeDef::float().fallible(),
        }

        divide_dynamic_rhs {
            expr: |(local, _): (&mut LocalEnv, &mut ExternalEnv)| {
                local.insert_variable(Ident::new("foo"), crate::type_def::Details {
                    type_def: TypeDef::null(),
                    value: None,
                });

                Op {
                    lhs: Box::new(Literal::from(1).into()),
                    rhs: Box::new(Variable::new(Span::default(), Ident::new("foo"), local).unwrap().into()),
                    opcode: Div,
                }
            },
            want: TypeDef::float().fallible(),
        }

        divide_other {
            expr: |_| op(Div, 1.0, ()),
            want: TypeDef::float().fallible(),
        }

        and_null {
            expr: |_| op(And, (), ()),
            want: TypeDef::boolean().infallible(),
        }

        and_boolean {
            expr: |_| op(And, true, true),
            want: TypeDef::boolean().infallible(),
        }

        and_mixed {
            expr: |_| op(And, (), true),
            want: TypeDef::boolean().infallible(),
        }

        and_other {
            expr: |_| op(And, (), "bar"),
            want: TypeDef::boolean().fallible(),
        }

        equal {
            expr: |_| op(Eq, (), ()),
            want: TypeDef::boolean().infallible(),
        }

        not_equal {
            expr: |_| op(Ne, (), "foo"),
            want: TypeDef::boolean().infallible(),
        }

        greater_integer {
            expr: |_| op(Gt, 1, 1),
            want: TypeDef::boolean().infallible(),
        }

        greater_float {
            expr: |_| op(Gt, 1.0, 1.0),
            want: TypeDef::boolean().infallible(),
        }

        greater_mixed {
            expr: |_| op(Gt, 1, 1.0),
            want: TypeDef::boolean().infallible(),
        }

        greater_bytes {
            expr: |_| op(Gt, "c", "b"),
            want: TypeDef::boolean().infallible(),
        }

        greater_other {
            expr: |_| op(Gt, 1, "foo"),
            want: TypeDef::boolean().fallible(),
        }

        greater_or_equal_integer {
            expr: |_| op(Ge, 1, 1),
            want: TypeDef::boolean().infallible(),
        }

        greater_or_equal_float {
            expr: |_| op(Ge, 1.0, 1.0),
            want: TypeDef::boolean().infallible(),
        }

        greater_or_equal_mixed {
            expr: |_| op(Ge, 1, 1.0),
            want: TypeDef::boolean().infallible(),
        }

        greater_or_equal_bytes {
            expr: |_| op(Ge, "foo", "foo"),
            want: TypeDef::boolean().infallible(),
        }

        greater_or_equal_other {
            expr: |_| op(Ge, 1, "foo"),
            want: TypeDef::boolean().fallible(),
        }

        less_integer {
            expr: |_| op(Lt, 1, 1),
            want: TypeDef::boolean().infallible(),
        }

        less_float {
            expr: |_| op(Lt, 1.0, 1.0),
            want: TypeDef::boolean().infallible(),
        }

        less_mixed {
            expr: |_| op(Lt, 1, 1.0),
            want: TypeDef::boolean().infallible(),
        }

        less_bytes {
            expr: |_| op(Lt, "bar", "foo"),
            want: TypeDef::boolean().infallible(),
        }

        less_other {
            expr: |_| op(Lt, 1, "foo"),
            want: TypeDef::boolean().fallible(),
        }

        less_or_equal_integer {
            expr: |_| op(Le, 1, 1),
            want: TypeDef::boolean().infallible(),
        }

        less_or_equal_float {
            expr: |_| op(Le, 1.0, 1.0),
            want: TypeDef::boolean().infallible(),
        }

        less_or_equal_mixed {
            expr: |_| op(Le, 1, 1.0),
            want: TypeDef::boolean().infallible(),
        }

        less_or_equal_bytes {
            expr: |_| op(Le, "bar", "bar"),
            want: TypeDef::boolean().infallible(),
        }

        less_or_equal_other {
            expr: |_| op(Le, 1, "baz"),
            want: TypeDef::boolean().fallible(),
        }

        error_or_rhs_infallible {
            expr: |_| Op {
                lhs: Box::new(Op {
                    lhs: Box::new(Literal::from("foo").into()),
                    rhs: Box::new(Literal::from(1).into()),
                    opcode: Div,
                }.into()),
                rhs: Box::new(Literal::from(true).into()),
                opcode: Err,
            },
            want: TypeDef::float().add_boolean(),
        }

        error_or_fallible {
            expr: |_| Op {
                lhs: Box::new(Op {
                    lhs: Box::new(Literal::from("foo").into()),
                    rhs: Box::new(Literal::from(NotNan::new(0.0).unwrap()).into()),
                    opcode: Div,
                }.into()),
                rhs: Box::new(Op {
                    lhs: Box::new(Literal::from(true).into()),
                    rhs: Box::new(Literal::from(NotNan::new(0.0).unwrap()).into()),
                    opcode: Div,
                }.into()),
                opcode: Err,
            },
            want: TypeDef::float().fallible(),
        }

        error_or_nested_infallible {
            expr: |_| Op {
                lhs: Box::new(Op {
                    lhs: Box::new(Literal::from("foo").into()),
                    rhs: Box::new(Literal::from(1).into()),
                    opcode: Div,
                }.into()),
                rhs: Box::new(Op {
                    lhs: Box::new(Op {
                        lhs: Box::new(Literal::from(true).into()),
                        rhs: Box::new(Literal::from(1).into()),
                        opcode: Div,
                    }.into()),
                    rhs: Box::new(Literal::from("foo").into()),
                    opcode: Err,
                }.into()),
                opcode: Err,
            },
            want: TypeDef::float().add_bytes(),
        }

        or_nullable {
            expr: |_| Op {
                lhs: Box::new(
                    IfStatement {
                        predicate: Predicate::new_unchecked(vec![Literal::from(true).into()]),
                        consequent: Block::new(vec![Literal::from("string").into()], LocalEnv::default()),
                        alternative: None,
                    }.into()),
                rhs: Box::new(Literal::from("another string").into()),
                opcode: Or,
            },
            want: TypeDef::bytes(),
        }

        or_not_nullable {
            expr: |_| Op {
                lhs: Box::new(
                    IfStatement {
                        predicate: Predicate::new_unchecked(vec![Literal::from(true).into()]),
                        consequent: Block::new(vec![Literal::from("string").into()], LocalEnv::default()),
                        alternative:  Some(Block::new(vec![Literal::from(42).into()], LocalEnv::default()))
                }.into()),
                rhs: Box::new(Literal::from("another string").into()),
                opcode: Or,
            },
            want: TypeDef::bytes().add_integer(),
        }
    ];
}<|MERGE_RESOLUTION|>--- conflicted
+++ resolved
@@ -267,106 +267,6 @@
                 .fallible()
                 .with_kind(K::integer().or_float()),
         }
-    }
-<<<<<<< HEAD
-
-    fn compile_to_vm(
-        &self,
-        vm: &mut crate::vm::Vm,
-        state: (&mut LocalEnv, &mut ExternalEnv),
-    ) -> Result<(), String> {
-        let (local, external) = state;
-
-        self.lhs.compile_to_vm(vm, (local, external))?;
-
-        let err_jump = if self.opcode != ast::Opcode::Err {
-            // For all Ops other than the Err op, we want to jump to the end of
-            // the statement if the lhs results in an error.
-            Some(vm.emit_jump(OpCode::JumpIfErr))
-        } else {
-            None
-        };
-
-        // Note, not all opcodes want the RHS evaluated straight away, so we
-        // only compile the rhs in each branch as necessary.
-        match self.opcode {
-            ast::Opcode::Mul => {
-                self.rhs.compile_to_vm(vm, (local, external))?;
-                vm.write_opcode(OpCode::Multiply);
-            }
-            ast::Opcode::Div => {
-                self.rhs.compile_to_vm(vm, (local, external))?;
-                vm.write_opcode(OpCode::Divide);
-            }
-            ast::Opcode::Add => {
-                self.rhs.compile_to_vm(vm, (local, external))?;
-                vm.write_opcode(OpCode::Add);
-            }
-            ast::Opcode::Sub => {
-                self.rhs.compile_to_vm(vm, (local, external))?;
-                vm.write_opcode(OpCode::Subtract);
-            }
-            ast::Opcode::Rem => {
-                self.rhs.compile_to_vm(vm, (local, external))?;
-                vm.write_opcode(OpCode::Rem);
-            }
-            ast::Opcode::Or => {
-                // Or is rewritten as an if statement to allow short circuiting.
-                let if_jump = vm.emit_jump(OpCode::JumpIfTruthy);
-                vm.write_opcode(OpCode::Pop);
-                self.rhs.compile_to_vm(vm, (local, external))?;
-                vm.patch_jump(if_jump);
-            }
-            ast::Opcode::And => {
-                // And is rewritten as an if statement to allow short circuiting
-                // JumpAndSwapIfFalsey will take any value from the stack that is falsey and
-                // replace it with False
-                let if_jump = vm.emit_jump(OpCode::JumpAndSwapIfFalsey);
-                self.rhs.compile_to_vm(vm, (local, external))?;
-                vm.write_opcode(OpCode::And);
-                vm.patch_jump(if_jump);
-            }
-            ast::Opcode::Err => {
-                // Err is rewritten as an if statement to allow short circuiting
-                let if_jump = vm.emit_jump(OpCode::JumpIfNotErr);
-                vm.write_opcode(OpCode::ClearError);
-                self.rhs.compile_to_vm(vm, (local, external))?;
-                vm.patch_jump(if_jump);
-            }
-            ast::Opcode::Ne => {
-                self.rhs.compile_to_vm(vm, (local, external))?;
-                vm.write_opcode(OpCode::NotEqual);
-            }
-            ast::Opcode::Eq => {
-                self.rhs.compile_to_vm(vm, (local, external))?;
-                vm.write_opcode(OpCode::Equal);
-            }
-            ast::Opcode::Ge => {
-                self.rhs.compile_to_vm(vm, (local, external))?;
-                vm.write_opcode(OpCode::GreaterEqual);
-            }
-            ast::Opcode::Gt => {
-                self.rhs.compile_to_vm(vm, (local, external))?;
-                vm.write_opcode(OpCode::Greater);
-            }
-            ast::Opcode::Le => {
-                self.rhs.compile_to_vm(vm, (local, external))?;
-                vm.write_opcode(OpCode::LessEqual);
-            }
-            ast::Opcode::Lt => {
-                self.rhs.compile_to_vm(vm, (local, external))?;
-                vm.write_opcode(OpCode::Less);
-            }
-            ast::Opcode::Merge => {
-                self.rhs.compile_to_vm(vm, (local, external))?;
-                vm.write_opcode(OpCode::Merge);
-            }
-        };
-
-        if let Some(err_jump) = err_jump {
-            vm.patch_jump(err_jump);
-        }
-        Ok(())
     }
 
     #[cfg(feature = "llvm")]
@@ -726,8 +626,6 @@
 
         Ok(())
     }
-=======
->>>>>>> d483777f
 }
 
 impl fmt::Display for Op {
