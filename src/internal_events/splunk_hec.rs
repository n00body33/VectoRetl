--- conflicted
+++ resolved
@@ -49,7 +49,29 @@
     }
 }
 
-<<<<<<< HEAD
+#[derive(Debug)]
+pub struct SplunkSourceTypeMissingKeys {
+    pub keys: Vec<Atom>,
+}
+
+impl InternalEvent for SplunkSourceTypeMissingKeys {
+    fn emit_logs(&self) {
+        warn!(
+            message = "failed to render template for sourcetype, leaving empty",
+            missing_keys = ?self.keys,
+            rate_limit_secs = 30,
+        )
+    }
+
+    fn emit_metrics(&self) {
+        counter!(
+            "sourcetype_missing_keys", 1,
+            "component_kind" => "sink",
+            "component_type" => "splunk_hec",
+        );
+    }
+}
+
 #[cfg(feature = "sources-splunk_hec")]
 mod source {
     use super::InternalEvent;
@@ -134,27 +156,5 @@
                 "component_type" => "splunk_hec",
             );
         }
-=======
-#[derive(Debug)]
-pub struct SplunkSourceTypeMissingKeys {
-    pub keys: Vec<Atom>,
-}
-
-impl InternalEvent for SplunkSourceTypeMissingKeys {
-    fn emit_logs(&self) {
-        warn!(
-            message = "failed to render template for sourcetype, leaving empty",
-            missing_keys = ?self.keys,
-            rate_limit_secs = 30,
-        )
-    }
-
-    fn emit_metrics(&self) {
-        counter!(
-            "sourcetype_missing_keys", 1,
-            "component_kind" => "sink",
-            "component_type" => "splunk_hec",
-        );
->>>>>>> 851d0011
     }
 }