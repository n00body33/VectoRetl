--- conflicted
+++ resolved
@@ -1,9 +1,3 @@
-<<<<<<< HEAD
-use std::collections::BTreeMap;
-
-use super::EnrichmentTable;
-=======
->>>>>>> 55995cb1
 use crate::config::{EnrichmentTableConfig, EnrichmentTableDescription};
 use serde::{Deserialize, Serialize};
 use shared::btreemap;
@@ -42,16 +36,8 @@
     indexes: Vec<Vec<String>>,
 }
 
-<<<<<<< HEAD
-impl EnrichmentTable for File {
-    fn find_table_row<'a>(
-        &self,
-        _criteria: std::collections::BTreeMap<&str, String>,
-    ) -> Option<BTreeMap<String, String>> {
-=======
 impl Table for File {
-    fn find_table_row<'a>(&self, _criteria: Vec<Condition>) -> Option<&Vec<String>> {
->>>>>>> 55995cb1
+    fn find_table_row<'a>(&self, _criteria: Vec<Condition>) -> Option<BTreeMap<String, String>> {
         trace!("Searching enrichment table.");
         Some(self.data[0].clone())
     }
