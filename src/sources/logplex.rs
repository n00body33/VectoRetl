--- conflicted
+++ resolved
@@ -7,12 +7,8 @@
     tls::TlsConfig,
     Pipeline,
 };
-<<<<<<< HEAD
 use async_trait::async_trait;
-use bytes05::{buf::BufExt, Bytes};
-=======
 use bytes::{buf::BufExt, Bytes};
->>>>>>> 8e7a3674
 use chrono::{DateTime, Utc};
 use serde::{Deserialize, Serialize};
 use std::{
