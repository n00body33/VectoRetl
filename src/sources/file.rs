use std::{convert::TryInto, future, path::PathBuf, time::Duration};

use bytes::Bytes;
use chrono::Utc;
use codecs::{BytesDeserializer, BytesDeserializerConfig};
use file_source::{
    calculate_ignore_before,
    paths_provider::glob::{Glob, MatchOptions},
    Checkpointer, FileFingerprint, FileServer, FingerprintStrategy, Fingerprinter, Line, ReadFrom,
    ReadFromConfig,
};
use futures::{FutureExt, Stream, StreamExt, TryFutureExt};
use lookup::{lookup_v2::OptionalValuePath, owned_value_path, path, OwnedValuePath};
use regex::bytes::Regex;
use serde_with::serde_as;
use snafu::{ResultExt, Snafu};
use tokio::{sync::oneshot, task::spawn_blocking};
use tracing::{Instrument, Span};
use value::Kind;
use vector_common::finalizer::OrderedFinalizer;
use vector_config::{configurable_component, NamedComponent};
use vector_core::config::{LegacyKey, LogNamespace};

use super::util::{EncodingConfig, MultilineConfig};
use crate::{
    config::{
        log_schema, DataType, Output, SourceAcknowledgementsConfig, SourceConfig, SourceContext,
    },
    encoding_transcode::{Decoder, Encoder},
    event::{BatchNotifier, BatchStatus, LogEvent},
    internal_events::{
        FileBytesReceived, FileEventsReceived, FileOpen, FileSourceInternalEventsEmitter,
        StreamClosedError,
    },
    line_agg::{self, LineAgg},
    serde::bool_or_struct,
    shutdown::ShutdownSignal,
    SourceSender,
};

#[derive(Debug, Snafu)]
enum BuildError {
    #[snafu(display("data_dir option required, but not given here or globally"))]
    NoDataDir,
    #[snafu(display(
        "could not create subdirectory {:?} inside of data_dir {:?}",
        subdir,
        data_dir
    ))]
    MakeSubdirectoryError {
        subdir: PathBuf,
        data_dir: PathBuf,
        source: std::io::Error,
    },
    #[snafu(display("data_dir {:?} does not exist", data_dir))]
    MissingDataDir { data_dir: PathBuf },
    #[snafu(display("data_dir {:?} is not writable", data_dir))]
    DataDirNotWritable { data_dir: PathBuf },
    #[snafu(display(
        "message_start_indicator {:?} is not a valid regex: {}",
        indicator,
        source
    ))]
    InvalidMessageStartIndicator {
        indicator: String,
        source: regex::Error,
    },
}

/// Configuration for the `file` source.
#[serde_as]
#[configurable_component(source("file"))]
#[derive(Clone, Debug, PartialEq, Eq)]
#[serde(deny_unknown_fields)]
pub struct FileConfig {
    /// Array of file patterns to include. [Globbing](https://vector.dev/docs/reference/configuration/sources/file/#globbing) is supported.
    #[configurable(metadata(docs::examples = "/var/log/**/*.log"))]
    pub include: Vec<PathBuf>,

    /// Array of file patterns to exclude. [Globbing](https://vector.dev/docs/reference/configuration/sources/file/#globbing) is supported.
    ///
    /// Takes precedence over the `include` option. Note: The `exclude` patterns are applied _after_ the attempt to glob everything
    /// in `include`. This means that all files are first matched by `include` and then filtered by the `exclude`
    /// patterns. This can be impactful if `include` contains directories with contents that are not accessible.
    #[serde(default)]
    #[configurable(metadata(docs::examples = "/var/log/binary-file.log"))]
    pub exclude: Vec<PathBuf>,

    /// Overrides the name of the log field used to add the file path to each event.
    ///
    /// The value will be the full path to the file where the event was read message.
    ///
    /// Set to `""` to suppress this key.
    #[serde(default = "default_file_key")]
    #[configurable(metadata(docs::examples = "path"))]
    pub file_key: OptionalValuePath,

    /// Whether or not to start reading from the beginning of a new file.
<<<<<<< HEAD
    #[configurable(
        deprecated = "The `start_at_beginning` option is deprecated, use `ignore_checkpoints`/`read_from` instead."
    )]
=======
    ///
    /// DEPRECATED: This is a deprecated option -- replaced by `ignore_checkpoints`/`read_from` -- and should be removed.
    #[configurable(deprecated)]
    #[configurable(metadata(docs::hidden))]
>>>>>>> 660e8786
    #[serde(default)]
    pub start_at_beginning: Option<bool>,

    /// Whether or not to ignore existing checkpoints when determining where to start reading a file.
    ///
    /// Checkpoints are still written normally.
    #[serde(default)]
    pub ignore_checkpoints: Option<bool>,

    #[serde(default = "default_read_from")]
    #[configurable(derived)]
    pub read_from: ReadFromConfig,

    /// Ignore files with a data modification date older than the specified number of seconds.
    #[serde(alias = "ignore_older", default)]
    #[configurable(metadata(docs::type_unit = "seconds"))]
    #[configurable(metadata(docs::examples = 600))]
    pub ignore_older_secs: Option<u64>,

    /// The maximum size of a line before it will be discarded.
    ///
    /// This protects against malformed lines or tailing incorrect files.
    #[serde(default = "default_max_line_bytes")]
    #[configurable(metadata(docs::type_unit = "bytes"))]
    pub max_line_bytes: usize,

    /// Overrides the name of the log field used to add the current hostname to each event.
    ///
    /// By default, the [global `log_schema.host_key` option][global_host_key] is used.
    ///
    /// Set to `""` to suppress this key.
    ///
    /// [global_host_key]: https://vector.dev/docs/reference/configuration/global-options/#log_schema.host_key
    #[serde(default = "default_host_key")]
    #[configurable(metadata(docs::examples = "hostname"))]
    pub host_key: OptionalValuePath,

    /// The directory used to persist file checkpoint positions.
    ///
    /// By default, the [global `data_dir` option][global_data_dir] is used. Make sure the running user has write
    /// permissions to this directory.
    ///
    /// [global_data_dir]: https://vector.dev/docs/reference/configuration/global-options/#data_dir
    #[serde(default)]
    #[configurable(metadata(docs::examples = "/var/local/lib/vector/"))]
    pub data_dir: Option<PathBuf>,

    /// Enables adding the file offset to each event and sets the name of the log field used.
    ///
    /// The value will be the byte offset of the start of the line within the file.
    ///
    /// Off by default, the offset is only added to the event if this is set.
    #[serde(default)]
    #[configurable(metadata(docs::examples = "offset"))]
    pub offset_key: Option<OptionalValuePath>,

    /// Delay between file discovery calls.
    ///
    /// This controls the interval at which files are searched. A higher value results in greater
    /// chances of some short-lived files being missed between searches, but a lower value increases
    /// the performance impact of file discovery.
    #[serde(
        alias = "glob_minimum_cooldown",
        default = "default_glob_minimum_cooldown_ms"
    )]
    #[serde_as(as = "serde_with::DurationMilliSeconds<u64>")]
    #[configurable(metadata(docs::type_unit = "milliseconds"))]
    pub glob_minimum_cooldown_ms: Duration,

    #[configurable(derived)]
    #[serde(alias = "fingerprinting", default)]
    fingerprint: FingerprintConfig,

    /// Ignore missing files when fingerprinting.
    ///
    /// This may be useful when used with source directories containing dangling symlinks.
    #[serde(default)]
    pub ignore_not_found: bool,

    /// String value used to identify the start of a multi-line message.
<<<<<<< HEAD
    #[configurable(
        deprecated = "The `message_start_indicator` option is deprecated, use `multiline` instead."
    )]
=======
    ///
    /// DEPRECATED: This is a deprecated option -- replaced by `multiline` -- and should be removed.
    #[configurable(deprecated)]
    #[configurable(metadata(docs::hidden))]
>>>>>>> 660e8786
    #[serde(default)]
    pub message_start_indicator: Option<String>,

    /// How long to wait for more data when aggregating a multi-line message, in milliseconds.
<<<<<<< HEAD
    #[configurable(
        deprecated = "The `multi_line_timeout` option is deprecated, use `multiline` instead."
    )]
=======
    ///
    /// DEPRECATED: This is a deprecated option -- replaced by `multiline` -- and should be removed.
    #[configurable(deprecated)]
    #[configurable(metadata(docs::hidden))]
>>>>>>> 660e8786
    #[serde(default = "default_multi_line_timeout")]
    pub multi_line_timeout: u64,

    /// Multiline aggregation configuration.
    ///
    /// If not specified, multiline aggregation is disabled.
    #[configurable(derived)]
    #[serde(default)]
    pub multiline: Option<MultilineConfig>,

    /// An approximate limit on the amount of data read from a single file at a given time.
    #[serde(default = "default_max_read_bytes")]
    #[configurable(metadata(docs::type_unit = "bytes"))]
    pub max_read_bytes: usize,

    /// Instead of balancing read capacity fairly across all watched files, prioritize draining the oldest files before moving on to read data from younger files.
    #[serde(default)]
    pub oldest_first: bool,

    /// Timeout from reaching `EOF` after which file will be removed from filesystem, unless new data is written in the meantime.
    ///
    /// If not specified, files will not be removed.
    #[serde(alias = "remove_after", default)]
    #[configurable(metadata(docs::type_unit = "seconds"))]
    #[configurable(metadata(docs::examples = 0))]
    #[configurable(metadata(docs::examples = 5))]
    #[configurable(metadata(docs::examples = 60))]
    pub remove_after_secs: Option<u64>,

    /// String sequence used to separate one file line from another.
    #[serde(default = "default_line_delimiter")]
    #[configurable(metadata(docs::examples = "\r\n"))]
    pub line_delimiter: String,

    #[configurable(derived)]
    #[serde(default)]
    pub encoding: Option<EncodingConfig>,

    #[configurable(derived)]
    #[serde(default, deserialize_with = "bool_or_struct")]
    acknowledgements: SourceAcknowledgementsConfig,

    /// The namespace to use for logs. This overrides the global setting.
    #[configurable(metadata(docs::hidden))]
    #[serde(default)]
    log_namespace: Option<bool>,
}

fn default_max_line_bytes() -> usize {
    bytesize::kib(100u64) as usize
}

fn default_file_key() -> OptionalValuePath {
    OptionalValuePath::from(owned_value_path!("file"))
}

fn default_host_key() -> OptionalValuePath {
    OptionalValuePath::from(owned_value_path!(log_schema().host_key()))
}

const fn default_read_from() -> ReadFromConfig {
    ReadFromConfig::Beginning
}

const fn default_glob_minimum_cooldown_ms() -> Duration {
    Duration::from_millis(1000)
}

const fn default_multi_line_timeout() -> u64 {
    1000
} // deprecated

const fn default_max_read_bytes() -> usize {
    2048
}

fn default_line_delimiter() -> String {
    "\n".to_string()
}

/// Configuration for how files should be identified.
///
/// This is important for `checkpointing` when file rotation is used.
#[configurable_component]
#[derive(Clone, Debug, PartialEq, Eq)]
#[serde(tag = "strategy", rename_all = "snake_case")]
#[configurable(metadata(
    docs::enum_tag_description = "The strategy used to uniquely identify files.\n\nThis is important for checkpointing when file rotation is used."
))]
pub enum FingerprintConfig {
    /// Read lines from the beginning of the file and compute a checksum over them.
    Checksum {
        /// Maximum number of bytes to use, from the lines that are read, for generating the checksum.
        ///
        // TODO: Should we properly expose this in the documentation? There could definitely be value in allowing more
        // bytes to be used for the checksum generation, but we should commit to exposing it rather than hiding it.
        #[serde(alias = "fingerprint_bytes")]
        #[configurable(metadata(docs::hidden))]
        #[configurable(metadata(docs::type_unit = "bytes"))]
        bytes: Option<usize>,

        /// The number of bytes to skip ahead (or ignore) when reading the data used for generating the checksum.
        ///
        /// This can be helpful if all files share a common header that should be skipped.
        #[configurable(metadata(docs::type_unit = "bytes"))]
        ignored_header_bytes: usize,

        /// The number of lines to read for generating the checksum.
        ///
        /// If your files share a common header that is not always a fixed size,
        ///
        /// If the file has less than this amount of lines, it won’t be read at all.
        #[serde(default = "default_lines")]
        #[configurable(metadata(docs::type_unit = "lines"))]
        lines: usize,
    },

    /// Use the [device and inode][inode] as the identifier.
    ///
    /// [inode]: https://en.wikipedia.org/wiki/Inode
    #[serde(rename = "device_and_inode")]
    DevInode,
}

impl Default for FingerprintConfig {
    fn default() -> Self {
        Self::Checksum {
            bytes: None,
            ignored_header_bytes: 0,
            lines: default_lines(),
        }
    }
}

const fn default_lines() -> usize {
    1
}

impl From<FingerprintConfig> for FingerprintStrategy {
    fn from(config: FingerprintConfig) -> FingerprintStrategy {
        match config {
            FingerprintConfig::Checksum {
                bytes,
                ignored_header_bytes,
                lines,
            } => {
                let bytes = match bytes {
                    Some(bytes) => {
                        warn!(message = "The `fingerprint.bytes` option will be used to convert old file fingerprints created by vector < v0.11.0, but are not supported for new file fingerprints. The first line will be used instead.");
                        bytes
                    }
                    None => 256,
                };
                FingerprintStrategy::Checksum {
                    bytes,
                    ignored_header_bytes,
                    lines,
                }
            }
            FingerprintConfig::DevInode => FingerprintStrategy::DevInode,
        }
    }
}

#[derive(Debug)]
pub(crate) struct FinalizerEntry {
    pub(crate) file_id: FileFingerprint,
    pub(crate) offset: u64,
}

impl Default for FileConfig {
    fn default() -> Self {
        Self {
            include: vec![PathBuf::from("/var/log/**/*.log")],
            exclude: vec![],
            file_key: default_file_key(),
            start_at_beginning: None,
            ignore_checkpoints: None,
            read_from: default_read_from(),
            ignore_older_secs: None,
            max_line_bytes: default_max_line_bytes(),
            fingerprint: FingerprintConfig::default(),
            ignore_not_found: false,
            host_key: default_host_key(),
            offset_key: None,
            data_dir: None,
            glob_minimum_cooldown_ms: default_glob_minimum_cooldown_ms(),
            message_start_indicator: None,
            multi_line_timeout: default_multi_line_timeout(), // millis
            multiline: None,
            max_read_bytes: default_max_read_bytes(),
            oldest_first: false,
            remove_after_secs: None,
            line_delimiter: default_line_delimiter(),
            encoding: None,
            acknowledgements: Default::default(),
            log_namespace: None,
        }
    }
}

impl_generate_config_from_default!(FileConfig);

#[async_trait::async_trait]
impl SourceConfig for FileConfig {
    async fn build(&self, cx: SourceContext) -> crate::Result<super::Source> {
        // add the source name as a subdir, so that multiple sources can
        // operate within the same given data_dir (e.g. the global one)
        // without the file servers' checkpointers interfering with each
        // other
        let data_dir = cx
            .globals
            // source are only global, name can be used for subdir
            .resolve_and_make_data_subdir(self.data_dir.as_ref(), cx.key.id())?;

        // Clippy rule, because async_trait?
        #[allow(clippy::suspicious_else_formatting)]
        {
            if let Some(ref config) = self.multiline {
                let _: line_agg::Config = config.try_into()?;
            }

            if let Some(ref indicator) = self.message_start_indicator {
                Regex::new(indicator)
                    .with_context(|_| InvalidMessageStartIndicatorSnafu { indicator })?;
            }
        }

        let acknowledgements = cx.do_acknowledgements(self.acknowledgements);

        let log_namespace = cx.log_namespace(self.log_namespace);

        Ok(file_source(
            self,
            data_dir,
            cx.shutdown,
            cx.out,
            acknowledgements,
            log_namespace,
        ))
    }

    fn outputs(&self, global_log_namespace: LogNamespace) -> Vec<Output> {
        let file_key = self.file_key.clone().path.map(LegacyKey::Overwrite);
        let host_key = self.host_key.clone().path.map(LegacyKey::Overwrite);

        let offset_key = self
            .offset_key
            .clone()
            .and_then(|k| k.path)
            .map(LegacyKey::Overwrite);

        let schema_definition = BytesDeserializerConfig
            .schema_definition(global_log_namespace.merge(self.log_namespace))
            .with_standard_vector_source_metadata()
            .with_source_metadata(
                Self::NAME,
                host_key,
                &owned_value_path!("host"),
                Kind::bytes().or_undefined(),
                Some("host"),
            )
            .with_source_metadata(
                Self::NAME,
                offset_key,
                &owned_value_path!("offset"),
                Kind::integer(),
                None,
            )
            .with_source_metadata(
                Self::NAME,
                file_key,
                &owned_value_path!("path"),
                Kind::bytes(),
                None,
            );

        vec![Output::default(DataType::Log).with_schema_definition(schema_definition)]
    }

    fn can_acknowledge(&self) -> bool {
        true
    }
}

pub fn file_source(
    config: &FileConfig,
    data_dir: PathBuf,
    shutdown: ShutdownSignal,
    mut out: SourceSender,
    acknowledgements: bool,
    log_namespace: LogNamespace,
) -> super::Source {
    // the include option must be specified but also must contain at least one entry.
    if config.include.is_empty() {
        error!(message = "`include` configuration option must contain at least one file pattern.");
        return Box::pin(future::ready(Err(())));
    }

    let ignore_before = calculate_ignore_before(config.ignore_older_secs);
    let glob_minimum_cooldown = config.glob_minimum_cooldown_ms;
    let (ignore_checkpoints, read_from) = reconcile_position_options(
        config.start_at_beginning,
        config.ignore_checkpoints,
        Some(config.read_from),
    );

    let paths_provider = Glob::new(
        &config.include,
        &config.exclude,
        MatchOptions::default(),
        FileSourceInternalEventsEmitter,
    )
    .expect("invalid glob patterns");

    let encoding_charset = config.encoding.clone().map(|e| e.charset);

    // if file encoding is specified, need to convert the line delimiter (present as utf8)
    // to the specified encoding, so that delimiter-based line splitting can work properly
    let line_delimiter_as_bytes = match encoding_charset {
        Some(e) => Encoder::new(e).encode_from_utf8(&config.line_delimiter),
        None => Bytes::from(config.line_delimiter.clone()),
    };

    let checkpointer = Checkpointer::new(&data_dir);
    let file_server = FileServer {
        paths_provider,
        max_read_bytes: config.max_read_bytes,
        ignore_checkpoints,
        read_from,
        ignore_before,
        max_line_bytes: config.max_line_bytes,
        line_delimiter: line_delimiter_as_bytes,
        data_dir,
        glob_minimum_cooldown,
        fingerprinter: Fingerprinter {
            strategy: config.fingerprint.clone().into(),
            max_line_length: config.max_line_bytes,
            ignore_not_found: config.ignore_not_found,
        },
        oldest_first: config.oldest_first,
        remove_after: config.remove_after_secs.map(Duration::from_secs),
        emitter: FileSourceInternalEventsEmitter,
        handle: tokio::runtime::Handle::current(),
    };

    let event_metadata = EventMetadata {
        host_key: config.host_key.clone().path,
        hostname: crate::get_hostname().ok(),
        file_key: config.file_key.clone().path,
        offset_key: config.offset_key.clone().and_then(|k| k.path),
    };

    let include = config.include.clone();
    let exclude = config.exclude.clone();
    let multiline_config = config.multiline.clone();
    let message_start_indicator = config.message_start_indicator.clone();
    let multi_line_timeout = config.multi_line_timeout;

    let (finalizer, shutdown_checkpointer) = if acknowledgements {
        // The shutdown sent in to the finalizer is the global
        // shutdown handle used to tell it to stop accepting new batch
        // statuses and just wait for the remaining acks to come in.
        let (finalizer, mut ack_stream) = OrderedFinalizer::<FinalizerEntry>::new(shutdown.clone());
        // We set up a separate shutdown signal to tie together the
        // finalizer and the checkpoint writer task in the file
        // server, to make it continue to write out updated
        // checkpoints until all the acks have come in.
        let (send_shutdown, shutdown2) = oneshot::channel::<()>();
        let checkpoints = checkpointer.view();
        tokio::spawn(async move {
            while let Some((status, entry)) = ack_stream.next().await {
                if status == BatchStatus::Delivered {
                    checkpoints.update(entry.file_id, entry.offset);
                }
            }
            send_shutdown.send(())
        });
        (Some(finalizer), shutdown2.map(|_| ()).boxed())
    } else {
        // When not dealing with end-to-end acknowledgements, just
        // clone the global shutdown to stop the checkpoint writer.
        (None, shutdown.clone().map(|_| ()).boxed())
    };

    let checkpoints = checkpointer.view();
    Box::pin(async move {
        info!(message = "Starting file server.", include = ?include, exclude = ?exclude);

        let mut encoding_decoder = encoding_charset.map(Decoder::new);

        // sizing here is just a guess
        let (tx, rx) = futures::channel::mpsc::channel::<Vec<Line>>(2);
        let rx = rx
            .map(futures::stream::iter)
            .flatten()
            .map(move |mut line| {
                emit!(FileBytesReceived {
                    byte_size: line.text.len(),
                    file: &line.filename,
                });
                // transcode each line from the file's encoding charset to utf8
                line.text = match encoding_decoder.as_mut() {
                    Some(d) => d.decode_to_utf8(line.text),
                    None => line.text,
                };
                line
            });

        let messages: Box<dyn Stream<Item = Line> + Send + std::marker::Unpin> =
            if let Some(ref multiline_config) = multiline_config {
                wrap_with_line_agg(
                    rx,
                    multiline_config.try_into().unwrap(), // validated in build
                )
            } else if let Some(msi) = message_start_indicator {
                wrap_with_line_agg(
                    rx,
                    line_agg::Config::for_legacy(
                        Regex::new(&msi).unwrap(), // validated in build
                        multi_line_timeout,
                    ),
                )
            } else {
                Box::new(rx)
            };

        // Once file server ends this will run until it has finished processing remaining
        // logs in the queue.
        let span = Span::current();
        let mut messages = messages.map(move |line| {
            let mut event = create_event(
                line.text,
                line.start_offset,
                &line.filename,
                &event_metadata,
                log_namespace,
            );

            if let Some(finalizer) = &finalizer {
                let (batch, receiver) = BatchNotifier::new_with_receiver();
                event = event.with_batch_notifier(&batch);
                let entry = FinalizerEntry {
                    file_id: line.file_id,
                    offset: line.end_offset,
                };
                finalizer.add(entry, receiver);
            } else {
                checkpoints.update(line.file_id, line.end_offset);
            }
            event
        });
        tokio::spawn(async move {
            match out
                .send_event_stream(&mut messages)
                .instrument(span.or_current())
                .await
            {
                Ok(()) => {
                    debug!("Finished sending.");
                }
                Err(error) => {
                    let (count, _) = messages.size_hint();
                    emit!(StreamClosedError { error, count });
                }
            }
        });

        let span = info_span!("file_server");
        spawn_blocking(move || {
            let _enter = span.enter();
            let result = file_server.run(tx, shutdown, shutdown_checkpointer, checkpointer);
            emit!(FileOpen { count: 0 });
            // Panic if we encounter any error originating from the file server.
            // We're at the `spawn_blocking` call, the panic will be caught and
            // passed to the `JoinHandle` error, similar to the usual threads.
            result.unwrap();
        })
        .map_err(|error| error!(message="File server unexpectedly stopped.", %error))
        .await
    })
}

/// Emit deprecation warning if the old option is used, and take it into account when determining
/// defaults. Any of the newer options will override it when set directly.
fn reconcile_position_options(
    start_at_beginning: Option<bool>,
    ignore_checkpoints: Option<bool>,
    read_from: Option<ReadFromConfig>,
) -> (bool, ReadFrom) {
    if start_at_beginning.is_some() {
        warn!(message = "Use of deprecated option `start_at_beginning`. Please use `ignore_checkpoints` and `read_from` options instead.")
    }

    match start_at_beginning {
        Some(true) => (
            ignore_checkpoints.unwrap_or(true),
            read_from.map(Into::into).unwrap_or(ReadFrom::Beginning),
        ),
        _ => (
            ignore_checkpoints.unwrap_or(false),
            read_from.map(Into::into).unwrap_or_default(),
        ),
    }
}

fn wrap_with_line_agg(
    rx: impl Stream<Item = Line> + Send + std::marker::Unpin + 'static,
    config: line_agg::Config,
) -> Box<dyn Stream<Item = Line> + Send + std::marker::Unpin + 'static> {
    let logic = line_agg::Logic::new(config);
    Box::new(
        LineAgg::new(
            rx.map(|line| {
                (
                    line.filename,
                    line.text,
                    (line.file_id, line.start_offset, line.end_offset),
                )
            }),
            logic,
        )
        .map(
            |(filename, text, (file_id, start_offset, end_offset))| Line {
                text,
                filename,
                file_id,
                start_offset,
                end_offset,
            },
        ),
    )
}

struct EventMetadata {
    host_key: Option<OwnedValuePath>,
    hostname: Option<String>,
    file_key: Option<OwnedValuePath>,
    offset_key: Option<OwnedValuePath>,
}

fn create_event(
    line: Bytes,
    offset: u64,
    file: &str,
    meta: &EventMetadata,
    log_namespace: LogNamespace,
) -> LogEvent {
    emit!(FileEventsReceived {
        count: 1,
        file,
        byte_size: line.len(),
    });

    let deserializer = BytesDeserializer::new();
    let mut event = deserializer.parse_single(line, log_namespace);

    log_namespace.insert_vector_metadata(
        &mut event,
        log_schema().source_type_key(),
        path!("source_type"),
        Bytes::from_static(FileConfig::NAME.as_bytes()),
    );
    log_namespace.insert_vector_metadata(
        &mut event,
        log_schema().timestamp_key(),
        path!("ingest_timestamp"),
        Utc::now(),
    );

    let legacy_host_key = meta.host_key.as_ref().map(LegacyKey::Overwrite);
    // `meta.host_key` is already `unwrap_or_else`ed so we can just pass it in.
    if let Some(hostname) = &meta.hostname {
        log_namespace.insert_source_metadata(
            FileConfig::NAME,
            &mut event,
            legacy_host_key,
            path!("host"),
            hostname.clone(),
        );
    }

    let legacy_offset_key = meta.offset_key.as_ref().map(LegacyKey::Overwrite);
    log_namespace.insert_source_metadata(
        FileConfig::NAME,
        &mut event,
        legacy_offset_key,
        path!("offset"),
        offset,
    );

    let legacy_file_key = meta.file_key.as_ref().map(LegacyKey::Overwrite);
    log_namespace.insert_source_metadata(
        FileConfig::NAME,
        &mut event,
        legacy_file_key,
        path!("path"),
        file,
    );

    event
}

#[cfg(test)]
mod tests {
    use std::{
        collections::HashSet,
        fs::{self, File},
        future::Future,
        io::{Seek, Write},
    };

    use encoding_rs::UTF_16LE;
    use lookup::LookupBuf;
    use similar_asserts::assert_eq;
    use tempfile::tempdir;
    use tokio::time::{sleep, timeout, Duration};
    use value::kind::Collection;
    use vector_core::schema::Definition;

    use super::*;
    use crate::{
        config::Config,
        event::{Event, EventStatus, Value},
        shutdown::ShutdownSignal,
        sources::file,
        test_util::components::{assert_source_compliance, FILE_SOURCE_TAGS},
    };

    #[test]
    fn generate_config() {
        crate::test_util::test_generate_config::<FileConfig>();
    }

    fn test_default_file_config(dir: &tempfile::TempDir) -> file::FileConfig {
        file::FileConfig {
            fingerprint: FingerprintConfig::Checksum {
                bytes: Some(8),
                ignored_header_bytes: 0,
                lines: 1,
            },
            data_dir: Some(dir.path().to_path_buf()),
            glob_minimum_cooldown_ms: Duration::from_millis(100),
            ..Default::default()
        }
    }

    async fn sleep_500_millis() {
        sleep(Duration::from_millis(500)).await;
    }

    #[test]
    fn parse_config() {
        let config: FileConfig = toml::from_str(
            r#"
            include = [ "/var/log/**/*.log" ]
            file_key = "file"
            glob_minimum_cooldown_ms = 1000
            multi_line_timeout = 1000
            max_read_bytes = 2048
            line_delimiter = "\n"
        "#,
        )
        .unwrap();
        assert_eq!(config, FileConfig::default());
        assert_eq!(
            config.fingerprint,
            FingerprintConfig::Checksum {
                bytes: None,
                ignored_header_bytes: 0,
                lines: 1
            }
        );

        let config: FileConfig = toml::from_str(
            r#"
        include = [ "/var/log/**/*.log" ]
        [fingerprint]
        strategy = "device_and_inode"
        "#,
        )
        .unwrap();
        assert_eq!(config.fingerprint, FingerprintConfig::DevInode);

        let config: FileConfig = toml::from_str(
            r#"
        include = [ "/var/log/**/*.log" ]
        [fingerprint]
        strategy = "checksum"
        bytes = 128
        ignored_header_bytes = 512
        "#,
        )
        .unwrap();
        assert_eq!(
            config.fingerprint,
            FingerprintConfig::Checksum {
                bytes: Some(128),
                ignored_header_bytes: 512,
                lines: 1
            }
        );

        let config: FileConfig = toml::from_str(
            r#"
        include = [ "/var/log/**/*.log" ]
        [encoding]
        charset = "utf-16le"
        "#,
        )
        .unwrap();
        assert_eq!(config.encoding, Some(EncodingConfig { charset: UTF_16LE }));

        let config: FileConfig = toml::from_str(
            r#"
        include = [ "/var/log/**/*.log" ]
        read_from = "beginning"
        "#,
        )
        .unwrap();
        assert_eq!(config.read_from, ReadFromConfig::Beginning);

        let config: FileConfig = toml::from_str(
            r#"
        include = [ "/var/log/**/*.log" ]
        read_from = "end"
        "#,
        )
        .unwrap();
        assert_eq!(config.read_from, ReadFromConfig::End);
    }

    #[test]
    fn resolve_data_dir() {
        let global_dir = tempdir().unwrap();
        let local_dir = tempdir().unwrap();

        let mut config = Config::default();
        config.global.data_dir = global_dir.into_path().into();

        // local path given -- local should win
        let res = config
            .global
            .resolve_and_validate_data_dir(test_default_file_config(&local_dir).data_dir.as_ref())
            .unwrap();
        assert_eq!(res, local_dir.path());

        // no local path given -- global fallback should be in effect
        let res = config.global.resolve_and_validate_data_dir(None).unwrap();
        assert_eq!(res, config.global.data_dir.unwrap());
    }

    #[test]
    fn output_schema_definition_vector_namespace() {
        let definition = FileConfig::default().outputs(LogNamespace::Vector)[0]
            .clone()
            .log_schema_definition
            .unwrap();

        assert_eq!(
            definition,
            Definition::new_with_default_metadata(Kind::bytes(), [LogNamespace::Vector])
                .with_meaning(LookupBuf::root(), "message")
                .with_metadata_field(&owned_value_path!("vector", "source_type"), Kind::bytes())
                .with_metadata_field(
                    &owned_value_path!("vector", "ingest_timestamp"),
                    Kind::timestamp()
                )
                .with_metadata_field(
                    &owned_value_path!("file", "host"),
                    Kind::bytes().or_undefined()
                )
                .with_metadata_field(&owned_value_path!("file", "offset"), Kind::integer())
                .with_metadata_field(&owned_value_path!("file", "path"), Kind::bytes())
        )
    }

    #[test]
    fn output_schema_definition_legacy_namespace() {
        let definition = FileConfig::default().outputs(LogNamespace::Legacy)[0]
            .clone()
            .log_schema_definition
            .unwrap();

        assert_eq!(
            definition,
            Definition::new_with_default_metadata(
                Kind::object(Collection::empty()),
                [LogNamespace::Legacy]
            )
            .with_event_field(
                &owned_value_path!("message"),
                Kind::bytes(),
                Some("message")
            )
            .with_event_field(&owned_value_path!("source_type"), Kind::bytes(), None)
            .with_event_field(&owned_value_path!("timestamp"), Kind::timestamp(), None)
            .with_event_field(
                &owned_value_path!("host"),
                Kind::bytes().or_undefined(),
                Some("host")
            )
            .with_event_field(&owned_value_path!("offset"), Kind::undefined(), None)
            .with_event_field(&owned_value_path!("file"), Kind::bytes(), None)
        )
    }

    #[test]
    fn create_event_legacy_namespace() {
        let line = Bytes::from("hello world");
        let file = "some_file.rs";
        let offset: u64 = 0;

        let meta = EventMetadata {
            host_key: Some(owned_value_path!("host")),
            hostname: Some("Some.Machine".to_string()),
            file_key: Some(owned_value_path!("file")),
            offset_key: Some(owned_value_path!("offset")),
        };
        let log = create_event(line, offset, file, &meta, LogNamespace::Legacy);

        assert_eq!(log["file"], "some_file.rs".into());
        assert_eq!(log["host"], "Some.Machine".into());
        assert_eq!(log["offset"], 0.into());
        assert_eq!(log[log_schema().message_key()], "hello world".into());
        assert_eq!(log[log_schema().source_type_key()], "file".into());
        assert!(log[log_schema().timestamp_key()].is_timestamp());
    }

    #[test]
    fn create_event_custom_fields_legacy_namespace() {
        let line = Bytes::from("hello world");
        let file = "some_file.rs";
        let offset: u64 = 0;

        let meta = EventMetadata {
            host_key: Some(owned_value_path!("hostname")),
            hostname: Some("Some.Machine".to_string()),
            file_key: Some(owned_value_path!("file_path")),
            offset_key: Some(owned_value_path!("off")),
        };
        let log = create_event(line, offset, file, &meta, LogNamespace::Legacy);

        assert_eq!(log["file_path"], "some_file.rs".into());
        assert_eq!(log["hostname"], "Some.Machine".into());
        assert_eq!(log["off"], 0.into());
        assert_eq!(log[log_schema().message_key()], "hello world".into());
        assert_eq!(log[log_schema().source_type_key()], "file".into());
        assert!(log[log_schema().timestamp_key()].is_timestamp());
    }

    #[test]
    fn create_event_vector_namespace() {
        let line = Bytes::from("hello world");
        let file = "some_file.rs";
        let offset: u64 = 0;

        let meta = EventMetadata {
            host_key: Some(owned_value_path!("ignored")),
            hostname: Some("Some.Machine".to_string()),
            file_key: Some(owned_value_path!("ignored")),
            offset_key: Some(owned_value_path!("ignored")),
        };
        let log = create_event(line, offset, file, &meta, LogNamespace::Vector);

        assert_eq!(log.value(), &vrl::value!("hello world"));

        assert_eq!(
            log.metadata()
                .value()
                .get(path!("vector", "source_type"))
                .unwrap(),
            &vrl::value!("file")
        );
        assert!(log
            .metadata()
            .value()
            .get(path!("vector", "ingest_timestamp"))
            .unwrap()
            .is_timestamp());

        assert_eq!(
            log.metadata()
                .value()
                .get(path!(FileConfig::NAME, "host"))
                .unwrap(),
            &vrl::value!("Some.Machine")
        );
        assert_eq!(
            log.metadata()
                .value()
                .get(path!(FileConfig::NAME, "offset"))
                .unwrap(),
            &vrl::value!(0)
        );
        assert_eq!(
            log.metadata()
                .value()
                .get(path!(FileConfig::NAME, "path"))
                .unwrap(),
            &vrl::value!("some_file.rs")
        );
    }

    #[tokio::test]
    async fn file_happy_path() {
        let n = 5;

        let dir = tempdir().unwrap();
        let config = file::FileConfig {
            include: vec![dir.path().join("*")],
            ..test_default_file_config(&dir)
        };

        let path1 = dir.path().join("file1");
        let path2 = dir.path().join("file2");

        let received = run_file_source(&config, false, NoAcks, LogNamespace::Legacy, async {
            let mut file1 = File::create(&path1).unwrap();
            let mut file2 = File::create(&path2).unwrap();

            sleep_500_millis().await; // The files must be observed at their original lengths before writing to them

            for i in 0..n {
                writeln!(&mut file1, "hello {}", i).unwrap();
                writeln!(&mut file2, "goodbye {}", i).unwrap();
            }

            sleep_500_millis().await;
        })
        .await;

        let mut hello_i = 0;
        let mut goodbye_i = 0;

        for event in received {
            let line = event.as_log()[log_schema().message_key()].to_string_lossy();
            if line.starts_with("hello") {
                assert_eq!(line, format!("hello {}", hello_i));
                assert_eq!(
                    event.as_log()["file"].to_string_lossy(),
                    path1.to_str().unwrap()
                );
                hello_i += 1;
            } else {
                assert_eq!(line, format!("goodbye {}", goodbye_i));
                assert_eq!(
                    event.as_log()["file"].to_string_lossy(),
                    path2.to_str().unwrap()
                );
                goodbye_i += 1;
            }
        }
        assert_eq!(hello_i, n);
        assert_eq!(goodbye_i, n);
    }

    // https://github.com/vectordotdev/vector/issues/8363
    #[tokio::test]
    async fn file_read_empty_lines() {
        let n = 5;

        let dir = tempdir().unwrap();
        let config = file::FileConfig {
            include: vec![dir.path().join("*")],
            ..test_default_file_config(&dir)
        };

        let path = dir.path().join("file");

        let received = run_file_source(&config, false, NoAcks, LogNamespace::Legacy, async {
            let mut file = File::create(&path).unwrap();

            sleep_500_millis().await; // The files must be observed at their original lengths before writing to them

            writeln!(&mut file, "line for checkpointing").unwrap();
            for _i in 0..n {
                writeln!(&mut file).unwrap();
            }

            sleep_500_millis().await;
        })
        .await;

        assert_eq!(received.len(), n + 1);
    }

    #[tokio::test]
    async fn file_truncate() {
        let n = 5;

        let dir = tempdir().unwrap();
        let config = file::FileConfig {
            include: vec![dir.path().join("*")],
            ..test_default_file_config(&dir)
        };
        let path = dir.path().join("file");
        let received = run_file_source(&config, false, NoAcks, LogNamespace::Legacy, async {
            let mut file = File::create(&path).unwrap();

            sleep_500_millis().await; // The files must be observed at its original length before writing to it

            for i in 0..n {
                writeln!(&mut file, "pretrunc {}", i).unwrap();
            }

            sleep_500_millis().await; // The writes must be observed before truncating

            file.set_len(0).unwrap();
            file.seek(std::io::SeekFrom::Start(0)).unwrap();

            sleep_500_millis().await; // The truncate must be observed before writing again

            for i in 0..n {
                writeln!(&mut file, "posttrunc {}", i).unwrap();
            }

            sleep_500_millis().await;
        })
        .await;

        let mut i = 0;
        let mut pre_trunc = true;

        for event in received {
            assert_eq!(
                event.as_log()["file"].to_string_lossy(),
                path.to_str().unwrap()
            );

            let line = event.as_log()[log_schema().message_key()].to_string_lossy();

            if pre_trunc {
                assert_eq!(line, format!("pretrunc {}", i));
            } else {
                assert_eq!(line, format!("posttrunc {}", i));
            }

            i += 1;
            if i == n {
                i = 0;
                pre_trunc = false;
            }
        }
    }

    #[tokio::test]
    async fn file_rotate() {
        let n = 5;

        let dir = tempdir().unwrap();
        let config = file::FileConfig {
            include: vec![dir.path().join("*")],
            ..test_default_file_config(&dir)
        };

        let path = dir.path().join("file");
        let archive_path = dir.path().join("file");
        let received = run_file_source(&config, false, NoAcks, LogNamespace::Legacy, async {
            let mut file = File::create(&path).unwrap();

            sleep_500_millis().await; // The files must be observed at its original length before writing to it

            for i in 0..n {
                writeln!(&mut file, "prerot {}", i).unwrap();
            }

            sleep_500_millis().await; // The writes must be observed before rotating

            fs::rename(&path, archive_path).expect("could not rename");
            let mut file = File::create(&path).unwrap();

            sleep_500_millis().await; // The rotation must be observed before writing again

            for i in 0..n {
                writeln!(&mut file, "postrot {}", i).unwrap();
            }

            sleep_500_millis().await;
        })
        .await;

        let mut i = 0;
        let mut pre_rot = true;

        for event in received {
            assert_eq!(
                event.as_log()["file"].to_string_lossy(),
                path.to_str().unwrap()
            );

            let line = event.as_log()[log_schema().message_key()].to_string_lossy();

            if pre_rot {
                assert_eq!(line, format!("prerot {}", i));
            } else {
                assert_eq!(line, format!("postrot {}", i));
            }

            i += 1;
            if i == n {
                i = 0;
                pre_rot = false;
            }
        }
    }

    #[tokio::test]
    async fn file_multiple_paths() {
        let n = 5;

        let dir = tempdir().unwrap();
        let config = file::FileConfig {
            include: vec![dir.path().join("*.txt"), dir.path().join("a.*")],
            exclude: vec![dir.path().join("a.*.txt")],
            ..test_default_file_config(&dir)
        };

        let path1 = dir.path().join("a.txt");
        let path2 = dir.path().join("b.txt");
        let path3 = dir.path().join("a.log");
        let path4 = dir.path().join("a.ignore.txt");
        let received = run_file_source(&config, false, NoAcks, LogNamespace::Legacy, async {
            let mut file1 = File::create(&path1).unwrap();
            let mut file2 = File::create(&path2).unwrap();
            let mut file3 = File::create(&path3).unwrap();
            let mut file4 = File::create(&path4).unwrap();

            sleep_500_millis().await; // The files must be observed at their original lengths before writing to them

            for i in 0..n {
                writeln!(&mut file1, "1 {}", i).unwrap();
                writeln!(&mut file2, "2 {}", i).unwrap();
                writeln!(&mut file3, "3 {}", i).unwrap();
                writeln!(&mut file4, "4 {}", i).unwrap();
            }

            sleep_500_millis().await;
        })
        .await;

        let mut is = [0; 3];

        for event in received {
            let line = event.as_log()[log_schema().message_key()].to_string_lossy();
            let mut split = line.split(' ');
            let file = split.next().unwrap().parse::<usize>().unwrap();
            assert_ne!(file, 4);
            let i = split.next().unwrap().parse::<usize>().unwrap();

            assert_eq!(is[file - 1], i);
            is[file - 1] += 1;
        }

        assert_eq!(is, [n as usize; 3]);
    }

    #[tokio::test]
    async fn file_key_acknowledged() {
        file_key(Acks).await
    }

    #[tokio::test]
    async fn file_key_no_acknowledge() {
        file_key(NoAcks).await
    }

    async fn file_key(acks: AckingMode) {
        // Default
        {
            let dir = tempdir().unwrap();
            let config = file::FileConfig {
                include: vec![dir.path().join("*")],
                ..test_default_file_config(&dir)
            };

            let path = dir.path().join("file");
            let received = run_file_source(&config, true, acks, LogNamespace::Legacy, async {
                let mut file = File::create(&path).unwrap();

                sleep_500_millis().await;

                writeln!(&mut file, "hello there").unwrap();

                sleep_500_millis().await;
            })
            .await;

            assert_eq!(received.len(), 1);
            assert_eq!(
                received[0].as_log()["file"].to_string_lossy(),
                path.to_str().unwrap()
            );
        }

        // Custom
        {
            let dir = tempdir().unwrap();
            let config = file::FileConfig {
                include: vec![dir.path().join("*")],
                file_key: OptionalValuePath::from(owned_value_path!("source")),
                ..test_default_file_config(&dir)
            };

            let path = dir.path().join("file");
            let received = run_file_source(&config, true, acks, LogNamespace::Legacy, async {
                let mut file = File::create(&path).unwrap();

                sleep_500_millis().await;

                writeln!(&mut file, "hello there").unwrap();

                sleep_500_millis().await;
            })
            .await;

            assert_eq!(received.len(), 1);
            assert_eq!(
                received[0].as_log()["source"].to_string_lossy(),
                path.to_str().unwrap()
            );
        }

        // Hidden
        {
            let dir = tempdir().unwrap();
            let config = file::FileConfig {
                include: vec![dir.path().join("*")],
                ..test_default_file_config(&dir)
            };

            let path = dir.path().join("file");
            let received = run_file_source(&config, true, acks, LogNamespace::Legacy, async {
                let mut file = File::create(&path).unwrap();

                sleep_500_millis().await;

                writeln!(&mut file, "hello there").unwrap();

                sleep_500_millis().await;
            })
            .await;

            assert_eq!(received.len(), 1);
            assert_eq!(
                received[0].as_log().keys().unwrap().collect::<HashSet<_>>(),
                vec![
                    default_file_key()
                        .path
                        .expect("file key to exist")
                        .to_string(),
                    log_schema().host_key().to_string(),
                    log_schema().message_key().to_string(),
                    log_schema().timestamp_key().to_string(),
                    log_schema().source_type_key().to_string()
                ]
                .into_iter()
                .collect::<HashSet<_>>()
            );
        }
    }

    #[cfg(target_os = "linux")] // see #7988
    #[tokio::test]
    async fn file_start_position_server_restart_acknowledged() {
        file_start_position_server_restart(Acks).await
    }

    #[cfg(target_os = "linux")] // see #7988
    #[tokio::test]
    async fn file_start_position_server_restart_no_acknowledge() {
        file_start_position_server_restart(NoAcks).await
    }

    #[cfg(target_os = "linux")] // see #7988
    async fn file_start_position_server_restart(acking: AckingMode) {
        let dir = tempdir().unwrap();
        let config = file::FileConfig {
            include: vec![dir.path().join("*")],
            ..test_default_file_config(&dir)
        };

        let path = dir.path().join("file");
        let mut file = File::create(&path).unwrap();
        writeln!(&mut file, "zeroth line").unwrap();
        sleep_500_millis().await;

        // First time server runs it picks up existing lines.
        {
            let received = run_file_source(&config, true, acking, LogNamespace::Legacy, async {
                sleep_500_millis().await;
                writeln!(&mut file, "first line").unwrap();
                sleep_500_millis().await;
            })
            .await;

            let lines = extract_messages_string(received);
            assert_eq!(lines, vec!["zeroth line", "first line"]);
        }
        // Restart server, read file from checkpoint.
        {
            let received = run_file_source(&config, true, acking, LogNamespace::Legacy, async {
                sleep_500_millis().await;
                writeln!(&mut file, "second line").unwrap();
                sleep_500_millis().await;
            })
            .await;

            let lines = extract_messages_string(received);
            assert_eq!(lines, vec!["second line"]);
        }
        // Restart server, read files from beginning.
        {
            let config = file::FileConfig {
                include: vec![dir.path().join("*")],
                ignore_checkpoints: Some(true),
                read_from: ReadFromConfig::Beginning,
                ..test_default_file_config(&dir)
            };
            let received = run_file_source(&config, false, acking, LogNamespace::Legacy, async {
                sleep_500_millis().await;
                writeln!(&mut file, "third line").unwrap();
                sleep_500_millis().await;
            })
            .await;

            let lines = extract_messages_string(received);
            assert_eq!(
                lines,
                vec!["zeroth line", "first line", "second line", "third line"]
            );
        }
    }

    #[tokio::test]
    async fn file_start_position_server_restart_unfinalized() {
        let dir = tempdir().unwrap();
        let config = file::FileConfig {
            include: vec![dir.path().join("*")],
            ..test_default_file_config(&dir)
        };

        let path = dir.path().join("file");
        let mut file = File::create(&path).unwrap();
        writeln!(&mut file, "the line").unwrap();
        sleep_500_millis().await;

        // First time server runs it picks up existing lines.
        let received = run_file_source(
            &config,
            false,
            Unfinalized,
            LogNamespace::Legacy,
            sleep_500_millis(),
        )
        .await;
        let lines = extract_messages_string(received);
        assert_eq!(lines, vec!["the line"]);

        // Restart server, it re-reads file since the events were not acknowledged before shutdown
        let received = run_file_source(
            &config,
            false,
            Unfinalized,
            LogNamespace::Legacy,
            sleep_500_millis(),
        )
        .await;
        let lines = extract_messages_string(received);
        assert_eq!(lines, vec!["the line"]);
    }

    #[tokio::test]
    async fn file_start_position_server_restart_with_file_rotation_acknowledged() {
        file_start_position_server_restart_with_file_rotation(Acks).await
    }

    #[tokio::test]
    async fn file_start_position_server_restart_with_file_rotation_no_acknowledge() {
        file_start_position_server_restart_with_file_rotation(NoAcks).await
    }

    async fn file_start_position_server_restart_with_file_rotation(acking: AckingMode) {
        let dir = tempdir().unwrap();
        let config = file::FileConfig {
            include: vec![dir.path().join("*")],
            ..test_default_file_config(&dir)
        };

        let path = dir.path().join("file");
        let path_for_old_file = dir.path().join("file.old");
        // Run server first time, collect some lines.
        {
            let received = run_file_source(&config, true, acking, LogNamespace::Legacy, async {
                let mut file = File::create(&path).unwrap();
                sleep_500_millis().await;
                writeln!(&mut file, "first line").unwrap();
                sleep_500_millis().await;
            })
            .await;

            let lines = extract_messages_string(received);
            assert_eq!(lines, vec!["first line"]);
        }
        // Perform 'file rotation' to archive old lines.
        fs::rename(&path, &path_for_old_file).expect("could not rename");
        // Restart the server and make sure it does not re-read the old file
        // even though it has a new name.
        {
            let received = run_file_source(&config, false, acking, LogNamespace::Legacy, async {
                let mut file = File::create(&path).unwrap();
                sleep_500_millis().await;
                writeln!(&mut file, "second line").unwrap();
                sleep_500_millis().await;
            })
            .await;

            let lines = extract_messages_string(received);
            assert_eq!(lines, vec!["second line"]);
        }
    }

    #[cfg(unix)] // this test uses unix-specific function `futimes` during test time
    #[tokio::test]
    async fn file_start_position_ignore_old_files() {
        use std::{
            os::unix::io::AsRawFd,
            time::{Duration, SystemTime},
        };

        let dir = tempdir().unwrap();
        let config = file::FileConfig {
            include: vec![dir.path().join("*")],
            ignore_older_secs: Some(5),
            ..test_default_file_config(&dir)
        };

        let received = run_file_source(&config, false, NoAcks, LogNamespace::Legacy, async {
            let before_path = dir.path().join("before");
            let mut before_file = File::create(&before_path).unwrap();
            let after_path = dir.path().join("after");
            let mut after_file = File::create(&after_path).unwrap();

            writeln!(&mut before_file, "first line").unwrap(); // first few bytes make up unique file fingerprint
            writeln!(&mut after_file, "_first line").unwrap(); //   and therefore need to be non-identical

            {
                // Set the modified times
                let before = SystemTime::now() - Duration::from_secs(8);
                let after = SystemTime::now() - Duration::from_secs(2);

                let before_time = libc::timeval {
                    tv_sec: before
                        .duration_since(SystemTime::UNIX_EPOCH)
                        .unwrap()
                        .as_secs() as _,
                    tv_usec: 0,
                };
                let before_times = [before_time, before_time];

                let after_time = libc::timeval {
                    tv_sec: after
                        .duration_since(SystemTime::UNIX_EPOCH)
                        .unwrap()
                        .as_secs() as _,
                    tv_usec: 0,
                };
                let after_times = [after_time, after_time];

                unsafe {
                    libc::futimes(before_file.as_raw_fd(), before_times.as_ptr());
                    libc::futimes(after_file.as_raw_fd(), after_times.as_ptr());
                }
            }

            sleep_500_millis().await;
            writeln!(&mut before_file, "second line").unwrap();
            writeln!(&mut after_file, "_second line").unwrap();

            sleep_500_millis().await;
        })
        .await;

        let before_lines = received
            .iter()
            .filter(|event| event.as_log()["file"].to_string_lossy().ends_with("before"))
            .map(|event| event.as_log()[log_schema().message_key()].to_string_lossy())
            .collect::<Vec<_>>();
        let after_lines = received
            .iter()
            .filter(|event| event.as_log()["file"].to_string_lossy().ends_with("after"))
            .map(|event| event.as_log()[log_schema().message_key()].to_string_lossy())
            .collect::<Vec<_>>();
        assert_eq!(before_lines, vec!["second line"]);
        assert_eq!(after_lines, vec!["_first line", "_second line"]);
    }

    #[tokio::test]
    async fn file_max_line_bytes() {
        let dir = tempdir().unwrap();
        let config = file::FileConfig {
            include: vec![dir.path().join("*")],
            max_line_bytes: 10,
            ..test_default_file_config(&dir)
        };

        let path = dir.path().join("file");
        let received = run_file_source(&config, false, NoAcks, LogNamespace::Legacy, async {
            let mut file = File::create(&path).unwrap();

            sleep_500_millis().await; // The files must be observed at their original lengths before writing to them

            writeln!(&mut file, "short").unwrap();
            writeln!(&mut file, "this is too long").unwrap();
            writeln!(&mut file, "11 eleven11").unwrap();
            let super_long = "This line is super long and will take up more space than BufReader's internal buffer, just to make sure that everything works properly when multiple read calls are involved".repeat(10000);
            writeln!(&mut file, "{}", super_long).unwrap();
            writeln!(&mut file, "exactly 10").unwrap();
            writeln!(&mut file, "it can end on a line that's too long").unwrap();

            sleep_500_millis().await;
            sleep_500_millis().await;

            writeln!(&mut file, "and then continue").unwrap();
            writeln!(&mut file, "last short").unwrap();

            sleep_500_millis().await;
            sleep_500_millis().await;
        }).await;

        let received = extract_messages_value(received);

        assert_eq!(
            received,
            vec!["short".into(), "exactly 10".into(), "last short".into()]
        );
    }

    #[tokio::test]
    async fn test_multi_line_aggregation_legacy() {
        let dir = tempdir().unwrap();
        let config = file::FileConfig {
            include: vec![dir.path().join("*")],
            message_start_indicator: Some("INFO".into()),
            multi_line_timeout: 25, // less than 50 in sleep()
            ..test_default_file_config(&dir)
        };

        let path = dir.path().join("file");
        let received = run_file_source(&config, false, NoAcks, LogNamespace::Legacy, async {
            let mut file = File::create(&path).unwrap();

            sleep_500_millis().await; // The files must be observed at their original lengths before writing to them

            writeln!(&mut file, "leftover foo").unwrap();
            writeln!(&mut file, "INFO hello").unwrap();
            writeln!(&mut file, "INFO goodbye").unwrap();
            writeln!(&mut file, "part of goodbye").unwrap();

            sleep_500_millis().await;

            writeln!(&mut file, "INFO hi again").unwrap();
            writeln!(&mut file, "and some more").unwrap();
            writeln!(&mut file, "INFO hello").unwrap();

            sleep_500_millis().await;

            writeln!(&mut file, "too slow").unwrap();
            writeln!(&mut file, "INFO doesn't have").unwrap();
            writeln!(&mut file, "to be INFO in").unwrap();
            writeln!(&mut file, "the middle").unwrap();

            sleep_500_millis().await;
        })
        .await;

        let received = extract_messages_value(received);

        assert_eq!(
            received,
            vec![
                "leftover foo".into(),
                "INFO hello".into(),
                "INFO goodbye\npart of goodbye".into(),
                "INFO hi again\nand some more".into(),
                "INFO hello".into(),
                "too slow".into(),
                "INFO doesn't have".into(),
                "to be INFO in\nthe middle".into(),
            ]
        );
    }

    #[tokio::test]
    async fn test_multi_line_aggregation() {
        let dir = tempdir().unwrap();
        let config = file::FileConfig {
            include: vec![dir.path().join("*")],
            multiline: Some(MultilineConfig {
                start_pattern: "INFO".to_owned(),
                condition_pattern: "INFO".to_owned(),
                mode: line_agg::Mode::HaltBefore,
                timeout_ms: Duration::from_millis(25), // less than 50 in sleep()
            }),
            ..test_default_file_config(&dir)
        };

        let path = dir.path().join("file");
        let received = run_file_source(&config, false, NoAcks, LogNamespace::Legacy, async {
            let mut file = File::create(&path).unwrap();

            sleep_500_millis().await; // The files must be observed at their original lengths before writing to them

            writeln!(&mut file, "leftover foo").unwrap();
            writeln!(&mut file, "INFO hello").unwrap();
            writeln!(&mut file, "INFO goodbye").unwrap();
            writeln!(&mut file, "part of goodbye").unwrap();

            sleep_500_millis().await;

            writeln!(&mut file, "INFO hi again").unwrap();
            writeln!(&mut file, "and some more").unwrap();
            writeln!(&mut file, "INFO hello").unwrap();

            sleep_500_millis().await;

            writeln!(&mut file, "too slow").unwrap();
            writeln!(&mut file, "INFO doesn't have").unwrap();
            writeln!(&mut file, "to be INFO in").unwrap();
            writeln!(&mut file, "the middle").unwrap();

            sleep_500_millis().await;
        })
        .await;

        let received = extract_messages_value(received);

        assert_eq!(
            received,
            vec![
                "leftover foo".into(),
                "INFO hello".into(),
                "INFO goodbye\npart of goodbye".into(),
                "INFO hi again\nand some more".into(),
                "INFO hello".into(),
                "too slow".into(),
                "INFO doesn't have".into(),
                "to be INFO in\nthe middle".into(),
            ]
        );
    }

    #[tokio::test]
    async fn test_multi_line_checkpointing() {
        let dir = tempdir().unwrap();
        let config = file::FileConfig {
            include: vec![dir.path().join("*")],
            multiline: Some(MultilineConfig {
                start_pattern: "INFO".to_owned(),
                condition_pattern: "INFO".to_owned(),
                mode: line_agg::Mode::HaltBefore,
                timeout_ms: Duration::from_millis(25), // less than 50 in sleep()
            }),
            ..test_default_file_config(&dir)
        };

        let path = dir.path().join("file");
        let mut file = File::create(&path).unwrap();

        writeln!(&mut file, "INFO hello").unwrap();
        writeln!(&mut file, "part of hello").unwrap();

        // Read and aggregate existing lines
        let received = run_file_source(
            &config,
            false,
            Acks,
            LogNamespace::Legacy,
            sleep_500_millis(),
        )
        .await;
        let lines = extract_messages_string(received);
        assert_eq!(lines, vec!["INFO hello\npart of hello"]);

        // After restart, we should not see any part of the previously aggregated lines
        let received_after_restart =
            run_file_source(&config, false, Acks, LogNamespace::Legacy, async {
                writeln!(&mut file, "INFO goodbye").unwrap();
            })
            .await;
        let lines = extract_messages_string(received_after_restart);
        assert_eq!(lines, vec!["INFO goodbye"]);
    }

    #[tokio::test]
    async fn test_fair_reads() {
        let dir = tempdir().unwrap();
        let config = file::FileConfig {
            include: vec![dir.path().join("*")],
            max_read_bytes: 1,
            oldest_first: false,
            ..test_default_file_config(&dir)
        };

        let older_path = dir.path().join("z_older_file");
        let mut older = File::create(&older_path).unwrap();

        sleep_500_millis().await;

        let newer_path = dir.path().join("a_newer_file");
        let mut newer = File::create(&newer_path).unwrap();

        writeln!(&mut older, "hello i am the old file").unwrap();
        writeln!(&mut older, "i have been around a while").unwrap();
        writeln!(&mut older, "you can read newer files at the same time").unwrap();

        writeln!(&mut newer, "and i am the new file").unwrap();
        writeln!(&mut newer, "this should be interleaved with the old one").unwrap();
        writeln!(&mut newer, "which is fine because we want fairness").unwrap();

        sleep_500_millis().await;

        let received = run_file_source(
            &config,
            false,
            NoAcks,
            LogNamespace::Legacy,
            sleep_500_millis(),
        )
        .await;

        let received = extract_messages_value(received);

        assert_eq!(
            received,
            vec![
                "hello i am the old file".into(),
                "and i am the new file".into(),
                "i have been around a while".into(),
                "this should be interleaved with the old one".into(),
                "you can read newer files at the same time".into(),
                "which is fine because we want fairness".into(),
            ]
        );
    }

    #[tokio::test]
    async fn test_oldest_first() {
        let dir = tempdir().unwrap();
        let config = file::FileConfig {
            include: vec![dir.path().join("*")],
            max_read_bytes: 1,
            oldest_first: true,
            ..test_default_file_config(&dir)
        };

        let older_path = dir.path().join("z_older_file");
        let mut older = File::create(&older_path).unwrap();

        sleep_500_millis().await;

        let newer_path = dir.path().join("a_newer_file");
        let mut newer = File::create(&newer_path).unwrap();

        writeln!(&mut older, "hello i am the old file").unwrap();
        writeln!(&mut older, "i have been around a while").unwrap();
        writeln!(&mut older, "you should definitely read all of me first").unwrap();

        writeln!(&mut newer, "i'm new").unwrap();
        writeln!(&mut newer, "hopefully you read all the old stuff first").unwrap();
        writeln!(&mut newer, "because otherwise i'm not going to make sense").unwrap();

        sleep_500_millis().await;

        let received = run_file_source(
            &config,
            false,
            NoAcks,
            LogNamespace::Legacy,
            sleep_500_millis(),
        )
        .await;

        let received = extract_messages_value(received);

        assert_eq!(
            received,
            vec![
                "hello i am the old file".into(),
                "i have been around a while".into(),
                "you should definitely read all of me first".into(),
                "i'm new".into(),
                "hopefully you read all the old stuff first".into(),
                "because otherwise i'm not going to make sense".into(),
            ]
        );
    }

    // Ignoring on mac: https://github.com/vectordotdev/vector/issues/8373
    #[cfg(not(target_os = "macos"))]
    #[tokio::test]
    async fn test_split_reads() {
        let dir = tempdir().unwrap();
        let config = file::FileConfig {
            include: vec![dir.path().join("*")],
            max_read_bytes: 1,
            ..test_default_file_config(&dir)
        };

        let path = dir.path().join("file");
        let mut file = File::create(&path).unwrap();

        writeln!(&mut file, "hello i am a normal line").unwrap();

        sleep_500_millis().await;

        let received = run_file_source(&config, false, NoAcks, LogNamespace::Legacy, async {
            sleep_500_millis().await;

            write!(&mut file, "i am not a full line").unwrap();

            // Longer than the EOF timeout
            sleep_500_millis().await;

            writeln!(&mut file, " until now").unwrap();

            sleep_500_millis().await;
        })
        .await;

        let received = extract_messages_value(received);

        assert_eq!(
            received,
            vec![
                "hello i am a normal line".into(),
                "i am not a full line until now".into(),
            ]
        );
    }

    #[tokio::test]
    async fn test_gzipped_file() {
        let dir = tempdir().unwrap();
        let config = file::FileConfig {
            include: vec![PathBuf::from("tests/data/gzipped.log")],
            // TODO: remove this once files are fingerprinted after decompression
            //
            // Currently, this needs to be smaller than the total size of the compressed file
            // because the fingerprinter tries to read until a newline, which it's not going to see
            // in the compressed data, or this number of bytes. If it hits EOF before that, it
            // can't return a fingerprint because the value would change once more data is written.
            max_line_bytes: 100,
            ..test_default_file_config(&dir)
        };

        let received = run_file_source(
            &config,
            false,
            NoAcks,
            LogNamespace::Legacy,
            sleep_500_millis(),
        )
        .await;

        let received = extract_messages_value(received);

        assert_eq!(
            received,
            vec![
                "this is a simple file".into(),
                "i have been compressed".into(),
                "in order to make me smaller".into(),
                "but you can still read me".into(),
                "hooray".into(),
            ]
        );
    }

    #[tokio::test]
    async fn test_non_utf8_encoded_file() {
        let dir = tempdir().unwrap();
        let config = file::FileConfig {
            include: vec![PathBuf::from("tests/data/utf-16le.log")],
            encoding: Some(EncodingConfig { charset: UTF_16LE }),
            ..test_default_file_config(&dir)
        };

        let received = run_file_source(
            &config,
            false,
            NoAcks,
            LogNamespace::Legacy,
            sleep_500_millis(),
        )
        .await;

        let received = extract_messages_value(received);

        assert_eq!(
            received,
            vec![
                "hello i am a file".into(),
                "i can unicode".into(),
                "but i do so in 16 bits".into(),
                "and when i byte".into(),
                "i become little-endian".into(),
            ]
        );
    }

    #[tokio::test]
    async fn test_non_default_line_delimiter() {
        let dir = tempdir().unwrap();
        let config = file::FileConfig {
            include: vec![dir.path().join("*")],
            line_delimiter: "\r\n".to_string(),
            ..test_default_file_config(&dir)
        };

        let path = dir.path().join("file");
        let received = run_file_source(&config, false, NoAcks, LogNamespace::Legacy, async {
            let mut file = File::create(&path).unwrap();

            sleep_500_millis().await; // The files must be observed at their original lengths before writing to them

            write!(&mut file, "hello i am a line\r\n").unwrap();
            write!(&mut file, "and i am too\r\n").unwrap();
            write!(&mut file, "CRLF is how we end\r\n").unwrap();
            write!(&mut file, "please treat us well\r\n").unwrap();

            sleep_500_millis().await;
        })
        .await;

        let received = extract_messages_value(received);

        assert_eq!(
            received,
            vec![
                "hello i am a line".into(),
                "and i am too".into(),
                "CRLF is how we end".into(),
                "please treat us well".into()
            ]
        );
    }

    #[tokio::test]
    async fn remove_file() {
        let n = 5;
        let remove_after_secs = 1;

        let dir = tempdir().unwrap();
        let config = file::FileConfig {
            include: vec![dir.path().join("*")],
            remove_after_secs: Some(remove_after_secs),
            ..test_default_file_config(&dir)
        };

        let path = dir.path().join("file");
        let received = run_file_source(&config, false, Acks, LogNamespace::Legacy, async {
            let mut file = File::create(&path).unwrap();

            sleep_500_millis().await; // The files must be observed at their original lengths before writing to them

            for i in 0..n {
                writeln!(&mut file, "{}", i).unwrap();
            }
            std::mem::drop(file);

            for _ in 0..10 {
                // Wait for remove grace period to end.
                sleep(Duration::from_secs(remove_after_secs + 1)).await;

                if File::open(&path).is_err() {
                    break;
                }
            }
        })
        .await;

        assert_eq!(received.len(), n);

        match File::open(&path) {
            Ok(_) => panic!("File wasn't removed"),
            Err(error) => assert_eq!(error.kind(), std::io::ErrorKind::NotFound),
        }
    }

    #[derive(Clone, Copy, Eq, PartialEq)]
    enum AckingMode {
        NoAcks,      // No acknowledgement handling and no finalization
        Unfinalized, // Acknowledgement handling but no finalization
        Acks,        // Full acknowledgements and proper finalization
    }
    use AckingMode::*;

    async fn run_file_source(
        config: &FileConfig,
        wait_shutdown: bool,
        acking_mode: AckingMode,
        log_namespace: LogNamespace,
        inner: impl Future<Output = ()>,
    ) -> Vec<Event> {
        assert_source_compliance(&FILE_SOURCE_TAGS, async move {
            let (tx, rx) = if acking_mode == Acks {
                let (tx, rx) = SourceSender::new_test_finalize(EventStatus::Delivered);
                (tx, rx.boxed())
            } else {
                let (tx, rx) = SourceSender::new_test();
                (tx, rx.boxed())
            };

            let (trigger_shutdown, shutdown, shutdown_done) = ShutdownSignal::new_wired();
            let data_dir = config.data_dir.clone().unwrap();
            let acks = !matches!(acking_mode, NoAcks);

            tokio::spawn(file::file_source(
                config,
                data_dir,
                shutdown,
                tx,
                acks,
                log_namespace,
            ));

            inner.await;

            drop(trigger_shutdown);

            let result = if acking_mode == Unfinalized {
                rx.take_until(tokio::time::sleep(Duration::from_secs(5)))
                    .collect::<Vec<_>>()
                    .await
            } else {
                timeout(Duration::from_secs(5), rx.collect::<Vec<_>>())
                    .await
                    .expect(
                        "Unclosed channel: may indicate file-server could not shutdown gracefully.",
                    )
            };
            if wait_shutdown {
                shutdown_done.await;
            }

            result
        })
        .await
    }

    fn extract_messages_string(received: Vec<Event>) -> Vec<String> {
        received
            .into_iter()
            .map(Event::into_log)
            .map(|log| {
                log[log_schema().message_key()]
                    .to_string_lossy()
                    .into_owned()
            })
            .collect()
    }

    fn extract_messages_value(received: Vec<Event>) -> Vec<Value> {
        received
            .into_iter()
            .map(Event::into_log)
            .map(|log| log[log_schema().message_key()].clone())
            .collect()
    }
}<|MERGE_RESOLUTION|>--- conflicted
+++ resolved
@@ -96,16 +96,10 @@
     pub file_key: OptionalValuePath,
 
     /// Whether or not to start reading from the beginning of a new file.
-<<<<<<< HEAD
     #[configurable(
-        deprecated = "The `start_at_beginning` option is deprecated, use `ignore_checkpoints`/`read_from` instead."
+        deprecated = "This option has been deprecated, use `ignore_checkpoints`/`read_from` instead."
     )]
-=======
-    ///
-    /// DEPRECATED: This is a deprecated option -- replaced by `ignore_checkpoints`/`read_from` -- and should be removed.
-    #[configurable(deprecated)]
     #[configurable(metadata(docs::hidden))]
->>>>>>> 660e8786
     #[serde(default)]
     pub start_at_beginning: Option<bool>,
 
@@ -186,30 +180,14 @@
     pub ignore_not_found: bool,
 
     /// String value used to identify the start of a multi-line message.
-<<<<<<< HEAD
-    #[configurable(
-        deprecated = "The `message_start_indicator` option is deprecated, use `multiline` instead."
-    )]
-=======
-    ///
-    /// DEPRECATED: This is a deprecated option -- replaced by `multiline` -- and should be removed.
-    #[configurable(deprecated)]
+    #[configurable(deprecated = "This option has been deprecated, use `multiline` instead.")]
     #[configurable(metadata(docs::hidden))]
->>>>>>> 660e8786
     #[serde(default)]
     pub message_start_indicator: Option<String>,
 
     /// How long to wait for more data when aggregating a multi-line message, in milliseconds.
-<<<<<<< HEAD
-    #[configurable(
-        deprecated = "The `multi_line_timeout` option is deprecated, use `multiline` instead."
-    )]
-=======
-    ///
-    /// DEPRECATED: This is a deprecated option -- replaced by `multiline` -- and should be removed.
-    #[configurable(deprecated)]
+    #[configurable(deprecated = "This option has been deprecated, use `multiline` instead.")]
     #[configurable(metadata(docs::hidden))]
->>>>>>> 660e8786
     #[serde(default = "default_multi_line_timeout")]
     pub multi_line_timeout: u64,
 
