--- conflicted
+++ resolved
@@ -132,13 +132,9 @@
 [workspace.dependencies]
 chrono = { version = "0.4.38", default-features = false, features = ["clock", "serde"] }
 clap = { version = "4.5.16", default-features = false, features = ["derive", "error-context", "env", "help", "std", "string", "usage", "wrap_help"] }
-<<<<<<< HEAD
 futures = { version = "0.3.30", default-features = false, features = ["compat", "io-compat", "std"], package = "futures" }
 glob = { version = "0.3.1", default-features = false }
-indexmap = { version = "2.4.0", default-features = false, features = ["serde", "std"] }
-=======
 indexmap = { version = "2.5.0", default-features = false, features = ["serde", "std"] }
->>>>>>> 42ca811a
 metrics = "0.22.3"
 metrics-tracing-context = { version = "0.15.0", default-features = false }
 metrics-util = { version = "0.16.3", default-features = false, features = ["registry"] }
