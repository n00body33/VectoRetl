use metrics::counter;

use super::{emit, error_stage, error_type, ComponentEventsDropped, InternalEvent, UNINTENTIONAL};

#[derive(Debug)]
pub struct PollReadyError<E> {
    pub error: E,
}

impl<E: std::fmt::Debug> InternalEvent for PollReadyError<E> {
    fn emit(self) {
        error!(
            message = "Service poll ready failed.",
            error = ?self.error,
            error_type = error_type::REQUEST_FAILED,
            stage = error_stage::SENDING,
            internal_log_rate_limit = true,
        );
        counter!(
            "component_errors_total", 1,
            "error_type" => error_type::REQUEST_FAILED,
            "stage" => error_stage::SENDING,
        );
    }

    fn name(&self) -> Option<&'static str> {
        Some("ServicePollReadyError")
    }
}

#[derive(Debug)]
pub struct CallError<E> {
    pub error: E,
    pub request_id: usize,
    pub count: usize,
}

impl<E: std::fmt::Debug> InternalEvent for CallError<E> {
    fn emit(self) {
        let reason = "Service call failed. No retries or retries exhausted.";
        error!(
            message = reason,
            error = ?self.error,
            request_id = self.request_id,
            error_type = error_type::REQUEST_FAILED,
            stage = error_stage::SENDING,
<<<<<<< HEAD
            internal_log_rate_secs = true,
=======
            internal_log_rate_limit = true,
>>>>>>> a1b25909
        );
        counter!(
            "component_errors_total", 1,
            "error_type" => error_type::REQUEST_FAILED,
            "stage" => error_stage::SENDING,
        );

        emit(ComponentEventsDropped::<UNINTENTIONAL> {
            reason,
            count: self.count,
        });
    }

    fn name(&self) -> Option<&'static str> {
        Some("ServiceCallError")
    }
}<|MERGE_RESOLUTION|>--- conflicted
+++ resolved
@@ -44,11 +44,7 @@
             request_id = self.request_id,
             error_type = error_type::REQUEST_FAILED,
             stage = error_stage::SENDING,
-<<<<<<< HEAD
-            internal_log_rate_secs = true,
-=======
             internal_log_rate_limit = true,
->>>>>>> a1b25909
         );
         counter!(
             "component_errors_total", 1,
