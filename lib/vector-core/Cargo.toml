--- conflicted
+++ resolved
@@ -94,11 +94,7 @@
 rand_distr = "0.4.3"
 tracing-subscriber = { version = "0.3.17", default-features = false, features = ["env-filter", "fmt", "ansi", "registry"] }
 vector-common = { path = "../vector-common", default-features = false, features = ["test"] }
-<<<<<<< HEAD
 vrl.workspace = true
-=======
-vrl = { version = "0.4.0", default-features = false, features = ["value", "arbitrary", "lua", "test"] }
->>>>>>> f79947cf
 
 [features]
 api = ["dep:async-graphql"]
