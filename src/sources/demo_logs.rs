use chrono::Utc;
use codecs::{
    decoding::{DeserializerConfig, FramingConfig},
    StreamDecodingError,
};
use fakedata::logs::*;
use futures::StreamExt;
use rand::seq::SliceRandom;
use snafu::Snafu;
use std::task::Poll;
use tokio::time::{self, Duration};
use tokio_util::codec::FramedRead;
use vector_common::internal_event::{ByteSize, BytesReceived, InternalEventHandle as _, Protocol};
use vector_config::configurable_component;
use vector_core::config::LogNamespace;
use vector_core::ByteSizeOf;

use crate::{
    codecs::{Decoder, DecodingConfig},
<<<<<<< HEAD
    config::{log_schema, Output, SourceConfig, SourceContext, SourceDescription},
    internal_events::{DemoLogsEventProcessed, EventsReceived, StreamClosedError},
=======
    config::{log_schema, Output, SourceConfig, SourceContext},
    internal_events::{BytesReceived, DemoLogsEventProcessed, EventsReceived, StreamClosedError},
>>>>>>> 16913230
    serde::{default_decoding, default_framing_message_based},
    shutdown::ShutdownSignal,
    SourceSender,
};

/// Configuration for the `demo_logs` source.
#[configurable_component(source("demo_logs"))]
#[derive(Clone, Debug, Derivative)]
#[derivative(Default)]
#[serde(default)]
pub struct DemoLogsConfig {
    /// The amount of time, in seconds, to pause between each batch of output lines.
    ///
    /// The default is one batch per second. In order to remove the delay and output batches as quickly as possible, set
    /// `interval` to `0.0`.
    #[serde(alias = "batch_interval")]
    #[derivative(Default(value = "default_interval()"))]
    pub interval: f64,

    /// The total number of lines to output.
    ///
    /// By default, the source continuously prints logs (infinitely).
    #[derivative(Default(value = "default_count()"))]
    pub count: usize,

    #[serde(flatten)]
    pub format: OutputFormat,

    #[configurable(derived)]
    #[derivative(Default(value = "default_framing_message_based()"))]
    pub framing: FramingConfig,

    #[configurable(derived)]
    #[derivative(Default(value = "default_decoding()"))]
    pub decoding: DeserializerConfig,

    /// The namespace to use for logs. This overrides the global setting
    #[serde(default)]
    pub log_namespace: Option<bool>,
}

const fn default_interval() -> f64 {
    1.0
}

const fn default_count() -> usize {
    isize::MAX as usize
}

#[derive(Debug, PartialEq, Eq, Snafu)]
pub enum DemoLogsConfigError {
    #[snafu(display("A non-empty list of lines is required for the shuffle format"))]
    ShuffleDemoLogsItemsEmpty,
}

/// Output format configuration.
#[configurable_component]
#[derive(Clone, Debug, Derivative)]
#[derivative(Default)]
#[serde(tag = "format", rename_all = "snake_case")]
pub enum OutputFormat {
    /// Lines are chosen at random from the list specified using `lines`.
    Shuffle {
        /// If `true`, each output line starts with an increasing sequence number, beginning with 0.
        #[serde(default)]
        sequence: bool,
        /// The list of lines to output.
        lines: Vec<String>,
    },

    /// Randomly generated logs in [Apache common](\(urls.apache_common)) format.
    ApacheCommon,

    /// Randomly generated logs in [Apache error](\(urls.apache_error)) format.
    ApacheError,

    /// Randomly generated logs in Syslog format ([RFC 5424](\(urls.syslog_5424))).
    #[serde(alias = "rfc5424")]
    Syslog,

    /// Randomly generated logs in Syslog format ([RFC 3164](\(urls.syslog_3164))).
    #[serde(alias = "rfc3164")]
    BsdSyslog,

    /// Randomly generated HTTP server logs in [JSON](\(urls.json)) format.
    #[derivative(Default)]
    Json,
}

impl OutputFormat {
    fn generate_line(&self, n: usize) -> String {
        emit!(DemoLogsEventProcessed);

        match self {
            Self::Shuffle {
                sequence,
                ref lines,
            } => Self::shuffle_generate(*sequence, lines, n),
            Self::ApacheCommon => apache_common_log_line(),
            Self::ApacheError => apache_error_log_line(),
            Self::Syslog => syslog_5424_log_line(),
            Self::BsdSyslog => syslog_3164_log_line(),
            Self::Json => json_log_line(),
        }
    }

    fn shuffle_generate(sequence: bool, lines: &[String], n: usize) -> String {
        // unwrap can be called here because `lines` can't be empty
        let line = lines.choose(&mut rand::thread_rng()).unwrap();

        if sequence {
            format!("{} {}", n, line)
        } else {
            line.into()
        }
    }

    // Ensures that the `lines` list is non-empty if `Shuffle` is chosen
    pub(self) fn validate(&self) -> Result<(), DemoLogsConfigError> {
        match self {
            Self::Shuffle { lines, .. } => {
                if lines.is_empty() {
                    Err(DemoLogsConfigError::ShuffleDemoLogsItemsEmpty)
                } else {
                    Ok(())
                }
            }
            _ => Ok(()),
        }
    }
}

impl DemoLogsConfig {
    #[cfg(test)]
    pub fn repeat(
        lines: Vec<String>,
        count: usize,
        interval: f64,
        log_namespace: Option<bool>,
    ) -> Self {
        Self {
            count,
            interval,
            format: OutputFormat::Shuffle {
                lines,
                sequence: false,
            },
            framing: default_framing_message_based(),
            decoding: default_decoding(),
            log_namespace,
        }
    }
}

async fn demo_logs_source(
    interval: f64,
    count: usize,
    format: OutputFormat,
    decoder: Decoder,
    mut shutdown: ShutdownSignal,
    mut out: SourceSender,
    log_namespace: LogNamespace,
) -> Result<(), ()> {
    let maybe_interval: Option<f64> = (interval != 0.0).then(|| interval);

    let mut interval = maybe_interval.map(|i| time::interval(Duration::from_secs_f64(i)));

    let bytes_received = register!(BytesReceived::from(Protocol::NONE));

    for n in 0..count {
        if matches!(futures::poll!(&mut shutdown), Poll::Ready(_)) {
            break;
        }

        if let Some(interval) = &mut interval {
            interval.tick().await;
        }
        bytes_received.emit(ByteSize(0));

        let line = format.generate_line(n);

        let mut stream = FramedRead::new(line.as_bytes(), decoder.clone());
        while let Some(next) = stream.next().await {
            match next {
                Ok((events, _byte_size)) => {
                    let count = events.len();
                    emit!(EventsReceived {
                        count,
                        byte_size: events.size_of()
                    });
                    let now = Utc::now();

                    let events = events.into_iter().map(|mut event| {
                        let log = event.as_mut_log();
                        log_namespace.insert_vector_metadata(
                            log,
                            log_schema().source_type_key(),
                            "source_type",
                            "demo_logs",
                        );
                        log_namespace.insert_vector_metadata(
                            log,
                            log_schema().timestamp_key(),
                            "ingest_timestamp",
                            now,
                        );

                        event
                    });
                    out.send_batch(events).await.map_err(|error| {
                        emit!(StreamClosedError { error, count });
                    })?;
                }
                Err(error) => {
                    // Error is logged by `crate::codecs::Decoder`, no further
                    // handling is needed here.
                    if !error.can_continue() {
                        break;
                    }
                }
            }
        }
    }

    Ok(())
}

impl_generate_config_from_default!(DemoLogsConfig);

#[async_trait::async_trait]
impl SourceConfig for DemoLogsConfig {
    async fn build(&self, cx: SourceContext) -> crate::Result<super::Source> {
        let log_namespace = cx.log_namespace(self.log_namespace);

        self.format.validate()?;
        let decoder =
            DecodingConfig::new(self.framing.clone(), self.decoding.clone(), log_namespace).build();
        Ok(Box::pin(demo_logs_source(
            self.interval,
            self.count,
            self.format.clone(),
            decoder,
            cx.shutdown,
            cx.out,
            log_namespace,
        )))
    }

    fn outputs(&self, global_log_namespace: LogNamespace) -> Vec<Output> {
        // There is a global and per-source `log_namespace` config. The source config overrides the global setting,
        // and is merged here.
        let log_namespace = global_log_namespace.merge(self.log_namespace);

        let schema_definition = self
            .decoding
            .schema_definition(log_namespace)
            .with_standard_vector_source_metadata();

        vec![Output::default(self.decoding.output_type()).with_schema_definition(schema_definition)]
    }

    fn can_acknowledge(&self) -> bool {
        false
    }
}

#[cfg(test)]
mod tests {
    use std::time::{Duration, Instant};

    use futures::{poll, Stream, StreamExt};

    use super::*;
    use crate::{config::log_schema, event::Event, shutdown::ShutdownSignal, SourceSender};

    #[test]
    fn generate_config() {
        crate::test_util::test_generate_config::<DemoLogsConfig>();
    }

    async fn runit(config: &str) -> impl Stream<Item = Event> {
        let (tx, rx) = SourceSender::new_test();
        let config: DemoLogsConfig = toml::from_str(config).unwrap();
        let decoder = DecodingConfig::new(
            default_framing_message_based(),
            default_decoding(),
            LogNamespace::Legacy,
        )
        .build();
        demo_logs_source(
            config.interval,
            config.count,
            config.format,
            decoder,
            ShutdownSignal::noop(),
            tx,
            LogNamespace::Legacy,
        )
        .await
        .unwrap();
        rx
    }

    #[test]
    fn config_shuffle_lines_not_empty() {
        let empty_lines: Vec<String> = Vec::new();

        let errant_config = DemoLogsConfig {
            format: OutputFormat::Shuffle {
                sequence: false,
                lines: empty_lines,
            },
            ..DemoLogsConfig::default()
        };

        assert_eq!(
            errant_config.format.validate(),
            Err(DemoLogsConfigError::ShuffleDemoLogsItemsEmpty)
        );
    }

    #[tokio::test]
    async fn shuffle_demo_logs_copies_lines() {
        let message_key = log_schema().message_key();
        let mut rx = runit(
            r#"format = "shuffle"
               lines = ["one", "two", "three", "four"]
               count = 5"#,
        )
        .await;

        let lines = &["one", "two", "three", "four"];

        for _ in 0..5 {
            let event = match poll!(rx.next()) {
                Poll::Ready(event) => event.unwrap(),
                _ => unreachable!(),
            };
            let log = event.as_log();
            let message = log[&message_key].to_string_lossy();
            assert!(lines.contains(&&*message));
        }

        assert_eq!(poll!(rx.next()), Poll::Ready(None));
    }

    #[tokio::test]
    async fn shuffle_demo_logs_limits_count() {
        let mut rx = runit(
            r#"format = "shuffle"
               lines = ["one", "two"]
               count = 5"#,
        )
        .await;

        for _ in 0..5 {
            assert!(poll!(rx.next()).is_ready());
        }
        assert_eq!(poll!(rx.next()), Poll::Ready(None));
    }

    #[tokio::test]
    async fn shuffle_demo_logs_adds_sequence() {
        let message_key = log_schema().message_key();
        let mut rx = runit(
            r#"format = "shuffle"
               lines = ["one", "two"]
               sequence = true
               count = 5"#,
        )
        .await;

        for n in 0..5 {
            let event = match poll!(rx.next()) {
                Poll::Ready(event) => event.unwrap(),
                _ => unreachable!(),
            };
            let log = event.as_log();
            let message = log[&message_key].to_string_lossy();
            assert!(message.starts_with(&n.to_string()));
        }

        assert_eq!(poll!(rx.next()), Poll::Ready(None));
    }

    #[tokio::test]
    async fn shuffle_demo_logs_obeys_interval() {
        let start = Instant::now();
        let mut rx = runit(
            r#"format = "shuffle"
               lines = ["one", "two"]
               count = 3
               interval = 1.0"#,
        )
        .await;

        for _ in 0..3 {
            assert!(poll!(rx.next()).is_ready());
        }
        assert_eq!(poll!(rx.next()), Poll::Ready(None));

        let duration = start.elapsed();
        assert!(duration >= Duration::from_secs(2));
    }

    #[tokio::test]
    async fn apache_common_format_generates_output() {
        let mut rx = runit(
            r#"format = "apache_common"
            count = 5"#,
        )
        .await;

        for _ in 0..5 {
            assert!(poll!(rx.next()).is_ready());
        }
        assert_eq!(poll!(rx.next()), Poll::Ready(None));
    }

    #[tokio::test]
    async fn apache_error_format_generates_output() {
        let mut rx = runit(
            r#"format = "apache_error"
            count = 5"#,
        )
        .await;

        for _ in 0..5 {
            assert!(poll!(rx.next()).is_ready());
        }
        assert_eq!(poll!(rx.next()), Poll::Ready(None));
    }

    #[tokio::test]
    async fn syslog_5424_format_generates_output() {
        let mut rx = runit(
            r#"format = "syslog"
            count = 5"#,
        )
        .await;

        for _ in 0..5 {
            assert!(poll!(rx.next()).is_ready());
        }
        assert_eq!(poll!(rx.next()), Poll::Ready(None));
    }

    #[tokio::test]
    async fn syslog_3164_format_generates_output() {
        let mut rx = runit(
            r#"format = "bsd_syslog"
            count = 5"#,
        )
        .await;

        for _ in 0..5 {
            assert!(poll!(rx.next()).is_ready());
        }
        assert_eq!(poll!(rx.next()), Poll::Ready(None));
    }

    #[tokio::test]
    async fn json_format_generates_output() {
        let message_key = log_schema().message_key();
        let mut rx = runit(
            r#"format = "json"
            count = 5"#,
        )
        .await;

        for _ in 0..5 {
            let event = match poll!(rx.next()) {
                Poll::Ready(event) => event.unwrap(),
                _ => unreachable!(),
            };
            let log = event.as_log();
            let message = log[&message_key].to_string_lossy();
            assert!(serde_json::from_str::<serde_json::Value>(&message).is_ok());
        }
        assert_eq!(poll!(rx.next()), Poll::Ready(None));
    }
}<|MERGE_RESOLUTION|>--- conflicted
+++ resolved
@@ -17,13 +17,8 @@
 
 use crate::{
     codecs::{Decoder, DecodingConfig},
-<<<<<<< HEAD
-    config::{log_schema, Output, SourceConfig, SourceContext, SourceDescription},
+    config::{log_schema, Output, SourceConfig, SourceContext},
     internal_events::{DemoLogsEventProcessed, EventsReceived, StreamClosedError},
-=======
-    config::{log_schema, Output, SourceConfig, SourceContext},
-    internal_events::{BytesReceived, DemoLogsEventProcessed, EventsReceived, StreamClosedError},
->>>>>>> 16913230
     serde::{default_decoding, default_framing_message_based},
     shutdown::ShutdownSignal,
     SourceSender,
