--- conflicted
+++ resolved
@@ -42,10 +42,7 @@
   "lib/k8s-test-framework",
   "lib/portpicker",
   "lib/prometheus-parser",
-<<<<<<< HEAD
   "lib/vector-api-client",
-=======
->>>>>>> e56fed70
   "lib/remap-cli",
   "lib/remap-lang",
   "lib/remap-functions",
