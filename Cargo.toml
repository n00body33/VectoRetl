--- conflicted
+++ resolved
@@ -134,13 +134,8 @@
 proptest-derive = "0.4.0"
 serde_json = { version = "1.0.112", default-features = false, features = ["raw_value", "std"] }
 serde = { version = "1.0.196", default-features = false, features = ["alloc", "derive", "rc"] }
-<<<<<<< HEAD
-toml = { version = "0.8.9", default-features = false, features = ["display", "parse"] }
+toml = { version = "0.8.10", default-features = false, features = ["display", "parse"] }
 vrl = { git = "https://github.com/vectordotdev/vrl", rev = "5e956d9353d8c272c72016d6a38bd26f091be879", features = ["arbitrary", "cli", "test", "test_framework"] }
-=======
-toml = { version = "0.8.10", default-features = false, features = ["display", "parse"] }
-vrl = { version = "0.10.0", features = ["arbitrary", "cli", "test", "test_framework"] }
->>>>>>> bf1f2c72
 
 [dependencies]
 pin-project.workspace = true
@@ -382,11 +377,7 @@
 tokio-test = "0.4.3"
 tower-test = "0.4.0"
 vector-lib = { path = "lib/vector-lib", default-features = false, features = ["vrl", "test"] }
-<<<<<<< HEAD
 vrl.workspace = true
-=======
-vrl = {  version = "0.10.0", features = ["cli", "test", "test_framework", "arbitrary"] }
->>>>>>> bf1f2c72
 
 wiremock = "0.5.22"
 zstd = { version = "0.13.0", default-features = false }
