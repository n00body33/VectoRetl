use bytes::Bytes;
use chrono::{TimeZone, Utc};
use diagnostic::{DiagnosticList, DiagnosticMessage, Severity};
use ordered_float::NotNan;
use parser::ast::{self, AssignmentOp, Node};

use crate::{
    expression::*,
    state::{ExternalEnv, LocalEnv},
    Function, Program, Value,
};

pub(crate) type Diagnostics = Vec<Box<dyn DiagnosticMessage>>;

pub(crate) struct Compiler<'a> {
    fns: &'a [Box<dyn Function>],
    diagnostics: Diagnostics,
    fallible: bool,
    abortable: bool,
    local: LocalEnv,
}

impl<'a> Compiler<'a> {
    pub(super) fn new(fns: &'a [Box<dyn Function>]) -> Self {
        Self {
            fns,
            diagnostics: vec![],
            fallible: false,
            abortable: false,
            local: LocalEnv::default(),
        }
    }

    /// An intenal function used by `compile_for_repl`.
    ///
    /// This should only be used for its intended purpose.
    pub(super) fn new_with_local_state(fns: &'a [Box<dyn Function>], local: LocalEnv) -> Self {
        let mut compiler = Self::new(fns);
        compiler.local = local;
        compiler
    }

    pub(super) fn compile(
        mut self,
        ast: parser::Program,
        external: &mut ExternalEnv,
    ) -> Result<(Program, DiagnosticList), DiagnosticList> {
        let expressions = self
            .compile_root_exprs(ast, external)
            .into_iter()
            .map(|expr| Box::new(expr) as _)
            .collect();

        let (errors, warnings): (Vec<_>, Vec<_>) =
            self.diagnostics.into_iter().partition(|diagnostic| {
                matches!(diagnostic.severity(), Severity::Bug | Severity::Error)
            });

        if !errors.is_empty() {
            return Err(errors.into());
        }

        Ok((
            Program {
                expressions,
                fallible: self.fallible,
                abortable: self.abortable,
                local_env: self.local,
            },
            warnings.into(),
        ))
    }

    fn compile_root_exprs(
        &mut self,
        nodes: impl IntoIterator<Item = Node<ast::RootExpr>>,
        external: &mut ExternalEnv,
    ) -> Vec<Expr> {
        use ast::RootExpr::*;

        nodes
            .into_iter()
            .filter_map(|node| {
                let span = node.span();

                match node.into_inner() {
                    Expr(expr) => {
                        let expr = self.compile_expr(expr, external);
                        if expr.type_def((&self.local, external)).is_fallible() {
                            use crate::expression::Error;
                            let err = Error::Fallible { span };
                            self.diagnostics.push(Box::new(err));
                        }

                        Some(expr)
                    }
                    Error(err) => {
                        self.handle_parser_error(err);
                        None
                    }
                }
            })
            .collect()
    }

    fn compile_exprs(
        &mut self,
        nodes: impl IntoIterator<Item = Node<ast::Expr>>,
        external: &mut ExternalEnv,
    ) -> Vec<Expr> {
        nodes
            .into_iter()
            .map(|node| self.compile_expr(node, external))
            .collect()
    }

    fn compile_expr(&mut self, node: Node<ast::Expr>, external: &mut ExternalEnv) -> Expr {
        use ast::Expr::*;

        match node.into_inner() {
            Literal(node) => self.compile_literal(node, external),
            Container(node) => self.compile_container(node, external).into(),
            IfStatement(node) => self.compile_if_statement(node, external).into(),
            Op(node) => self.compile_op(node, external).into(),
            Assignment(node) => self.compile_assignment(node, external).into(),
            Query(node) => self.compile_query(node, external).into(),
            FunctionCall(node) => self.compile_function_call(node, external).into(),
            Variable(node) => self.compile_variable(node, external).into(),
            Unary(node) => self.compile_unary(node, external).into(),
            Abort(node) => self.compile_abort(node, external).into(),
        }
    }

    fn compile_literal(&mut self, node: Node<ast::Literal>, external: &mut ExternalEnv) -> Expr {
        use ast::Literal::*;
        use literal::ErrorVariant::*;

        let (span, lit) = node.take();

        let literal = match lit {
            String(template) => {
                if let Some(v) = template.as_literal_string() {
                    Ok(Literal::String(Bytes::from(v.to_string())))
                } else {
                    // Rewrite the template into an expression and compile that block.
                    return self.compile_expr(
                        Node::new(span, template.rewrite_to_concatenated_strings()),
                        external,
                    );
                }
            }
            RawString(v) => Ok(Literal::String(Bytes::from(v))),
            Integer(v) => Ok(Literal::Integer(v)),
            Float(v) => Ok(Literal::Float(v)),
            Boolean(v) => Ok(Literal::Boolean(v)),
            Regex(v) => regex::Regex::new(&v)
                .map_err(|err| literal::Error::from((span, err)))
                .map(|r| Literal::Regex(r.into())),
            // TODO: support more formats (similar to Vector's `Convert` logic)
            Timestamp(v) => v
                .parse()
                .map(Literal::Timestamp)
                .map_err(|err| literal::Error::from((span, err))),
            Null => Ok(Literal::Null),
        };

        let literal = literal.unwrap_or_else(|err| {
            let value = match &err.variant {
                #[allow(clippy::trivial_regex)]
                InvalidRegex(_) => regex::Regex::new("").unwrap().into(),
                InvalidTimestamp(..) => Utc.timestamp(0, 0).into(),
                NanFloat => NotNan::new(0.0).unwrap().into(),
            };

            self.diagnostics.push(Box::new(err));
            value
        });

        literal.into()
    }

    fn compile_container(
        &mut self,
        node: Node<ast::Container>,
        external: &mut ExternalEnv,
    ) -> Container {
        use ast::Container::*;

        let variant = match node.into_inner() {
            Group(node) => self.compile_group(*node, external).into(),
            Block(node) => self.compile_block(node, external).into(),
            Array(node) => self.compile_array(node, external).into(),
            Object(node) => self.compile_object(node, external).into(),
        };

        Container::new(variant)
    }

    fn compile_group(&mut self, node: Node<ast::Group>, external: &mut ExternalEnv) -> Group {
        let expr = self.compile_expr(node.into_inner().into_inner(), external);

        Group::new(expr)
    }

    fn compile_block(&mut self, node: Node<ast::Block>, external: &mut ExternalEnv) -> Block {
        // We get a copy of the current local state, so that we can use it to
        // remove any *new* state added in the block, as that state is lexically
        // scoped to the block, and must not be visible to the rest of the
        // program.
        let local_snapshot = self.local.clone();

        // We can now start compiling the expressions within the block, which
        // will use the existing local state of the compiler, as blocks have
        // access to any state of their parent expressions.
        let exprs = self.compile_exprs(node.into_inner().into_iter(), external);

        // Now that we've compiled the expressions, we pass them into the block,
        // and also a copy of the local state, which includes any state added by
        // the compiled expressions in the block.
        let block = Block::new(exprs, self.local.clone());

        // Take the local state snapshot captured before we started compiling
        // the block, and merge back into it any mutations that happened to
        // state the snapshot was already tracking. Then, revert the compiler
        // local state to the updated snapshot.
        self.local = local_snapshot.merge_mutations(self.local.clone());

        block
    }

    fn compile_array(&mut self, node: Node<ast::Array>, external: &mut ExternalEnv) -> Array {
        let exprs = self.compile_exprs(node.into_inner().into_iter(), external);

        Array::new(exprs)
    }

    fn compile_object(&mut self, node: Node<ast::Object>, external: &mut ExternalEnv) -> Object {
        use std::collections::BTreeMap;

        let exprs = node
            .into_inner()
            .into_iter()
            .map(|(k, expr)| (k.into_inner(), self.compile_expr(expr, external)))
            .collect::<BTreeMap<_, _>>();

        Object::new(exprs)
    }

    fn compile_if_statement(
        &mut self,
        node: Node<ast::IfStatement>,
        external: &mut ExternalEnv,
    ) -> IfStatement {
        let ast::IfStatement {
            predicate,
            consequent,
            alternative,
        } = node.into_inner();

        let predicate = match self.compile_predicate(predicate, external) {
            Ok(v) => v,
            Err(err) => {
                self.diagnostics.push(Box::new(err));
                return IfStatement::noop();
            }
        };

        let consequent = self.compile_block(consequent, external);
        let alternative = alternative.map(|block| self.compile_block(block, external));

        IfStatement {
            predicate,
            consequent,
            alternative,
        }
    }

    fn compile_predicate(
        &mut self,
        node: Node<ast::Predicate>,
        external: &mut ExternalEnv,
    ) -> predicate::Result {
        use ast::Predicate::*;

        let (span, predicate) = node.take();

        let exprs = match predicate {
            One(node) => vec![self.compile_expr(*node, external)],
            Many(nodes) => self.compile_exprs(nodes, external),
        };

        Predicate::new(Node::new(span, exprs), (&self.local, external))
    }

    fn compile_op(&mut self, node: Node<ast::Op>, external: &mut ExternalEnv) -> Op {
        let op = node.into_inner();
        let ast::Op(lhs, opcode, rhs) = op;

        let lhs_span = lhs.span();
        let lhs = Node::new(lhs_span, self.compile_expr(*lhs, external));

        let rhs_span = rhs.span();
        let rhs = Node::new(rhs_span, self.compile_expr(*rhs, external));

        Op::new(lhs, opcode, rhs, (&mut self.local, external)).unwrap_or_else(|err| {
            self.diagnostics.push(Box::new(err));
            Op::noop()
        })
    }

    /// Rewrites the ast for `a |= b` to be `a = a | b`.
    fn rewrite_to_merge(
        &mut self,
        span: diagnostic::Span,
        target: &Node<ast::AssignmentTarget>,
        expr: Box<Node<ast::Expr>>,
        external: &mut ExternalEnv,
    ) -> Box<Node<Expr>> {
        Box::new(Node::new(
            span,
            Expr::Op(self.compile_op(
                Node::new(
                    span,
                    ast::Op(
                        Box::new(Node::new(target.span(), target.inner().to_expr(span))),
                        Node::new(span, ast::Opcode::Merge),
                        expr,
                    ),
                ),
                external,
            )),
        ))
    }

    fn compile_assignment(
        &mut self,
        node: Node<ast::Assignment>,
        external: &mut ExternalEnv,
    ) -> Assignment {
        use assignment::Variant;
        use ast::Assignment::*;

        let assignment = node.into_inner();

        let node = match assignment {
            Single { target, op, expr } => {
                let span = expr.span();

                match op {
                    AssignmentOp::Assign => {
                        let expr = Box::new(
                            expr.map(|node| self.compile_expr(Node::new(span, node), external)),
                        );

                        Node::new(span, Variant::Single { target, expr })
                    }
                    AssignmentOp::Merge => {
                        let expr = self.rewrite_to_merge(span, &target, expr, external);
                        Node::new(span, Variant::Single { target, expr })
                    }
                }
            }
            Infallible { ok, err, op, expr } => {
                let span = expr.span();

                match op {
                    AssignmentOp::Assign => {
                        let expr = Box::new(
                            expr.map(|node| self.compile_expr(Node::new(span, node), external)),
                        );
                        let node = Variant::Infallible {
                            ok,
                            err,
                            expr,
                            default: Value::Null,
                        };
                        Node::new(span, node)
                    }
                    AssignmentOp::Merge => {
                        let expr = self.rewrite_to_merge(span, &ok, expr, external);
                        let node = Variant::Infallible {
                            ok,
                            err,
                            expr,
                            default: Value::Null,
                        };

                        Node::new(span, node)
                    }
                }
            }
        };

        Assignment::new(node, &mut self.local, external).unwrap_or_else(|err| {
            self.diagnostics.push(Box::new(err));
            Assignment::noop()
        })
    }

    fn compile_query(&mut self, node: Node<ast::Query>, external: &mut ExternalEnv) -> Query {
        let ast::Query { target, path } = node.into_inner();
        let target = self.compile_query_target(target, external);

        Query::new(target, path.into_inner())
    }

    fn compile_query_target(
        &mut self,
        node: Node<ast::QueryTarget>,
        external: &mut ExternalEnv,
    ) -> query::Target {
        use ast::QueryTarget::*;

        let span = node.span();

        match node.into_inner() {
            External => Target::External,
            Internal(ident) => {
                let variable = self.compile_variable(Node::new(span, ident), external);
                Target::Internal(variable)
            }
            Container(container) => {
                let container = self.compile_container(Node::new(span, container), external);
                Target::Container(container)
            }
            FunctionCall(call) => {
                let call = self.compile_function_call(Node::new(span, call), external);
                Target::FunctionCall(call)
            }
        }
    }

    fn compile_function_call(
        &mut self,
        node: Node<ast::FunctionCall>,
        external: &mut ExternalEnv,
    ) -> FunctionCall {
        let call_span = node.span();
        let ast::FunctionCall {
            ident,
            abort_on_error,
            arguments,
            closure,
        } = node.into_inner();

        let arguments = arguments
            .into_iter()
            .map(|node| Node::new(node.span(), self.compile_function_argument(node, external)))
            .collect();

        if abort_on_error {
            self.fallible = true;
        }

        let (closure_variables, closure_block) = match closure {
            Some(closure) => {
                let span = closure.span();
                let ast::FunctionClosure { variables, block } = closure.into_inner();
                (Some(Node::new(span, variables)), Some(block))
            }
            None => (None, None),
        };

<<<<<<< HEAD
        // Keep track of the known scope *before* we compile the closure.
        //
        // This allows us to revert to any known state that the closure
        // arguments might overwrite.
        let local_snapshot = self.local.clone();

=======
>>>>>>> dcc7bd21
        // First, we create a new function-call builder to validate the
        // expression.
        function_call::Builder::new(
            call_span,
            ident,
            abort_on_error,
            arguments,
            self.fns,
            &mut self.local,
            external,
            closure_variables,
        )
        // Then, we compile the closure block, and compile the final
        // function-call expression, including the attached closure.
        .and_then(|builder| {
            let block = closure_block.map(|block| {
                let span = block.span();
                let block = self.compile_block(block, external);

                Node::new(span, block)
            });

<<<<<<< HEAD
            builder.compile(&mut self.local, external, block, local_snapshot)
=======
            builder.compile(&mut self.local, external, block)
>>>>>>> dcc7bd21
        })
        .unwrap_or_else(|err| {
            self.diagnostics.push(Box::new(err));
            FunctionCall::noop()
        })
    }

    fn compile_function_argument(
        &mut self,
        node: Node<ast::FunctionArgument>,
        external: &mut ExternalEnv,
    ) -> FunctionArgument {
        let ast::FunctionArgument { ident, expr } = node.into_inner();
        let expr = Node::new(expr.span(), self.compile_expr(expr, external));
        FunctionArgument::new(ident, expr)
    }

    fn compile_variable(
        &mut self,
        node: Node<ast::Ident>,
        _external: &mut ExternalEnv,
    ) -> Variable {
        let (span, ident) = node.take();

        Variable::new(span, ident.clone(), &self.local).unwrap_or_else(|err| {
            self.diagnostics.push(Box::new(err));
            Variable::noop(ident)
        })
    }

    fn compile_unary(&mut self, node: Node<ast::Unary>, external: &mut ExternalEnv) -> Unary {
        use ast::Unary::*;

        let variant = match node.into_inner() {
            Not(node) => self.compile_not(node, external).into(),
        };

        Unary::new(variant)
    }

    fn compile_not(&mut self, node: Node<ast::Not>, external: &mut ExternalEnv) -> Not {
        let (not, expr) = node.into_inner().take();

        let node = Node::new(expr.span(), self.compile_expr(*expr, external));

        Not::new(node, not.span(), (&self.local, external)).unwrap_or_else(|err| {
            self.diagnostics.push(Box::new(err));
            Not::noop()
        })
    }

    fn compile_abort(&mut self, node: Node<ast::Abort>, external: &mut ExternalEnv) -> Abort {
        self.abortable = true;
        let (span, abort) = node.take();
        let message = abort
            .message
            .map(|expr| Node::new(expr.span(), self.compile_expr(*expr, external)));

        Abort::new(span, message, (&self.local, external)).unwrap_or_else(|err| {
            self.diagnostics.push(Box::new(err));
            Abort::noop(span)
        })
    }

    fn handle_parser_error(&mut self, error: parser::Error) {
        self.diagnostics.push(Box::new(error))
    }
}<|MERGE_RESOLUTION|>--- conflicted
+++ resolved
@@ -461,15 +461,12 @@
             None => (None, None),
         };
 
-<<<<<<< HEAD
         // Keep track of the known scope *before* we compile the closure.
         //
         // This allows us to revert to any known state that the closure
         // arguments might overwrite.
         let local_snapshot = self.local.clone();
 
-=======
->>>>>>> dcc7bd21
         // First, we create a new function-call builder to validate the
         // expression.
         function_call::Builder::new(
@@ -492,11 +489,7 @@
                 Node::new(span, block)
             });
 
-<<<<<<< HEAD
             builder.compile(&mut self.local, external, block, local_snapshot)
-=======
-            builder.compile(&mut self.local, external, block)
->>>>>>> dcc7bd21
         })
         .unwrap_or_else(|err| {
             self.diagnostics.push(Box::new(err));
