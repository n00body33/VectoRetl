[package]
name = "vector"
version = "0.13.0"
authors = ["Vector Contributors <vector@timber.io>"]
edition = "2018"
description = "A lightweight and ultra-fast tool for building observability pipelines"
homepage = "https://vector.dev"
license = "MPL-2.0"
readme = "README.md"
publish = false
default-run = "vector"
autobenches = false # our benchmarks are not runnable on their own either way

[[bin]]
name = "graphql-schema"
path = "src/api/schema/gen.rs"
required-features = ["default-no-api-client"]

[profile.release]
lto = true        # Optimize our binary at link stage.
codegen-units = 1 # Increases compile time but improves optmization alternatives.
debug = false     # Do not include debug symbols in the executable.

[profile.bench]
debug = true

[package.metadata.deb]
name = "vector"
maintainer-scripts = "distribution/debian/scripts/"
conf-files = ["/etc/vector/vector.toml", "/etc/default/vector"]
assets = [
  ["target/release/vector", "/usr/bin/", "755"],
  ["config/vector.toml", "/etc/vector/vector.toml", "644"],
  ["config/examples/*", "/etc/vector/examples/", "644"],
  ["distribution/systemd/vector.service", "/lib/systemd/system/vector.service", "644"],
  ["distribution/systemd/vector.default", "/etc/default/vector", "600"]
]
license-file = ["target/debian-license.txt"]
extended-description-file = "target/debian-extended-description.txt"

# libc requirements are defined by `cross`
# https://github.com/rust-embedded/cross#supported-targets
# Though, it seems like aarch64 libc is actually 2.18 and not 2.19
[package.metadata.deb.variants.armv7-unknown-linux-gnueabihf]
depends = "libc6 (>= 2.15)"

[package.metadata.deb.variants.x86_64-unknown-linux-gnu]
depends = "libc6 (>= 2.15)"

[package.metadata.deb.variants.x86_64-unknown-linux-musl]
depends = ""

[package.metadata.deb.variants.aarch64-unknown-linux-gnu]
depends = "libc6 (>= 2.18)"

[package.metadata.deb.variants.aarch64-unknown-linux-musl]
depends = ""

[workspace]
members = [
  ".",
  "lib/codec",
  "lib/derive_is_enum_variant",
  "lib/fakedata",
  "lib/file-source",
  "lib/k8s-e2e-tests",
  "lib/k8s-test-framework",
  "lib/portpicker",
  "lib/prometheus-parser",
  "lib/shared",
  "lib/tracing-limit",
  "lib/vector-api-client",
  "lib/vector-wasm",
  "lib/vrl/cli",
  "lib/vrl/compiler",
  "lib/vrl/core",
  "lib/vrl/diagnostic",
  "lib/vrl/parser",
  "lib/vrl/stdlib",
  "lib/vrl/tests",
  "lib/vrl/proptests",
]

[dependencies]
# Internal libs
codec = { path = "lib/codec" }
derive_is_enum_variant = { path = "lib/derive_is_enum_variant" }
fakedata = { path = "lib/fakedata", optional = true }
file-source = { path = "lib/file-source", optional = true }
portpicker = { path = "lib/portpicker" }
prometheus-parser = { path = "lib/prometheus-parser", optional = true }
shared = { path = "lib/shared" }
tracing-limit = { path = "lib/tracing-limit" }
vector-api-client = { path = "lib/vector-api-client", optional = true }
vrl-cli = { path = "lib/vrl/cli", optional = true }

# Tokio / Futures
async-trait = "0.1.49"
futures = { version = "0.3.14", default-features = false, features = ["compat", "io-compat"], package = "futures" }
futures01 = { version = "0.1.25", package = "futures", default-features = false }
tokio = { version = "1.5.0", default-features = false, features = ["full"] }
tokio-openssl = { version = "0.6.1", default-features = false }
tokio-stream = { version = "0.1.5", default-features = false, features = ["net", "sync"] }
tokio-util = { version = "0.6.6", default-features = false, features = ["codec", "time"] }

# Tracing
tracing = { version = "0.1.25", default-features = false }
tracing-core = { version = "0.1.17", default-features = false }
tracing-futures = { version = "0.2.5", default-features = false, features = ["futures-01", "futures-03"] }
tracing-log = { version = "0.1.2", default-features = false }
tracing-subscriber = { version = "0.2.17", default-features = false }
tracing-tower = { git = "https://github.com/tokio-rs/tracing", default-features = false, rev = "f470db1b0354b368f62f9ee4d763595d16373231" }

# Metrics
metrics = { version = "0.14.2", default-features = false }
metrics-tracing-context = { version = "0.3.0", default-features = false }
metrics-util = { version = "0.6.2", default-features = false }

# Aws
rusoto_cloudwatch = { version = "0.46.0", optional = true }
rusoto_core = { version = "0.46.0", features = ["encoding"], optional = true }
rusoto_credential = { version = "0.46.0", optional = true }
rusoto_es = { version = "0.46.0", optional = true }
rusoto_firehose = { version = "0.46.0", optional = true }
rusoto_kinesis = { version = "0.46.0", optional = true }
rusoto_logs = { version = "0.46.0", optional = true }
rusoto_s3 = { version = "0.46.0", optional = true }
rusoto_signature = { version = "0.46.0", optional = true }
rusoto_sqs = { version = "0.46.0", optional = true }
rusoto_sts = { version = "0.46.0", optional = true }

# Tower
tower = { version = "0.4.6", default-features = false, features = ["buffer", "limit", "retry", "timeout", "util"] }
tower-layer = { version = "0.3.1", default-features = false }

# Serde
serde = { version = "1.0.125", default-features = false, features = ["derive"] }
serde_json = { version = "1.0.64", default-features = false, features = ["raw_value"] }
serde_yaml = { version = "0.8.17", default-features = false }

# Prost
prost = { version = "0.7.0", default-features = false }
prost-types = { version = "0.7.0", default-features = false }

# GCP
goauth = { version = "0.10.0", default-features = false, optional = true }
gouth = { version = "0.2.0", default-features = false, optional = true }
smpl_jwt = { version = "0.6.1", default-features = false, optional = true }

# API
async-graphql = { version = "=2.6.4", default-features = false, optional = true, features = ["chrono"] }
async-graphql-warp = { version = "=2.6.4", default-features = false, optional = true }
itertools = { version = "0.10.0", default-features = false, optional = true }

# API client
crossterm = { version = "0.19.0", default-features = false, optional = true }
num-format = { version = "0.4.0", default-features = false, features = ["with-num-bigint"], optional = true }
number_prefix = { version = "0.4.0", default-features = false, features = ["std"], optional = true }
tui = { version = "0.14.0", optional = true, default-features = false, features = ["crossterm"] }

# VRL Lang
vrl = { path = "lib/vrl/core" }
vrl-stdlib = { path = "lib/vrl/stdlib" }

# External libs
anyhow = { version = "1.0.40", default-features = false }
async-compression = { version = "0.3.7", default-features = false, features = ["tokio", "gzip", "zstd"] }
avro-rs = { version = "0.13.0", default-features = false, optional = true }
base64 = { version = "0.13.0", default-features = false, optional = true }
bloom = { version = "0.3.2", default-features = false, optional = true }
bollard = { version = "0.10.1", default-features = false, features = ["ssl"], optional = true }
bytes = { version = "1.0.1", default-features = false, features = ["serde"] }
bytesize = { version = "1.0.1", default-features = false, optional = true }
chrono = { version = "0.4.19", default-features = false, features = ["serde"] }
cidr-utils = { version = "0.5.1", default-features = false }
colored = { version = "2.0.0", default-features = false }
dashmap = { version = "4.0.2", default-features = false }
db-key = { version = "0.0.5", default-features = false }
derivative = { version = "2.2.0", default-features = false }
dirs-next = { version = "2.0.0", default-features = false, optional = true }
dyn-clone = { version = "1.0.4", default-features = false }
encoding_rs = { version = "0.8.28", features = ["serde"] }
evmap = { git = "https://github.com/lukesteensen/evmap.git", rev = "45ba973c22715a68c5e99efad4b072421f7ad40b", default-features = false, features = ["bytes"], optional = true }
exitcode = { version = "1.1.2", default-features = false }
flate2 = { version = "1.0.20", default-features = false }
getset = { version = "0.1.1", default-features = false }
glob = { version = "0.3.0", default-features = false }
grok = { version = "~1.0.1", default-features = false, optional = true }
headers = { version = "0.3.4", default-features = false }
heim = { version = "0.1.0-rc.1", default-features = false, features = ["cpu", "disk", "host", "memory", "net"], optional = true }
hostname = { version = "0.3.1", default-features = false }
http = { version = "0.2.4", default-features = false }
hyper = { version = "0.14.5", default-features = false, features = ["stream"] }
hyper-openssl = { version = "0.9.1", default-features = false }
indexmap = { version = "1.6.2", default-features = false, features = ["serde"] }
indoc = { version = "1.0.3", default-features = false }
inventory = { version = "0.1.10", default-features = false }
jemallocator = { version = "0.3.2", default-features = false, optional = true }
k8s-openapi = { version = "0.11.0", default-features = true, features = ["api", "v1_16"], optional = true }
lazy_static = { version = "1.4.0", default-features = false }
leveldb = { version = "0.8.6", default-features = false, optional = true }
listenfd = { version = "0.3.3", default-features = false, optional = true }
logfmt = { version = "0.0.2", default-features = false, optional = true }
lru = { version = "0.6.5", default-features = false, optional = true }
maxminddb = { version = "0.17.2", default-features = false, optional = true }
mongodb = { version = "2.0.0-alpha.1", default-features = false, features = ["tokio-runtime"], optional = true }
async-nats = { version = "0.9.12", default-features = false, optional = true }
nom = { version = "6.1.2", default-features = false, optional = true }
notify = { version = "4.0.16", default-features = false }
num_cpus = { version = "1.13.0", default-features = false }
once_cell = { version = "1.3", default-features = false }
openssl = { version = "0.10.33", default-features = false }
openssl-probe = { version = "0.1.2", default-features = false }
percent-encoding = { version = "2.1.0", default-features = false }
pest = { version = "2.1.3", default-features = false }
pest_derive = { version = "2.1.0", default-features = false }
pin-project = { version = "1.0.7", default-features = false }
postgres-openssl = { version = "0.5.0", default-features = false, features = ["runtime"], optional = true }
pulsar = { version = "2.0.0", default-features = false, features = ["tokio-runtime"], optional = true }
rand = { version = "0.8.3", default-features = false, features = ["small_rng"] }
rand_distr = { version = "0.4.0", default-features = false }
rdkafka = { version = "0.26.0", default-features = false, features = ["libz", "ssl", "zstd"], optional = true }
regex = { version = "1.4.5", default-features = false, features = ["std", "perf"] }
# make sure to update the external docs when the Lua version changes
rlua = { version = "0.17.0", default-features = true, optional = true }
seahash = { version = "4.1.0", default-features = false, optional = true }
semver = { version = "0.11.0", default-features = false, features = ["serde"], optional = true }
snafu = { version = "0.6.10", default-features = false, features = ["futures", "futures-01"] }
snap = { version = "1.0.4", default-features = false, optional = true }
socket2 = { version = "0.4.0", default-features = false }
stream-cancel = { version = "0.8.0", default-features = false }
strip-ansi-escapes = { version = "0.1.0", default-features = false }
structopt = { version = "0.3.21", default-features = false }
syslog = { version = "5.0.0", default-features = false, optional = true }
syslog_loose = { version = "0.10.0", default-features = false, optional = true }
tokio-postgres = { version = "0.7.1", default-features = false, features = ["runtime", "with-chrono-0_4"], optional = true }
toml = { version = "0.5.8", default-features = false }
<<<<<<< HEAD
typetag = { version = "0.1.6", default-features = false }
twox-hash = { version = "1.6", default-features = false }
url = { version = "2.2.1", default-features = false, features = ["serde"] }
uuid = { version = "0.8", default-features = false, features = ["serde", "v4"], optional = true }
warp = { version = "0.3.0", default-features = false, optional = true }
=======
typetag = { version = "0.1.7", default-features = false }
twox-hash = { version = "1.6.0", default-features = false }
url = { version = "2.2.1", default-features = false }
uuid = { version = "0.8.2", default-features = false, features = ["serde", "v4"], optional = true }
warp = { version = "0.3.1", default-features = false, optional = true }
>>>>>>> 3b82cb72
zstd = { version = "0.6", default-features = false }
cfg-if = { version = "1.0.0", default-features = false }

# For WASM
async-stream = "0.3.0"
lucet-runtime = { git = "https://github.com/bytecodealliance/lucet.git", rev = "b1863dacc8c92c11e5434fc8815d9b9a26cfe3db", optional = true }
lucet-wasi = { git = "https://github.com/bytecodealliance/lucet.git", rev = "b1863dacc8c92c11e5434fc8815d9b9a26cfe3db", optional = true }
lucetc = { git = "https://github.com/bytecodealliance/lucet.git", rev = "b1863dacc8c92c11e5434fc8815d9b9a26cfe3db", optional = true }
vector-wasm = { path = "lib/vector-wasm", optional = true }

[target.'cfg(windows)'.dependencies]
schannel = "0.1.19"
windows-service = "0.3.1"

[target.'cfg(target_os = "macos")'.dependencies]
security-framework = "2.2.0"

[target.'cfg(unix)'.dependencies]
atty = "0.2.14"
nix = "0.20.0"

[build-dependencies]
prost-build = "0.7.0"
built = { version = "0.4.4", features = ["chrono", "git2"] }

[dev-dependencies]
approx = "0.4.0"
assert_cmd = "1.0.3"
base64 = "0.13.0"
criterion = { version = "0.3.4", features = ["html_reports"] }
httpmock = { version = "0.5.7", default-features = false }
libc = "0.2.93"
libz-sys = "1.1.2"
matches = "0.1.8"
pretty_assertions = "0.7.2"
reqwest = { version = "0.11.3", features = ["json"] }
tempfile = "3.2.0"
tokio = { version = "1.5.0", features = ["test-util"] }
tokio-test = "0.4.1"
tokio01-test = "0.1.1"
tower-test = "0.4.0"
walkdir = "2.3.2"
quickcheck = "1.0.3"

[features]
# Default features for *-unknown-linux-gnu and *-apple-darwin
default = ["api", "api-client", "leveldb", "rdkafka-plain", "sinks", "sources", "transforms", "unix", "vendor-all", "vrl-cli", "providers"]
# Default features for *-unknown-linux-* which make use of `cmake` for dependencies
default-cmake = ["api", "api-client", "leveldb", "rdkafka-cmake", "sinks", "sources", "transforms", "unix", "vendor-all", "vrl-cli", "providers"]
# Default features for *-pc-windows-msvc
# TODO: Enable SASL https://github.com/timberio/vector/pull/3081#issuecomment-659298042
default-msvc = ["api", "api-client", "leveldb", "rdkafka-cmake", "sinks", "sources", "transforms", "vendor-libz", "vendor-openssl", "vrl-cli", "providers"]
default-musl = ["api", "api-client", "leveldb", "rdkafka-cmake", "sinks", "sources", "transforms", "unix", "vendor-all", "vrl-cli", "providers"]
default-no-api-client = ["api", "leveldb", "rdkafka-plain", "sinks", "sources", "transforms", "unix", "vendor-all", "vrl-cli", "providers"]
default-no-vrl-cli = ["api", "leveldb", "rdkafka-plain", "sinks", "sources", "transforms", "unix", "vendor-all", "providers"]

all-logs = ["sinks-logs", "sources-logs", "transforms-logs"]
all-metrics = ["sinks-metrics", "sources-metrics", "transforms-metrics"]

# Target specific release features.
# The `make` tasks will select this according to the appropriate triple.
# Use this section to turn off or on specific features for specific triples.
target-aarch64-unknown-linux-gnu = ["api", "api-client", "leveldb", "rdkafka-cmake", "sinks", "sources", "transforms", "unix", "vendor-libz", "vendor-openssl", "vrl-cli", "providers"]
target-aarch64-unknown-linux-musl = ["api", "api-client", "leveldb", "rdkafka-cmake", "sinks", "sources", "transforms", "unix", "vendor-libz", "vendor-openssl", "vrl-cli", "providers"]
# TODO: Enable leveldb here for armv7-unknown-linux-musleabihf
target-armv7-unknown-linux-gnueabihf = ["api", "api-client", "leveldb", "rdkafka-cmake", "sinks", "sources", "transforms", "unix", "vendor-libz", "vendor-openssl", "vrl-cli", "providers"]
target-armv7-unknown-linux-musleabihf = ["api", "api-client", "rdkafka-cmake", "sinks", "sources", "transforms", "vendor-libz", "vendor-openssl", "vrl-cli", "providers"]
target-x86_64-unknown-linux-gnu = ["api", "api-client", "leveldb", "rdkafka-cmake", "sinks", "sources", "transforms", "unix", "vendor-all", "vrl-cli", "providers"]
target-x86_64-unknown-linux-musl = ["api", "api-client", "leveldb", "rdkafka-cmake", "sinks", "sources", "transforms", "unix", "vendor-libz", "vendor-openssl", "vrl-cli", "providers"]

# Enables `rdkafka` dependency.
# This feature is more portable, but requires `cmake` as build dependency. Use it if `rdkafka-plain` doesn't work.
# The `sasl` feature has to be added because of the limitations of `librdkafka` build scripts for `cmake`.
rdkafka-cmake = ["rdkafka", "rdkafka/cmake_build"]
# This feature is less portable, but doesn't require `cmake` as build dependency
rdkafka-plain = ["rdkafka"]
rusoto = ["rusoto_core", "rusoto_credential", "rusoto_signature", "rusoto_sts"]
sasl = ["rdkafka/gssapi"]
# Enables features that work only on systems providing `cfg(unix)`
unix = ["jemallocator"]
# These are **very** useful on Cross compilations!
vendor-all = ["vendor-libz", "vendor-openssl", "vendor-sasl"]
vendor-sasl = ["rdkafka/gssapi-vendored"]
vendor-openssl = ["openssl/vendored"]
vendor-libz = ["libz-sys/static"]
# This feature enables the WASM foreign module support.
wasm = ["lucet-runtime", "lucet-wasi", "lucetc", "vector-wasm"]

# Enables kubernetes dependencies and shared code. Kubernetes-related sources,
# transforms and sinks should depend on this feature.
kubernetes = ["k8s-openapi", "evmap"]

# API
api = [
  "async-graphql",
  "async-graphql-warp",
  "base64",
  "itertools",
  "warp",
]

# API client
api-client = [
  "crossterm",
  "num-format",
  "number_prefix",
  "tui",
  "vector-api-client",
]

# Provider
providers = ["providers-http"]
providers-http = []

# Sources
sources = ["sources-logs", "sources-metrics"]
sources-logs = [
  "sources-aws_kinesis_firehose",
  "sources-aws_s3",
  "sources-datadog",
  "sources-docker_logs",
  "sources-file",
  "sources-generator",
  "sources-heroku_logs",
  "sources-http",
  "sources-internal_logs",
  "sources-journald",
  "sources-kafka",
  "sources-kubernetes-logs",
  "sources-socket",
  "sources-splunk_hec",
  "sources-stdin",
  "sources-syslog",
  "sources-vector",
]
sources-metrics = [
  "sources-apache_metrics",
  "sources-aws_ecs_metrics",
  "sources-host_metrics",
  "sources-internal_metrics",
  "sources-mongodb_metrics",
  "sources-nginx_metrics",
  "sources-postgresql_metrics",
  "sources-prometheus",
  "sources-statsd",
  "sources-vector",
]

sources-apache_metrics = []
sources-aws_ecs_metrics = []
sources-aws_kinesis_firehose = ["base64", "sources-utils-tls", "warp"]
sources-aws_s3 = ["rusoto", "rusoto_s3", "rusoto_sqs", "semver", "uuid"]
sources-datadog = ["sources-utils-http"]
sources-docker_logs = ["bollard", "dirs-next"]
sources-file = ["bytesize", "file-source"]
sources-generator = ["fakedata"]
sources-heroku_logs = ["sources-utils-http"]
sources-host_metrics = ["heim"]
sources-http = ["sources-utils-http"]
sources-internal_logs = []
sources-internal_metrics = []
sources-journald = []
sources-kafka = ["rdkafka"]
sources-kubernetes-logs = ["file-source", "kubernetes", "transforms-merge", "transforms-regex_parser"]
sources-mongodb_metrics = ["mongodb"]
sources-nginx_metrics = ["nom"]
sources-postgresql_metrics = ["postgres-openssl", "tokio-postgres"]
sources-prometheus = ["prometheus-parser", "sinks-prometheus", "sources-utils-http", "warp"]
sources-socket = ["bytesize", "listenfd", "tokio-util/net", "sources-utils-udp", "sources-utils-tcp-keepalive", "sources-utils-tcp-socket", "sources-utils-tls", "sources-utils-unix"]
sources-splunk_hec = ["bytesize", "sources-utils-tls", "warp"]
sources-statsd = ["listenfd", "sources-utils-tcp-keepalive", "sources-utils-tcp-socket", "sources-utils-tls", "sources-utils-udp", "sources-utils-unix", "tokio-util/net"]
sources-stdin = ["bytesize"]
sources-syslog = ["bytesize", "listenfd", "tokio-util/net", "sources-utils-udp", "sources-utils-tcp-keepalive", "sources-utils-tcp-socket", "sources-utils-tls", "sources-utils-unix", "syslog_loose"]
sources-utils-http = ["snap", "sources-utils-tls", "warp"]
sources-utils-tcp-keepalive = []
sources-utils-tcp-socket = []
sources-utils-tls = []
sources-utils-udp = []
sources-utils-unix = []
sources-vector = ["listenfd", "sources-utils-tcp-keepalive", "sources-utils-tcp-socket", "sources-utils-tls"]

# Transforms
transforms = ["transforms-logs", "transforms-metrics"]
transforms-logs = [
  "transforms-add_fields",
  "transforms-ansi_stripper",
  "transforms-aws_cloudwatch_logs_subscription_parser",
  "transforms-aws_ec2_metadata",
  "transforms-coercer",
  "transforms-concat",
  "transforms-dedupe",
  "transforms-field_filter",
  "transforms-filter",
  "transforms-geoip",
  "transforms-grok_parser",
  "transforms-json_parser",
  "transforms-key_value_parser",
  "transforms-log_to_metric",
  "transforms-logfmt_parser",
  "transforms-lua",
  "transforms-merge",
  "transforms-metric_to_log",
  "transforms-reduce",
  "transforms-regex_parser",
  "transforms-remap",
  "transforms-remove_fields",
  "transforms-rename_fields",
  "transforms-route",
  "transforms-sample",
  "transforms-split",
  "transforms-tokenizer",
]
transforms-metrics = [
  "transforms-add_tags",
  "transforms-filter",
  "transforms-log_to_metric",
  "transforms-lua",
  "transforms-metric_to_log",
  "transforms-remap",
  "transforms-remove_tags",
  "transforms-tag_cardinality_limit",
]

transforms-add_fields = []
transforms-add_tags = []
transforms-ansi_stripper = []
transforms-aws_cloudwatch_logs_subscription_parser= []
transforms-aws_ec2_metadata = ["evmap"]
transforms-coercer = []
transforms-concat = []
transforms-dedupe = ["lru"]
transforms-field_filter = []
transforms-filter = []
transforms-geoip = ["maxminddb"]
transforms-grok_parser = ["grok"]
transforms-json_parser = []
transforms-key_value_parser = []
transforms-log_to_metric = []
transforms-logfmt_parser = ["logfmt"]
transforms-lua = ["rlua"]
transforms-merge = []
transforms-metric_to_log = []
transforms-reduce = []
transforms-regex_parser = []
transforms-remap = []
transforms-remove_fields = []
transforms-remove_tags = []
transforms-rename_fields = []
transforms-route = []
transforms-sample = ["seahash"]
transforms-split = []
transforms-tag_cardinality_limit = ["bloom"]
transforms-tokenizer = []
transforms-wasm = ["wasm"]

# Sinks
sinks = ["sinks-logs", "sinks-metrics"]
sinks-logs = [
  "sinks-aws_cloudwatch_logs",
  "sinks-aws_kinesis_firehose",
  "sinks-aws_kinesis_streams",
  "sinks-aws_s3",
  "sinks-aws_sqs",
  "sinks-azure_monitor_logs",
  "sinks-blackhole",
  "sinks-clickhouse",
  "sinks-console",
  "sinks-datadog",
  "sinks-elasticsearch",
  "sinks-file",
  "sinks-gcp",
  "sinks-honeycomb",
  "sinks-http",
  "sinks-humio",
  "sinks-influxdb",
  "sinks-kafka",
  "sinks-logdna",
  "sinks-loki",
  "sinks-nats",
  "sinks-new_relic_logs",
  "sinks-papertrail",
  "sinks-pulsar",
  "sinks-sematext",
  "sinks-socket",
  "sinks-splunk_hec",
  "sinks-vector"
]
sinks-metrics = [
  "sinks-aws_cloudwatch_metrics",
  "sinks-blackhole",
  "sinks-console",
  "sinks-datadog",
  "sinks-humio",
  "sinks-influxdb",
  "sinks-kafka",
  "sinks-prometheus",
  "sinks-sematext",
  "sinks-statsd",
  "sinks-vector"
]

sinks-aws_cloudwatch_logs = ["rusoto", "rusoto_logs"]
sinks-aws_cloudwatch_metrics = ["rusoto", "rusoto_cloudwatch"]
sinks-aws_kinesis_firehose = ["rusoto", "rusoto_firehose"]
sinks-aws_kinesis_streams = ["rusoto", "rusoto_kinesis"]
sinks-aws_s3 = ["bytesize", "rusoto", "rusoto_s3", "uuid"]
sinks-aws_sqs = ["rusoto", "rusoto_sqs"]
sinks-azure_monitor_logs = ["bytesize"]
sinks-blackhole = []
sinks-clickhouse = ["bytesize"]
sinks-console = []
sinks-datadog = ["bytesize"]
sinks-elasticsearch = ["bytesize", "rusoto"]
sinks-file = []
sinks-gcp = ["base64", "bytesize", "goauth", "gouth", "smpl_jwt", "uuid"]
sinks-honeycomb = ["bytesize"]
sinks-http = ["bytesize"]
sinks-humio = ["sinks-splunk_hec", "transforms-metric_to_log"]
sinks-influxdb = ["bytesize"]
sinks-kafka = []
sinks-logdna = ["bytesize"]
sinks-loki = ["bytesize", "uuid"]
sinks-nats = ["async-nats"]
sinks-new_relic_logs = ["bytesize", "sinks-http"]
sinks-papertrail = ["syslog"]
sinks-prometheus = ["prometheus-parser", "snap", "sources-utils-tls"]
sinks-pulsar = ["avro-rs", "pulsar"]
sinks-sematext = ["sinks-elasticsearch", "sinks-influxdb"]
sinks-socket = ["sinks-utils-udp"]
sinks-splunk_hec = ["bytesize"]
sinks-statsd = ["sinks-utils-udp", "tokio-util/net"]
sinks-utils-udp = []
sinks-vector = ["sinks-utils-udp"]

# Identifies that the build is a nightly build
nightly = []

# Testing-related features
all-integration-tests = [
  "aws-integration-tests",
  "clickhouse-integration-tests",
  "docker-logs-integration-tests",
  "es-integration-tests",
  "gcp-cloud-storage-integration-tests",
  "gcp-integration-tests",
  "gcp-pubsub-integration-tests",
  "humio-integration-tests",
  "influxdb-integration-tests",
  "kafka-integration-tests",
  "loki-integration-tests",
  "mongodb_metrics-integration-tests",
  "nats-integration-tests",
  "nginx-integration-tests",
  "postgresql_metrics-integration-tests",
  "prometheus-integration-tests",
  "pulsar-integration-tests",
  "splunk-integration-tests",
]

aws-integration-tests = [
  "aws-cloudwatch-logs-integration-tests",
  "aws-cloudwatch-metrics-integration-tests",
  "aws-ec2-metadata-integration-tests",
  "aws-ecs-metrics-integration-tests",
  "aws-kinesis-firehose-integration-tests",
  "aws-kinesis-streams-integration-tests",
  "aws-s3-integration-tests",
  "aws-sqs-integration-tests",
]

aws-cloudwatch-logs-integration-tests = ["sinks-aws_cloudwatch_logs"]
aws-cloudwatch-metrics-integration-tests = ["sinks-aws_cloudwatch_metrics"]
aws-ec2-metadata-integration-tests = ["transforms-aws_ec2_metadata"]
aws-ecs-metrics-integration-tests = ["sources-aws_ecs_metrics"]
aws-kinesis-firehose-integration-tests = ["rusoto_es", "sinks-aws_kinesis_firehose", "sinks-elasticsearch"]
aws-kinesis-streams-integration-tests = ["sinks-aws_kinesis_streams"]
aws-s3-integration-tests = ["sinks-aws_s3", "sources-aws_s3"]
aws-sqs-integration-tests = ["sinks-aws_sqs"]
clickhouse-integration-tests = ["sinks-clickhouse", "warp"]
docker-logs-integration-tests = ["sources-docker_logs", "unix"]
es-integration-tests = ["sinks-elasticsearch"]
gcp-cloud-storage-integration-tests = ["sinks-gcp"]
gcp-integration-tests = ["sinks-gcp"]
gcp-pubsub-integration-tests = ["sinks-gcp"]
humio-integration-tests = ["sinks-humio"]
influxdb-integration-tests = ["sinks-influxdb"]
kafka-integration-tests = ["sinks-kafka", "sources-kafka"]
loki-integration-tests = ["sinks-loki"]
mongodb_metrics-integration-tests = ["sources-mongodb_metrics"]
nats-integration-tests = ["sinks-nats"]
nginx-integration-tests = ["sources-nginx_metrics"]
postgresql_metrics-integration-tests = ["sources-postgresql_metrics"]
prometheus-integration-tests = ["bytesize", "sinks-prometheus", "sources-prometheus"]
pulsar-integration-tests = ["sinks-pulsar"]
splunk-integration-tests = ["sinks-splunk_hec", "warp"]

disable-resolv-conf = []
shutdown-tests = ["rdkafka", "sinks-blackhole", "sinks-console", "sinks-prometheus", "sources", "transforms-log_to_metric", "transforms-lua", "unix"]
cli-tests = ["sinks-blackhole", "sinks-socket", "sources-generator", "sources-file"]

# grouping together features for benchmarks
# excluing API client due to running out of memory during linking in Github Actions
benches = ["leveldb", "rdkafka-plain", "sinks", "sources", "transforms", "unix", "vendor-all"]
language-benches = ["sinks-socket", "sources-socket", "transforms-add_fields", "transforms-json_parser", "transforms-lua", "transforms-regex_parser", "transforms-remap", "transforms-wasm"]
# Separate benching process for metrics due to the nature of the bootstrap procedures.
statistic-benches = []
metrics-benches = ["sinks-socket", "sources-socket"]
remap-benches = ["transforms-add_fields", "transforms-coercer", "transforms-json_parser", "transforms-remap"]
wasm-benches = ["transforms-add_fields", "transforms-field_filter", "transforms-lua", "transforms-remap", "transforms-wasm"]

[[bench]]
name = "default"
harness = false
required-features = ["benches"]

[[bench]]
name = "wasm"
path = "benches/wasm/mod.rs"
harness = false
required-features = ["wasm-benches"]

[[bench]]
name = "remap"
harness = false
required-features = ["remap-benches"]

[[bench]]
name = "languages"
harness = false
required-features = ["language-benches"]

[[bench]]
name = "metrics_on"
harness = false
required-features = ["metrics-benches"]

[[bench]]
name = "metrics_no_tracing_integration"
harness = false
required-features = ["metrics-benches"]

[[bench]]
name = "metrics_off"
harness = false
required-features = ["metrics-benches"]

[[bench]]
name = "distribution_statistic"
harness = false
required-features = ["statistic-benches"]<|MERGE_RESOLUTION|>--- conflicted
+++ resolved
@@ -235,19 +235,11 @@
 syslog_loose = { version = "0.10.0", default-features = false, optional = true }
 tokio-postgres = { version = "0.7.1", default-features = false, features = ["runtime", "with-chrono-0_4"], optional = true }
 toml = { version = "0.5.8", default-features = false }
-<<<<<<< HEAD
-typetag = { version = "0.1.6", default-features = false }
-twox-hash = { version = "1.6", default-features = false }
-url = { version = "2.2.1", default-features = false, features = ["serde"] }
-uuid = { version = "0.8", default-features = false, features = ["serde", "v4"], optional = true }
-warp = { version = "0.3.0", default-features = false, optional = true }
-=======
 typetag = { version = "0.1.7", default-features = false }
 twox-hash = { version = "1.6.0", default-features = false }
 url = { version = "2.2.1", default-features = false }
 uuid = { version = "0.8.2", default-features = false, features = ["serde", "v4"], optional = true }
 warp = { version = "0.3.1", default-features = false, optional = true }
->>>>>>> 3b82cb72
 zstd = { version = "0.6", default-features = false }
 cfg-if = { version = "1.0.0", default-features = false }
 
