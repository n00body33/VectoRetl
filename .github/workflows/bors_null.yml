--- conflicted
+++ resolved
@@ -7,23 +7,6 @@
     branches:
       - staging
       - trying
-<<<<<<< HEAD
-    paths-ignore:
-      - ".github/workflows/bors.yml"
-      - "benches/**"
-      - "lib/**"
-      - "proto/**"
-      - "scripts/**"
-      - "skaffold/**"
-      - "src/**"
-      - "tests/**"
-      - "build.rs"
-      - "Cargo.lock"
-      - "Cargo.toml"
-      - "docker-compose.yml"
-      - "Makefile"
-      - "rust-toolchain"
-=======
     paths:
       - "!.github/workflows/bors.yml"
       - "!benches/**"
@@ -39,7 +22,6 @@
       - "!docker-compose.yml"
       - "!Makefile"
       - "!rust-toolchain"
->>>>>>> 3c4da03d
 
 env:
   VERBOSE: true
