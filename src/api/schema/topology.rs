--- conflicted
+++ resolved
@@ -5,12 +5,9 @@
     collections::HashMap,
     sync::{Arc, RwLock},
 };
-<<<<<<< HEAD
-=======
 
 const INVARIANT: &str =
     "It is an invariant for the API to be active but not have a TOPOLOGY. Please report this.";
->>>>>>> 3b44cbaf
 
 #[Enum]
 pub enum SourceOutputType {
@@ -88,11 +85,7 @@
         self.0
             .inputs
             .iter()
-<<<<<<< HEAD
-            .filter_map(|name| match TOPOLOGY.read().unwrap().get(name) {
-=======
             .filter_map(|name| match TOPOLOGY.read().expect(INVARIANT).get(name) {
->>>>>>> 3b44cbaf
                 Some(t) => match t {
                     Topology::Source(s) => Some(s.clone()),
                     _ => None,
@@ -126,11 +119,7 @@
         self.0
             .inputs
             .iter()
-<<<<<<< HEAD
-            .filter_map(|name| match TOPOLOGY.read().unwrap().get(name) {
-=======
             .filter_map(|name| match TOPOLOGY.read().expect(INVARIANT).get(name) {
->>>>>>> 3b44cbaf
                 Some(topology) => match topology {
                     Topology::Source(s) => Some(s.clone()),
                     _ => None,
@@ -145,11 +134,7 @@
         self.0
             .inputs
             .iter()
-<<<<<<< HEAD
-            .filter_map(|name| match TOPOLOGY.read().unwrap().get(name) {
-=======
             .filter_map(|name| match TOPOLOGY.read().expect(INVARIANT).get(name) {
->>>>>>> 3b44cbaf
                 Some(topology) => match topology {
                     Topology::Transform(t) => Some(t.clone()),
                     _ => None,
@@ -202,11 +187,7 @@
 fn filter_topology<T>(map_func: impl Fn((&String, &Topology)) -> Option<T>) -> Vec<T> {
     TOPOLOGY
         .read()
-<<<<<<< HEAD
-        .unwrap()
-=======
         .expect(INVARIANT)
->>>>>>> 3b44cbaf
         .iter()
         .filter_map(map_func)
         .collect()
@@ -271,9 +252,5 @@
     }
 
     // override the old hashmap
-<<<<<<< HEAD
-    *TOPOLOGY.write().unwrap() = new_topology
-=======
     *TOPOLOGY.write().expect(INVARIANT) = new_topology
->>>>>>> 3b44cbaf
 }