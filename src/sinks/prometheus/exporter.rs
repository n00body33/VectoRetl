use std::{
    convert::Infallible,
    hash::Hash,
    mem::{discriminant, Discriminant},
    net::SocketAddr,
    sync::{Arc, RwLock},
    time::{Duration, Instant},
};

use async_trait::async_trait;
use futures::{future, stream::BoxStream, FutureExt, StreamExt};
use hyper::{
    header::HeaderValue,
    service::{make_service_fn, service_fn},
    Body, Method, Request, Response, Server, StatusCode,
};
use indexmap::{map::Entry, IndexMap};
use serde_with::serde_as;
use snafu::Snafu;
use stream_cancel::{Trigger, Tripwire};
use tracing::{Instrument, Span};
use vector_config::configurable_component;
use vector_core::{
    internal_event::{
        ByteSize, BytesSent, CountByteSize, EventsSent, InternalEventHandle as _, Output, Protocol,
        Registered,
    },
    ByteSizeOf, EstimatedJsonEncodedSizeOf,
};

use super::collector::{MetricCollector, StringCollector};
use crate::{
    config::{AcknowledgementsConfig, GenerateConfig, Input, Resource, SinkConfig, SinkContext},
    event::{
        metric::{Metric, MetricData, MetricKind, MetricSeries, MetricValue},
        Event, EventStatus, Finalizable,
    },
    http::Auth,
    internal_events::{PrometheusNormalizationError, PrometheusServerRequestComplete},
    sinks::{
        util::{
            buffer::metrics::{MetricNormalize, MetricNormalizer, MetricSet},
            statistic::validate_quantiles,
            StreamSink,
        },
        Healthcheck, VectorSink,
    },
    tls::{MaybeTlsSettings, TlsEnableableConfig},
};

const MIN_FLUSH_PERIOD_SECS: u64 = 1;

const LOCK_FAILED: &str = "Prometheus exporter data lock is poisoned";

#[derive(Debug, Snafu)]
enum BuildError {
    #[snafu(display("Flush period for sets must be greater or equal to {} secs", min))]
    FlushPeriodTooShort { min: u64 },
}

/// Configuration for the `prometheus_exporter` sink.
#[serde_as]
#[configurable_component(sink("prometheus_exporter"))]
#[derive(Clone, Debug)]
#[serde(deny_unknown_fields)]
pub struct PrometheusExporterConfig {
    /// The default namespace for any metrics sent.
    ///
    /// This namespace is only used if a metric has no existing namespace. When a namespace is
    /// present, it is used as a prefix to the metric name, and separated with an underscore (`_`).
    ///
    /// It should follow the Prometheus [naming conventions][prom_naming_docs].
    ///
    /// [prom_naming_docs]: https://prometheus.io/docs/practices/naming/#metric-names
    #[serde(alias = "namespace")]
    pub default_namespace: Option<String>,

    /// The address to expose for scraping.
    ///
    /// The metrics are exposed at the typical Prometheus exporter path, `/metrics`.
    #[serde(default = "default_address")]
    pub address: SocketAddr,

    #[configurable(derived)]
    pub auth: Option<Auth>,

    #[configurable(derived)]
    pub tls: Option<TlsEnableableConfig>,

    /// Default buckets to use for aggregating [distribution][dist_metric_docs] metrics into histograms.
    ///
    /// [dist_metric_docs]: https://vector.dev/docs/about/under-the-hood/architecture/data-model/metric/#distribution
    #[serde(default = "super::default_histogram_buckets")]
    pub buckets: Vec<f64>,

    /// Quantiles to use for aggregating [distribution][dist_metric_docs] metrics into a summary.
    ///
    /// [dist_metric_docs]: https://vector.dev/docs/about/under-the-hood/architecture/data-model/metric/#distribution
    #[serde(default = "super::default_summary_quantiles")]
    pub quantiles: Vec<f64>,

    /// Whether or not to render [distributions][dist_metric_docs] as an [aggregated histogram][prom_agg_hist_docs] or  [aggregated summary][prom_agg_summ_docs].
    ///
    /// While Vector supports distributions as a lossless way to represent a set of samples for a
    /// metric, Prometheus clients (the application being scraped, which is this sink) must
    /// aggregate locally into either an aggregated histogram or aggregated summary.
    ///
    /// [dist_metric_docs]: https://vector.dev/docs/about/under-the-hood/architecture/data-model/metric/#distribution
    /// [prom_agg_hist_docs]: https://prometheus.io/docs/concepts/metric_types/#histogram
    /// [prom_agg_summ_docs]: https://prometheus.io/docs/concepts/metric_types/#summary
    #[serde(default = "default_distributions_as_summaries")]
    pub distributions_as_summaries: bool,

    /// The interval, in seconds, on which metrics are flushed.
    ///
    /// On the flush interval, if a metric has not been seen since the last flush interval, it is
    /// considered expired and is removed.
    ///
    /// Be sure to configure this value higher than your client’s scrape interval.
    #[serde(default = "default_flush_period_secs")]
    #[serde_as(as = "serde_with::DurationSeconds<u64>")]
    pub flush_period_secs: Duration,

    /// Suppresses timestamps on the Prometheus output.
    ///
    /// This can sometimes be useful when the source of metrics leads to their timestamps being too
    /// far in the past for Prometheus to allow them, such as when aggregating metrics over long
    /// time periods, or when replaying old metrics from a disk buffer.
    #[serde(default)]
    pub suppress_timestamp: bool,

    #[configurable(derived)]
    #[serde(
        default,
        deserialize_with = "crate::serde::bool_or_struct",
        skip_serializing_if = "crate::serde::skip_serializing_if_default"
    )]
    pub acknowledgements: AcknowledgementsConfig,
}

impl Default for PrometheusExporterConfig {
    fn default() -> Self {
        Self {
            default_namespace: None,
            address: default_address(),
            auth: None,
            tls: None,
            buckets: super::default_histogram_buckets(),
            quantiles: super::default_summary_quantiles(),
            distributions_as_summaries: default_distributions_as_summaries(),
            flush_period_secs: default_flush_period_secs(),
            suppress_timestamp: default_suppress_timestamp(),
            acknowledgements: Default::default(),
        }
    }
}

fn default_address() -> SocketAddr {
    use std::net::{IpAddr, Ipv4Addr};

    SocketAddr::new(IpAddr::V4(Ipv4Addr::new(0, 0, 0, 0)), 9598)
}

const fn default_distributions_as_summaries() -> bool {
    false
}

const fn default_flush_period_secs() -> Duration {
    Duration::from_secs(60)
}

const fn default_suppress_timestamp() -> bool {
    false
}

impl GenerateConfig for PrometheusExporterConfig {
    fn generate_config() -> toml::Value {
        toml::Value::try_from(&Self::default()).unwrap()
    }
}

#[async_trait::async_trait]
impl SinkConfig for PrometheusExporterConfig {
    async fn build(&self, _cx: SinkContext) -> crate::Result<(VectorSink, Healthcheck)> {
        if self.flush_period_secs.as_secs() < MIN_FLUSH_PERIOD_SECS {
            return Err(Box::new(BuildError::FlushPeriodTooShort {
                min: MIN_FLUSH_PERIOD_SECS,
            }));
        }

        validate_quantiles(&self.quantiles)?;

        let sink = PrometheusExporter::new(self.clone());
        let healthcheck = future::ok(()).boxed();

        Ok((VectorSink::from_event_streamsink(sink), healthcheck))
    }

    fn input(&self) -> Input {
        Input::metric()
    }

    fn resources(&self) -> Vec<Resource> {
        vec![Resource::tcp(self.address)]
    }

    fn acknowledgements(&self) -> &AcknowledgementsConfig {
        &self.acknowledgements
    }
}

struct PrometheusExporter {
    server_shutdown_trigger: Option<Trigger>,
    config: PrometheusExporterConfig,
    metrics: Arc<RwLock<IndexMap<MetricRef, (Metric, MetricMetadata)>>>,
}

/// Expiration metadata for a metric.
#[derive(Clone, Copy, Debug)]
struct MetricMetadata {
    expiration_window: Duration,
    expires_at: Instant,
}

impl MetricMetadata {
    pub fn new(expiration_window: Duration) -> Self {
        Self {
            expiration_window,
            expires_at: Instant::now() + expiration_window,
        }
    }

    /// Resets the expiration deadline.
    pub fn refresh(&mut self) {
        self.expires_at = Instant::now() + self.expiration_window;
    }

    /// Whether or not the referenced metric has expired yet.
    pub fn has_expired(&self, now: Instant) -> bool {
        now >= self.expires_at
    }
}

// Composite identifier that uniquely represents a metric.
//
// Instead of simply working off of the name (series) alone, we include the metric kind as well as
// the type (counter, gauge, etc) and any subtype information like histogram buckets.
//
// Specifically, though, we do _not_ include the actual metric value.  This type is used
// specifically to look up the entry in a map for a metric in the sense of "get the metric whose
// name is X and type is Y and has these tags".
#[derive(Clone, Debug)]
struct MetricRef {
    series: MetricSeries,
    kind: MetricKind,
    value: Discriminant<MetricValue>,
    bounds: Option<Vec<f64>>,
}

impl MetricRef {
    /// Creates a `MetricRef` based on the given `Metric`.
    pub fn from_metric(metric: &Metric) -> Self {
        // Either the buckets for an aggregated histogram, or the quantiles for an aggregated summary.
        let bounds = match metric.value() {
            MetricValue::AggregatedHistogram { buckets, .. } => {
                Some(buckets.iter().map(|b| b.upper_limit).collect())
            }
            MetricValue::AggregatedSummary { quantiles, .. } => {
                Some(quantiles.iter().map(|q| q.quantile).collect())
            }
            _ => None,
        };

        Self {
            series: metric.series().clone(),
            kind: metric.kind(),
            value: discriminant(metric.value()),
            bounds,
        }
    }
}

impl PartialEq for MetricRef {
    fn eq(&self, other: &Self) -> bool {
        self.series == other.series
            && self.kind == other.kind
            && self.value == other.value
            && self.bounds == other.bounds
    }
}

impl Eq for MetricRef {}

impl Hash for MetricRef {
    fn hash<H: std::hash::Hasher>(&self, state: &mut H) {
        self.series.hash(state);
        self.kind.hash(state);
        self.value.hash(state);
        if let Some(bounds) = &self.bounds {
            for bound in bounds {
                bound.to_bits().hash(state);
            }
        }
    }
}

struct PrometheusExporterMetricNormalizer {
    distributions_as_summaries: bool,
    buckets: Vec<f64>,
}

impl MetricNormalize for PrometheusExporterMetricNormalizer {
    fn normalize(&mut self, state: &mut MetricSet, metric: Metric) -> Option<Metric> {
        let new_metric = match metric.value() {
            MetricValue::Distribution { .. } => {
                // Convert the distribution as-is, and then let the normalizer absolute-ify it.
                let (series, data, metadata) = metric.into_parts();
                let (time, kind, value) = data.into_parts();

                let new_value = if self.distributions_as_summaries {
                    // We use a sketch when in summary mode because they're actually able to be
                    // merged and provide correct output, unlike the aggregated summaries that
                    // we handle from _sources_ like Prometheus.  The collector code itself
                    // will render sketches as aggregated summaries, so we have continuity there.
                    value
                        .distribution_to_sketch()
                        .expect("value should be distribution already")
                } else {
                    value
                        .distribution_to_agg_histogram(&self.buckets)
                        .expect("value should be distribution already")
                };

                let data = MetricData::from_parts(time, kind, new_value);
                Metric::from_parts(series, data, metadata)
            }
            _ => metric,
        };

        state.make_absolute(new_metric)
    }
}

fn authorized(req: &Request<Body>, auth: &Option<Auth>) -> bool {
    if let Some(auth) = auth {
        let headers = req.headers();
        if let Some(auth_header) = headers.get(hyper::header::AUTHORIZATION) {
            let encoded_credentials = match auth {
                Auth::Basic { user, password } => HeaderValue::from_str(
                    format!(
                        "Basic {}",
                        base64::encode(format!("{}:{}", user, password.inner()))
                    )
                    .as_str(),
                ),
                Auth::Bearer { token } => {
                    HeaderValue::from_str(format!("Bearer {}", token.inner()).as_str())
                }
            };

            if let Ok(encoded_credentials) = encoded_credentials {
                if auth_header == encoded_credentials {
                    return true;
                }
            }
        }
    } else {
        return true;
    }

    false
}

fn handle(
    req: Request<Body>,
    auth: &Option<Auth>,
    default_namespace: Option<&str>,
    buckets: &[f64],
    quantiles: &[f64],
    metrics: &RwLock<IndexMap<MetricRef, (Metric, MetricMetadata)>>,
    bytes_sent: &Registered<BytesSent>,
) -> Response<Body> {
    let mut response = Response::new(Body::empty());

    match (authorized(&req, auth), req.method(), req.uri().path()) {
        (false, _, _) => {
            *response.status_mut() = StatusCode::UNAUTHORIZED;
            response.headers_mut().insert(
                http::header::WWW_AUTHENTICATE,
                HeaderValue::from_static("Basic, Bearer"),
            );
        }

        (true, &Method::GET, "/metrics") => {
            let metrics = metrics.read().expect(LOCK_FAILED);

            let count = metrics.len();
            let byte_size = metrics
                .iter()
                .map(|(_, (metric, _))| metric.estimated_json_encoded_size_of())
                .sum();

            let mut collector = StringCollector::new();

            for (_, (metric, _)) in metrics.iter() {
                collector.encode_metric(default_namespace, buckets, quantiles, metric);
            }

            drop(metrics);

            let body = collector.finish();
            let body_size = body.size_of();

            *response.body_mut() = body.into();

            response.headers_mut().insert(
                "Content-Type",
                HeaderValue::from_static("text/plain; version=0.0.4"),
            );

            bytes_sent.emit(ByteSize(body_size));

            emit!(EventsSent {
                count,
                byte_size,
                output: None
            });
        }

        (true, _, _) => {
            *response.status_mut() = StatusCode::NOT_FOUND;
        }
    }

    response
}

impl PrometheusExporter {
    fn new(config: PrometheusExporterConfig) -> Self {
        Self {
            server_shutdown_trigger: None,
            config,
            metrics: Arc::new(RwLock::new(IndexMap::new())),
        }
    }

    async fn start_server_if_needed(&mut self) {
        if self.server_shutdown_trigger.is_some() {
            return;
        }

        let span = Span::current();
        let metrics = Arc::clone(&self.metrics);
        let default_namespace = self.config.default_namespace.clone();
        let buckets = self.config.buckets.clone();
        let quantiles = self.config.quantiles.clone();
        let auth = self.config.auth.clone();

        let new_service = make_service_fn(move |_| {
            let span = Span::current();
            let metrics = Arc::clone(&metrics);
            let default_namespace = default_namespace.clone();
            let buckets = buckets.clone();
            let quantiles = quantiles.clone();
            let auth = auth.clone();

            let bytes_sent = register!(BytesSent::from(Protocol::HTTP));
            let events_sent = register!(EventsSent::from(Output(None)));

            async move {
                Ok::<_, Infallible>(service_fn(move |req| {
                    span.in_scope(|| {
                        let response = handle(
                            req,
                            &auth,
                            default_namespace.as_deref(),
                            &buckets,
                            &quantiles,
                            &metrics,
                            &bytes_sent,
                        );

<<<<<<< HEAD
                        events_sent.emit(CountByteSize(count, byte_size));

=======
>>>>>>> 95fabca3
                        emit!(PrometheusServerRequestComplete {
                            status_code: response.status(),
                        });

                        future::ok::<_, Infallible>(response)
                    })
                }))
            }
        });

        let (trigger, tripwire) = Tripwire::new();

        let tls = self.config.tls.clone();
        let address = self.config.address;

        tokio::spawn(async move {
            let tls = MaybeTlsSettings::from_config(&tls, true)
                .map_err(|error| error!("Server TLS error: {}.", error))?;
            let listener = tls
                .bind(&address)
                .await
                .map_err(|error| error!("Server bind error: {}.", error))?;

            info!(message = "Building HTTP server.", address = %address);

            Server::builder(hyper::server::accept::from_stream(listener.accept_stream()))
                .serve(new_service)
                .with_graceful_shutdown(tripwire.then(crate::shutdown::tripwire_handler))
                .instrument(span)
                .await
                .map_err(|error| error!("Server error: {}.", error))?;

            Ok::<(), ()>(())
        });

        self.server_shutdown_trigger = Some(trigger);
    }
}

#[async_trait]
impl StreamSink<Event> for PrometheusExporter {
    async fn run(mut self: Box<Self>, mut input: BoxStream<'_, Event>) -> Result<(), ()> {
        self.start_server_if_needed().await;

        let mut last_flush = Instant::now();
        let flush_period = self.config.flush_period_secs;
        let mut normalizer = MetricNormalizer::from(PrometheusExporterMetricNormalizer {
            distributions_as_summaries: self.config.distributions_as_summaries,
            buckets: self.config.buckets.clone(),
        });

        while let Some(event) = input.next().await {
            // If we've exceed our flush interval, go through all of the metrics we're currently
            // tracking and remove any which have exceeded the flush interval in terms of not
            // having been updated within that long of a time.
            //
            // TODO: Can we be smarter about this? As is, we might wait up to 2x the flush period to
            // remove an expired metric depending on how things line up.  It'd be cool to _check_
            // for expired metrics more often, but we also don't want to check _way_ too often, like
            // every second, since then we're constantly iterating through every metric, etc etc.
            if last_flush.elapsed() > self.config.flush_period_secs {
                last_flush = Instant::now();

                let mut metrics = self.metrics.write().expect(LOCK_FAILED);

                let normalizer_mut = normalizer.get_state_mut();
                metrics.retain(|metric_ref, (_, metadata)| {
                    if metadata.has_expired(last_flush) {
                        normalizer_mut.remove(&metric_ref.series);
                        false
                    } else {
                        true
                    }
                });
            }

            // Now process the metric we got.
            let mut metric = event.into_metric();
            let finalizers = metric.take_finalizers();

            if let Some(normalized) = normalizer.normalize(metric) {
                let normalized = if self.config.suppress_timestamp {
                    normalized.with_timestamp(None)
                } else {
                    normalized
                };

                // We have a normalized metric, in absolute form.  If we're already aware of this
                // metric, update its expiration deadline, otherwise, start tracking it.
                let mut metrics = self.metrics.write().expect(LOCK_FAILED);

                match metrics.entry(MetricRef::from_metric(&normalized)) {
                    Entry::Occupied(mut entry) => {
                        let (data, metadata) = entry.get_mut();
                        *data = normalized;
                        metadata.refresh();
                    }
                    Entry::Vacant(entry) => {
                        entry.insert((normalized, MetricMetadata::new(flush_period)));
                    }
                }
                finalizers.update_status(EventStatus::Delivered);
            } else {
                emit!(PrometheusNormalizationError {});
                finalizers.update_status(EventStatus::Errored);
            }
        }

        Ok(())
    }
}

#[cfg(test)]
mod tests {
    use chrono::{Duration, Utc};
    use futures::stream;
    use indoc::indoc;
    use similar_asserts::assert_eq;
    use tokio::{sync::oneshot::error::TryRecvError, time};
    use vector_common::{
        finalization::{BatchNotifier, BatchStatus},
        sensitive_string::SensitiveString,
    };
    use vector_core::{event::StatisticKind, metric_tags, samples};

    use super::*;
    use crate::{
        config::ProxyConfig,
        event::metric::{Metric, MetricValue},
        http::HttpClient,
        sinks::prometheus::{distribution_to_agg_histogram, distribution_to_ddsketch},
        test_util::{
            components::{run_and_assert_sink_compliance, SINK_TAGS},
            next_addr, random_string, trace_init,
        },
        tls::MaybeTlsSettings,
    };

    #[test]
    fn generate_config() {
        crate::test_util::test_generate_config::<PrometheusExporterConfig>();
    }

    #[tokio::test]
    async fn prometheus_notls() {
        export_and_fetch_simple(None).await;
    }

    #[tokio::test]
    async fn prometheus_tls() {
        let mut tls_config = TlsEnableableConfig::test_config();
        tls_config.options.verify_hostname = Some(false);
        export_and_fetch_simple(Some(tls_config)).await;
    }

    #[tokio::test]
    async fn prometheus_noauth() {
        let (name1, event1) = create_metric_gauge(None, 123.4);
        let (name2, event2) = tests::create_metric_set(None, vec!["0", "1", "2"]);
        let events = vec![event1, event2];

        let response_result = export_and_fetch_with_auth(None, None, events, false).await;

        assert!(response_result.is_ok());

        let body = response_result.expect("Cannot extract body from the response");

        assert!(body.contains(&format!(
            indoc! {r#"
               # HELP {name} {name}
               # TYPE {name} gauge
               {name}{{some_tag="some_value"}} 123.4
            "#},
            name = name1
        )));
        assert!(body.contains(&format!(
            indoc! {r#"
               # HELP {name} {name}
               # TYPE {name} gauge
               {name}{{some_tag="some_value"}} 3
            "#},
            name = name2
        )));
    }

    #[tokio::test]
    async fn prometheus_successful_basic_auth() {
        let (name1, event1) = create_metric_gauge(None, 123.4);
        let (name2, event2) = tests::create_metric_set(None, vec!["0", "1", "2"]);
        let events = vec![event1, event2];

        let auth_config = Auth::Basic {
            user: "user".to_string(),
            password: SensitiveString::from("password".to_string()),
        };

        let response_result =
            export_and_fetch_with_auth(Some(auth_config.clone()), Some(auth_config), events, false)
                .await;

        assert!(response_result.is_ok());

        let body = response_result.expect("Cannot extract body from the response");

        assert!(body.contains(&format!(
            indoc! {r#"
               # HELP {name} {name}
               # TYPE {name} gauge
               {name}{{some_tag="some_value"}} 123.4
            "#},
            name = name1
        )));
        assert!(body.contains(&format!(
            indoc! {r#"
               # HELP {name} {name}
               # TYPE {name} gauge
               {name}{{some_tag="some_value"}} 3
            "#},
            name = name2
        )));
    }

    #[tokio::test]
    async fn prometheus_successful_token_auth() {
        let (name1, event1) = create_metric_gauge(None, 123.4);
        let (name2, event2) = tests::create_metric_set(None, vec!["0", "1", "2"]);
        let events = vec![event1, event2];

        let auth_config = Auth::Bearer {
            token: SensitiveString::from("token".to_string()),
        };

        let response_result =
            export_and_fetch_with_auth(Some(auth_config.clone()), Some(auth_config), events, false)
                .await;

        assert!(response_result.is_ok());

        let body = response_result.expect("Cannot extract body from the response");

        assert!(body.contains(&format!(
            indoc! {r#"
               # HELP {name} {name}
               # TYPE {name} gauge
               {name}{{some_tag="some_value"}} 123.4
            "#},
            name = name1
        )));
        assert!(body.contains(&format!(
            indoc! {r#"
               # HELP {name} {name}
               # TYPE {name} gauge
               {name}{{some_tag="some_value"}} 3
            "#},
            name = name2
        )));
    }

    #[tokio::test]
    async fn prometheus_missing_auth() {
        let (_, event1) = create_metric_gauge(None, 123.4);
        let (_, event2) = tests::create_metric_set(None, vec!["0", "1", "2"]);
        let events = vec![event1, event2];

        let server_auth_config = Auth::Bearer {
            token: SensitiveString::from("token".to_string()),
        };

        let response_result =
            export_and_fetch_with_auth(Some(server_auth_config), None, events, false).await;

        assert!(response_result.is_err());
        assert_eq!(response_result.unwrap_err(), StatusCode::UNAUTHORIZED);
    }

    #[tokio::test]
    async fn prometheus_wrong_auth() {
        let (_, event1) = create_metric_gauge(None, 123.4);
        let (_, event2) = tests::create_metric_set(None, vec!["0", "1", "2"]);
        let events = vec![event1, event2];

        let server_auth_config = Auth::Bearer {
            token: SensitiveString::from("token".to_string()),
        };

        let client_auth_config = Auth::Basic {
            user: "user".to_string(),
            password: SensitiveString::from("password".to_string()),
        };

        let response_result = export_and_fetch_with_auth(
            Some(server_auth_config),
            Some(client_auth_config),
            events,
            false,
        )
        .await;

        assert!(response_result.is_err());
        assert_eq!(response_result.unwrap_err(), StatusCode::UNAUTHORIZED);
    }

    #[tokio::test]
    async fn updates_timestamps() {
        let timestamp1 = Utc::now();
        let (name, event1) = create_metric_gauge(None, 123.4);
        let event1 = Event::from(event1.into_metric().with_timestamp(Some(timestamp1)));
        let (_, event2) = create_metric_gauge(Some(name.clone()), 12.0);
        let timestamp2 = timestamp1 + Duration::seconds(1);
        let event2 = Event::from(event2.into_metric().with_timestamp(Some(timestamp2)));
        let events = vec![event1, event2];

        let body = export_and_fetch(None, events, false).await;
        let timestamp = timestamp2.timestamp_millis();
        assert_eq!(
            body,
            format!(
                indoc! {r#"
                    # HELP {name} {name}
                    # TYPE {name} gauge
                    {name}{{some_tag="some_value"}} 135.4 {timestamp}
                "#},
                name = name,
                timestamp = timestamp
            )
        );
    }

    #[tokio::test]
    async fn suppress_timestamp() {
        let timestamp = Utc::now();
        let (name, event) = create_metric_gauge(None, 123.4);
        let event = Event::from(event.into_metric().with_timestamp(Some(timestamp)));
        let events = vec![event];

        let body = export_and_fetch(None, events, true).await;
        assert_eq!(
            body,
            format!(
                indoc! {r#"
                    # HELP {name} {name}
                    # TYPE {name} gauge
                    {name}{{some_tag="some_value"}} 123.4
                "#},
                name = name,
            )
        );
    }

    async fn export_and_fetch(
        tls_config: Option<TlsEnableableConfig>,
        mut events: Vec<Event>,
        suppress_timestamp: bool,
    ) -> String {
        trace_init();

        let client_settings = MaybeTlsSettings::from_config(&tls_config, false).unwrap();
        let proto = client_settings.http_protocol_name();

        let address = next_addr();
        let config = PrometheusExporterConfig {
            address,
            tls: tls_config,
            suppress_timestamp,
            ..Default::default()
        };

        // Set up acknowledgement notification
        let mut receiver = BatchNotifier::apply_to(&mut events[..]);
        assert_eq!(receiver.try_recv(), Err(TryRecvError::Empty));

        let (sink, _) = config.build(SinkContext::new_test()).await.unwrap();
        let (_, delayed_event) = create_metric_gauge(Some("delayed".to_string()), 123.4);
        let sink_handle = tokio::spawn(run_and_assert_sink_compliance(
            sink,
            stream::iter(events).chain(stream::once(async move {
                // Wait a bit to have time to scrape metrics
                time::sleep(time::Duration::from_millis(500)).await;
                delayed_event
            })),
            &SINK_TAGS,
        ));

        time::sleep(time::Duration::from_millis(100)).await;

        // Events are marked as delivered as soon as they are aggregated.
        assert_eq!(receiver.try_recv(), Ok(BatchStatus::Delivered));

        let request = Request::get(format!("{}://{}/metrics", proto, address))
            .body(Body::empty())
            .expect("Error creating request.");
        let proxy = ProxyConfig::default();
        let result = HttpClient::new(client_settings, &proxy)
            .unwrap()
            .send(request)
            .await
            .expect("Could not fetch query");

        assert!(result.status().is_success());

        let body = result.into_body();
        let bytes = hyper::body::to_bytes(body)
            .await
            .expect("Reading body failed");
        let result = String::from_utf8(bytes.to_vec()).unwrap();

        sink_handle.await.unwrap();

        result
    }

    async fn export_and_fetch_with_auth(
        server_auth_config: Option<Auth>,
        client_auth_config: Option<Auth>,
        mut events: Vec<Event>,
        suppress_timestamp: bool,
    ) -> Result<String, http::status::StatusCode> {
        trace_init();

        let client_settings = MaybeTlsSettings::from_config(&None, false).unwrap();
        let proto = client_settings.http_protocol_name();

        let address = next_addr();
        let config = PrometheusExporterConfig {
            address,
            auth: server_auth_config,
            tls: None,
            suppress_timestamp,
            ..Default::default()
        };

        // Set up acknowledgement notification
        let mut receiver = BatchNotifier::apply_to(&mut events[..]);
        assert_eq!(receiver.try_recv(), Err(TryRecvError::Empty));

        let (sink, _) = config.build(SinkContext::new_test()).await.unwrap();
        let (_, delayed_event) = create_metric_gauge(Some("delayed".to_string()), 123.4);
        let sink_handle = tokio::spawn(run_and_assert_sink_compliance(
            sink,
            stream::iter(events).chain(stream::once(async move {
                // Wait a bit to have time to scrape metrics
                time::sleep(time::Duration::from_millis(500)).await;
                delayed_event
            })),
            &SINK_TAGS,
        ));

        time::sleep(time::Duration::from_millis(100)).await;

        // Events are marked as delivered as soon as they are aggregated.
        assert_eq!(receiver.try_recv(), Ok(BatchStatus::Delivered));

        let mut request = Request::get(format!("{}://{}/metrics", proto, address))
            .body(Body::empty())
            .expect("Error creating request.");

        if let Some(client_auth_config) = client_auth_config {
            client_auth_config.apply(&mut request);
        }

        let proxy = ProxyConfig::default();
        let result = HttpClient::new(client_settings, &proxy)
            .unwrap()
            .send(request)
            .await
            .expect("Could not fetch query");

        if !result.status().is_success() {
            return Err(result.status());
        }

        let body = result.into_body();
        let bytes = hyper::body::to_bytes(body)
            .await
            .expect("Reading body failed");
        let result = String::from_utf8(bytes.to_vec()).unwrap();

        sink_handle.await.unwrap();

        Ok(result)
    }

    async fn export_and_fetch_simple(tls_config: Option<TlsEnableableConfig>) {
        let (name1, event1) = create_metric_gauge(None, 123.4);
        let (name2, event2) = tests::create_metric_set(None, vec!["0", "1", "2"]);
        let events = vec![event1, event2];

        let body = export_and_fetch(tls_config, events, false).await;

        assert!(body.contains(&format!(
            indoc! {r#"
               # HELP {name} {name}
               # TYPE {name} gauge
               {name}{{some_tag="some_value"}} 123.4
            "#},
            name = name1
        )));
        assert!(body.contains(&format!(
            indoc! {r#"
               # HELP {name} {name}
               # TYPE {name} gauge
               {name}{{some_tag="some_value"}} 3
            "#},
            name = name2
        )));
    }

    pub fn create_metric_gauge(name: Option<String>, value: f64) -> (String, Event) {
        create_metric(name, MetricValue::Gauge { value })
    }

    pub fn create_metric_set(name: Option<String>, values: Vec<&'static str>) -> (String, Event) {
        create_metric(
            name,
            MetricValue::Set {
                values: values.into_iter().map(Into::into).collect(),
            },
        )
    }

    pub(self) fn create_metric(name: Option<String>, value: MetricValue) -> (String, Event) {
        let name = name.unwrap_or_else(|| format!("vector_set_{}", random_string(16)));
        let event = Metric::new(name.clone(), MetricKind::Incremental, value)
            .with_tags(Some(metric_tags!("some_tag" => "some_value")))
            .into();
        (name, event)
    }

    #[tokio::test]
    async fn sink_absolute() {
        let config = PrometheusExporterConfig {
            address: next_addr(), // Not actually bound, just needed to fill config
            tls: None,
            ..Default::default()
        };

        let sink = PrometheusExporter::new(config);

        let m1 = Metric::new(
            "absolute",
            MetricKind::Absolute,
            MetricValue::Counter { value: 32. },
        )
        .with_tags(Some(metric_tags!("tag1" => "value1")));

        let m2 = m1.clone().with_tags(Some(metric_tags!("tag1" => "value2")));

        let events = vec![
            Event::Metric(m1.clone().with_value(MetricValue::Counter { value: 32. })),
            Event::Metric(m2.clone().with_value(MetricValue::Counter { value: 33. })),
            Event::Metric(m1.clone().with_value(MetricValue::Counter { value: 40. })),
        ];

        let metrics_handle = Arc::clone(&sink.metrics);

        let sink = VectorSink::from_event_streamsink(sink);
        let input_events = stream::iter(events).map(Into::into);
        sink.run(input_events).await.unwrap();

        let metrics_after = metrics_handle.read().unwrap();

        let expected_m1 = metrics_after
            .get(&MetricRef::from_metric(&m1))
            .expect("m1 should exist");
        let expected_m1_value = MetricValue::Counter { value: 40. };
        assert_eq!(expected_m1.0.value(), &expected_m1_value);

        let expected_m2 = metrics_after
            .get(&MetricRef::from_metric(&m2))
            .expect("m2 should exist");
        let expected_m2_value = MetricValue::Counter { value: 33. };
        assert_eq!(expected_m2.0.value(), &expected_m2_value);
    }

    #[tokio::test]
    async fn sink_distributions_as_histograms() {
        // When we get summary distributions, unless we've been configured to actually emit
        // summaries for distributions, we just forcefully turn them into histograms.  This is
        // simpler and uses less memory, as aggregated histograms are better supported by Prometheus
        // since they can actually be aggregated anywhere in the pipeline -- so long as the buckets
        // are the same -- without loss of accuracy.

        // This expects that the default for the sink is to render distributions as aggregated histograms.
        let config = PrometheusExporterConfig {
            address: next_addr(), // Not actually bound, just needed to fill config
            tls: None,
            ..Default::default()
        };
        let buckets = config.buckets.clone();

        let sink = PrometheusExporter::new(config);

        // Define a series of incremental distribution updates.
        let base_summary_metric = Metric::new(
            "distrib_summary",
            MetricKind::Incremental,
            MetricValue::Distribution {
                statistic: StatisticKind::Summary,
                samples: samples!(1.0 => 1, 3.0 => 2),
            },
        );

        let base_histogram_metric = Metric::new(
            "distrib_histo",
            MetricKind::Incremental,
            MetricValue::Distribution {
                statistic: StatisticKind::Histogram,
                samples: samples!(7.0 => 1, 9.0 => 2),
            },
        );

        let metrics = vec![
            base_summary_metric.clone(),
            base_summary_metric
                .clone()
                .with_value(MetricValue::Distribution {
                    statistic: StatisticKind::Summary,
                    samples: samples!(1.0 => 2, 2.9 => 1),
                }),
            base_summary_metric
                .clone()
                .with_value(MetricValue::Distribution {
                    statistic: StatisticKind::Summary,
                    samples: samples!(1.0 => 4, 3.2 => 1),
                }),
            base_histogram_metric.clone(),
            base_histogram_metric
                .clone()
                .with_value(MetricValue::Distribution {
                    statistic: StatisticKind::Histogram,
                    samples: samples!(7.0 => 2, 9.9 => 1),
                }),
            base_histogram_metric
                .clone()
                .with_value(MetricValue::Distribution {
                    statistic: StatisticKind::Histogram,
                    samples: samples!(7.0 => 4, 10.2 => 1),
                }),
        ];

        // Figure out what the merged distributions should add up to.
        let mut merged_summary = base_summary_metric.clone();
        assert!(merged_summary.update(&metrics[1]));
        assert!(merged_summary.update(&metrics[2]));
        let expected_summary = distribution_to_agg_histogram(merged_summary, &buckets)
            .expect("input summary metric should have been distribution")
            .into_absolute();

        let mut merged_histogram = base_histogram_metric.clone();
        assert!(merged_histogram.update(&metrics[4]));
        assert!(merged_histogram.update(&metrics[5]));
        let expected_histogram = distribution_to_agg_histogram(merged_histogram, &buckets)
            .expect("input histogram metric should have been distribution")
            .into_absolute();

        // TODO: make a new metric based on merged_distrib_histogram, with expected_histogram_value,
        // so that the discriminant matches and our lookup in the indexmap can actually find it

        // Now run the events through the sink and see what ends up in the internal metric map.
        let metrics_handle = Arc::clone(&sink.metrics);

        let events = metrics
            .iter()
            .cloned()
            .map(Event::Metric)
            .collect::<Vec<_>>();

        let sink = VectorSink::from_event_streamsink(sink);
        let input_events = stream::iter(events).map(Into::into);
        sink.run(input_events).await.unwrap();

        let metrics_after = metrics_handle.read().unwrap();

        // Both metrics should be present, and both should be aggregated histograms.
        assert_eq!(metrics_after.len(), 2);

        let actual_summary = metrics_after
            .get(&MetricRef::from_metric(&expected_summary))
            .expect("summary metric should exist");
        assert_eq!(actual_summary.0.value(), expected_summary.value());

        let actual_histogram = metrics_after
            .get(&MetricRef::from_metric(&expected_histogram))
            .expect("histogram metric should exist");
        assert_eq!(actual_histogram.0.value(), expected_histogram.value());
    }

    #[tokio::test]
    async fn sink_distributions_as_summaries() {
        // When we get summary distributions, unless we've been configured to actually emit
        // summaries for distributions, we just forcefully turn them into histograms.  This is
        // simpler and uses less memory, as aggregated histograms are better supported by Prometheus
        // since they can actually be aggregated anywhere in the pipeline -- so long as the buckets
        // are the same -- without loss of accuracy.

        // This assumes that when we turn on `distributions_as_summaries`, we'll get aggregated
        // summaries from distributions.  This is technically true, but the way this test works is
        // that we check the internal metric data, which, when in this mode, will actually be a
        // sketch (so that we can merge without loss of accuracy).
        //
        // The render code is actually what will end up rrendering those sketches as aggregated
        // summaries in the scrape output.
        let config = PrometheusExporterConfig {
            address: next_addr(), // Not actually bound, just needed to fill config
            tls: None,
            distributions_as_summaries: true,
            ..Default::default()
        };

        let sink = PrometheusExporter::new(config);

        // Define a series of incremental distribution updates.
        let base_summary_metric = Metric::new(
            "distrib_summary",
            MetricKind::Incremental,
            MetricValue::Distribution {
                statistic: StatisticKind::Summary,
                samples: samples!(1.0 => 1, 3.0 => 2),
            },
        );

        let base_histogram_metric = Metric::new(
            "distrib_histo",
            MetricKind::Incremental,
            MetricValue::Distribution {
                statistic: StatisticKind::Histogram,
                samples: samples!(7.0 => 1, 9.0 => 2),
            },
        );

        let metrics = vec![
            base_summary_metric.clone(),
            base_summary_metric
                .clone()
                .with_value(MetricValue::Distribution {
                    statistic: StatisticKind::Summary,
                    samples: samples!(1.0 => 2, 2.9 => 1),
                }),
            base_summary_metric
                .clone()
                .with_value(MetricValue::Distribution {
                    statistic: StatisticKind::Summary,
                    samples: samples!(1.0 => 4, 3.2 => 1),
                }),
            base_histogram_metric.clone(),
            base_histogram_metric
                .clone()
                .with_value(MetricValue::Distribution {
                    statistic: StatisticKind::Histogram,
                    samples: samples!(7.0 => 2, 9.9 => 1),
                }),
            base_histogram_metric
                .clone()
                .with_value(MetricValue::Distribution {
                    statistic: StatisticKind::Histogram,
                    samples: samples!(7.0 => 4, 10.2 => 1),
                }),
        ];

        // Figure out what the merged distributions should add up to.
        let mut merged_summary = base_summary_metric.clone();
        assert!(merged_summary.update(&metrics[1]));
        assert!(merged_summary.update(&metrics[2]));
        let expected_summary = distribution_to_ddsketch(merged_summary)
            .expect("input summary metric should have been distribution")
            .into_absolute();

        let mut merged_histogram = base_histogram_metric.clone();
        assert!(merged_histogram.update(&metrics[4]));
        assert!(merged_histogram.update(&metrics[5]));
        let expected_histogram = distribution_to_ddsketch(merged_histogram)
            .expect("input histogram metric should have been distribution")
            .into_absolute();

        // Now run the events through the sink and see what ends up in the internal metric map.
        let metrics_handle = Arc::clone(&sink.metrics);

        let events = metrics
            .iter()
            .cloned()
            .map(Event::Metric)
            .collect::<Vec<_>>();

        let sink = VectorSink::from_event_streamsink(sink);
        let input_events = stream::iter(events).map(Into::into);
        sink.run(input_events).await.unwrap();

        let metrics_after = metrics_handle.read().unwrap();

        // Both metrics should be present, and both should be aggregated histograms.
        assert_eq!(metrics_after.len(), 2);

        let actual_summary = metrics_after
            .get(&MetricRef::from_metric(&expected_summary))
            .expect("summary metric should exist");
        assert_eq!(actual_summary.0.value(), expected_summary.value());

        let actual_histogram = metrics_after
            .get(&MetricRef::from_metric(&expected_histogram))
            .expect("histogram metric should exist");
        assert_eq!(actual_histogram.0.value(), expected_histogram.value());
    }
}

#[cfg(all(test, feature = "prometheus-integration-tests"))]
mod integration_tests {
    #![allow(clippy::print_stdout)] // tests
    #![allow(clippy::print_stderr)] // tests
    #![allow(clippy::dbg_macro)] // tests

    use chrono::Utc;
    use futures::{future::ready, stream};
    use serde_json::Value;
    use tokio::{sync::mpsc, time};
    use tokio_stream::wrappers::UnboundedReceiverStream;

    use super::*;
    use crate::{
        config::ProxyConfig,
        http::HttpClient,
        test_util::{
            components::{run_and_assert_sink_compliance, SINK_TAGS},
            trace_init,
        },
    };

    fn sink_exporter_address() -> String {
        std::env::var("SINK_EXPORTER_ADDRESS").unwrap_or_else(|_| "127.0.0.1:9101".into())
    }

    fn prometheus_address() -> String {
        std::env::var("PROMETHEUS_ADDRESS").unwrap_or_else(|_| "localhost:9090".into())
    }

    async fn fetch_exporter_body() -> String {
        let url = format!("http://{}/metrics", sink_exporter_address());
        let request = Request::get(url)
            .body(Body::empty())
            .expect("Error creating request.");
        let proxy = ProxyConfig::default();
        let result = HttpClient::new(None, &proxy)
            .unwrap()
            .send(request)
            .await
            .expect("Could not send request");
        let result = hyper::body::to_bytes(result.into_body())
            .await
            .expect("Error fetching body");
        String::from_utf8_lossy(&result).to_string()
    }

    async fn prometheus_query(query: &str) -> Value {
        let url = format!(
            "http://{}/api/v1/query?query={}",
            prometheus_address(),
            query
        );
        let request = Request::post(url)
            .body(Body::empty())
            .expect("Error creating request.");
        let proxy = ProxyConfig::default();
        let result = HttpClient::new(None, &proxy)
            .unwrap()
            .send(request)
            .await
            .expect("Could not fetch query");
        let result = hyper::body::to_bytes(result.into_body())
            .await
            .expect("Error fetching body");
        let result = String::from_utf8_lossy(&result);
        serde_json::from_str(result.as_ref()).expect("Invalid JSON from prometheus")
    }

    #[tokio::test]
    async fn prometheus_metrics() {
        trace_init();

        prometheus_scrapes_metrics().await;
        time::sleep(time::Duration::from_millis(500)).await;
        reset_on_flush_period().await;
        expire_on_flush_period().await;
    }

    async fn prometheus_scrapes_metrics() {
        let start = Utc::now().timestamp();

        let config = PrometheusExporterConfig {
            address: sink_exporter_address().parse().unwrap(),
            flush_period_secs: Duration::from_secs(2),
            ..Default::default()
        };
        let (sink, _) = config.build(SinkContext::new_test()).await.unwrap();
        let (name, event) = tests::create_metric_gauge(None, 123.4);
        let (_, delayed_event) = tests::create_metric_gauge(Some("delayed".to_string()), 123.4);

        run_and_assert_sink_compliance(
            sink,
            stream::once(ready(event)).chain(stream::once(async move {
                // Wait a bit for the prometheus server to scrape the metrics
                time::sleep(time::Duration::from_secs(2)).await;
                delayed_event
            })),
            &SINK_TAGS,
        )
        .await;

        // Now try to download them from prometheus
        let result = prometheus_query(&name).await;

        let data = &result["data"]["result"][0];
        assert_eq!(data["metric"]["__name__"], Value::String(name));
        assert_eq!(
            data["metric"]["instance"],
            Value::String(sink_exporter_address())
        );
        assert_eq!(
            data["metric"]["some_tag"],
            Value::String("some_value".into())
        );
        assert!(data["value"][0].as_f64().unwrap() >= start as f64);
        assert_eq!(data["value"][1], Value::String("123.4".into()));
    }

    async fn reset_on_flush_period() {
        let config = PrometheusExporterConfig {
            address: sink_exporter_address().parse().unwrap(),
            flush_period_secs: Duration::from_secs(3),
            ..Default::default()
        };
        let (sink, _) = config.build(SinkContext::new_test()).await.unwrap();
        let (tx, rx) = mpsc::unbounded_channel();
        let input_events = UnboundedReceiverStream::new(rx);

        let input_events = input_events.map(Into::into);
        let sink_handle = tokio::spawn(async move { sink.run(input_events).await.unwrap() });

        // Create two sets with different names but the same size.
        let (name1, event) = tests::create_metric_set(None, vec!["0", "1", "2"]);
        tx.send(event).expect("Failed to send.");
        let (name2, event) = tests::create_metric_set(None, vec!["3", "4", "5"]);
        tx.send(event).expect("Failed to send.");

        // Wait for the Prometheus server to scrape them, and then query it to ensure both metrics
        // have their correct set size value.
        time::sleep(time::Duration::from_secs(2)).await;

        // Now query Prometheus to make sure we see them there.
        let result = prometheus_query(&name1).await;
        assert_eq!(
            result["data"]["result"][0]["value"][1],
            Value::String("3".into())
        );
        let result = prometheus_query(&name2).await;
        assert_eq!(
            result["data"]["result"][0]["value"][1],
            Value::String("3".into())
        );

        // Wait a few more seconds to ensure that the two original sets have logically expired.
        // We'll update `name2` but not `name1`, which should lead to both being expired, but
        // `name2` being recreated with two values only, while `name1` is entirely gone.
        time::sleep(time::Duration::from_secs(3)).await;

        let (name2, event) = tests::create_metric_set(Some(name2), vec!["8", "9"]);
        tx.send(event).expect("Failed to send.");

        // Again, wait for the Prometheus server to scrape the metrics, and then query it again.
        time::sleep(time::Duration::from_secs(2)).await;
        let result = prometheus_query(&name1).await;
        assert_eq!(result["data"]["result"][0]["value"][1], Value::Null);
        let result = prometheus_query(&name2).await;
        assert_eq!(
            result["data"]["result"][0]["value"][1],
            Value::String("2".into())
        );

        drop(tx);
        sink_handle.await.unwrap();
    }

    async fn expire_on_flush_period() {
        let config = PrometheusExporterConfig {
            address: sink_exporter_address().parse().unwrap(),
            flush_period_secs: Duration::from_secs(3),
            ..Default::default()
        };
        let (sink, _) = config.build(SinkContext::new_test()).await.unwrap();
        let (tx, rx) = mpsc::unbounded_channel();
        let input_events = UnboundedReceiverStream::new(rx);

        let input_events = input_events.map(Into::into);
        let sink_handle = tokio::spawn(async move { sink.run(input_events).await.unwrap() });

        // metrics that will not be updated for a full flush period and therefore should expire
        let (name1, event) = tests::create_metric_set(None, vec!["42"]);
        tx.send(event).expect("Failed to send.");
        let (name2, event) = tests::create_metric_gauge(None, 100.0);
        tx.send(event).expect("Failed to send.");

        // Wait a bit for the sink to process the events
        time::sleep(time::Duration::from_secs(1)).await;

        // Exporter should present both metrics at first
        let body = fetch_exporter_body().await;
        assert!(body.contains(&name1));
        assert!(body.contains(&name2));

        // Wait long enough to put us past flush_period_secs for the metric that wasn't updated
        for _ in 0..7 {
            // Update the first metric, ensuring it doesn't expire
            let (_, event) = tests::create_metric_set(Some(name1.clone()), vec!["43"]);
            tx.send(event).expect("Failed to send.");

            // Wait a bit for time to pass
            time::sleep(time::Duration::from_secs(1)).await;
        }

        // Exporter should present only the one that got updated
        let body = fetch_exporter_body().await;
        assert!(body.contains(&name1));
        assert!(!body.contains(&name2));

        drop(tx);
        sink_handle.await.unwrap();
    }
}<|MERGE_RESOLUTION|>--- conflicted
+++ resolved
@@ -371,68 +371,76 @@
     false
 }
 
-fn handle(
-    req: Request<Body>,
-    auth: &Option<Auth>,
-    default_namespace: Option<&str>,
-    buckets: &[f64],
-    quantiles: &[f64],
-    metrics: &RwLock<IndexMap<MetricRef, (Metric, MetricMetadata)>>,
-    bytes_sent: &Registered<BytesSent>,
-) -> Response<Body> {
-    let mut response = Response::new(Body::empty());
-
-    match (authorized(&req, auth), req.method(), req.uri().path()) {
-        (false, _, _) => {
-            *response.status_mut() = StatusCode::UNAUTHORIZED;
-            response.headers_mut().insert(
-                http::header::WWW_AUTHENTICATE,
-                HeaderValue::from_static("Basic, Bearer"),
-            );
+#[derive(Clone)]
+struct Handler {
+    auth: Option<Auth>,
+    default_namespace: Option<String>,
+    buckets: Box<[f64]>,
+    quantiles: Box<[f64]>,
+    bytes_sent: Registered<BytesSent>,
+    events_sent: Registered<EventsSent>,
+}
+
+impl Handler {
+    fn handle(
+        &self,
+        req: Request<Body>,
+        metrics: &RwLock<IndexMap<MetricRef, (Metric, MetricMetadata)>>,
+    ) -> Response<Body> {
+        let mut response = Response::new(Body::empty());
+
+        match (authorized(&req, &self.auth), req.method(), req.uri().path()) {
+            (false, _, _) => {
+                *response.status_mut() = StatusCode::UNAUTHORIZED;
+                response.headers_mut().insert(
+                    http::header::WWW_AUTHENTICATE,
+                    HeaderValue::from_static("Basic, Bearer"),
+                );
+            }
+
+            (true, &Method::GET, "/metrics") => {
+                let metrics = metrics.read().expect(LOCK_FAILED);
+
+                let count = metrics.len();
+                let byte_size = metrics
+                    .iter()
+                    .map(|(_, (metric, _))| metric.estimated_json_encoded_size_of())
+                    .sum();
+
+                let mut collector = StringCollector::new();
+
+                for (_, (metric, _)) in metrics.iter() {
+                    collector.encode_metric(
+                        self.default_namespace.as_deref(),
+                        &self.buckets,
+                        &self.quantiles,
+                        metric,
+                    );
+                }
+
+                drop(metrics);
+
+                let body = collector.finish();
+                let body_size = body.size_of();
+
+                *response.body_mut() = body.into();
+
+                response.headers_mut().insert(
+                    "Content-Type",
+                    HeaderValue::from_static("text/plain; version=0.0.4"),
+                );
+
+                self.events_sent.emit(CountByteSize(count, byte_size));
+                self.bytes_sent.emit(ByteSize(body_size));
+            }
+
+            (true, _, _) => {
+                *response.status_mut() = StatusCode::NOT_FOUND;
+            }
         }
 
-        (true, &Method::GET, "/metrics") => {
-            let metrics = metrics.read().expect(LOCK_FAILED);
-
-            let count = metrics.len();
-            let byte_size = metrics
-                .iter()
-                .map(|(_, (metric, _))| metric.estimated_json_encoded_size_of())
-                .sum();
-
-            let mut collector = StringCollector::new();
-
-            for (_, (metric, _)) in metrics.iter() {
-                collector.encode_metric(default_namespace, buckets, quantiles, metric);
-            }
-
-            drop(metrics);
-
-            let body = collector.finish();
-            let body_size = body.size_of();
-
-            *response.body_mut() = body.into();
-
-            response.headers_mut().insert(
-                "Content-Type",
-                HeaderValue::from_static("text/plain; version=0.0.4"),
-            );
-
-            bytes_sent.emit(ByteSize(body_size));
-
-            emit!(EventsSent {
-                count,
-                byte_size,
-                output: None
-            });
-        }
-
-        (true, _, _) => {
-            *response.status_mut() = StatusCode::NOT_FOUND;
-        }
-    }
-
-    response
+        response
+    }
 }
 
 impl PrometheusExporter {
@@ -449,42 +457,28 @@
             return;
         }
 
+        let handler = Handler {
+            bytes_sent: register!(BytesSent::from(Protocol::HTTP)),
+            events_sent: register!(EventsSent::from(Output(None))),
+            default_namespace: self.config.default_namespace.clone(),
+            buckets: self.config.buckets.clone().into(),
+            quantiles: self.config.quantiles.clone().into(),
+            auth: self.config.auth.clone(),
+        };
+
         let span = Span::current();
         let metrics = Arc::clone(&self.metrics);
-        let default_namespace = self.config.default_namespace.clone();
-        let buckets = self.config.buckets.clone();
-        let quantiles = self.config.quantiles.clone();
-        let auth = self.config.auth.clone();
 
         let new_service = make_service_fn(move |_| {
             let span = Span::current();
             let metrics = Arc::clone(&metrics);
-            let default_namespace = default_namespace.clone();
-            let buckets = buckets.clone();
-            let quantiles = quantiles.clone();
-            let auth = auth.clone();
-
-            let bytes_sent = register!(BytesSent::from(Protocol::HTTP));
-            let events_sent = register!(EventsSent::from(Output(None)));
+            let handler = handler.clone();
 
             async move {
                 Ok::<_, Infallible>(service_fn(move |req| {
                     span.in_scope(|| {
-                        let response = handle(
-                            req,
-                            &auth,
-                            default_namespace.as_deref(),
-                            &buckets,
-                            &quantiles,
-                            &metrics,
-                            &bytes_sent,
-                        );
-
-<<<<<<< HEAD
-                        events_sent.emit(CountByteSize(count, byte_size));
-
-=======
->>>>>>> 95fabca3
+                        let response = handler.handle(req, &metrics);
+
                         emit!(PrometheusServerRequestComplete {
                             status_code: response.status(),
                         });
