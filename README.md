<p align="center">
  <strong>
    <a href="https://chat.vector.dev">Chat/Forum<a/>&nbsp;&nbsp;&bull;&nbsp;&nbsp;<a href="https://vector.dev/mailing_list">Mailing List<a/>&nbsp;&nbsp;&bull;&nbsp;&nbsp;<a href="https://docs.vector.dev/setup/installation">Install<a/>
  </strong>
</p>

---

<p align="center">
  <img src="./docs/assets/readme_diagram.svg" alt="Vector">
</p>

Vector is a [high-performance][docs.performance] observability data router. It
makes [collecting][docs.sources], [transforming][docs.transforms], and
[sending][docs.sinks] logs, metrics, and events easy. It decouples data
collection & routing from your services, giving you control and data ownership,
among [many other benefits][docs.use_cases].

Built in [Rust][url.rust], Vector places high-value on
[performance][docs.performance], [correctness][docs.correctness], and [operator
friendliness][docs.administration]. It compiles to a single static binary and is
designed to be [deployed][docs.deployment] across your entire infrastructure,
serving both as a light-weight [agent][docs.agent_role] and a highly efficient
[service][docs.service_role], making the process of getting data from A to B
simple and unified.


## [Documentation](https://docs.vector.dev/)

#### About

* [**Use cases**][docs.use_cases]
* [**Concepts**][docs.concepts]
* [**Data model**][docs.data_model] - [log][docs.log_event], [metric][docs.metric_event]
* [**Guarantees**][docs.guarantees]

#### Setup

* [**Installation**][docs.installation] - [docker][docs.docker], [apt][docs.apt], [homebrew][docs.homebrew], [yum][docs.yum], [download archives][docs.archives], and [more][docs.installation]
* [**Getting started**][docs.getting_started]
* [**Deployment**][docs.deployment] - [topologies][docs.topologies], [roles][docs.roles]

#### Usage

* [**Configuration**][docs.configuration] - [sources][docs.sources], [transforms][docs.transforms], [sinks][docs.sinks]
* [**Administration**][docs.administration] - [starting][docs.starting], [stopping][docs.stopping], [reloading][docs.reloading], [updating][docs.updating]
* [**Guides**][docs.guides]

#### Resources

* [**Community**][url.community] - [chat/forum][url.vector_chat], [mailing list][url.mailing_list]
* [**Roadmap**][url.roadmap] - [vote on new features][url.vote_feature]


## Features

* ***Fast*** - Built in [Rust][url.rust], Vector is [fast and memory efficient][docs.performance]. No runtime. No garbage collector.
* **Correct** - Obsessed with [getting the details right][docs.correctness].
* **Vendor Neutral** - Does not favor a specific storage. Fair, open, with the user's best interest in mind.
* **Agent or Service** - One simple tool to get data from A to B. Deploys as an [agent][docs.agent_role] or [service][docs.service_role].
* **Logs, Metrics, or Events** - [Logs][docs.log], [metrics][docs.metric], and [events][docs.data_model]. Collect, unify, and ship all observability data.
* **Correlate Logs & Metrics** - [Derive metrics from logs][docs.log_to_metric_transform], add shared context with [transforms][docs.transforms].
* **Clear Guarantees** - A [guarantee support matrix][docs.guarantees] helps you understand your tradeoffs.
<<<<<<< HEAD
* **Easy To Deploy** - Cross-compiles to [a single static binary][docs.archives] with no runtime.
=======
* **Easy to Deploy** - Cross-compiles to a single static binary with no runtime.
>>>>>>> b6fcdc11
* **Hot Reload** - [Reload configuration on the fly][docs.reloading], without skipping a beat.


## Performance

| Test | Vector | Filebeat | FluentBit | FluentD | Logstash | SplunkUF | SplunkHF |
| ---: | :---: | :---: | :---: | :---: | :---: | :---: | :---: |
| [TCP to Blackhole](https://github.com/timberio/vector-test-harness/tree/master/cases/tcp_to_blackhole_performance) | _**86mib/s**_ | n/a | 64.4mib/s | 27.7mib/s | 40.6mib/s | n/a | n/a |
| [File to TCP](https://github.com/timberio/vector-test-harness/tree/master/cases/file_to_tcp_performance) | _**76.7mib/s**_ | 7.8mib/s | 35mib/s | 26.1mib/s | 3.1mib/s | 40.1mib/s | 39mib/s |
| [Regex Parsing](https://github.com/timberio/vector-test-harness/tree/master/cases/regex_parsing_performance) | 13.2mib/s | n/a | _**20.5mib/s**_ | 2.6mib/s | 4.6mib/s | n/a | 7.8mib/s |
| [TCP to HTTP](https://github.com/timberio/vector-test-harness/tree/master/cases/tcp_to_http_performance) | _**26.7mib/s**_ | n/a | 19.6mib/s | <1mib/s | 2.7mib/s | n/a | n/a |
| [TCP to TCP](https://github.com/timberio/vector-test-harness/tree/master/cases/tcp_to_tcp_performance) | 69.9mib/s | 5mib/s | 67.1mib/s | 3.9mib/s | 10mib/s | _**70.4mib/s**_ | 7.6mib/s |

To learn more about our performance tests, please see the [Vector test harness][url.test_harness].


## Correctness

| Test | Vector | Filebeat | FluentBit | FluentD | Logstash | Splunk UF | Splunk HF |
| ---: | :---: | :---: | :---: | :---: | :---: | :---: | :---: |
| [Disk Buffer Persistence](https://github.com/timberio/vector-test-harness/tree/master/cases/disk_buffer_persistence_correctness) | ✅ | ✅ | ❌ | ❌ | ⚠️ | ✅ | ✅ |
| [File Rotate (create)](https://github.com/timberio/vector-test-harness/tree/master/cases/file_rotate_create_correctness) | ✅ | ✅ | ✅ | ✅ | ✅ | ✅ | ✅ |
| [File Rotate (copytruncate)](https://github.com/timberio/vector-test-harness/tree/master/cases/file_rotate_truncate_correctness) | ✅ | ❌ | ❌ | ❌ | ❌ | ✅ | ✅ |
| [File Truncation](https://github.com/timberio/vector-test-harness/tree/master/cases/file_truncate_correctness) | ✅ | ✅ | ✅ | ✅ | ✅ | ✅ | ✅ |
| [Process (SIGHUP)](https://github.com/timberio/vector-test-harness/tree/master/cases/sighup_correctness) | ✅ | ❌ | ❌ | ❌ | ⚠️ | ✅ | ✅ |
| [JSON (wrapped)](https://github.com/timberio/vector-test-harness/tree/master/cases/wrapped_json_correctness) | ✅ | ✅ | ❌ | ✅ | ✅ | ✅ | ✅ |

To learn more about our performance tests, please see the [Vector test harness][url.test_harness].


## Installation

Run the following in your terminal, then follow the on-screen instructions.

```bash
curl https://sh.vector.dev -sSf | sh
```

Or view [platform specific installation instructions][docs.installation].


## Sources

| Name  | Description |
|:------|:------------|
| [**`file`**][docs.file_source] | Ingests data through one or more local files and outputs [`log`][docs.log_event] events. |
| [**`statsd`**][docs.statsd_source] | Ingests data through the StatsD UDP protocol and outputs [`log`][docs.log_event] events. |
| [**`stdin`**][docs.stdin_source] | Ingests data through standard input (STDIN) and outputs [`log`][docs.log_event] events. |
| [**`syslog`**][docs.syslog_source] | Ingests data through the Syslog 5424 protocol and outputs [`log`][docs.log_event] events. |
| [**`tcp`**][docs.tcp_source] | Ingests data through the TCP protocol and outputs [`log`][docs.log_event] events. |
| [**`udp`**][docs.udp_source] | Ingests data through the UDP protocol and outputs [`log`][docs.log_event] events. |
| [**`vector`**][docs.vector_source] | Ingests data through another upstream Vector instance and outputs [`log`][docs.log_event] events. |

[+ request a new source][url.new_source]


## Transforms

| Name  | Description |
|:------|:------------|
| [**`add_fields`**][docs.add_fields_transform] | Accepts [`log`][docs.log_event] events and allows you to add one or more fields. |
| [**`coercer`**][docs.coercer_transform] | Accepts [`log`][docs.log_event] events and allows you to coerce event fields into fixed types. |
| [**`field_filter`**][docs.field_filter_transform] | Accepts [`log`][docs.log_event] and [`metric`][docs.metric_event] events and allows you to filter events by a field's value. |
| [**`grok_parser`**][docs.grok_parser_transform] | Accepts [`log`][docs.log_event] events and allows you to parse a field value with [Grok][url.grok]. |
| [**`json_parser`**][docs.json_parser_transform] | Accepts [`log`][docs.log_event] events and allows you to parse a field value as JSON. |
| [**`log_to_metric`**][docs.log_to_metric_transform] | Accepts [`log`][docs.log_event] events and allows you to convert logs into one or more metrics. |
| [**`lua`**][docs.lua_transform] | Accepts [`log`][docs.log_event] events and allows you to transform events with a full embedded [Lua][url.lua] engine. |
| [**`regex_parser`**][docs.regex_parser_transform] | Accepts [`log`][docs.log_event] events and allows you to parse a field's value with a [Regular Expression][url.regex]. |
| [**`remove_fields`**][docs.remove_fields_transform] | Accepts [`log`][docs.log_event] and [`metric`][docs.metric_event] events and allows you to remove one or more event fields. |
| [**`sampler`**][docs.sampler_transform] | Accepts [`log`][docs.log_event] events and allows you to sample events with a configurable rate. |
| [**`tokenizer`**][docs.tokenizer_transform] | Accepts [`log`][docs.log_event] events and allows you to tokenize a field's value by splitting on white space, ignoring special wrapping characters, and zipping the tokens into ordered field names. |

[+ request a new transform][url.new_transform]


## Sinks

| Name  | Description |
|:------|:------------|
| [**`aws_cloudwatch_logs`**][docs.aws_cloudwatch_logs_sink] | [Batches](#buffers-and-batches) [`log`][docs.log_event] events to [AWS CloudWatch Logs][url.aws_cw_logs] via the [`PutLogEvents` API endpoint](https://docs.aws.amazon.com/AmazonCloudWatchLogs/latest/APIReference/API_PutLogEvents.html). |
| [**`aws_kinesis_streams`**][docs.aws_kinesis_streams_sink] | [Batches](#buffers-and-batches) [`log`][docs.log_event] events to [AWS Kinesis Data Stream][url.aws_kinesis_data_streams] via the [`PutRecords` API endpoint](https://docs.aws.amazon.com/kinesis/latest/APIReference/API_PutRecords.html). |
| [**`aws_s3`**][docs.aws_s3_sink] | [Batches](#buffers-and-batches) [`log`][docs.log_event] events to [AWS S3][url.aws_s3] via the [`PutObject` API endpoint](https://docs.aws.amazon.com/AmazonS3/latest/API/RESTObjectPUT.html). |
| [**`blackhole`**][docs.blackhole_sink] | [Streams](#streaming) [`log`][docs.log_event] and [`metric`][docs.metric_event] events to a blackhole that simply discards data, designed for testing and benchmarking purposes. |
| [**`clickhouse`**][docs.clickhouse_sink] | [Batches](#buffers-and-batches) [`log`][docs.log_event] events to [Clickhouse][url.clickhouse] via the [`HTTP` Interface][url.clickhouse_http]. |
| [**`console`**][docs.console_sink] | [Streams](#streaming) [`log`][docs.log_event] and [`metric`][docs.metric_event] events to the console, `STDOUT` or `STDERR`. |
| [**`elasticsearch`**][docs.elasticsearch_sink] | [Batches](#buffers-and-batches) [`log`][docs.log_event] events to [Elasticsearch][url.elasticsearch] via the [`_bulk` API endpoint](https://www.elastic.co/guide/en/elasticsearch/reference/current/docs-bulk.html). |
| [**`http`**][docs.http_sink] | [Batches](#buffers-and-batches) [`log`][docs.log_event] events to a generic HTTP endpoint. |
| [**`kafka`**][docs.kafka_sink] | [Streams](#streaming) [`log`][docs.log_event] events to [Apache Kafka][url.kafka] via the [Kafka protocol][url.kafka_protocol]. |
| [**`prometheus`**][docs.prometheus_sink] | [Exposes](#exposing-and-scraping) [`metric`][docs.metric_event] events to [Prometheus][url.prometheus] metrics service. |
| [**`splunk_hec`**][docs.splunk_hec_sink] | [Batches](#buffers-and-batches) [`log`][docs.log_event] events to a [Splunk HTTP Event Collector][url.splunk_hec]. |
| [**`tcp`**][docs.tcp_sink] | [Streams](#streaming) [`log`][docs.log_event] events to a TCP connection. |
| [**`vector`**][docs.vector_sink] | [Streams](#streaming) [`log`][docs.log_event] events to another downstream Vector instance. |

[+ request a new sink][url.new_sink]


## Companies Using Vector In Production

* [Timber](https://timber.io)

[+ add your company][url.add_company]


## License

Copyright 2019, Vector Authors. All rights reserved.

Licensed under the Apache License, Version 2.0 (the "License"); you may not
use these files except in compliance with the License. You may obtain a copy
of the License at

http://www.apache.org/licenses/LICENSE-2.0

Unless required by applicable law or agreed to in writing, software
distributed under the License is distributed on an "AS IS" BASIS, WITHOUT
WARRANTIES OR CONDITIONS OF ANY KIND, either express or implied. See the
License for the specific language governing permissions and limitations under
the License.

---

<p align="center">
  Developed with ❤️ by <strong><a href="https://timber.io">Timber.io</a></strong>
</p>


[docs.add_fields_transform]: https://docs.vector.dev/usage/configuration/transforms/add_fields
[docs.administration]: https://docs.vector.dev/usage/administration
[docs.agent_role]: https://docs.vector.dev/setup/deployment/roles/agent
[docs.apt]: https://docs.vector.dev/setup/installation/package-managers/apt
[docs.archives]: https://docs.vector.dev/setup/installation/manual/from-archives
[docs.aws_cloudwatch_logs_sink]: https://docs.vector.dev/usage/configuration/sinks/aws_cloudwatch_logs
[docs.aws_kinesis_streams_sink]: https://docs.vector.dev/usage/configuration/sinks/aws_kinesis_streams
[docs.aws_s3_sink]: https://docs.vector.dev/usage/configuration/sinks/aws_s3
[docs.blackhole_sink]: https://docs.vector.dev/usage/configuration/sinks/blackhole
[docs.clickhouse_sink]: https://docs.vector.dev/usage/configuration/sinks/clickhouse
[docs.coercer_transform]: https://docs.vector.dev/usage/configuration/transforms/coercer
[docs.concepts]: https://docs.vector.dev/about/concepts
[docs.configuration]: https://docs.vector.dev/usage/configuration
[docs.console_sink]: https://docs.vector.dev/usage/configuration/sinks/console
[docs.correctness]: https://docs.vector.dev/correctness
[docs.data_model]: https://docs.vector.dev/about/data-model
[docs.deployment]: https://docs.vector.dev/setup/deployment
[docs.docker]: https://docs.vector.dev/setup/installation/platforms/docker
[docs.elasticsearch_sink]: https://docs.vector.dev/usage/configuration/sinks/elasticsearch
[docs.field_filter_transform]: https://docs.vector.dev/usage/configuration/transforms/field_filter
[docs.file_source]: https://docs.vector.dev/usage/configuration/sources/file
[docs.getting_started]: https://docs.vector.dev/setup/getting-started
[docs.grok_parser_transform]: https://docs.vector.dev/usage/configuration/transforms/grok_parser
[docs.guarantees]: https://docs.vector.dev/about/guarantees
[docs.guides]: https://docs.vector.dev/usage/guides
[docs.homebrew]: https://docs.vector.dev/setup/installation/package-managers/homebrew
[docs.http_sink]: https://docs.vector.dev/usage/configuration/sinks/http
[docs.installation]: https://docs.vector.dev/setup/installation
[docs.json_parser_transform]: https://docs.vector.dev/usage/configuration/transforms/json_parser
[docs.kafka_sink]: https://docs.vector.dev/usage/configuration/sinks/kafka
[docs.log]: https://docs.vector.dev/about/data-model/log
[docs.log_event]: https://docs.vector.dev/about/data-model/log
[docs.log_to_metric_transform]: https://docs.vector.dev/usage/configuration/transforms/log_to_metric
[docs.lua_transform]: https://docs.vector.dev/usage/configuration/transforms/lua
[docs.metric]: https://docs.vector.dev/about/data-model/metric
[docs.metric_event]: https://docs.vector.dev/about/data-model/metric
[docs.performance]: https://docs.vector.dev/performance
[docs.prometheus_sink]: https://docs.vector.dev/usage/configuration/sinks/prometheus
[docs.regex_parser_transform]: https://docs.vector.dev/usage/configuration/transforms/regex_parser
[docs.reloading]: https://docs.vector.dev/usage/administration/reloading
[docs.remove_fields_transform]: https://docs.vector.dev/usage/configuration/transforms/remove_fields
[docs.roles]: https://docs.vector.dev/setup/deployment/roles
[docs.sampler_transform]: https://docs.vector.dev/usage/configuration/transforms/sampler
[docs.service_role]: https://docs.vector.dev/setup/deployment/roles/service
[docs.sinks]: https://docs.vector.dev/usage/configuration/sinks
[docs.sources]: https://docs.vector.dev/usage/configuration/sources
[docs.splunk_hec_sink]: https://docs.vector.dev/usage/configuration/sinks/splunk_hec
[docs.starting]: https://docs.vector.dev/usage/administration/starting
[docs.statsd_source]: https://docs.vector.dev/usage/configuration/sources/statsd
[docs.stdin_source]: https://docs.vector.dev/usage/configuration/sources/stdin
[docs.stopping]: https://docs.vector.dev/usage/administration/stopping
[docs.syslog_source]: https://docs.vector.dev/usage/configuration/sources/syslog
[docs.tcp_sink]: https://docs.vector.dev/usage/configuration/sinks/tcp
[docs.tcp_source]: https://docs.vector.dev/usage/configuration/sources/tcp
[docs.tokenizer_transform]: https://docs.vector.dev/usage/configuration/transforms/tokenizer
[docs.topologies]: https://docs.vector.dev/setup/deployment/topologies
[docs.transforms]: https://docs.vector.dev/usage/configuration/transforms
[docs.udp_source]: https://docs.vector.dev/usage/configuration/sources/udp
[docs.updating]: https://docs.vector.dev/usage/administration/updating
[docs.use_cases]: https://docs.vector.dev/use-cases
[docs.vector_sink]: https://docs.vector.dev/usage/configuration/sinks/vector
[docs.vector_source]: https://docs.vector.dev/usage/configuration/sources/vector
[docs.yum]: https://docs.vector.dev/setup/installation/package-managers/yum
[url.add_company]: https://github.com/timberio/vector/blob/master/.companies.toml
[url.aws_cw_logs]: https://docs.aws.amazon.com/AmazonCloudWatch/latest/logs/WhatIsCloudWatchLogs.html
[url.aws_kinesis_data_streams]: https://aws.amazon.com/kinesis/data-streams/
[url.aws_s3]: https://aws.amazon.com/s3/
[url.clickhouse]: https://clickhouse.yandex/
[url.clickhouse_http]: https://clickhouse.yandex/docs/en/interfaces/http/
[url.community]: https://vector.dev/community
[url.elasticsearch]: https://www.elastic.co/products/elasticsearch
[url.grok]: http://grokdebug.herokuapp.com/
[url.kafka]: https://kafka.apache.org/
[url.kafka_protocol]: https://kafka.apache.org/protocol
[url.lua]: https://www.lua.org/
[url.mailing_list]: https://vector.dev/mailing_list/
[url.new_sink]: https://github.com/timberio/vector/issues/new?labels=Type%3A+New+Feature
[url.new_source]: https://github.com/timberio/vector/issues/new?labels=Type%3A+New+Feature
[url.new_transform]: https://github.com/timberio/vector/issues/new?labels=Type%3A+New+Feature
[url.prometheus]: https://prometheus.io/
[url.regex]: https://en.wikipedia.org/wiki/Regular_expression
[url.roadmap]: https://github.com/timberio/vector/milestones?direction=asc&sort=title&state=open
[url.rust]: https://www.rust-lang.org/
[url.splunk_hec]: http://dev.splunk.com/view/event-collector/SP-CAAAE6M
[url.test_harness]: https://github.com/timberio/vector-test-harness/
[url.vector_chat]: https://chat.vector.dev
[url.vote_feature]: https://github.com/timberio/vector/issues?q=is%3Aissue+is%3Aopen+sort%3Areactions-%2B1-desc+label%3A%22Type%3A+New+Feature%22<|MERGE_RESOLUTION|>--- conflicted
+++ resolved
@@ -61,11 +61,7 @@
 * **Logs, Metrics, or Events** - [Logs][docs.log], [metrics][docs.metric], and [events][docs.data_model]. Collect, unify, and ship all observability data.
 * **Correlate Logs & Metrics** - [Derive metrics from logs][docs.log_to_metric_transform], add shared context with [transforms][docs.transforms].
 * **Clear Guarantees** - A [guarantee support matrix][docs.guarantees] helps you understand your tradeoffs.
-<<<<<<< HEAD
 * **Easy To Deploy** - Cross-compiles to [a single static binary][docs.archives] with no runtime.
-=======
-* **Easy to Deploy** - Cross-compiles to a single static binary with no runtime.
->>>>>>> b6fcdc11
 * **Hot Reload** - [Reload configuration on the fly][docs.reloading], without skipping a beat.
 
 
