# .PHONY: $(MAKECMDGOALS) all
.DEFAULT_GOAL := help

mkfile_path := $(abspath $(lastword $(MAKEFILE_LIST)))
mkfile_dir := $(dir $(mkfile_path))

# Begin OS detection
ifeq ($(OS),Windows_NT) # is Windows_NT on XP, 2000, 7, Vista, 10...
    export OPERATING_SYSTEM := Windows
	export RUST_TARGET ?= "x86_64-unknown-windows-msvc"
    export DEFAULT_FEATURES = default-msvc
	undefine DNSTAP_BENCHES
else
    export OPERATING_SYSTEM := $(shell uname)  # same as "uname -s"
	export RUST_TARGET ?= "x86_64-unknown-linux-gnu"
    export DEFAULT_FEATURES = default
	export DNSTAP_BENCHES := dnstap-benches
endif

# Override this with any scopes for testing/benching.
export SCOPE ?=
# Override this with any extra flags for cargo bench
export CARGO_BENCH_FLAGS ?=
# override this to put criterion output elsewhere
export CRITERION_HOME ?= $(mkfile_dir)target/criterion
# Override to false to disable autospawning services on integration tests.
export AUTOSPAWN ?= true
# Override to control if services are turned off after integration tests.
export AUTODESPAWN ?= ${AUTOSPAWN}
# Override autoinstalling of tools. (Eg `cargo install`)
export AUTOINSTALL ?= false
# Override to true for a bit more log output in your environment building (more coming!)
export VERBOSE ?= false
# Override the container tool. Tries docker first and then tries podman.
export CONTAINER_TOOL ?= auto
ifeq ($(CONTAINER_TOOL),auto)
	override CONTAINER_TOOL = $(shell docker version >/dev/null 2>&1 && echo docker || echo podman)
endif
# If we're using podman create pods else if we're using docker create networks.
export CURRENT_DIR = $(shell pwd)

# Override this to automatically enter a container containing the correct, full, official build environment for Vector, ready for development
export ENVIRONMENT ?= false
# The upstream container we publish artifacts to on a successful master build.
export ENVIRONMENT_UPSTREAM ?= timberio/ci_image
# Override to disable building the container, having it pull from the Github packages repo instead
# TODO: Disable this by default. Blocked by `docker pull` from Github Packages requiring authenticated login
export ENVIRONMENT_AUTOBUILD ?= true
# Override this when appropriate to disable a TTY being available in commands with `ENVIRONMENT=true`
export ENVIRONMENT_TTY ?= true

# Set dummy AWS credentials if not present - used for AWS and ES integration tests
export AWS_ACCESS_KEY_ID ?= "dummy"
export AWS_SECRET_ACCESS_KEY ?= "dummy"

# Set version
export VERSION ?= $(shell scripts/version.sh)

# Set if you are on the CI and actually want the things to happen. (Non-CI users should never set this.)
export CI ?= false

export RUST_VERSION ?= $(shell grep channel rust-toolchain.toml | cut -d '"' -f 2)

FORMATTING_BEGIN_YELLOW = \033[0;33m
FORMATTING_BEGIN_BLUE = \033[36m
FORMATTING_END = \033[0m

# "One weird trick!" https://www.gnu.org/software/make/manual/make.html#Syntax-of-Functions
EMPTY:=
SPACE:= ${EMPTY} ${EMPTY}

help:
	@printf -- "${FORMATTING_BEGIN_BLUE}                                      __   __  __${FORMATTING_END}\n"
	@printf -- "${FORMATTING_BEGIN_BLUE}                                      \ \ / / / /${FORMATTING_END}\n"
	@printf -- "${FORMATTING_BEGIN_BLUE}                                       \ V / / / ${FORMATTING_END}\n"
	@printf -- "${FORMATTING_BEGIN_BLUE}                                        \_/  \/  ${FORMATTING_END}\n"
	@printf -- "\n"
	@printf -- "                                      V E C T O R\n"
	@printf -- "\n"
	@printf -- "---------------------------------------------------------------------------------------\n"
	@printf -- "Want to use ${FORMATTING_BEGIN_YELLOW}\`docker\`${FORMATTING_END} or ${FORMATTING_BEGIN_YELLOW}\`podman\`${FORMATTING_END}? See ${FORMATTING_BEGIN_YELLOW}\`ENVIRONMENT=true\`${FORMATTING_END} commands. (Default ${FORMATTING_BEGIN_YELLOW}\`CONTAINER_TOOL=docker\`${FORMATTING_END})\n"
	@printf -- "\n"
	@awk 'BEGIN {FS = ":.*##"; printf "Usage: make ${FORMATTING_BEGIN_BLUE}<target>${FORMATTING_END}\n"} /^[a-zA-Z0-9_-]+:.*?##/ { printf "  ${FORMATTING_BEGIN_BLUE}%-46s${FORMATTING_END} %s\n", $$1, $$2 } /^##@/ { printf "\n\033[1m%s\033[0m\n", substr($$0, 5) } ' $(MAKEFILE_LIST)

##@ Environment

# These are some predefined macros, please use them!
ifeq ($(ENVIRONMENT), true)
define MAYBE_ENVIRONMENT_EXEC
${ENVIRONMENT_EXEC}
endef
else
define MAYBE_ENVIRONMENT_EXEC

endef
endif

ifeq ($(ENVIRONMENT), true)
define MAYBE_ENVIRONMENT_COPY_ARTIFACTS
${ENVIRONMENT_COPY_ARTIFACTS}
endef
else
define MAYBE_ENVIRONMENT_COPY_ARTIFACTS

endef
endif

# We use a volume here as non-Linux hosts are extremely slow to share disks, and Linux hosts tend to get permissions clobbered.
define ENVIRONMENT_EXEC
	${ENVIRONMENT_PREPARE}
	@echo "Entering environment..."
	@mkdir -p target
	$(CONTAINER_TOOL) run \
			--name vector-environment \
			--rm \
			$(if $(findstring true,$(ENVIRONMENT_TTY)),--tty,) \
			--init \
			--interactive \
			--env INSIDE_ENVIRONMENT=true \
			--network host \
			--mount type=bind,source=${CURRENT_DIR},target=/git/timberio/vector \
			--mount type=bind,source=/var/run/docker.sock,target=/var/run/docker.sock \
			--mount type=volume,source=vector-target,target=/git/timberio/vector/target \
			--mount type=volume,source=vector-cargo-cache,target=/root/.cargo \
			$(ENVIRONMENT_UPSTREAM)
endef


ifeq ($(ENVIRONMENT_AUTOBUILD), true)
define ENVIRONMENT_PREPARE
	@echo "Building the environment. (ENVIRONMENT_AUTOBUILD=true) This may take a few minutes..."
	$(CONTAINER_TOOL) build \
		$(if $(findstring true,$(VERBOSE)),,--quiet) \
		--tag $(ENVIRONMENT_UPSTREAM) \
		--file scripts/environment/Dockerfile \
		.
endef
else
define ENVIRONMENT_PREPARE
	$(CONTAINER_TOOL) pull $(ENVIRONMENT_UPSTREAM)
endef
endif

.PHONY: check-container-tool
check-container-tool: ## Checks what container tool is installed
	@echo -n "Checking if $(CONTAINER_TOOL) is available..." && \
	$(CONTAINER_TOOL) version 1>/dev/null && echo "yes"

.PHONY: environment
environment: export ENVIRONMENT_TTY = true ## Enter a full Vector dev shell in $CONTAINER_TOOL, binding this folder to the container.
environment:
	${ENVIRONMENT_EXEC}

.PHONY: environment-prepare
environment-prepare: ## Prepare the Vector dev shell using $CONTAINER_TOOL.
	${ENVIRONMENT_PREPARE}

.PHONY: environment-clean
environment-clean: ## Clean the Vector dev shell using $CONTAINER_TOOL.
	@$(CONTAINER_TOOL) volume rm -f vector-target vector-cargo-cache
	@$(CONTAINER_TOOL) rmi $(ENVIRONMENT_UPSTREAM) || true

.PHONY: environment-push
environment-push: environment-prepare ## Publish a new version of the container image.
	$(CONTAINER_TOOL) push $(ENVIRONMENT_UPSTREAM)

##@ Building
.PHONY: build
build: check-build-tools
build: export CFLAGS += -g0 -O3
build: ## Build the project in release mode (Supports `ENVIRONMENT=true`)
	${MAYBE_ENVIRONMENT_EXEC} cargo build --release --no-default-features --features ${DEFAULT_FEATURES}
	${MAYBE_ENVIRONMENT_COPY_ARTIFACTS}

.PHONY: build-dev
build-dev: ## Build the project in development mode (Supports `ENVIRONMENT=true`)
	${MAYBE_ENVIRONMENT_EXEC} cargo build --no-default-features --features ${DEFAULT_FEATURES}

.PHONY: build-x86_64-unknown-linux-gnu
build-x86_64-unknown-linux-gnu: target/x86_64-unknown-linux-gnu/release/vector ## Build a release binary for the x86_64-unknown-linux-gnu triple.
	@echo "Output to ${<}"

.PHONY: build-aarch64-unknown-linux-gnu
build-aarch64-unknown-linux-gnu: target/aarch64-unknown-linux-gnu/release/vector ## Build a release binary for the aarch64-unknown-linux-gnu triple.
	@echo "Output to ${<}"

.PHONY: build-x86_64-unknown-linux-musl
build-x86_64-unknown-linux-musl: target/x86_64-unknown-linux-musl/release/vector ## Build a release binary for the x86_64-unknown-linux-musl triple.
	@echo "Output to ${<}"

.PHONY: build-aarch64-unknown-linux-musl
build-aarch64-unknown-linux-musl: target/aarch64-unknown-linux-musl/release/vector ## Build a release binary for the aarch64-unknown-linux-musl triple.
	@echo "Output to ${<}"

.PHONY: build-armv7-unknown-linux-gnueabihf
build-armv7-unknown-linux-gnueabihf: target/armv7-unknown-linux-gnueabihf/release/vector ## Build a release binary for the armv7-unknown-linux-gnueabihf triple.
	@echo "Output to ${<}"

.PHONY: build-armv7-unknown-linux-musleabihf
build-armv7-unknown-linux-musleabihf: target/armv7-unknown-linux-musleabihf/release/vector ## Build a release binary for the armv7-unknown-linux-musleabihf triple.
	@echo "Output to ${<}"

.PHONY: build-graphql-schema
build-graphql-schema: ## Generate the `schema.json` for Vector's GraphQL API
	${MAYBE_ENVIRONMENT_EXEC} cargo run --bin graphql-schema --no-default-features --features=default-no-api-client

.PHONY: check-build-tools
check-build-tools:
ifeq (, $(shell which cargo))
	$(error "Please install Rust: https://www.rust-lang.org/tools/install")
endif

##@ Cross Compiling
.PHONY: cross-enable
cross-enable: cargo-install-cross

.PHONY: CARGO_HANDLES_FRESHNESS
CARGO_HANDLES_FRESHNESS:
	${EMPTY}

# GNU Make < 3.82 pattern matching priority depends on the definition order
# so cross-image-% must be defined before cross-%
.PHONY: cross-image-%
cross-image-%: export TRIPLE =$($(strip @):cross-image-%=%)
cross-image-%:
	$(CONTAINER_TOOL) build \
		--tag vector-cross-env:${TRIPLE} \
		--file scripts/cross/${TRIPLE}.dockerfile \
		scripts/cross

# This is basically a shorthand for folks.
# `cross-anything-triple` will call `cross anything --target triple` with the right features.
.PHONY: cross-%
cross-%: export PAIR =$(subst -, ,$($(strip @):cross-%=%))
cross-%: export COMMAND ?=$(word 1,${PAIR})
cross-%: export TRIPLE ?=$(subst ${SPACE},-,$(wordlist 2,99,${PAIR}))
cross-%: export PROFILE ?= release
cross-%: export CFLAGS += -g0 -O3
cross-%: cargo-install-cross
	$(MAKE) -k cross-image-${TRIPLE}
	cross ${COMMAND} \
		$(if $(findstring release,$(PROFILE)),--release,) \
		--target ${TRIPLE} \
		--no-default-features \
		--features target-${TRIPLE}

target/%/vector: export PAIR =$(subst /, ,$(@:target/%/vector=%))
target/%/vector: export TRIPLE ?=$(word 1,${PAIR})
target/%/vector: export PROFILE ?=$(word 2,${PAIR})
target/%/vector: export CFLAGS += -g0 -O3
target/%/vector: cargo-install-cross CARGO_HANDLES_FRESHNESS
	$(MAKE) -k cross-image-${TRIPLE}
	cross build \
		$(if $(findstring release,$(PROFILE)),--release,) \
		--target ${TRIPLE} \
		--no-default-features \
		--features target-${TRIPLE}

target/%/vector.tar.gz: export PAIR =$(subst /, ,$(@:target/%/vector.tar.gz=%))
target/%/vector.tar.gz: export TRIPLE ?=$(word 1,${PAIR})
target/%/vector.tar.gz: export PROFILE ?=$(word 2,${PAIR})
target/%/vector.tar.gz: target/%/vector CARGO_HANDLES_FRESHNESS
	rm -rf target/scratch/vector-${TRIPLE} || true
	mkdir -p target/scratch/vector-${TRIPLE}/bin target/scratch/vector-${TRIPLE}/etc
	cp --recursive --force --verbose \
		target/${TRIPLE}/${PROFILE}/vector \
		target/scratch/vector-${TRIPLE}/bin/vector
	cp --recursive --force --verbose \
		README.md \
		LICENSE \
		config \
		target/scratch/vector-${TRIPLE}/
	cp --recursive --force --verbose \
		distribution/systemd \
		target/scratch/vector-${TRIPLE}/etc/
	tar --create \
		--gzip \
		--verbose \
		--file target/${TRIPLE}/${PROFILE}/vector.tar.gz \
		--directory target/scratch/ \
		./vector-${TRIPLE}
	rm -rf target/scratch/

##@ Testing (Supports `ENVIRONMENT=true`)

.PHONY: test
test: ## Run the unit test suite
	${MAYBE_ENVIRONMENT_EXEC} cargo test --workspace --no-fail-fast --no-default-features --features "${DEFAULT_FEATURES} metrics-benches codecs-benches language-benches remap-benches statistic-benches ${DNSTAP_BENCHES} benches" ${SCOPE}

.PHONY: test-all
test-all: test test-behavior test-integration ## Runs all tests, unit, behaviorial, and integration.

.PHONY: test-x86_64-unknown-linux-gnu
test-x86_64-unknown-linux-gnu: cross-test-x86_64-unknown-linux-gnu ## Runs unit tests on the x86_64-unknown-linux-gnu triple
	${EMPTY}

.PHONY: test-aarch64-unknown-linux-gnu
test-aarch64-unknown-linux-gnu: cross-test-aarch64-unknown-linux-gnu ## Runs unit tests on the aarch64-unknown-linux-gnu triple
	${EMPTY}

.PHONY: test-behavior
test-behavior: ## Runs behaviorial test
	${MAYBE_ENVIRONMENT_EXEC} cargo run -- test tests/behavior/**/*

.PHONY: test-integration
test-integration: ## Runs all integration tests
test-integration: test-integration-aws test-integration-azure test-integration-clickhouse test-integration-docker-logs test-integration-elasticsearch
test-integration: test-integration-eventstoredb_metrics test-integration-fluent test-integration-gcp test-integration-humio test-integration-influxdb
test-integration: test-integration-kafka test-integration-logstash test-integration-loki test-integration-mongodb_metrics test-integration-nats
test-integration: test-integration-nginx test-integration-postgresql_metrics test-integration-prometheus test-integration-pulsar
test-integration: test-integration-redis test-integration-splunk test-integration-dnstap test-integration-datadog-agent test-integration-datadog-logs

.PHONY: test-integration-aws-sqs
test-integration-aws-sqs: ## Runs AWS SQS integration tests
	FILTER=::aws_sqs make test-integration-aws

.PHONY: test-integration-aws-cloudwatch-logs
test-integration-aws-cloudwatch-logs: ## Runs AWS Cloudwatch Logs integration tests
	FILTER=::aws_cloudwatch_logs make test-integration-aws

<<<<<<< HEAD
.PHONY: test-integration-azure
test-integration-azure: ## Runs Azure integration tests
ifeq ($(AUTOSPAWN), true)
	@scripts/setup_integration_env.sh azure stop
	@scripts/setup_integration_env.sh azure start
	sleep 5 # Many services are very slow... Give them a sec...
endif
	${MAYBE_ENVIRONMENT_EXEC} cargo test --no-fail-fast --no-default-features --features azure-integration-tests --lib ::azure_ -- --nocapture
ifeq ($(AUTODESPAWN), true)
	@scripts/setup_integration_env.sh azure stop
=======
.PHONY: test-integration-clickhouse
test-integration-clickhouse: ## Runs Clickhouse integration tests
ifeq ($(AUTOSPAWN), true)
	@scripts/setup_integration_env.sh clickhouse stop
	@scripts/setup_integration_env.sh clickhouse start
	sleep 5 # Many services are very slow... Give them a sec...
endif
	${MAYBE_ENVIRONMENT_EXEC} cargo test --no-fail-fast --no-default-features --features clickhouse-integration-tests --lib ::clickhouse::
ifeq ($(AUTODESPAWN), true)
	@scripts/setup_integration_env.sh clickhouse stop
>>>>>>> 9be6716f
endif

.PHONY: test-integration-datadog-agent
test-integration-datadog-agent: ## Runs Datadog Agent integration tests
	test $(shell printenv | grep CI_TEST_DATADOG_API_KEY | wc -l) -gt 0 || exit 1 # make sure the environment is available
	RUST_VERSION=${RUST_VERSION} ${CONTAINER_TOOL}-compose -f scripts/integration/docker-compose.datadog-agent.yml run runner

.PHONY: test-integration-datadog-metrics
test-integration-datadog-metrics: ## Runs Datadog metrics integration tests
	${MAYBE_ENVIRONMENT_EXEC} cargo test --no-fail-fast --no-default-features --features datadog-metrics-integration-tests --lib ::datadog::metrics::

.PHONY: test-integration-docker-logs
test-integration-docker-logs: ## Runs Docker Logs integration tests
	${MAYBE_ENVIRONMENT_EXEC} cargo test --no-fail-fast --no-default-features --features docker-logs-integration-tests --lib ::docker_logs::

.PHONY: test-integration-eventstoredb_metrics
test-integration-eventstoredb_metrics: ## Runs EventStoreDB metric integration tests
ifeq ($(AUTOSPAWN), true)
	@scripts/setup_integration_env.sh eventstoredb_metrics stop
	@scripts/setup_integration_env.sh eventstoredb_metrics start
	sleep 10 # Many services are very slow... Give them a sec..
endif
	${MAYBE_ENVIRONMENT_EXEC} cargo test --no-fail-fast --no-default-features --features eventstoredb_metrics-integration-tests --lib ::eventstoredb_metrics:: -- --nocapture
ifeq ($(AUTODESPAWN), true)
	@scripts/setup_integration_env.sh eventstoredb_metrics stop
endif

.PHONY: test-integration-fluent
test-integration-fluent: ## Runs Fluent integration tests
	${MAYBE_ENVIRONMENT_EXEC} cargo test --no-fail-fast --no-default-features --features fluent-integration-tests --lib ::fluent::

.PHONY: test-integration-gcp
test-integration-gcp: ## Runs GCP integration tests
ifeq ($(AUTOSPAWN), true)
	@scripts/setup_integration_env.sh gcp stop
	@scripts/setup_integration_env.sh gcp start
	sleep 10 # Many services are very slow... Give them a sec..
endif
	${MAYBE_ENVIRONMENT_EXEC} cargo test --no-fail-fast --no-default-features --features "gcp-integration-tests gcp-pubsub-integration-tests gcp-cloud-storage-integration-tests" \
	 --lib ::gcp::
ifeq ($(AUTODESPAWN), true)
	@scripts/setup_integration_env.sh gcp stop
endif

.PHONY: test-integration-humio
test-integration-humio: ## Runs Humio integration tests
ifeq ($(AUTOSPAWN), true)
	@scripts/setup_integration_env.sh humio stop
	@scripts/setup_integration_env.sh humio start
	sleep 10 # Many services are very slow... Give them a sec..
endif
	${MAYBE_ENVIRONMENT_EXEC} cargo test --no-fail-fast --no-default-features --features humio-integration-tests --lib ::humio::
ifeq ($(AUTODESPAWN), true)
	@scripts/setup_integration_env.sh humio stop
endif
.PHONY: test-integration-influxdb
test-integration-influxdb: ## Runs InfluxDB integration tests
ifeq ($(AUTOSPAWN), true)
	@scripts/setup_integration_env.sh influxdb stop
	@scripts/setup_integration_env.sh influxdb start
	sleep 10 # Many services are very slow... Give them a sec..
endif
	${MAYBE_ENVIRONMENT_EXEC} cargo test --no-fail-fast --no-default-features --features influxdb-integration-tests --lib integration_tests:: --  ::influxdb
ifeq ($(AUTODESPAWN), true)
	@scripts/setup_integration_env.sh influxdb stop
endif

.PHONY: test-integration-kafka
test-integration-kafka: ## Runs Kafka integration tests
ifeq ($(AUTOSPAWN), true)
	@scripts/setup_integration_env.sh kafka stop
	@scripts/setup_integration_env.sh kafka start
	sleep 10 # Many services are very slow... Give them a sec..
endif
	${MAYBE_ENVIRONMENT_EXEC} cargo test --no-fail-fast --no-default-features --features "kafka-integration-tests rdkafka-plain" --lib ::kafka::
ifeq ($(AUTODESPAWN), true)
	@scripts/setup_integration_env.sh kafka stop
endif

.PHONY: test-integration-loki
test-integration-loki: ## Runs Loki integration tests
ifeq ($(AUTOSPAWN), true)
	@scripts/setup_integration_env.sh loki stop
	@scripts/setup_integration_env.sh loki start
	sleep 10 # Many services are very slow... Give them a sec..
endif
	${MAYBE_ENVIRONMENT_EXEC} cargo test --no-fail-fast --no-default-features --features loki-integration-tests --lib ::loki::
ifeq ($(AUTODESPAWN), true)
	@scripts/setup_integration_env.sh loki stop
endif

.PHONY: test-integration-nats
test-integration-nats: ## Runs NATS integration tests
ifeq ($(AUTOSPAWN), true)
	@scripts/setup_integration_env.sh nats stop
	@scripts/setup_integration_env.sh nats start
	sleep 10 # Many services are very slow... Give them a sec..
endif
	${MAYBE_ENVIRONMENT_EXEC} cargo test --no-fail-fast --no-default-features --features nats-integration-tests --lib ::nats::
ifeq ($(AUTODESPAWN), true)
	@scripts/setup_integration_env.sh nats stop
endif

.PHONY: test-integration-postgresql_metrics
test-integration-postgresql_metrics: ## Runs postgresql_metrics integration tests
ifeq ($(AUTOSPAWN), true)
	@scripts/setup_integration_env.sh postgresql_metrics stop
	@scripts/setup_integration_env.sh postgresql_metrics start
	sleep 5 # Many services are very slow... Give them a sec..
endif
	${MAYBE_ENVIRONMENT_EXEC} cargo test --no-fail-fast --no-default-features --features postgresql_metrics-integration-tests --lib ::postgresql_metrics::
ifeq ($(AUTODESPAWN), true)
	@scripts/setup_integration_env.sh postgresql_metrics stop
endif

.PHONY: test-integration-prometheus
test-integration-prometheus: ## Runs Prometheus integration tests
ifeq ($(AUTOSPAWN), true)
	@scripts/setup_integration_env.sh influxdb stop
	@scripts/setup_integration_env.sh prometheus stop
	@scripts/setup_integration_env.sh influxdb start
	@scripts/setup_integration_env.sh prometheus start
	sleep 10 # Many services are very slow... Give them a sec..
endif
	${MAYBE_ENVIRONMENT_EXEC} cargo test --no-fail-fast --no-default-features --features prometheus-integration-tests --lib ::prometheus::
ifeq ($(AUTODESPAWN), true)
	@scripts/setup_integration_env.sh influxdb stop
	@scripts/setup_integration_env.sh prometheus stop
endif

.PHONY: test-integration-pulsar
test-integration-pulsar: ## Runs Pulsar integration tests
ifeq ($(AUTOSPAWN), true)
	@scripts/setup_integration_env.sh pulsar stop
	@scripts/setup_integration_env.sh pulsar start
	sleep 15 # Many services are very slow... Give them a sec..
endif
	${MAYBE_ENVIRONMENT_EXEC} cargo test --no-fail-fast --no-default-features --features pulsar-integration-tests --lib ::pulsar::
ifeq ($(AUTODESPAWN), true)
	@scripts/setup_integration_env.sh pulsar stop
endif

.PHONY: test-integration-splunk
test-integration-splunk: ## Runs Splunk integration tests
ifeq ($(AUTOSPAWN), true)
	@scripts/setup_integration_env.sh splunk stop
	@scripts/setup_integration_env.sh splunk start
endif
	${MAYBE_ENVIRONMENT_EXEC} cargo test --no-fail-fast --no-default-features --features splunk-integration-tests --lib ::splunk_hec::
ifeq ($(AUTODESPAWN), true)
	@scripts/setup_integration_env.sh splunk stop
endif

.PHONY: test-integration-dnstap
test-integration-dnstap: ## Runs dnstap integration tests
ifeq ($(AUTOSPAWN), true)
	@scripts/setup_integration_env.sh dnstap stop
	@scripts/setup_integration_env.sh dnstap start
endif
	${MAYBE_ENVIRONMENT_EXEC} cargo test --no-fail-fast --no-default-features --features dnstap-integration-tests --lib ::dnstap::
ifeq ($(AUTODESPAWN), true)
	@scripts/setup_integration_env.sh dnstap stop
endif

test-integration-%:
	RUST_VERSION=${RUST_VERSION} ${CONTAINER_TOOL}-compose -f scripts/integration/docker-compose.$*.yml run --rm runner
ifeq ($(AUTODESPAWN), true)
	make test-integration-$*-cleanup
endif

test-integration-%-cleanup:
	${CONTAINER_TOOL}-compose -f scripts/integration/docker-compose.$*.yml rm --force --stop --volumes

.PHONY: test-e2e-kubernetes
test-e2e-kubernetes: ## Runs Kubernetes E2E tests (Sorry, no `ENVIRONMENT=true` support)
	@scripts/test-e2e-kubernetes.sh

.PHONY: test-shutdown
test-shutdown: ## Runs shutdown tests
ifeq ($(AUTOSPAWN), true)
	@scripts/setup_integration_env.sh kafka stop
	@scripts/setup_integration_env.sh kafka start
	sleep 30 # Many services are very slow... Give them a sec..
endif
	${MAYBE_ENVIRONMENT_EXEC} cargo test --no-fail-fast --no-default-features --features shutdown-tests --test shutdown -- --test-threads 4
ifeq ($(AUTODESPAWN), true)
	@scripts/setup_integration_env.sh kafka stop
endif

.PHONY: test-cli
test-cli: ## Runs cli tests
	${MAYBE_ENVIRONMENT_EXEC} cargo test --no-fail-fast --no-default-features --features cli-tests --test cli -- --test-threads 4

##@ Benching (Supports `ENVIRONMENT=true`)

.PHONY: bench
bench: ## Run benchmarks in /benches
	${MAYBE_ENVIRONMENT_EXEC} cargo bench --no-default-features --features "benches" ${CARGO_BENCH_FLAGS}
	${MAYBE_ENVIRONMENT_COPY_ARTIFACTS}

.PHONY: bench-dnstap
bench-dnstap: ## Run dnstap benches
	${MAYBE_ENVIRONMENT_EXEC} cargo bench --no-default-features --features "dnstap-benches" --bench dnstap ${CARGO_BENCH_FLAGS}
	${MAYBE_ENVIRONMENT_COPY_ARTIFACTS}

.PHONY: bench-dnsmsg-parser
bench-dnsmsg-parser: ## Run dnsmsg-parser benches
	${MAYBE_ENVIRONMENT_EXEC} CRITERION_HOME="$(CRITERION_HOME)" cargo bench --manifest-path lib/dnsmsg-parser/Cargo.toml ${CARGO_BENCH_FLAGS}
	${MAYBE_ENVIRONMENT_COPY_ARTIFACTS}

.PHONY: bench-remap-functions
bench-remap-functions: ## Run remap-functions benches
	${MAYBE_ENVIRONMENT_EXEC} CRITERION_HOME="$(CRITERION_HOME)" cargo bench --manifest-path lib/vrl/stdlib/Cargo.toml ${CARGO_BENCH_FLAGS}
	${MAYBE_ENVIRONMENT_COPY_ARTIFACTS}

.PHONY: bench-remap
bench-remap: ## Run remap benches
	${MAYBE_ENVIRONMENT_EXEC} cargo bench --no-default-features --features "remap-benches" --bench remap ${CARGO_BENCH_FLAGS}
	${MAYBE_ENVIRONMENT_COPY_ARTIFACTS}

.PHONY: bench-transform
bench-transform: ## Run transform benches
	${MAYBE_ENVIRONMENT_EXEC} cargo bench --no-default-features --features "transform-benches" --bench transform ${CARGO_BENCH_FLAGS}
	${MAYBE_ENVIRONMENT_COPY_ARTIFACTS}

.PHONY: bench-languages
bench-languages:  ### Run language comparison benches
	${MAYBE_ENVIRONMENT_EXEC} cargo bench --no-default-features --features "language-benches" --bench languages ${CARGO_BENCH_FLAGS}
	${MAYBE_ENVIRONMENT_COPY_ARTIFACTS}

.PHONY: bench-metrics
bench-metrics: ## Run metrics benches
	${MAYBE_ENVIRONMENT_EXEC} cargo bench --no-default-features --features "metrics-benches" ${CARGO_BENCH_FLAGS}
	${MAYBE_ENVIRONMENT_COPY_ARTIFACTS}

.PHONY: bench-all
bench-all: ### Run all benches
bench-all: bench-remap-functions
	${MAYBE_ENVIRONMENT_EXEC} cargo bench --no-default-features --features "benches remap-benches  metrics-benches language-benches ${DNSTAP_BENCHES}" ${CARGO_BENCH_FLAGS}
	${MAYBE_ENVIRONMENT_COPY_ARTIFACTS}

##@ Checking

.PHONY: check
check: ## Run prerequisite code checks
	${MAYBE_ENVIRONMENT_EXEC} cargo check --all --no-default-features --features ${DEFAULT_FEATURES}

.PHONY: check-all
check-all: ## Check everything
check-all: check-fmt check-clippy check-style check-docs
check-all: check-version check-examples check-component-features
check-all: check-scripts

.PHONY: check-component-features
check-component-features: ## Check that all component features are setup properly
	${MAYBE_ENVIRONMENT_EXEC} cargo hack check --each-feature --exclude-features "sources-utils-http sources-utils-http-encoding sources-utils-http-prelude sources-utils-http-query sources-utils-tcp-keepalive sources-utils-tcp-socket sources-utils-tls sources-utils-udp sources-utils-unix sinks-utils-udp"

.PHONY: check-clippy
check-clippy: ## Check code with Clippy
	${MAYBE_ENVIRONMENT_EXEC} cargo clippy --workspace --all-targets --features all-integration-tests -- -D warnings

.PHONY: check-docs
check-docs: ## Check that all /docs file are valid
	${MAYBE_ENVIRONMENT_EXEC} ./scripts/check-docs.sh

.PHONY: check-fmt
check-fmt: ## Check that all files are formatted properly
	${MAYBE_ENVIRONMENT_EXEC} ./scripts/check-fmt.sh

.PHONY: check-style
check-style: ## Check that all files are styled properly
	${MAYBE_ENVIRONMENT_EXEC} ./scripts/check-style.sh

.PHONY: check-markdown
check-markdown: ## Check that markdown is styled properly
	${MAYBE_ENVIRONMENT_EXEC} ./scripts/check-markdown.sh

.PHONY: check-version
check-version: ## Check that Vector's version is correct accounting for recent changes
	${MAYBE_ENVIRONMENT_EXEC} ./scripts/check-version.rb

.PHONY: check-examples
check-examples: ## Check that the config/examples files are valid
	${MAYBE_ENVIRONMENT_EXEC} ./scripts/check-examples.sh

.PHONY: check-scripts
check-scripts: ## Check that scipts do not have common mistakes
	${MAYBE_ENVIRONMENT_EXEC} ./scripts/check-scripts.sh

check-events: ## Check that events satisfy patterns set in https://github.com/timberio/vector/blob/master/rfcs/2020-03-17-2064-event-driven-observability.md
	${MAYBE_ENVIRONMENT_EXEC} ./scripts/check-events

##@ Rustdoc
build-rustdoc: ## Build Vector's Rustdocs
	# This command is mostly intended for use by the build process in timberio/vector-rustdoc
	${MAYBE_ENVIRONMENT_EXEC} cargo doc --no-deps

##@ Packaging

# archives
target/artifacts/vector-${VERSION}-%.tar.gz: export TRIPLE :=$(@:target/artifacts/vector-${VERSION}-%.tar.gz=%)
target/artifacts/vector-${VERSION}-%.tar.gz: override PROFILE =release
target/artifacts/vector-${VERSION}-%.tar.gz: target/%/release/vector.tar.gz
	@echo "Built to ${<}, relocating to ${@}"
	@mkdir -p target/artifacts/
	@cp -v \
		${<} \
		${@}

.PHONY: package
package: build ## Build the Vector archive
	${MAYBE_ENVIRONMENT_EXEC} ./scripts/package-archive.sh

.PHONY: package-x86_64-unknown-linux-gnu-all
package-x86_64-unknown-linux-gnu-all: package-x86_64-unknown-linux-gnu package-deb-x86_64-unknown-linux-gnu package-rpm-x86_64-unknown-linux-gnu # Build all x86_64 GNU packages

.PHONY: package-x86_64-unknown-linux-musl-all
package-x86_64-unknown-linux-musl-all: package-x86_64-unknown-linux-musl # Build all x86_64 MUSL packages

.PHONY: package-aarch64-unknown-linux-musl-all
package-aarch64-unknown-linux-musl-all: package-aarch64-unknown-linux-musl # Build all aarch64 MUSL packages

.PHONY: package-aarch64-unknown-linux-gnu-all
package-aarch64-unknown-linux-gnu-all: package-aarch64-unknown-linux-gnu package-deb-aarch64 package-rpm-aarch64 # Build all aarch64 GNU packages

.PHONY: package-armv7-unknown-linux-gnueabihf-all
package-armv7-unknown-linux-gnueabihf-all: package-armv7-unknown-linux-gnueabihf package-deb-armv7-gnu package-rpm-armv7-gnu  # Build all armv7-unknown-linux-gnueabihf MUSL packages

.PHONY: package-x86_64-unknown-linux-gnu
package-x86_64-unknown-linux-gnu: target/artifacts/vector-${VERSION}-x86_64-unknown-linux-gnu.tar.gz ## Build an archive suitable for the `x86_64-unknown-linux-gnu` triple.
	@echo "Output to ${<}."

.PHONY: package-x86_64-unknown-linux-musl
package-x86_64-unknown-linux-musl: target/artifacts/vector-${VERSION}-x86_64-unknown-linux-musl.tar.gz ## Build an archive suitable for the `x86_64-unknown-linux-musl` triple.
	@echo "Output to ${<}."

.PHONY: package-aarch64-unknown-linux-musl
package-aarch64-unknown-linux-musl: target/artifacts/vector-${VERSION}-aarch64-unknown-linux-musl.tar.gz ## Build an archive suitable for the `aarch64-unknown-linux-musl` triple.
	@echo "Output to ${<}."

.PHONY: package-aarch64-unknown-linux-gnu
package-aarch64-unknown-linux-gnu: target/artifacts/vector-${VERSION}-aarch64-unknown-linux-gnu.tar.gz ## Build an archive suitable for the `aarch64-unknown-linux-gnu` triple.
	@echo "Output to ${<}."

.PHONY: package-armv7-unknown-linux-gnueabihf
package-armv7-unknown-linux-gnueabihf: target/artifacts/vector-${VERSION}-armv7-unknown-linux-gnueabihf.tar.gz ## Build an archive suitable for the `armv7-unknown-linux-gnueabihf` triple.
	@echo "Output to ${<}."

.PHONY: package-armv7-unknown-linux-musleabihf
package-armv7-unknown-linux-musleabihf: target/artifacts/vector-${VERSION}-armv7-unknown-linux-musleabihf.tar.gz ## Build an archive suitable for the `armv7-unknown-linux-musleabihf triple.
	@echo "Output to ${<}."

# debs

.PHONY: package-deb-x86_64-unknown-linux-gnu
package-deb-x86_64-unknown-linux-gnu: package-x86_64-unknown-linux-gnu ## Build the x86_64 GNU deb package
	$(CONTAINER_TOOL) run -v  $(PWD):/git/timberio/vector/ -e TARGET=x86_64-unknown-linux-gnu timberio/ci_image ./scripts/package-deb.sh

.PHONY: package-deb-x86_64-unknown-linux-musl
package-deb-x86_64-unknown-linux-musl: package-x86_64-unknown-linux-musl ## Build the x86_64 GNU deb package
	$(CONTAINER_TOOL) run -v  $(PWD):/git/timberio/vector/ -e TARGET=x86_64-unknown-linux-musl timberio/ci_image ./scripts/package-deb.sh

.PHONY: package-deb-aarch64
package-deb-aarch64: package-aarch64-unknown-linux-gnu ## Build the aarch64 deb package
	$(CONTAINER_TOOL) run -v  $(PWD):/git/timberio/vector/ -e TARGET=aarch64-unknown-linux-gnu timberio/ci_image ./scripts/package-deb.sh

.PHONY: package-deb-armv7-gnu
package-deb-armv7-gnu: package-armv7-unknown-linux-gnueabihf ## Build the armv7-unknown-linux-gnueabihf deb package
	$(CONTAINER_TOOL) run -v  $(PWD):/git/timberio/vector/ -e TARGET=armv7-unknown-linux-gnueabihf timberio/ci_image ./scripts/package-deb.sh

# rpms

.PHONY: package-rpm-x86_64-unknown-linux-gnu
package-rpm-x86_64-unknown-linux-gnu: package-x86_64-unknown-linux-gnu ## Build the x86_64 rpm package
	$(CONTAINER_TOOL) run -v  $(PWD):/git/timberio/vector/ -e TARGET=x86_64-unknown-linux-gnu timberio/ci_image ./scripts/package-rpm.sh

.PHONY: package-rpm-x86_64-unknown-linux-musl
package-rpm-x86_64-unknown-linux-musl: package-x86_64-unknown-linux-musl ## Build the x86_64 musl rpm package
	$(CONTAINER_TOOL) run -v  $(PWD):/git/timberio/vector/ -e TARGET=x86_64-unknown-linux-musl timberio/ci_image ./scripts/package-rpm.sh

.PHONY: package-rpm-aarch64
package-rpm-aarch64: package-aarch64-unknown-linux-gnu ## Build the aarch64 rpm package
	$(CONTAINER_TOOL) run -v  $(PWD):/git/timberio/vector/ -e TARGET=aarch64-unknown-linux-gnu timberio/ci_image ./scripts/package-rpm.sh

.PHONY: package-rpm-armv7-gnu
package-rpm-armv7-gnu: package-armv7-unknown-linux-gnueabihf ## Build the armv7-unknown-linux-gnueabihf rpm package
	$(CONTAINER_TOOL) run -v  $(PWD):/git/timberio/vector/ -e TARGET=armv7-unknown-linux-gnueabihf timberio/ci_image ./scripts/package-rpm.sh

##@ Releasing

.PHONY: release
release: release-prepare generate release-commit ## Release a new Vector version

.PHONY: release-commit
release-commit: ## Commits release changes
	@scripts/release-commit.rb

.PHONY: release-docker
release-docker: ## Release to Docker Hub
	@scripts/build-docker.sh

.PHONY: release-github
release-github: ## Release to Github
	@scripts/release-github.sh

.PHONY: release-homebrew
release-homebrew: ## Release to timberio Homebrew tap
	@scripts/release-homebrew.sh

.PHONY: release-prepare
release-prepare: ## Prepares the release with metadata and highlights
	@scripts/release-prepare.rb

.PHONY: release-push
release-push: ## Push new Vector version
	@scripts/release-push.sh

.PHONY: release-rollback
release-rollback: ## Rollback pending release changes
	@scripts/release-rollback.rb

.PHONY: release-s3
release-s3: ## Release artifacts to S3
	@scripts/release-s3.sh

.PHONY: sync-install
sync-install: ## Sync the install.sh script for access via sh.vector.dev
	@aws s3 cp distribution/install.sh s3://sh.vector.dev --sse --acl public-read

##@ Vector Remap Language

.PHONY: test-vrl
test-vrl: ## Run the VRL test suite
	@scripts/test-vrl.sh

.PHONY: check-stdlib-features
check-stdlib-features: ## Ensure VRL stdlib features build
	${MAYBE_ENVIRONMENT_EXEC} env RUSTFLAGS="-D warnings" cargo hack check --each-feature --package vrl-stdlib --exclude-features default

##@ Utility

.PHONY: build-ci-docker-images
build-ci-docker-images: ## Rebuilds all Docker images used in CI
	@scripts/build-ci-docker-images.sh

.PHONY: clean
clean: environment-clean ## Clean everything
	cargo clean

.PHONY: fmt
fmt: ## Format code
	${MAYBE_ENVIRONMENT_EXEC} cargo fmt
	${MAYBE_ENVIRONMENT_EXEC} ./scripts/check-style.sh --fix

.PHONY: signoff
signoff: ## Signsoff all previous commits since branch creation
	scripts/signoff.sh

.PHONY: slim-builds
slim-builds: ## Updates the Cargo config to product disk optimized builds (for CI, not for users)
	${MAYBE_ENVIRONMENT_EXEC} ./scripts/slim-builds.sh

ifeq (${CI}, true)
.PHONY: ci-sweep
ci-sweep: ## Sweep up the CI to try to get more disk space.
	@echo "Preparing the CI for build by sweeping up disk space a bit..."
	df -h
	sudo apt-get --purge autoremove --yes
	sudo apt-get clean
	sudo rm -rf "/opt/*" "/usr/local/*"
	sudo rm -rf "/usr/local/share/boost" && sudo rm -rf "${AGENT_TOOLSDIRECTORY}"
	docker system prune --force
	df -h
endif

.PHONY: version
version: ## Get the current Vector version
	@scripts/version.sh

.PHONY: git-hooks
git-hooks: ## Add Vector-local git hooks for commit sign-off
	@scripts/install-git-hooks.sh

.PHONY: cargo-install-%
cargo-install-%: override TOOL = $(@:cargo-install-%=%)
cargo-install-%:
	$(if $(findstring true,$(AUTOINSTALL)),cargo install ${TOOL} --quiet; cargo clean,)<|MERGE_RESOLUTION|>--- conflicted
+++ resolved
@@ -318,31 +318,6 @@
 test-integration-aws-cloudwatch-logs: ## Runs AWS Cloudwatch Logs integration tests
 	FILTER=::aws_cloudwatch_logs make test-integration-aws
 
-<<<<<<< HEAD
-.PHONY: test-integration-azure
-test-integration-azure: ## Runs Azure integration tests
-ifeq ($(AUTOSPAWN), true)
-	@scripts/setup_integration_env.sh azure stop
-	@scripts/setup_integration_env.sh azure start
-	sleep 5 # Many services are very slow... Give them a sec...
-endif
-	${MAYBE_ENVIRONMENT_EXEC} cargo test --no-fail-fast --no-default-features --features azure-integration-tests --lib ::azure_ -- --nocapture
-ifeq ($(AUTODESPAWN), true)
-	@scripts/setup_integration_env.sh azure stop
-=======
-.PHONY: test-integration-clickhouse
-test-integration-clickhouse: ## Runs Clickhouse integration tests
-ifeq ($(AUTOSPAWN), true)
-	@scripts/setup_integration_env.sh clickhouse stop
-	@scripts/setup_integration_env.sh clickhouse start
-	sleep 5 # Many services are very slow... Give them a sec...
-endif
-	${MAYBE_ENVIRONMENT_EXEC} cargo test --no-fail-fast --no-default-features --features clickhouse-integration-tests --lib ::clickhouse::
-ifeq ($(AUTODESPAWN), true)
-	@scripts/setup_integration_env.sh clickhouse stop
->>>>>>> 9be6716f
-endif
-
 .PHONY: test-integration-datadog-agent
 test-integration-datadog-agent: ## Runs Datadog Agent integration tests
 	test $(shell printenv | grep CI_TEST_DATADOG_API_KEY | wc -l) -gt 0 || exit 1 # make sure the environment is available
