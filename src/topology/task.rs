use crate::buffers::{Acker, EventStream};
use crate::config::ComponentKey;
use futures::{future::BoxFuture, FutureExt};
use pin_project::pin_project;
use std::{
    fmt,
    future::Future,
    pin::Pin,
    task::{Context, Poll},
};

pub enum TaskOutput {
    Source,
    Transform,
    /// Buffer of sink
    Sink(Pin<EventStream>, Acker),
    Healthcheck,
}

/// High level topology task.
#[pin_project]
pub struct Task {
    #[pin]
    inner: BoxFuture<'static, Result<TaskOutput, ()>>,
    id: ComponentKey,
    typetag: String,
}

impl Task {
    pub fn new<S, Fut>(id: ComponentKey, typetag: S, inner: Fut) -> Self
    where
        S: Into<String>,
        Fut: Future<Output = Result<TaskOutput, ()>> + Send + 'static,
    {
        Self {
            inner: inner.boxed(),
            id,
            typetag: typetag.into(),
        }
    }

<<<<<<< HEAD
    pub const fn id(&self) -> &ComponentId {
=======
    pub fn id(&self) -> &ComponentKey {
>>>>>>> 4b963454
        &self.id
    }

    pub fn typetag(&self) -> &str {
        &self.typetag
    }
}

impl Future for Task {
    type Output = Result<TaskOutput, ()>;

    fn poll(self: Pin<&mut Self>, cx: &mut Context<'_>) -> Poll<Self::Output> {
        let this: &mut Task = self.get_mut();
        this.inner.as_mut().poll(cx)
    }
}

impl fmt::Debug for Task {
    fn fmt(&self, f: &mut fmt::Formatter<'_>) -> fmt::Result {
        f.debug_struct("Task")
            .field("id", &self.id.to_string())
            .field("typetag", &self.typetag)
            .finish()
    }
}<|MERGE_RESOLUTION|>--- conflicted
+++ resolved
@@ -39,11 +39,7 @@
         }
     }
 
-<<<<<<< HEAD
-    pub const fn id(&self) -> &ComponentId {
-=======
-    pub fn id(&self) -> &ComponentKey {
->>>>>>> 4b963454
+    pub const fn id(&self) -> &ComponentKey {
         &self.id
     }
 
