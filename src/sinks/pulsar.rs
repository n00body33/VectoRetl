use std::{
    collections::HashSet,
    num::NonZeroUsize,
    pin::Pin,
    task::{Context, Poll},
};

use futures::{future::BoxFuture, ready, stream::FuturesUnordered, FutureExt, Sink, Stream};
use pulsar::authentication::oauth2::{OAuth2Authentication, OAuth2Params};
use pulsar::error::AuthenticationError;
use pulsar::{
    message::proto, producer::SendFuture, proto::CommandSendReceipt, Authentication,
    Error as PulsarError, Producer, Pulsar, TokioExecutor,
};
use serde::{Deserialize, Serialize};
use snafu::{ResultExt, Snafu};
use vector_buffers::Acker;
use vector_common::internal_event::{BytesSent, EventsSent};

use crate::{
    config::{
        log_schema, AcknowledgementsConfig, GenerateConfig, Input, SinkConfig, SinkContext,
        SinkDescription,
    },
    event::Event,
    internal_events::PulsarEncodeEventError,
    sinks::util::{
        encoding::{EncodingConfig, EncodingConfiguration},
        metadata::RequestMetadata,
    },
};

#[derive(Debug, Snafu)]
enum BuildError {
    #[snafu(display("creating pulsar producer failed: {}", source))]
    CreatePulsarSink { source: PulsarError },
}

#[derive(Serialize, Deserialize, Clone, Debug)]
pub struct PulsarSinkConfig {
    // Deprecated name
    #[serde(alias = "address")]
    endpoint: String,
    topic: String,
    encoding: EncodingConfig<Encoding>,
    auth: Option<AuthConfig>,
}

#[derive(Serialize, Deserialize, Clone, Debug)]
struct AuthConfig {
    name: Option<String>,  // "token"
    token: Option<String>, // <jwt token>
    oauth2: Option<OAuth2Config>,
}

#[derive(Serialize, Deserialize, Clone, Debug)]
pub struct OAuth2Config {
    issuer_url: String,
    credentials_url: String,
    audience: Option<String>,
    scope: Option<String>,
}

#[derive(Clone, Copy, Debug, Derivative, Deserialize, Serialize, Eq, PartialEq)]
#[serde(rename_all = "snake_case")]
pub(self) enum Encoding {
    Text,
    Json,
    Avro,
}

type PulsarProducer = Producer<TokioExecutor>;
type BoxedPulsarProducer = Box<PulsarProducer>;

enum PulsarSinkState {
    None,
    Ready(BoxedPulsarProducer),
    Sending(
        BoxFuture<
            'static,
            (
                BoxedPulsarProducer,
                Result<SendFuture, PulsarError>,
                RequestMetadata,
            ),
        >,
    ),
}

struct PulsarSink {
    encoding: EncodingConfig<Encoding>,
    avro_schema: Option<avro_rs::Schema>,
    state: PulsarSinkState,
    in_flight: FuturesUnordered<
        BoxFuture<
            'static,
            (
                usize,
                Result<CommandSendReceipt, PulsarError>,
                RequestMetadata,
            ),
        >,
    >,

    acker: Acker,
    seq_head: usize,
    seq_tail: usize,
    pending_acks: HashSet<usize>,
}

inventory::submit! {
    SinkDescription::new::<PulsarSinkConfig>("pulsar")
}

impl GenerateConfig for PulsarSinkConfig {
    fn generate_config() -> toml::Value {
        toml::Value::try_from(Self {
            endpoint: "pulsar://127.0.0.1:6650".to_string(),
            topic: "topic-1234".to_string(),
            encoding: Encoding::Text.into(),
            auth: None,
        })
        .unwrap()
    }
}

#[async_trait::async_trait]
#[typetag::serde(name = "pulsar")]
impl SinkConfig for PulsarSinkConfig {
    async fn build(
        &self,
        cx: SinkContext,
    ) -> crate::Result<(super::VectorSink, super::Healthcheck)> {
        let producer = self
            .create_pulsar_producer()
            .await
            .context(CreatePulsarSinkSnafu)?;
        let sink = PulsarSink::new(producer, self.encoding.clone(), cx.acker())?;

        let producer = self
            .create_pulsar_producer()
            .await
            .context(CreatePulsarSinkSnafu)?;
        let healthcheck = healthcheck(producer).boxed();

        Ok((super::VectorSink::from_event_sink(sink), healthcheck))
    }

    fn input(&self) -> Input {
        Input::log()
    }

    fn sink_type(&self) -> &'static str {
        "pulsar"
    }

    fn acknowledgements(&self) -> Option<&AcknowledgementsConfig> {
        None
    }
}

impl PulsarSinkConfig {
    async fn create_pulsar_producer(&self) -> Result<PulsarProducer, PulsarError> {
        let mut builder = Pulsar::builder(&self.endpoint, TokioExecutor);
        if let Some(auth) = &self.auth {
            builder = match (
                auth.name.as_ref(),
                auth.token.as_ref(),
                auth.oauth2.as_ref(),
            ) {
                (Some(name), Some(token), None) => builder.with_auth(Authentication {
                    name: name.clone(),
                    data: token.as_bytes().to_vec(),
                }),
                (None, None, Some(oauth2)) => builder.with_auth_provider(
                    OAuth2Authentication::client_credentials(OAuth2Params {
                        issuer_url: oauth2.issuer_url.clone(),
                        credentials_url: oauth2.credentials_url.clone(),
                        audience: oauth2.audience.clone(),
                        scope: oauth2.scope.clone(),
                    }),
                ),
                _ => return Err(PulsarError::Authentication(AuthenticationError::Custom(
                    "Invalid auth config: can only specify name and token or oauth2 configuration"
                        .to_string(),
                ))),
            };
        }

        if let Some(avro_schema) = &self.encoding.schema() {
            let pulsar = builder.build().await?;
            pulsar
                .producer()
                .with_options(pulsar::producer::ProducerOptions {
                    schema: Some(proto::Schema {
                        schema_data: avro_schema.to_string().into_bytes(),
                        r#type: proto::schema::Type::Avro as i32,
                        ..Default::default()
                    }),
                    ..Default::default()
                })
                .with_topic(&self.topic)
                .build()
                .await
        } else {
            let pulsar = builder.build().await?;
            pulsar.producer().with_topic(&self.topic).build().await
        }
    }
}

async fn healthcheck(producer: PulsarProducer) -> crate::Result<()> {
    producer.check_connection().await.map_err(Into::into)
}

impl PulsarSink {
    fn new(
        producer: PulsarProducer,
        encoding: EncodingConfig<Encoding>,
        acker: Acker,
    ) -> crate::Result<Self> {
        let schema = match &encoding.codec() {
            Encoding::Avro => {
                if let Some(schema) = &encoding.schema() {
                    avro_rs::Schema::parse_str(schema).ok()
                } else {
                    return Err(
                        "Avro requires a schema, specify a schema file with `encoding.schema`."
                            .into(),
                    );
                }
            }
            _ => None,
        };

        Ok(Self {
            encoding,
            avro_schema: schema,
            state: PulsarSinkState::Ready(Box::new(producer)),
            in_flight: FuturesUnordered::new(),
            acker,
            seq_head: 0,
            seq_tail: 0,
            pending_acks: HashSet::new(),
        })
    }

    fn poll_in_flight_prepare(&mut self, cx: &mut Context<'_>) -> Poll<()> {
        if let PulsarSinkState::Sending(fut) = &mut self.state {
            let (producer, result, metadata) = ready!(fut.as_mut().poll(cx));

            let seqno = self.seq_head;
            self.seq_head += 1;

            self.state = PulsarSinkState::Ready(producer);
            self.in_flight.push(Box::pin(async move {
                let result = match result {
                    Ok(fut) => fut.await,
                    Err(error) => Err(error),
                };
                (seqno, result, metadata)
            }));
        }

        Poll::Ready(())
    }
}

impl Sink<Event> for PulsarSink {
    type Error = ();

    fn poll_ready(mut self: Pin<&mut Self>, cx: &mut Context<'_>) -> Poll<Result<(), Self::Error>> {
        ready!(self.poll_in_flight_prepare(cx));
        Poll::Ready(Ok(()))
    }

    fn start_send(mut self: Pin<&mut Self>, item: Event) -> Result<(), Self::Error> {
        assert!(
            matches!(self.state, PulsarSinkState::Ready(_)),
            "Expected `poll_ready` to be called first."
        );

<<<<<<< HEAD
        let event_time = item.maybe_as_log().and_then(|log| {
            log.get(log_schema().timestamp_key())
                .and_then(|v| v.as_timestamp().map(|dt| dt.timestamp_millis()))
        });

        self.transformer.transform(&mut event);

        let metadata_builder = RequestMetadata::builder(&event);
        let mut bytes = BytesMut::new();
        self.encoder.encode(event, &mut bytes).map_err(|_| {
            // Error is handled by `Encoder`.
            ()
        })?;
=======
        let metadata_builder = RequestMetadata::builder(&item);
        let message = encode_event(item, &self.encoding, &self.avro_schema)
            .map_err(|error| emit!(PulsarEncodeEventError { error }))?;
>>>>>>> c57848af

        let message_len =
            NonZeroUsize::new(message.len()).expect("payload should never be zero length");
        let metadata = metadata_builder.with_request_size(message_len);

        let mut producer = match std::mem::replace(&mut self.state, PulsarSinkState::None) {
            PulsarSinkState::Ready(producer) => producer,
            _ => unreachable!(),
        };

        let _ = std::mem::replace(
            &mut self.state,
            PulsarSinkState::Sending(Box::pin(async move {
                let mut builder = producer.create_message().with_content(message);
                if let Some(et) = event_time {
                    builder = builder.event_time(et as u64);
                }
                let result = builder.send().await;
                (producer, result, metadata)
            })),
        );

        Ok(())
    }

    fn poll_flush(mut self: Pin<&mut Self>, cx: &mut Context<'_>) -> Poll<Result<(), Self::Error>> {
        ready!(self.poll_in_flight_prepare(cx));

        let this = Pin::into_inner(self);
        while !this.in_flight.is_empty() {
            match ready!(Pin::new(&mut this.in_flight).poll_next(cx)) {
                Some((seqno, Ok(result), metadata)) => {
                    trace!(
                        message = "Pulsar sink produced message.",
                        message_id = ?result.message_id,
                        producer_id = %result.producer_id,
                        sequence_id = %result.sequence_id,
                    );

                    emit!(EventsSent {
                        count: metadata.event_count(),
                        byte_size: metadata.events_byte_size(),
                        output: None,
                    });

                    emit!(BytesSent {
                        byte_size: metadata.request_encoded_size(),
                        protocol: "tcp",
                    });

                    this.pending_acks.insert(seqno);

                    let mut num_to_ack = 0;
                    while this.pending_acks.remove(&this.seq_tail) {
                        num_to_ack += 1;
                        this.seq_tail += 1
                    }
                    this.acker.ack(num_to_ack);
                }
                Some((_, Err(error), _)) => {
                    error!(message = "Pulsar sink generated an error.", %error);
                    return Poll::Ready(Err(()));
                }
                None => break,
            }
        }

        Poll::Ready(Ok(()))
    }

    fn poll_close(self: Pin<&mut Self>, cx: &mut Context<'_>) -> Poll<Result<(), Self::Error>> {
        self.poll_flush(cx)
    }
}

fn encode_event(
    mut item: Event,
    encoding: &EncodingConfig<Encoding>,
    avro_schema: &Option<avro_rs::Schema>,
) -> crate::Result<Vec<u8>> {
    encoding.apply_rules(&mut item);
    let log = item.into_log();

    Ok(match encoding.codec() {
        Encoding::Json => serde_json::to_vec(&log)?,
        Encoding::Text => log
            .get(log_schema().message_key())
            .map(|v| v.coerce_to_bytes().to_vec())
            .unwrap_or_default(),
        Encoding::Avro => {
            let value = avro_rs::to_value(log)?;
            let resolved_value =
                avro_rs::types::Value::resolve(value, avro_schema.as_ref().unwrap())?;
            avro_rs::to_avro_datum(
                avro_schema
                    .as_ref()
                    .expect("Avro encoding selected but no schema found. Please report this."),
                resolved_value,
            )?
        }
    })
}

#[cfg(test)]
mod tests {
    use std::collections::HashMap;

    use super::*;

    #[test]
    fn generate_config() {
        crate::test_util::test_generate_config::<PulsarSinkConfig>();
    }

    #[test]
    fn pulsar_event_json() {
        let msg = "hello_world".to_owned();
        let mut evt = Event::from(msg.clone());
        evt.as_mut_log().insert("key", "value");
        let result = encode_event(evt, &EncodingConfig::from(Encoding::Json), &None).unwrap();
        let map: HashMap<String, String> = serde_json::from_slice(&result[..]).unwrap();
        assert_eq!(msg, map[&log_schema().message_key().to_string()]);
    }

    #[test]
    fn pulsar_event_text() {
        let msg = "hello_world".to_owned();
        let evt = Event::from(msg.clone());
        let event = encode_event(evt, &EncodingConfig::from(Encoding::Text), &None).unwrap();

        assert_eq!(&event[..], msg.as_bytes());
    }

    #[test]
    fn pulsar_event_avro() {
        let raw_schema = r#"
        {
          "type": "record",
          "name": "Log",
          "fields": [
            {"name": "message","type": ["null","string"]}
          ]
        }
        "#;

        let msg = "hello_world".to_owned();
        let mut evt = Event::from(msg);
        evt.as_mut_log().insert("key", "value");
        let mut encoding = EncodingConfig::from(Encoding::Avro);
        encoding.schema = Some(raw_schema.to_string());
        let schema = avro_rs::Schema::parse_str(raw_schema).unwrap();
        let result = encode_event(evt.clone(), &encoding, &Some(schema.clone())).unwrap();

        let value = avro_rs::to_value(evt.into_log()).unwrap();
        let resolved_value = avro_rs::types::Value::resolve(value, &schema).unwrap();
        let must_be = avro_rs::to_avro_datum(&schema, resolved_value).unwrap();

        assert_eq!(result, must_be);
    }

    #[test]
    fn pulsar_encode_event() {
        let msg = "hello_world";

        let mut evt = Event::from(msg);
        evt.as_mut_log().insert("key", "value");

        let event = encode_event(
            evt,
            &EncodingConfig {
                codec: Encoding::Json,
                schema: None,
                only_fields: None,
                except_fields: Some(vec!["key".into()]),
                timestamp_format: None,
            },
            &None,
        )
        .unwrap();

        let map: HashMap<String, String> = serde_json::from_slice(&event[..]).unwrap();
        assert!(!map.contains_key("key"));
    }
}

#[cfg(feature = "pulsar-integration-tests")]
#[cfg(test)]
mod integration_tests {
    use futures::StreamExt;
    use pulsar::SubType;

    use super::*;
    use crate::sinks::VectorSink;
    use crate::test_util::{
        components::{run_and_assert_sink_compliance, SINK_TAGS},
        random_lines_with_stream, random_string, trace_init,
    };

    fn pulsar_address() -> String {
        std::env::var("PULSAR_ADDRESS").unwrap_or_else(|_| "pulsar://127.0.0.1:6650".into())
    }

    #[tokio::test]
    async fn pulsar_happy() {
        trace_init();

        let num_events = 1_000;
        let (_input, events) = random_lines_with_stream(100, num_events, None);

        let topic = format!("test-{}", random_string(10));
        let cnf = PulsarSinkConfig {
            endpoint: pulsar_address(),
            topic: topic.clone(),
            encoding: Encoding::Text.into(),
            auth: None,
        };

        let pulsar = Pulsar::<TokioExecutor>::builder(&cnf.endpoint, TokioExecutor)
            .build()
            .await
            .unwrap();
        let mut consumer = pulsar
            .consumer()
            .with_topic(&topic)
            .with_consumer_name("VectorTestConsumer")
            .with_subscription_type(SubType::Shared)
            .with_subscription("VectorTestSub")
            .with_options(pulsar::consumer::ConsumerOptions {
                read_compacted: Some(false),
                ..Default::default()
            })
            .build::<String>()
            .await
            .unwrap();

        let (acker, ack_counter) = Acker::basic();
        let producer = cnf.create_pulsar_producer().await.unwrap();
        let sink = PulsarSink::new(producer, cnf.encoding, acker).unwrap();
        let sink = VectorSink::from_event_sink(sink);
        run_and_assert_sink_compliance(sink, events, &SINK_TAGS).await;

        assert_eq!(
            ack_counter.load(std::sync::atomic::Ordering::Relaxed),
            num_events
        );

        for _ in 0..num_events {
            let msg = match consumer.next().await.unwrap() {
                Ok(msg) => msg,
                Err(error) => panic!("{:?}", error),
            };
            consumer.ack(&msg).await.unwrap();
        }
    }
}<|MERGE_RESOLUTION|>--- conflicted
+++ resolved
@@ -280,25 +280,14 @@
             "Expected `poll_ready` to be called first."
         );
 
-<<<<<<< HEAD
         let event_time = item.maybe_as_log().and_then(|log| {
             log.get(log_schema().timestamp_key())
                 .and_then(|v| v.as_timestamp().map(|dt| dt.timestamp_millis()))
         });
 
-        self.transformer.transform(&mut event);
-
-        let metadata_builder = RequestMetadata::builder(&event);
-        let mut bytes = BytesMut::new();
-        self.encoder.encode(event, &mut bytes).map_err(|_| {
-            // Error is handled by `Encoder`.
-            ()
-        })?;
-=======
         let metadata_builder = RequestMetadata::builder(&item);
         let message = encode_event(item, &self.encoding, &self.avro_schema)
             .map_err(|error| emit!(PulsarEncodeEventError { error }))?;
->>>>>>> c57848af
 
         let message_len =
             NonZeroUsize::new(message.len()).expect("payload should never be zero length");
