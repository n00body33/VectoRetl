--- conflicted
+++ resolved
@@ -1231,46 +1231,6 @@
     "a.equals" = "fbaro"
     "b.equals" = "fbarbar"
 
-<<<<<<< HEAD
-[transforms.remap_function_parse_aws_vpc_flow]
-  inputs = []
-  type = "remap"
-  source = """
-    .a = parse_aws_vpc_flow(.a)
-    .b = parse_aws_vpc_flow(.b, format = "instance_id interface_id srcaddr dstaddr pkt_srcaddr pkt_dstaddr")
-  """
-[[tests]]
-  name = "remap_function_parse_aws_vpc_flow"
-  [tests.input]
-    insert_at = "remap_function_parse_aws_vpc_flow"
-    type = "log"
-    [tests.input.log_fields]
-      a = "2 123456789010 eni-1235b8ca123456789 - - - - - - - 1431280876 1431280934 - NODATA"
-      b = "- eni-1235b8ca123456789 10.0.1.5 10.0.0.220 10.0.1.5 203.0.113.5"
-  [[tests.outputs]]
-    extract_from = "remap_function_parse_aws_vpc_flow"
-    [[tests.outputs.conditions]]
-      "a.version.equals" = 2
-      "a.account_id.equals" = 123456789010
-      "a.interface_id.equals" = "eni-1235b8ca123456789"
-      "a.srcaddr.equals" = "<null>"
-      "a.dstaddr.equals" = "<null>"
-      "a.srcport.equals" = "<null>"
-      "a.dstport.equals" = "<null>"
-      "a.protocol.equals" = "<null>"
-      "a.packets.equals" = "<null>"
-      "a.bytes.equals" = "<null>"
-      "a.start.equals" = 1431280876
-      "a.end.equals" = 1431280934
-      "a.action.equals" = "<null>"
-      "a.log_status.equals" = "NODATA"
-      "b.instance_id.equals" = "<null>"
-      "b.interface_id.equals" = "eni-1235b8ca123456789"
-      "b.srcaddr.equals" = "10.0.1.5"
-      "b.dstaddr.equals" = "10.0.0.220"
-      "b.pkt_srcaddr.equals" = "10.0.1.5"
-      "b.pkt_dstaddr.equals" = "203.0.113.5"
-=======
 [transforms.remap_function_ok]
   inputs = []
   type = "remap"
@@ -1339,4 +1299,42 @@
       "parts.error_reason.equals" = "<null>"
       "parts.classification.equals" = "<null>"
       "parts.classification_reason.equals" = "<null>"
->>>>>>> 6389e886
+
+[transforms.remap_function_parse_aws_vpc_flow]
+  inputs = []
+  type = "remap"
+  source = """
+    .a = parse_aws_vpc_flow(.a)
+    .b = parse_aws_vpc_flow(.b, format = "instance_id interface_id srcaddr dstaddr pkt_srcaddr pkt_dstaddr")
+  """
+[[tests]]
+  name = "remap_function_parse_aws_vpc_flow"
+  [tests.input]
+    insert_at = "remap_function_parse_aws_vpc_flow"
+    type = "log"
+    [tests.input.log_fields]
+      a = "2 123456789010 eni-1235b8ca123456789 - - - - - - - 1431280876 1431280934 - NODATA"
+      b = "- eni-1235b8ca123456789 10.0.1.5 10.0.0.220 10.0.1.5 203.0.113.5"
+  [[tests.outputs]]
+    extract_from = "remap_function_parse_aws_vpc_flow"
+    [[tests.outputs.conditions]]
+      "a.version.equals" = 2
+      "a.account_id.equals" = 123456789010
+      "a.interface_id.equals" = "eni-1235b8ca123456789"
+      "a.srcaddr.equals" = "<null>"
+      "a.dstaddr.equals" = "<null>"
+      "a.srcport.equals" = "<null>"
+      "a.dstport.equals" = "<null>"
+      "a.protocol.equals" = "<null>"
+      "a.packets.equals" = "<null>"
+      "a.bytes.equals" = "<null>"
+      "a.start.equals" = 1431280876
+      "a.end.equals" = 1431280934
+      "a.action.equals" = "<null>"
+      "a.log_status.equals" = "NODATA"
+      "b.instance_id.equals" = "<null>"
+      "b.interface_id.equals" = "eni-1235b8ca123456789"
+      "b.srcaddr.equals" = "10.0.1.5"
+      "b.dstaddr.equals" = "10.0.0.220"
+      "b.pkt_srcaddr.equals" = "10.0.1.5"
+      "b.pkt_dstaddr.equals" = "203.0.113.5"