--- conflicted
+++ resolved
@@ -44,11 +44,7 @@
     pub fn build(
         &self,
         data_dir: &Option<PathBuf>,
-<<<<<<< HEAD
         sink_id: &ComponentId,
-=======
-        sink_id: &str,
->>>>>>> ab809ee1
     ) -> Result<(BufferInputCloner<Event>, EventStream, Acker), String> {
         let variant = match &self {
             BufferConfig::Memory {
@@ -69,13 +65,7 @@
                     .as_ref()
                     .ok_or_else(|| "Must set data_dir to use on-disk buffering.".to_string())?
                     .to_path_buf(),
-<<<<<<< HEAD
-                // TODO find a better representation
-                // although sinks are only global for now
-                name: sink_id.name.clone(),
-=======
                 id: sink_id.to_string(),
->>>>>>> ab809ee1
             },
         };
         build(variant)
