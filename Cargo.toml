--- conflicted
+++ resolved
@@ -141,14 +141,9 @@
 proptest-derive = { version = "0.4.0" }
 serde_json = { version = "1.0.120", default-features = false, features = ["raw_value", "std"] }
 serde = { version = "1.0.204", default-features = false, features = ["alloc", "derive", "rc"] }
-<<<<<<< HEAD
-toml = { version = "0.8.14", default-features = false, features = ["display", "parse"] }
-vrl = { version = "0.16.1", features = ["arbitrary", "cli", "test", "test_framework"] }
-tokio = { version = "1.38.0", default-features = false, features = ["full"] }
-=======
 toml = { version = "0.8.16", default-features = false, features = ["display", "parse"] }
 vrl = { version = "0.17.0", features = ["arbitrary", "cli", "test", "test_framework"] }
->>>>>>> 886f4e1f
+tokio = { version = "1.39.1", default-features = false, features = ["full"] }
 
 [dependencies]
 pin-project.workspace = true
@@ -170,11 +165,7 @@
 async-stream = { version = "0.3.5", default-features = false }
 async-trait = { version = "0.1.81", default-features = false }
 futures = { version = "0.3.30", default-features = false, features = ["compat", "io-compat"], package = "futures" }
-<<<<<<< HEAD
 tokio.workspace = true
-=======
-tokio = { version = "1.39.1", default-features = false, features = ["full"] }
->>>>>>> 886f4e1f
 tokio-openssl = { version = "0.6.4", default-features = false }
 tokio-stream = { version = "0.1.15", default-features = false, features = ["net", "sync", "time"] }
 tokio-util = { version = "0.7", default-features = false, features = ["io", "time"] }
