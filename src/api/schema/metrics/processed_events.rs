--- conflicted
+++ resolved
@@ -87,11 +87,7 @@
 
 impl ComponentProcessedEventsThroughput {
     /// Returns a new `ComponentProcessedEventsThroughput`, set to the provided id/throughput values
-<<<<<<< HEAD
-    pub const fn new(component_id: String, throughput: i64) -> Self {
-=======
-    pub fn new(component_key: ComponentKey, throughput: i64) -> Self {
->>>>>>> 4b963454
+    pub const fn new(component_key: ComponentKey, throughput: i64) -> Self {
         Self {
             component_key,
             throughput,
