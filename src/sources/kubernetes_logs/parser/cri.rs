--- conflicted
+++ resolved
@@ -63,15 +63,8 @@
         let value = log.get(self.field).map(|s| s.coerce_to_bytes());
         match value {
             None => {
-<<<<<<< HEAD
-                // The message field was missing, inexplicably.
-                //
-                // This is definitely wrong so make sure we track this. We'll still ultimately
-                // end up passing the event along, though.
-=======
                 // The message field was missing, inexplicably. If we can't find the message field, there's nothing for
                 // us to actually decode, so there's no event we could emit, and so we just emit the error and return.
->>>>>>> f262fea3
                 emit!(ParserMissingFieldError { field: self.field });
                 return;
             }
@@ -119,20 +112,12 @@
                             drop_original = false;
                         }
 
-<<<<<<< HEAD
-                        let _ = log.insert(name.as_str(), value);
-=======
                         drop(log.insert(name.as_str(), value));
->>>>>>> f262fea3
                     }
 
                     // If we didn't overwrite the original field, remove it now.
                     if drop_original {
-<<<<<<< HEAD
-                        let _ = log.remove(self.field);
-=======
                         drop(log.remove(self.field));
->>>>>>> f262fea3
                     }
                 }
             },
