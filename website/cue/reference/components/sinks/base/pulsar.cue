package metadata

base: components: sinks: pulsar: configuration: {
	acknowledgements: {
		description: """
			Controls how acknowledgements are handled for this sink.

			See [End-to-end Acknowledgements][e2e_acks] for more information on how event acknowledgement is handled.

			[e2e_acks]: https://vector.dev/docs/about/under-the-hood/architecture/end-to-end-acknowledgements/
			"""
		required: false
		type: object: options: enabled: {
			description: """
				Whether or not end-to-end acknowledgements are enabled.

				When enabled for a sink, any source connected to that sink, where the source supports
				end-to-end acknowledgements as well, waits for events to be acknowledged by the sink
				before acknowledging them at the source.

				Enabling or disabling acknowledgements at the sink level takes precedence over any global
				[`acknowledgements`][global_acks] configuration.

				[global_acks]: https://vector.dev/docs/reference/configuration/global-options/#acknowledgements
				"""
			required: false
			type: bool: {}
		}
	}
	auth: {
		description: "Authentication configuration."
		required:    false
		type: object: options: {
			name: {
				description: """
					Basic authentication name/username.

					This can be used either for basic authentication (username/password) or JWT authentication.
					When used for JWT, the value should be `token`.
					"""
				required: false
				type: string: examples: ["${PULSAR_NAME}", "name123"]
			}
			oauth2: {
				description: "OAuth2-specific authentication configuration."
				required:    false
				type: object: options: {
					audience: {
						description: "The OAuth2 audience."
						required:    false
						type: string: examples: ["${OAUTH2_AUDIENCE}", "pulsar"]
					}
					credentials_url: {
						description: """
																The credentials URL.

																A data URL is also supported.
																"""
						required: true
						type: string: examples: ["{OAUTH2_CREDENTIALS_URL}", "file:///oauth2_credentials", "data:application/json;base64,cHVsc2FyCg=="]
					}
					issuer_url: {
						description: "The issuer URL."
						required:    true
						type: string: examples: ["${OAUTH2_ISSUER_URL}", "https://oauth2.issuer"]
					}
					scope: {
						description: "The OAuth2 scope."
						required:    false
						type: string: examples: ["${OAUTH2_SCOPE}", "admin"]
					}
				}
			}
			token: {
				description: """
					Basic authentication password/token.

					This can be used either for basic authentication (username/password) or JWT authentication.
					When used for JWT, the value should be the signed JWT, in the compact representation.
					"""
				required: false
				type: string: examples: ["${PULSAR_TOKEN}", "123456789"]
			}
		}
	}
	batch: {
		description: "Event batching behavior."
		required:    false
		type: object: options: max_events: {
			description: """
				The maximum size of a batch before it is flushed.

				Note this is an unsigned 32 bit integer which is a smaller capacity than
				many of the other sink batch settings.
				"""
			required: false
			type: uint: {
				examples: [1000]
				unit: "events"
			}
		}
	}
	compression: {
		description: "Supported compression types for Pulsar."
		required:    false
		type: string: {
			default: "none"
			enum: {
				lz4:    "LZ4."
				none:   "No compression."
				snappy: "Snappy."
				zlib:   "Zlib."
				zstd:   "Zstandard."
			}
		}
	}
	encoding: {
		description: "Configures how events are encoded into raw bytes."
		required:    true
		type: object: options: {
			avro: {
				description:   "Apache Avro-specific encoder options."
				relevant_when: "codec = \"avro\""
				required:      true
				type: object: options: schema: {
					description: "The Avro schema."
					required:    true
					type: string: examples: ["{ \"type\": \"record\", \"name\": \"log\", \"fields\": [{ \"name\": \"message\", \"type\": \"string\" }] }"]
				}
			}
			codec: {
				description: "The codec to use for encoding events."
				required:    true
				type: string: enum: {
					avro: """
						Encodes an event as an [Apache Avro][apache_avro] message.

						[apache_avro]: https://avro.apache.org/
						"""
					csv: """
						Encodes an event as a CSV message.

						This codec must be configured with fields to encode.
						"""
					gelf: """
						Encodes an event as a [GELF][gelf] message.

						[gelf]: https://docs.graylog.org/docs/gelf
						"""
					json: """
						Encodes an event as [JSON][json].

						[json]: https://www.json.org/
						"""
					logfmt: """
						Encodes an event as a [logfmt][logfmt] message.

						[logfmt]: https://brandur.org/logfmt
						"""
					native: """
						Encodes an event in the [native Protocol Buffers format][vector_native_protobuf].

						This codec is **[experimental][experimental]**.

						[vector_native_protobuf]: https://github.com/vectordotdev/vector/blob/master/lib/vector-core/proto/event.proto
						[experimental]: https://vector.dev/highlights/2022-03-31-native-event-codecs
						"""
					native_json: """
						Encodes an event in the [native JSON format][vector_native_json].

						This codec is **[experimental][experimental]**.

						[vector_native_json]: https://github.com/vectordotdev/vector/blob/master/lib/codecs/tests/data/native_encoding/schema.cue
						[experimental]: https://vector.dev/highlights/2022-03-31-native-event-codecs
						"""
					raw_message: """
						No encoding.

						This encoding uses the `message` field of a log event.

						Be careful if you are modifying your log events (for example, by using a `remap`
						transform) and removing the message field while doing additional parsing on it, as this
						could lead to the encoding emitting empty strings for the given event.
						"""
					text: """
						Plain text encoding.

						This encoding uses the `message` field of a log event. For metrics, it uses an
						encoding that resembles the Prometheus export format.

						Be careful if you are modifying your log events (for example, by using a `remap`
						transform) and removing the message field while doing additional parsing on it, as this
						could lead to the encoding emitting empty strings for the given event.
						"""
				}
			}
			csv: {
				description:   "The CSV Serializer Options."
				relevant_when: "codec = \"csv\""
				required:      true
				type: object: options: fields: {
					description: """
						Configures the fields that will be encoded, as well as the order in which they
						appear in the output.

						If a field is not present in the event, the output will be an empty string.

						Values of type `Array`, `Object`, and `Regex` are not supported and the
						output will be an empty string.
						"""
					required: true
					type: array: items: type: string: {}
				}
			}
			except_fields: {
				description: "List of fields that are excluded from the encoded event."
				required:    false
				type: array: items: type: string: {}
			}
			metric_tag_values: {
				description: """
					Controls how metric tag values are encoded.

					When set to `single`, only the last non-bare value of tags are displayed with the
					metric.  When set to `full`, all metric tags are exposed as separate assignments.
					"""
				relevant_when: "codec = \"json\" or codec = \"text\""
				required:      false
				type: string: {
					default: "single"
					enum: {
						full: "All tags are exposed as arrays of either string or null values."
						single: """
															Tag values are exposed as single strings, the same as they were before this config
															option. Tags with multiple values show the last assigned value, and null values
															are ignored.
															"""
					}
				}
			}
			only_fields: {
				description: "List of fields that are included in the encoded event."
				required:    false
				type: array: items: type: string: {}
			}
			timestamp_format: {
				description: "Format used for timestamp fields."
				required:    false
				type: string: enum: {
					rfc3339: "Represent the timestamp as a RFC 3339 timestamp."
					unix:    "Represent the timestamp as a Unix timestamp."
				}
			}
		}
	}
	endpoint: {
		description: """
			The endpoint to which the Pulsar client should connect to.

			The endpoint should specify the pulsar protocol and port.
			"""
		required: true
		type: string: examples: ["pulsar://127.0.0.1:6650"]
	}
	partition_key_field: {
		description: """
			The log field name or tags key to use for the partition key.

			If the field does not exist in the log event or metric tags, a blank value will be used.

			If omitted, the key is not sent.

			Pulsar uses a hash of the key to choose the topic-partition or uses round-robin if the record has no key.
			"""
		required: false
		type: string: examples: ["message", "my_field"]
	}
	producer_name: {
<<<<<<< HEAD
		description: "The name of the producer. If not specified, Pulsar will generate a unique name."
=======
		description: "The name of the producer. If not specified, the default name assigned by Pulsar is used."
>>>>>>> 887d6d79
		required:    false
		type: string: examples: ["producer-name"]
	}
	properties_key: {
		description: """
			The log field name to use for the Pulsar properties key.

			If omitted, no properties will be written.
			"""
		required: false
		type: string: {}
	}
	topic: {
		description: "The Pulsar topic name to write events to."
		required:    true
		type: string: {
			examples: ["topic-1234"]
			syntax: "template"
		}
	}
}<|MERGE_RESOLUTION|>--- conflicted
+++ resolved
@@ -276,11 +276,7 @@
 		type: string: examples: ["message", "my_field"]
 	}
 	producer_name: {
-<<<<<<< HEAD
-		description: "The name of the producer. If not specified, Pulsar will generate a unique name."
-=======
 		description: "The name of the producer. If not specified, the default name assigned by Pulsar is used."
->>>>>>> 887d6d79
 		required:    false
 		type: string: examples: ["producer-name"]
 	}
