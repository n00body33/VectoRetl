--- conflicted
+++ resolved
@@ -69,11 +69,6 @@
 relevant_when = {strategy = "basic"}
 description = "The basic authentication user name."
 
-<<<<<<< HEAD
-<%= render("_partials/fields/_compression_options.toml",
-  namespace: "sinks.http.options"
-) %>
-=======
 [sinks.http.options.auth.children.token]
 type = "string"
 examples = ["${API_TOKEN}", "xyz123"]
@@ -81,19 +76,9 @@
 relevant_when = {strategy = "bearer"}
 description = "The token to use for bearer authentication"
 
-[sinks.http.options.compression]
-type = "string"
-common = true
-default = "none"
-description = """\
-The compression strategy used to compress the encoded event data before \
-outputting.\
-"""
-
-[sinks.http.options.compression.enum]
-none = "The payload will not be compressed."
-gzip = "The payload will be compressed in [Gzip][urls.gzip] format before being sent."
->>>>>>> 4a5c2014
+<%= render("_partials/fields/_compression_options.toml",
+  namespace: "sinks.http.options"
+) %>
 
 <%= render("_partials/fields/_encoding_options.toml",
   namespace: "sinks.http.options",
