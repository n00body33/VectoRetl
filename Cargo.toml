[package]
name = "vector"
version = "0.18.0"
authors = ["Vector Contributors <vector@timber.io>"]
edition = "2021"
description = "A lightweight and ultra-fast tool for building observability pipelines"
homepage = "https://vector.dev"
license = "MPL-2.0"
readme = "README.md"
publish = false
default-run = "vector"
autobenches = false # our benchmarks are not runnable on their own either way

[[bin]]
name = "graphql-schema"
path = "src/api/schema/gen.rs"
required-features = ["default-no-api-client"]

[profile.dev]
split-debuginfo = "unpacked" # Faster debug builds on macOS

# CI-based builds use full release optimization.  See scripts/environment/release-flags.sh.
# This results in roughly a 5% reduction in performance when compiling locally vs when
# compiled via the CI pipeline.
[profile.release]
debug = false # Do not include debug symbols in the executable.

[profile.bench]
debug = true

[package.metadata.deb]
name = "vector"
section = "admin"
maintainer-scripts = "distribution/debian/scripts/"
conf-files = ["/etc/vector/vector.toml", "/etc/default/vector"]
assets = [
  ["target/release/vector", "/usr/bin/", "755"],
  ["config/vector.toml", "/etc/vector/vector.toml", "644"],
  ["config/examples/*", "/etc/vector/examples/", "644"],
  ["distribution/systemd/vector.service", "/lib/systemd/system/vector.service", "644"],
  ["distribution/systemd/vector.default", "/etc/default/vector", "600"]
]
license-file = ["target/debian-license.txt"]
extended-description-file = "target/debian-extended-description.txt"

[package.metadata.deb.systemd-units]
unit-scripts = "distribution/systemd/"

# libc requirements are defined by `cross`
# https://github.com/rust-embedded/cross#supported-targets
# Though, it seems like aarch64 libc is actually 2.18 and not 2.19
[package.metadata.deb.variants.armv7-unknown-linux-gnueabihf]
depends = "libc6 (>= 2.15)"

[package.metadata.deb.variants.x86_64-unknown-linux-gnu]
depends = "libc6 (>= 2.15)"

[package.metadata.deb.variants.x86_64-unknown-linux-musl]
depends = ""

[package.metadata.deb.variants.aarch64-unknown-linux-gnu]
depends = "libc6 (>= 2.18)"

[package.metadata.deb.variants.aarch64-unknown-linux-musl]
depends = ""

[workspace]
members = [
  ".",
  "lib/enrichment",
  "lib/vector-core",
  "lib/vector-core/buffers",
  "lib/dnsmsg-parser",
  "lib/fakedata",
  "lib/file-source",
  "lib/k8s-e2e-tests",
  "lib/k8s-test-framework",
  "lib/portpicker",
  "lib/prometheus-parser",
  "lib/shared",
  "lib/tracing-limit",
  "lib/vector-api-client",
  "lib/lookup",
  "lib/vrl/cli",
  "lib/vrl/compiler",
  "lib/vrl/core",
  "lib/vrl/diagnostic",
  "lib/vrl/parser",
  "lib/vrl/stdlib",
  "lib/vrl/tests",
  "lib/vrl/proptests",
  "lib/datadog/grok",
  "lib/datadog/search-syntax",
  "lib/soak"
]

[dependencies]
# Internal libs
dnsmsg-parser = { path = "lib/dnsmsg-parser", optional = true }
enrichment = { path = "lib/enrichment" }
fakedata = { path = "lib/fakedata", optional = true }
file-source = { path = "lib/file-source", optional = true }
portpicker = { path = "lib/portpicker" }
prometheus-parser = { path = "lib/prometheus-parser", optional = true }
shared = { path = "lib/shared" }
tracing-limit = { path = "lib/tracing-limit" }
vector-api-client = { path = "lib/vector-api-client", optional = true }
vector_core = { path = "lib/vector-core", default-features = false, features = ["vrl"] }
vrl-cli = { path = "lib/vrl/cli", optional = true }
datadog-search-syntax = { path = "lib/datadog/search-syntax", optional = true }

# Tokio / Futures
async-stream = "0.3.2"
async-trait = "0.1.51"
futures = { version = "0.3.17", default-features = false, features = ["compat", "io-compat"], package = "futures" }
tokio = { version = "1.12.0", default-features = false, features = ["full"] }
tokio-openssl = { version = "0.6.3", default-features = false }
tokio-stream = { version = "0.1.7", default-features = false, features = ["net", "sync", "time"] }
tokio-util = { version = "0.6.8", default-features = false, features = ["codec", "time", "io"] }
console-subscriber = { git = "https://github.com/tokio-rs/console", rev = "f2c30d52c9f22de69bac38009a9183135808806c",  optional = true }

# Tracing
tracing = { version = "0.1.29", default-features = false }
tracing-core = { version = "0.1.21", default-features = false }
tracing-futures = { version = "0.2.5", default-features = false, features = ["futures-03"] }
tracing-log = { version = "0.1.2", default-features = false }
tracing-subscriber = { version = "0.2.25", default-features = false }
tracing-tower = { git = "https://github.com/tokio-rs/tracing", default-features = false, rev = "f470db1b0354b368f62f9ee4d763595d16373231" }

# Metrics
metrics = { version = "0.17.0", default-features = false, features = ["std"] }
metrics-tracing-context = { version = "0.8.0", default-features = false }
metrics-util = { version = "0.10.1", default-features = false, features = ["std"] }

# Aws
rusoto_cloudwatch = { version = "0.47.0", optional = true }
rusoto_core = { version = "0.47.0", features = ["encoding"], optional = true }
rusoto_credential = { version = "0.47.0", optional = true }
rusoto_es = { version = "0.47.0", optional = true }
rusoto_firehose = { version = "0.47.0", optional = true }
rusoto_kinesis = { version = "0.47.0", optional = true }
rusoto_logs = { version = "0.47.0", optional = true }
rusoto_s3 = { version = "0.47.0", optional = true }
rusoto_signature = { version = "0.47.0", optional = true }
rusoto_sqs = { version = "0.47.0", optional = true }
rusoto_sts = { version = "0.47.0", optional = true }

# Azure
azure_core = { git = "https://github.com/Azure/azure-sdk-for-rust.git", rev = "16bcf0ab1bb6e380d966a69d314de1e99ede553a", default-features = false, features = ["enable_reqwest"], optional = true }
azure_storage = { git = "https://github.com/Azure/azure-sdk-for-rust.git", rev = "16bcf0ab1bb6e380d966a69d314de1e99ede553a", default-features = false, features = ["blob"], optional = true }
reqwest = { version = "0.11", optional = true }

# Tower
tower = { version = "0.4.10", default-features = false, features = ["buffer", "limit", "retry", "timeout", "util"] }
tower-layer = { version = "0.3.1", default-features = false }

# Serde
serde = { version = "1.0.130", default-features = false, features = ["derive"] }
serde_bytes = { version = "0.11.5", default-features = false, features = ["std"], optional = true }
serde_json = { version = "1.0.68", default-features = false, features = ["raw_value"] }
serde_yaml = { version = "0.8.21", default-features = false }

# Messagepack
rmp-serde = { version = "0.15.5", default-features = false, optional = true }
rmpv = { version = "1.0.0", default-features = false, features = ["with-serde"], optional = true }

# Prost
prost = { version = "0.8", default-features = false, features = ["std"]  }
prost-types = { version = "0.8", default-features = false }

# GCP
goauth = { version = "0.10.0", default-features = false, optional = true }
gouth = { version = "0.2.1", default-features = false, optional = true }
smpl_jwt = { version = "0.6.1", default-features = false, optional = true }

# API
async-graphql = { version = "2.10.4", default-features = false, optional = true, features = ["chrono"] }
async-graphql-warp = { version = "2.10.4", default-features = false, optional = true }
itertools = { version = "0.10.1", default-features = false, optional = true }

# API client
crossterm = { version = "0.21.0", default-features = false, features = ["event-stream"], optional = true }
num-format = { version = "0.4.0", default-features = false, features = ["with-num-bigint"], optional = true }
number_prefix = { version = "0.4.0", default-features = false, features = ["std"], optional = true }
tui = { version = "0.16.0", optional = true, default-features = false, features = ["crossterm"] }

# Datadog Pipelines
sha2 = { version = "0.9.8", optional = true }
hex = { version = "0.4.3", optional = true }

# VRL Lang
vrl = { path = "lib/vrl/core" }
vrl-stdlib = { path = "lib/vrl/stdlib" }
vrl-parser = { path = "lib/vrl/parser", optional = true }
vrl-compiler = { path = "lib/vrl/compiler", optional = true }

# Lookup
lookup = { path = "lib/lookup" }

# External libs
async-compression = { version = "0.3.7", default-features = false, features = ["tokio", "gzip", "zstd"] }
avro-rs = { version = "0.13.0", default-features = false, optional = true }
base64 = { version = "0.13.0", default-features = false, optional = true }
bloom = { version = "0.3.2", default-features = false, optional = true }
bollard = { version = "0.11.0", default-features = false, features = ["ssl"], optional = true }
bytes = { version = "1.1.0", default-features = false, features = ["serde"] }
bytesize = { version = "1.1.0", default-features = false }
chrono = { version = "0.4.19", default-features = false, features = ["serde"] }
cidr-utils = { version = "0.5.5", default-features = false }
csv = { version = "1.1", optional = true }
colored = { version = "2.0.0", default-features = false }
dashmap = { version = "4.0.2", default-features = false }
derivative = { version = "2.2.0", default-features = false }
dirs-next = { version = "2.0.0", default-features = false, optional = true }
dyn-clone = { version = "1.0.4", default-features = false }
encoding_rs = { version = "0.8.29", features = ["serde"] }
evmap = { version = "10.0.2", default-features = false, optional = true }
exitcode = { version = "1.1.2", default-features = false }
flate2 = { version = "1.0.21", default-features = false }
futures-util = { version = "0.3.17", default-features = false }
getset = { version = "0.1.1", default-features = false }
glob = { version = "0.3.0", default-features = false }
governor = { version = "0.3.2", default-features = false, features = ["dashmap", "jitter", "std"], optional = true }
grok = { version = "1.2.0", default-features = false, optional = true }
hash_hasher = { version = "2.0.0", default_features = false, optional  = true }
headers = { version = "0.3.5", default-features = false }
heim = { git = "https://github.com/heim-rs/heim.git", rev="b292f1535bb27c03800cdb7509fa81a40859fbbb", default-features = false, features = ["cpu", "disk", "host", "memory", "net"], optional = true }
hostname = { version = "0.3.1", default-features = false }
http = { version = "0.2.5", default-features = false }
hyper = { version = "0.14.14", default-features = false, features = ["client", "runtime", "http1", "http2", "server", "stream"] }
hyper-openssl = { version = "0.9.1", default-features = false }
hyper-proxy = { version = "0.9.1", default-features = false, features = ["openssl-tls"] }
infer = { version = "0.5.0", default-features = false, optional = true}
indexmap = { version = "~1.7.0", default-features = false, features = ["serde"] }
indoc = { version = "1.0.3", default-features = false }
inventory = { version = "0.1.10", default-features = false }
k8s-openapi = { version = "0.13.1", default-features = true, features = ["api", "v1_16"], optional = true }
lazy_static = { version = "1.4.0", default-features = false }
listenfd = { version = "0.3.5", default-features = false, optional = true }
logfmt = { version = "0.0.2", default-features = false, optional = true }
lru = { version = "0.7.0", default-features = false, optional = true }
maxminddb = { version = "0.21.0", default-features = false, optional = true }
md-5 = { version = "0.9", optional = true }
# make sure to update the external docs when the Lua version changes
mlua = { version = "0.6.6", default-features = false, features = ["lua54", "send", "vendored"], optional = true }
mongodb = { version = "2.0.1", default-features = false, features = ["tokio-runtime"], optional = true }
async-nats = { version = "0.10.1", default-features = false, optional = true }
nom = { version = "7.0.0", default-features = false, optional = true }
notify = { version = "4.0.17", default-features = false }
num_cpus = { version = "1.13.0", default-features = false }
once_cell = { version = "1.8", default-features = false }
openssl = { version = "0.10.36", default-features = false }
openssl-probe = { version = "0.1.4", default-features = false }
percent-encoding = { version = "2.1.0", default-features = false }
pin-project = { version = "1.0.8", default-features = false }
postgres-openssl = { version = "0.5.0", default-features = false, features = ["runtime"], optional = true }
pulsar = { version = "4.1", default-features = false, features = ["tokio-runtime"], optional = true }
rand = { version = "0.8.4", default-features = false, features = ["small_rng"] }
rand_distr = { version = "0.4.2", default-features = false }
rdkafka = { version = "0.27.0", default-features = false, features = ["tokio", "libz", "ssl", "zstd"], optional = true }
redis = { version = "0.21.3", default-features = false, features = ["connection-manager", "tokio-comp", "tokio-native-tls-comp"], optional = true }
regex = { version = "1.5.4", default-features = false, features = ["std", "perf"] }
seahash = { version = "4.1.0", default-features = false, optional = true }
semver = { version = "1.0.4", default-features = false, features = ["serde", "std"], optional = true }
smallvec = { version = "1", optional = true, features = ["union"] }
snafu = { version = "0.6.10", default-features = false, features = ["futures"] }
snap = { version = "1.0.5", default-features = false, optional = true }
socket2 = { version = "0.4.2", default-features = false }
stream-cancel = { version = "0.8.1", default-features = false }
strip-ansi-escapes = { version = "0.1.1", default-features = false }
structopt = { version = "0.3.25", default-features = false }
syslog = { version = "5.0.0", default-features = false, optional = true }
syslog_loose = { version = "0.15.0", default-features = false, optional = true }
tokio-postgres = { version = "0.7.4", default-features = false, features = ["runtime", "with-chrono-0_4"], optional = true }
toml = { version = "0.5.8", default-features = false }
typetag = { version = "0.1.7", default-features = false }
twox-hash = { version = "1.6.1", default-features = false }
url = { version = "2.2.2", default-features = false, features = ["serde"] }
uuid = { version = "0.8.2", default-features = false, features = ["serde", "v4"], optional = true }
warp = { version = "0.3.1", default-features = false, optional = true }
zstd = { version = "0.6", default-features = false, optional = true }
tonic = { version = "0.5", optional = true, default-features = false, features = ["transport", "codegen", "prost", "tls"] }
data-encoding = { version = "2.2", default-features = false, features = ["std"], optional = true }
trust-dns-proto = { version = "0.20", features = ["dnssec"], optional = true }

[target.'cfg(windows)'.dependencies]
schannel = "0.1.19"
windows-service = "0.4.0"

[target.'cfg(target_os = "macos")'.dependencies]
security-framework = "2.3.1"

[target.'cfg(unix)'.dependencies]
atty = "0.2.14"
nix = "0.22.2"

[build-dependencies]
prost-build = { version = "0.8", optional = true }
tonic-build = { version = "0.5", default-features = false, features = ["transport", "prost"], optional = true }

[dev-dependencies]
approx = "0.5.0"
assert_cmd = "2.0.2"
base64 = "0.13.0"
criterion = { version = "0.3.5", features = ["html_reports", "async_tokio"] }
libc = "0.2.106"
libz-sys = "1.1.3"
matches = "0.1.9"
pretty_assertions = "1.0.0"
reqwest = { version = "0.11.6", features = ["json"] }
proptest = "1.0"
tempfile = "3.2.0"
tokio = { version = "1.12.0", features = ["test-util"] }
tokio-test = "0.4.2"
tower-test = "0.4.0"
vector_core = { path = "lib/vector-core", default-features = false, features = ["vrl", "test"] }
walkdir = "2.3.2"
wiremock = "0.5.7"
quickcheck = "1.0.3"
lookup = { path = "lib/lookup", features = ["arbitrary"] }
azure_core = { git = "https://github.com/Azure/azure-sdk-for-rust.git", rev = "16bcf0ab1bb6e380d966a69d314de1e99ede553a", features = ["azurite_workaround"] }
azure_storage = { git = "https://github.com/Azure/azure-sdk-for-rust.git", rev = "16bcf0ab1bb6e380d966a69d314de1e99ede553a", features = ["azurite_workaround"] }


[patch.crates-io]
# A patch for lib/vector-core/buffers, addresses Issue 7514
leveldb-sys = { git = "https://github.com/timberio/leveldb-sys.git", branch = "leveldb_mmap_limit" }

[features]
# Default features for *-unknown-linux-gnu and *-apple-darwin
default = ["api", "api-client", "disk-buffer", "enrichment-tables", "rdkafka-plain", "sinks", "sources", "sources-dnstap", "transforms", "unix", "vendor-all", "vrl-cli", "datadog-pipelines"]
# Default features for *-unknown-linux-* which make use of `cmake` for dependencies
default-cmake = ["api", "api-client", "disk-buffer", "enrichment-tables", "rdkafka-cmake", "sinks", "sources", "sources-dnstap", "transforms", "unix", "vendor-all", "vrl-cli", "datadog-pipelines"]
# Default features for *-pc-windows-msvc
# TODO: Enable SASL https://github.com/timberio/vector/pull/3081#issuecomment-659298042
default-msvc = ["api", "api-client", "disk-buffer", "enrichment-tables", "rdkafka-cmake", "sinks", "sources", "transforms", "vendor-libz", "vendor-openssl", "vrl-cli", "datadog-pipelines"]
default-musl = ["api", "api-client", "disk-buffer", "enrichment-tables", "rdkafka-cmake", "sinks", "sources", "sources-dnstap", "transforms", "unix", "vendor-all", "vrl-cli", "datadog-pipelines"]
default-no-api-client = ["api", "disk-buffer", "enrichment-tables", "rdkafka-plain", "sinks", "sources", "sources-dnstap", "transforms", "unix", "vendor-all", "vrl-cli", "datadog-pipelines"]
default-no-vrl-cli = ["api", "disk-buffer", "rdkafka-plain", "sinks", "sources", "sources-dnstap", "transforms", "unix", "vendor-all", "datadog-pipelines"]
disk-buffer = ["vector_core/disk-buffer"]
tokio-console = ["console-subscriber", "tokio/tracing"]

all-logs = ["sinks-logs", "sources-logs", "sources-dnstap", "transforms-logs"]
all-metrics = ["sinks-metrics", "sources-metrics", "transforms-metrics", "datadog-pipelines"]

# Target specific release features.
# The `make` tasks will select this according to the appropriate triple.
# Use this section to turn off or on specific features for specific triples.
target-aarch64-unknown-linux-gnu = ["api", "api-client", "disk-buffer", "enrichment-tables", "rdkafka-cmake", "sinks", "sources", "sources-dnstap", "transforms", "unix", "vendor-libz", "vendor-openssl", "vrl-cli", "datadog-pipelines"]
target-aarch64-unknown-linux-musl = ["api", "api-client", "disk-buffer", "enrichment-tables", "rdkafka-cmake", "sinks", "sources", "sources-dnstap", "transforms", "unix", "vendor-libz", "vendor-openssl", "vrl-cli", "datadog-pipelines"]
target-armv7-unknown-linux-gnueabihf = ["api", "api-client", "disk-buffer", "enrichment-tables", "rdkafka-cmake", "sinks", "sources", "sources-dnstap", "transforms", "unix", "vendor-libz", "vendor-openssl", "vrl-cli", "datadog-pipelines"]
target-armv7-unknown-linux-musleabihf = ["api", "api-client", "rdkafka-cmake", "enrichment-tables", "sinks", "sources", "sources-dnstap", "transforms", "vendor-libz", "vendor-openssl", "vrl-cli", "datadog-pipelines"]
target-x86_64-unknown-linux-gnu = ["api", "api-client", "disk-buffer", "rdkafka-cmake", "enrichment-tables", "sinks", "sources", "sources-dnstap", "transforms", "unix", "vendor-all", "vrl-cli", "datadog-pipelines"]
target-x86_64-unknown-linux-musl = ["api", "api-client", "disk-buffer", "rdkafka-cmake", "enrichment-tables", "sinks", "sources", "sources-dnstap", "transforms", "unix", "vendor-libz", "vendor-openssl", "vrl-cli", "datadog-pipelines"]
# Does not currently build
target-powerpc64le-unknown-linux-gnu = ["api", "api-client", "disk-buffer", "enrichment-tables", "rdkafka-cmake", "sinks", "sources", "sources-dnstap", "transforms", "unix", "vendor-libz", "vendor-openssl", "vrl-cli", "datadog-pipelines"]
# currently doesn't build due to lack of support for 64-bit atomics
target-powerpc-unknown-linux-gnu = ["api", "api-client", "disk-buffer", "enrichment-tables", "rdkafka-cmake", "sinks", "sources", "sources-dnstap", "transforms", "unix", "vendor-libz", "vendor-openssl", "vrl-cli", "datadog-pipelines"]

# Enables `rdkafka` dependency.
# This feature is more portable, but requires `cmake` as build dependency. Use it if `rdkafka-plain` doesn't work.
# The `sasl` feature has to be added because of the limitations of `librdkafka` build scripts for `cmake`.
rdkafka-cmake = ["rdkafka", "rdkafka/cmake_build"]
# This feature is less portable, but doesn't require `cmake` as build dependency
rdkafka-plain = ["rdkafka"]
rusoto = ["rusoto_core", "rusoto_credential", "rusoto_signature", "rusoto_sts"]
sasl = ["rdkafka/gssapi"]
# Enables features that work only on systems providing `cfg(unix)`
unix = []
# These are **very** useful on Cross compilations!
vendor-all = ["vendor-libz", "vendor-openssl", "vendor-sasl"]
vendor-sasl = ["rdkafka/gssapi-vendored"]
vendor-openssl = ["openssl/vendored"]
vendor-libz = ["libz-sys/static"]

# Enables kubernetes dependencies and shared code. Kubernetes-related sources,
# transforms and sinks should depend on this feature.
kubernetes = ["k8s-openapi", "evmap"]

docker = ["bollard", "dirs-next"]

# API
api = [
  "async-graphql",
  "async-graphql-warp",
  "base64",
  "itertools",
  "vector_core/api",
  "warp",
  "uuid",
]

# API client
api-client = [
  "crossterm",
  "num-format",
  "number_prefix",
  "tui",
  "vector_core/api",
  "vector-api-client",
]

# Anything that requires Protocol Buffers.
protobuf-build = ["tonic-build", "prost-build"]

# Enrichment Tables
enrichment-tables = ["enrichment-tables-file"]
enrichment-tables-file = [ "csv", "seahash", "hash_hasher" ]

# Codecs
codecs = ["smallvec"]

# Sources
sources = ["sources-logs", "sources-metrics"]
sources-logs = [
  "sources-aws_kinesis_firehose",
  "sources-aws_s3",
  "sources-datadog_agent",
  "sources-docker_logs",
  "sources-exec",
  "sources-file",
  "sources-fluent",
  "sources-generator",
  "sources-heroku_logs",
  "sources-http",
  "sources-internal_logs",
  "sources-journald",
  "sources-kafka",
  "sources-kubernetes_logs",
  "sources-logstash",
  "sources-socket",
  "sources-splunk_hec",
  "sources-stdin",
  "sources-syslog",
  "sources-vector",
  "sources-nats",
]
sources-metrics = [
  "sources-apache_metrics",
  "sources-aws_ecs_metrics",
  "sources-eventstoredb_metrics",
  "sources-host_metrics",
  "sources-internal_metrics",
  "sources-mongodb_metrics",
  "sources-nginx_metrics",
  "sources-postgresql_metrics",
  "sources-prometheus",
  "sources-statsd",
  "sources-vector",
]

sources-apache_metrics = []
sources-aws_ecs_metrics = []
sources-aws_kinesis_firehose = ["base64", "infer", "sources-utils-tls", "warp", "codecs"]
sources-aws_s3 = ["rusoto", "rusoto_s3", "rusoto_sqs", "semver", "uuid", "codecs", "zstd"]
sources-datadog_agent = ["snap", "sources-utils-tls", "warp", "sources-utils-http-error", "protobuf-build", "codecs"]
sources-dnstap = ["base64", "data-encoding", "trust-dns-proto", "dnsmsg-parser", "protobuf-build"]
sources-docker_logs = ["docker"]
sources-eventstoredb_metrics = []
sources-exec = ["codecs"]
sources-file = ["file-source"]
sources-fluent = ["base64", "listenfd", "tokio-util/net", "rmpv", "rmp-serde", "sources-utils-tcp-keepalive", "sources-utils-tcp-socket", "sources-utils-tls", "serde_bytes", "codecs"]
sources-generator = ["fakedata", "codecs"]
sources-heroku_logs = ["sources-utils-http", "sources-utils-http-query", "codecs"]
sources-host_metrics = ["heim"]
sources-http = ["sources-utils-http", "codecs", "sources-utils-http-query"]
sources-internal_logs = []
sources-internal_metrics = []
sources-journald = ["codecs"]
sources-kafka = ["rdkafka", "codecs"]
sources-nats = ["async-nats", "codecs"]
sources-logstash = ["listenfd", "tokio-util/net", "sources-utils-tcp-keepalive", "sources-utils-tcp-socket", "sources-utils-tls", "codecs"]
sources-kubernetes_logs = ["file-source", "kubernetes", "transforms-merge", "transforms-regex_parser"]
sources-mongodb_metrics = ["mongodb"]
sources-nginx_metrics = ["nom"]
sources-postgresql_metrics = ["postgres-openssl", "tokio-postgres"]
sources-prometheus = ["prometheus-parser", "sinks-prometheus", "sources-utils-http", "warp"]
sources-socket = ["listenfd", "tokio-util/net", "sources-utils-udp", "sources-utils-tcp-keepalive", "sources-utils-tcp-socket", "sources-utils-tls", "sources-utils-unix", "codecs"]
sources-splunk_hec = ["sources-utils-tls", "warp"]
sources-statsd = ["listenfd", "sources-utils-tcp-keepalive", "sources-utils-tcp-socket", "sources-utils-tls", "sources-utils-udp", "sources-utils-unix", "tokio-util/net", "codecs"]
sources-stdin = ["codecs"]
sources-syslog = ["listenfd", "tokio-util/net", "sources-utils-udp", "sources-utils-tcp-keepalive", "sources-utils-tcp-socket", "sources-utils-tls", "sources-utils-unix", "syslog_loose", "codecs"]
sources-utils-http-auth = ["sources-utils-http-error", "warp"]
sources-utils-http-encoding = ["snap", "sources-utils-http-error", "warp"]
sources-utils-http-error = ["warp"]
sources-utils-http-prelude = ["sources-utils-tls", "sources-utils-http-auth", "sources-utils-http-encoding", "sources-utils-http-error", "warp"]
sources-utils-http-query = []
sources-utils-http = ["snap", "sources-utils-tls", "warp", "sources-utils-http-auth", "sources-utils-http-encoding", "sources-utils-http-error", "sources-utils-http-prelude"]
sources-utils-tcp-keepalive = []
sources-utils-tcp-socket = []
sources-utils-tls = []
sources-utils-udp = []
sources-utils-unix = []
sources-vector = ["listenfd", "sources-utils-tcp-keepalive", "sources-utils-tcp-socket", "sources-utils-tls", "tonic", "protobuf-build", "codecs"]

# Transforms
transforms = ["transforms-logs", "transforms-metrics"]
transforms-logs = [
  "transforms-add_fields",
  "transforms-ansi_stripper",
  "transforms-aws_cloudwatch_logs_subscription_parser",
  "transforms-aws_ec2_metadata",
  "transforms-coercer",
  "transforms-compound",
  "transforms-concat",
  "transforms-dedupe",
  "transforms-field_filter",
  "transforms-filter",
  "transforms-geoip",
  "transforms-grok_parser",
  "transforms-json_parser",
  "transforms-key_value_parser",
  "transforms-log_to_metric",
  "transforms-logfmt_parser",
  "transforms-lua",
  "transforms-merge",
  "transforms-metric_to_log",
  "transforms-reduce",
  "transforms-regex_parser",
  "transforms-remap",
  "transforms-remove_fields",
  "transforms-rename_fields",
  "transforms-route",
  "transforms-sample",
  "transforms-split",
  "transforms-throttle",
  "transforms-tokenizer",
]
transforms-metrics = [
  "transforms-add_tags",
  "transforms-aggregate",
  "transforms-compound",
  "transforms-filter",
  "transforms-log_to_metric",
  "transforms-lua",
  "transforms-metric_to_log",
  "transforms-remap",
  "transforms-remove_tags",
  "transforms-tag_cardinality_limit",
  "transforms-throttle",
]

transforms-add_fields = []
transforms-add_tags = []
transforms-aggregate = []
transforms-ansi_stripper = []
transforms-aws_cloudwatch_logs_subscription_parser= []
transforms-aws_ec2_metadata = ["evmap"]
transforms-coercer = []
transforms-compound = []
transforms-concat = []
transforms-dedupe = ["lru"]
transforms-field_filter = []
transforms-filter = ["datadog-search-syntax", "vrl-parser", "vrl-compiler"]
transforms-geoip = ["maxminddb"]
transforms-grok_parser = ["grok"]
transforms-json_parser = []
transforms-key_value_parser = []
transforms-log_to_metric = []
transforms-logfmt_parser = ["logfmt"]
transforms-lua = ["mlua", "vector_core/lua"]
transforms-merge = []
transforms-metric_to_log = []
transforms-reduce = []
transforms-regex_parser = []
transforms-remap = []
transforms-remove_fields = []
transforms-remove_tags = []
transforms-rename_fields = []
transforms-route = []
transforms-sample = ["seahash"]
transforms-split = []
transforms-tag_cardinality_limit = ["bloom"]
transforms-throttle = ["governor"]
transforms-tokenizer = []

# Sinks
sinks = ["sinks-logs", "sinks-metrics"]
sinks-logs = [
  "sinks-aws_cloudwatch_logs",
  "sinks-aws_kinesis_firehose",
  "sinks-aws_kinesis_streams",
  "sinks-aws_s3",
  "sinks-aws_sqs",
  "sinks-azure_blob",
  "sinks-azure_monitor_logs",
  "sinks-blackhole",
  "sinks-clickhouse",
  "sinks-console",
  "sinks-datadog_archives",
  "sinks-datadog_events",
  "sinks-datadog_logs",
  "sinks-elasticsearch",
  "sinks-file",
  "sinks-gcp",
  "sinks-honeycomb",
  "sinks-http",
  "sinks-humio",
  "sinks-influxdb",
  "sinks-kafka",
  "sinks-logdna",
  "sinks-loki",
  "sinks-nats",
  "sinks-new_relic_logs",
  "sinks-papertrail",
  "sinks-pulsar",
  "sinks-redis",
  "sinks-sematext",
  "sinks-socket",
  "sinks-splunk_hec",
  "sinks-vector",
]
sinks-metrics = [
  "sinks-aws_cloudwatch_metrics",
  "sinks-blackhole",
  "sinks-console",
  "sinks-datadog_metrics",
  "sinks-humio",
  "sinks-influxdb",
  "sinks-kafka",
  "sinks-prometheus",
  "sinks-sematext",
  "sinks-statsd",
  "sinks-vector",
  "sinks-splunk_hec"
]

sinks-aws_cloudwatch_logs = ["rusoto", "rusoto_logs"]
sinks-aws_cloudwatch_metrics = ["rusoto", "rusoto_cloudwatch"]
sinks-aws_kinesis_firehose = ["rusoto", "rusoto_firehose"]
sinks-aws_kinesis_streams = ["rusoto", "rusoto_kinesis"]
sinks-aws_s3 = ["base64", "md-5", "rusoto", "rusoto_s3", "uuid"]
sinks-aws_sqs = ["rusoto", "rusoto_sqs"]
sinks-azure_blob = ["azure_core", "azure_storage", "reqwest", "uuid"]
sinks-azure_monitor_logs = []
sinks-blackhole = []
sinks-clickhouse = []
sinks-console = []
<<<<<<< HEAD
sinks-datadog = []
sinks-datadog_archives = ["sinks-aws_s3", "sinks-gcp"]
=======
sinks-datadog_archives = ["sinks-aws_s3"]
sinks-datadog_events = []
sinks-datadog_logs = []
sinks-datadog_metrics = ["protobuf-build"]
>>>>>>> 9cb91d13
sinks-elasticsearch = ["rusoto", "transforms-metric_to_log"]
sinks-file = []
sinks-gcp = ["base64", "goauth", "gouth", "smpl_jwt", "uuid"]
sinks-honeycomb = []
sinks-http = []
sinks-humio = ["sinks-splunk_hec", "transforms-metric_to_log"]
sinks-influxdb = []
sinks-kafka = ["rdkafka", "zstd"]
sinks-logdna = []
sinks-loki = ["uuid"]
sinks-nats = ["async-nats"]
sinks-new_relic_logs = ["sinks-http"]
sinks-papertrail = ["syslog"]
sinks-prometheus = ["prometheus-parser", "snap", "sources-utils-tls"]
sinks-pulsar = ["avro-rs", "pulsar"]
sinks-redis = ["redis"]
sinks-sematext = ["sinks-elasticsearch", "sinks-influxdb"]
sinks-socket = ["sinks-utils-udp"]
sinks-splunk_hec = []
sinks-statsd = ["sinks-utils-udp", "tokio-util/net"]
sinks-utils-udp = []
sinks-vector = ["sinks-utils-udp", "tonic", "protobuf-build"]

# Datadog integration
datadog-pipelines = [
  "sources-host_metrics",
  "sources-internal_metrics",
  "sinks-datadog_metrics",
  "sha2",
  "hex"
]

# Identifies that the build is a nightly build
nightly = []

# Testing-related features
all-integration-tests = [
  "aws-integration-tests",
  "clickhouse-integration-tests",
  "docker-logs-integration-tests",
  "es-integration-tests",
  "eventstoredb_metrics-integration-tests",
  "fluent-integration-tests",
  "gcp-cloud-storage-integration-tests",
  "gcp-integration-tests",
  "gcp-pubsub-integration-tests",
  "humio-integration-tests",
  "influxdb-integration-tests",
  "kafka-integration-tests",
  "logstash-integration-tests",
  "loki-integration-tests",
  "mongodb_metrics-integration-tests",
  "nats-integration-tests",
  "nginx-integration-tests",
  "postgresql_metrics-integration-tests",
  "prometheus-integration-tests",
  "pulsar-integration-tests",
  "redis-integration-tests",
  "splunk-integration-tests",
  "dnstap-integration-tests",
]

aws-integration-tests = [
  "aws-cloudwatch-logs-integration-tests",
  "aws-cloudwatch-metrics-integration-tests",
  "aws-ec2-metadata-integration-tests",
  "aws-ecs-metrics-integration-tests",
  "aws-kinesis-firehose-integration-tests",
  "aws-kinesis-streams-integration-tests",
  "aws-s3-integration-tests",
  "aws-sqs-integration-tests",
]

azure-integration-tests = [
  "azure-blob-integration-tests"
]

aws-cloudwatch-logs-integration-tests = ["sinks-aws_cloudwatch_logs"]
aws-cloudwatch-metrics-integration-tests = ["sinks-aws_cloudwatch_metrics"]
aws-ec2-metadata-integration-tests = ["transforms-aws_ec2_metadata"]
aws-ecs-metrics-integration-tests = ["sources-aws_ecs_metrics"]
aws-kinesis-firehose-integration-tests = ["rusoto_es", "sinks-aws_kinesis_firehose", "sinks-elasticsearch"]
aws-kinesis-streams-integration-tests = ["sinks-aws_kinesis_streams"]
aws-s3-integration-tests = ["sinks-aws_s3", "sources-aws_s3"]
aws-sqs-integration-tests = ["sinks-aws_sqs"]
azure-blob-integration-tests = ["sinks-azure_blob"]
clickhouse-integration-tests = ["sinks-clickhouse", "warp"]
docker-logs-integration-tests = ["sources-docker_logs", "unix"]
es-integration-tests = ["sinks-elasticsearch"]
eventstoredb_metrics-integration-tests = ["sources-eventstoredb_metrics"]
fluent-integration-tests = ["docker", "sources-fluent", "uuid"]
gcp-cloud-storage-integration-tests = ["sinks-gcp"]
gcp-integration-tests = ["sinks-gcp"]
gcp-pubsub-integration-tests = ["sinks-gcp"]
humio-integration-tests = ["sinks-humio"]
influxdb-integration-tests = ["sinks-influxdb"]
kafka-integration-tests = ["sinks-kafka", "sources-kafka"]
logstash-integration-tests = ["docker", "sources-logstash", "uuid"]
loki-integration-tests = ["sinks-loki"]
mongodb_metrics-integration-tests = ["sources-mongodb_metrics"]
nats-integration-tests = ["sinks-nats", "sources-nats"]
nginx-integration-tests = ["sources-nginx_metrics"]
postgresql_metrics-integration-tests = ["sources-postgresql_metrics"]
prometheus-integration-tests = ["sinks-prometheus", "sources-prometheus"]
pulsar-integration-tests = ["sinks-pulsar"]
redis-integration-tests = ["sinks-redis"]
splunk-integration-tests = ["sinks-splunk_hec", "warp"]
dnstap-integration-tests = ["sources-dnstap"]

disable-resolv-conf = []
shutdown-tests = ["rdkafka", "sinks-blackhole", "sinks-console", "sinks-prometheus", "sources", "transforms-log_to_metric", "transforms-lua", "unix"]
cli-tests = ["sinks-blackhole", "sinks-socket", "sources-generator", "sources-file"]

# grouping together features for benchmarks
# excluing API client due to running out of memory during linking in Github Actions
benches = [
  "disk-buffer",
  "sinks-file",
  "sinks-http",
  "sinks-socket",
  "sources-file",
  "sources-socket",
  "sources-syslog",
  "transforms-add_fields",
  "transforms-coercer",
  "transforms-field_filter",
  "transforms-json_parser",
  "transforms-lua",
  "transforms-rename_fields",
  "transforms-regex_parser",
  "transforms-sample",
  "transforms-split",
]
dnstap-benches = ["sources-dnstap"]
language-benches = ["sinks-socket", "sources-socket", "transforms-add_fields", "transforms-json_parser", "transforms-lua", "transforms-regex_parser", "transforms-remap"]
# Separate benching process for metrics due to the nature of the bootstrap procedures.
statistic-benches = []
metrics-benches = ["sinks-socket", "sources-socket"]
remap-benches = ["transforms-add_fields", "transforms-coercer", "transforms-json_parser", "transforms-remap"]
transform-benches = ["transforms-filter", "transforms-dedupe", "transforms-reduce"]
loki-benches = ["sinks-loki"]

[[bench]]
name = "default"
harness = false
test = true
required-features = ["benches"]

[[bench]]
name = "dnstap"
path = "benches/dnstap/mod.rs"
harness = false
test = true
required-features = ["dnstap-benches"]

[[bench]]
name = "remap"
harness = false
test = true
required-features = ["remap-benches"]

[[bench]]
name = "enrichment_tables_file"
harness = false
test = true
required-features = ["enrichment-tables-file"]

[[bench]]
name = "languages"
harness = false
test = true
required-features = ["language-benches"]

[[bench]]
name = "loki"
harness = false
test = true
required-features = ["loki-benches"]

[[bench]]
name = "distribution_statistic"
harness = false
test = true
required-features = ["statistic-benches"]

[[bench]]
name = "transform"
path = "benches/transform/main.rs"
harness = false
test = false
required-features = ["transform-benches"]<|MERGE_RESOLUTION|>--- conflicted
+++ resolved
@@ -636,15 +636,10 @@
 sinks-blackhole = []
 sinks-clickhouse = []
 sinks-console = []
-<<<<<<< HEAD
-sinks-datadog = []
 sinks-datadog_archives = ["sinks-aws_s3", "sinks-gcp"]
-=======
-sinks-datadog_archives = ["sinks-aws_s3"]
 sinks-datadog_events = []
 sinks-datadog_logs = []
 sinks-datadog_metrics = ["protobuf-build"]
->>>>>>> 9cb91d13
 sinks-elasticsearch = ["rusoto", "transforms-metric_to_log"]
 sinks-file = []
 sinks-gcp = ["base64", "goauth", "gouth", "smpl_jwt", "uuid"]
