--- conflicted
+++ resolved
@@ -1,11 +1,4 @@
-<<<<<<< HEAD
-use std::fs::{self, Permissions};
-#[cfg(unix)]
-use std::os::unix::fs::PermissionsExt as _;
 use std::{path::Path, path::PathBuf, process::Command};
-=======
-use std::{collections::BTreeMap, path::Path, path::PathBuf, process::Command};
->>>>>>> 06daa0e7
 
 use anyhow::{bail, Context, Result};
 
@@ -122,19 +115,15 @@
             self.start()?;
         }
 
-<<<<<<< HEAD
+        let mut env_vars = self.config.env.clone().unwrap_or_default();
+        // Make sure the test runner has the same config environment vars as the services do.
+        if let Some((key, value)) = self.config_env(&self.env_config) {
+            env_vars.insert(key, value);
+        }
         let mut args = self.config.args.clone();
         args.extend(extra_args);
         self.runner
-            .test(&self.config.env, &self.config.runner_env, &args)?;
-=======
-        let mut env_vars = env_vars.clone();
-        // Make sure the test runner has the same config environment vars as the services do.
-        if let Some((key, value)) = self.config_env(&self.env_config) {
-            env_vars.insert(key, value);
-        }
-        self.runner.test(&env_vars, args)?;
->>>>>>> 06daa0e7
+            .test(&Some(env_vars), &self.config.runner_env, &args)?;
 
         if !active {
             self.runner.remove()?;
