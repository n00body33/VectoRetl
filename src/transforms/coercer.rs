--- conflicted
+++ resolved
@@ -22,12 +22,9 @@
     TransformDescription::new::<CoercerConfig>("coercer")
 }
 
-<<<<<<< HEAD
 impl_generate_config_from_default!(CoercerConfig);
 
-=======
 #[async_trait::async_trait]
->>>>>>> f8afe0b1
 #[typetag::serde(name = "coercer")]
 impl TransformConfig for CoercerConfig {
     async fn build(&self, _cx: TransformContext) -> crate::Result<Box<dyn Transform>> {
@@ -104,16 +101,12 @@
     };
     use pretty_assertions::assert_eq;
 
-<<<<<<< HEAD
     #[test]
     fn generate_config() {
         crate::test_util::test_generate_config::<CoercerConfig>();
     }
 
-    fn parse_it(extra: &str) -> LogEvent {
-=======
     async fn parse_it(extra: &str) -> LogEvent {
->>>>>>> f8afe0b1
         let mut event = Event::from("dummy message");
         for &(key, value) in &[
             ("number", "1234"),
