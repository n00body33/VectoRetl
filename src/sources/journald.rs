--- conflicted
+++ resolved
@@ -110,12 +110,8 @@
     /// If empty or not present, all units are accepted. Unit names lacking a `.` will have
     /// `.service` appended to make them a valid service unit name.
     // TODO: Why isn't this just an alias on `include_units`?
-<<<<<<< HEAD
-    #[configurable(deprecated)]
     #[configurable(metadata(docs::hidden))]
-=======
     #[configurable(deprecated = "This option has been deprecated, use `include_units` instead.")]
->>>>>>> 4064a5f5
     pub units: Vec<String>,
 
     /// A list of unit names to monitor.
@@ -185,11 +181,7 @@
     /// Has no effect unless the value of the field is already an integer.
     #[serde(default)]
     #[configurable(
-<<<<<<< HEAD
         deprecated = "This option has been deprecated, use the `remap` transform and `to_syslog_level` function instead."
-=======
-        deprecated = "This option has been deprecated. Please use the `remap` transform and function `to_syslog_level` instead."
->>>>>>> 4064a5f5
     )]
     remap_priority: bool,
 
