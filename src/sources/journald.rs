use std::{
    collections::{HashMap, HashSet},
    io::SeekFrom,
    iter::FromIterator,
    path::PathBuf,
    process::Stdio,
    str::FromStr,
    sync::Arc,
    time::Duration,
};

<<<<<<< HEAD
=======
use crate::{
    config::{log_schema, AcknowledgementsConfig, DataType, Output, SourceConfig, SourceContext},
    event::{BatchNotifier, BatchStatus, BatchStatusReceiver, LogEvent, Value},
    internal_events::{
        BytesReceived, JournaldInvalidRecordError, JournaldNegativeAcknowledgmentError,
        OldEventsReceived,
    },
    serde::bool_or_struct,
    shutdown::ShutdownSignal,
    SourceSender,
};
>>>>>>> 16913230
use bytes::Bytes;
use chrono::TimeZone;
use codecs::{decoding::BoxedFramingError, CharacterDelimitedDecoder};
use futures::{
    future, future::BoxFuture, poll, stream::BoxStream, task::Poll, FutureExt, StreamExt,
};
use nix::{
    sys::signal::{kill, Signal},
    unistd::Pid,
};
use once_cell::sync::Lazy;
use serde_json::{Error as JsonError, Value as JsonValue};
use snafu::{ResultExt, Snafu};
use tokio::{
    fs::{File, OpenOptions},
    io::{self, AsyncReadExt, AsyncSeekExt, AsyncWriteExt},
    process::{Child, Command},
    sync::{oneshot, Mutex, MutexGuard},
    time::sleep,
};
use tokio_util::codec::FramedRead;
use vector_common::internal_event::{
    ByteSize, BytesReceived, InternalEventHandle as _, Protocol, Registered,
};
use vector_common::{byte_size_of::ByteSizeOf, finalizer::OrderedFinalizer};
use vector_config::configurable_component;
use vector_core::config::LogNamespace;

use crate::{
    config::{
        log_schema, AcknowledgementsConfig, DataType, Output, SourceConfig, SourceContext,
        SourceDescription,
    },
    event::{BatchNotifier, BatchStatus, BatchStatusReceiver, LogEvent, Value},
    internal_events::{
        JournaldInvalidRecordError, JournaldNegativeAcknowledgmentError, OldEventsReceived,
    },
    serde::bool_or_struct,
    shutdown::ShutdownSignal,
    SourceSender,
};

const DEFAULT_BATCH_SIZE: usize = 16;
const BATCH_TIMEOUT: Duration = Duration::from_millis(10);

const CHECKPOINT_FILENAME: &str = "checkpoint.txt";
const CURSOR: &str = "__CURSOR";
const HOSTNAME: &str = "_HOSTNAME";
const MESSAGE: &str = "MESSAGE";
const SYSTEMD_UNIT: &str = "_SYSTEMD_UNIT";
const SOURCE_TIMESTAMP: &str = "_SOURCE_REALTIME_TIMESTAMP";
const RECEIVED_TIMESTAMP: &str = "__REALTIME_TIMESTAMP";

const BACKOFF_DURATION: Duration = Duration::from_secs(1);

static JOURNALCTL: Lazy<PathBuf> = Lazy::new(|| "journalctl".into());

#[derive(Debug, Snafu)]
enum BuildError {
    #[snafu(display("journalctl failed to execute: {}", source))]
    JournalctlSpawn { source: io::Error },
    #[snafu(display("Cannot use both `units` and `include_units`"))]
    BothUnitsAndIncludeUnits,
    #[snafu(display(
        "The unit {:?} is duplicated in both include_units and exclude_units",
        unit
    ))]
    DuplicatedUnit { unit: String },
    #[snafu(display(
        "The Journal field/value pair {:?}:{:?} is duplicated in both include_matches and exclude_matches.",
        field,
        value,
    ))]
    DuplicatedMatches { field: String, value: String },
}

type Matches = HashMap<String, HashSet<String>>;

/// Configuration for the `journald` source.
#[configurable_component(source("journald"))]
#[derive(Clone, Debug, Default)]
#[serde(deny_unknown_fields, default)]
pub struct JournaldConfig {
    /// Only include entries that appended to the journal after Vector starts reading it.
    pub since_now: Option<bool>,

    /// Only include entries that occurred after the current boot of the system.
    pub current_boot_only: Option<bool>,

    /// The list of unit names to monitor.
    ///
    /// If empty or not present, all units are accepted. Unit names lacking a "." will have ".service" appended to make them a valid service unit name.
    // TODO: Why isn't this just an alias on `include_units`?
    #[configurable(deprecated)]
    pub units: Vec<String>,

    /// A list of unit names to monitor.
    ///
    /// If empty or not present, all units are accepted. Unit names lacking a "." will have ".service" appended to make them a valid service unit name.
    pub include_units: Vec<String>,

    /// A list of unit names to exclude from monitoring.
    ///
    /// Unit names lacking a "." will have ".service" appended to make them a valid service unit name.
    pub exclude_units: Vec<String>,

    /// A list of sets of field/value pairs to monitor.
    ///
    /// If empty or not present, all journal fields are accepted. If `include_units` is specified, it will be merged into this list.
    pub include_matches: Matches,

    /// A list of sets of field/value pairs that, if any are present in a journal entry, will cause the entry to be excluded from this source.
    ///
    /// If `exclude_units` is specified, it will be merged into this list.
    pub exclude_matches: Matches,

    /// The directory used to persist file checkpoint positions.
    ///
    /// By default, the global `data_dir` option is used. Please make sure the user Vector is running as has write permissions to this directory.
    pub data_dir: Option<PathBuf>,

    /// The `systemd` journal is read in batches, and a checkpoint is set at the end of each batch. This option limits the size of the batch.
    pub batch_size: Option<usize>,

    /// The full path of the `journalctl` executable.
    ///
    /// If not set, Vector will search the path for `journalctl`.
    pub journalctl_path: Option<PathBuf>,

    /// The full path of the journal directory.
    ///
    /// If not set, `journalctl` will use the default system journal paths.
    pub journal_directory: Option<PathBuf>,

    #[configurable(derived)]
    #[serde(default, deserialize_with = "bool_or_struct")]
    acknowledgements: AcknowledgementsConfig,

    /// Enables remapping the `PRIORITY` field from an integer to string value.
    ///
    /// Has no effect unless the value of the field is already an integer.
    #[serde(default)]
    #[configurable(deprecated)]
    remap_priority: bool,
}

impl JournaldConfig {
    fn merged_include_matches(&self) -> crate::Result<Matches> {
        let include_units = match (!self.units.is_empty(), !self.include_units.is_empty()) {
            (true, true) => return Err(BuildError::BothUnitsAndIncludeUnits.into()),
            (true, false) => {
                warn!("The `units` setting is deprecated, use `include_units` instead.");
                &self.units
            }
            (false, _) => &self.include_units,
        };

        Ok(Self::merge_units(&self.include_matches, include_units))
    }

    fn merged_exclude_matches(&self) -> Matches {
        Self::merge_units(&self.exclude_matches, &self.exclude_units)
    }

    fn merge_units(matches: &Matches, units: &[String]) -> Matches {
        let mut matches = matches.clone();
        for unit in units {
            let entry = matches.entry(String::from(SYSTEMD_UNIT));
            entry.or_default().insert(fixup_unit(unit));
        }
        matches
    }
}

impl_generate_config_from_default!(JournaldConfig);

type Record = HashMap<String, String>;

#[async_trait::async_trait]
impl SourceConfig for JournaldConfig {
    async fn build(&self, cx: SourceContext) -> crate::Result<super::Source> {
        if self.remap_priority {
            warn!("Option `remap_priority` has been deprecated. Please use the `remap` transform and function `to_syslog_level` instead.");
        }

        let data_dir = cx
            .globals
            // source are only global, name can be used for subdir
            .resolve_and_make_data_subdir(self.data_dir.as_ref(), cx.key.id())?;

        if let Some(unit) = self
            .include_units
            .iter()
            .find(|unit| self.exclude_units.contains(unit))
        {
            let unit = unit.into();
            return Err(BuildError::DuplicatedUnit { unit }.into());
        }

        let include_matches = self.merged_include_matches()?;
        let exclude_matches = self.merged_exclude_matches();

        if let Some((field, value)) = find_duplicate_match(&include_matches, &exclude_matches) {
            return Err(BuildError::DuplicatedMatches { field, value }.into());
        }

        let mut checkpoint_path = data_dir;
        checkpoint_path.push(CHECKPOINT_FILENAME);

        let journalctl_path = self
            .journalctl_path
            .clone()
            .unwrap_or_else(|| JOURNALCTL.clone());

        let starter = StartJournalctl::new(
            journalctl_path,
            self.journal_directory.clone(),
            self.current_boot_only.unwrap_or(true),
            self.since_now.unwrap_or(false),
        );

        let batch_size = self.batch_size.unwrap_or(DEFAULT_BATCH_SIZE);
        let acknowledgements = cx.do_acknowledgements(&self.acknowledgements);

        Ok(Box::pin(
            JournaldSource {
                include_matches,
                exclude_matches,
                checkpoint_path,
                batch_size,
                remap_priority: self.remap_priority,
                out: cx.out,
                acknowledgements,
                starter,
            }
            .run_shutdown(cx.shutdown),
        ))
    }

    fn outputs(&self, _global_log_namespace: LogNamespace) -> Vec<Output> {
        vec![Output::default(DataType::Log)]
    }

    fn can_acknowledge(&self) -> bool {
        true
    }
}

struct JournaldSource {
    include_matches: Matches,
    exclude_matches: Matches,
    checkpoint_path: PathBuf,
    batch_size: usize,
    remap_priority: bool,
    out: SourceSender,
    acknowledgements: bool,
    starter: StartJournalctl,
}

impl JournaldSource {
    async fn run_shutdown(self, shutdown: ShutdownSignal) -> Result<(), ()> {
        let checkpointer = StatefulCheckpointer::new(self.checkpoint_path.clone())
            .await
            .map_err(|error| {
                error!(
                    message = "Unable to open checkpoint file.",
                    path = ?self.checkpoint_path,
                    %error,
                );
            })?;

        let checkpointer = SharedCheckpointer::new(checkpointer);
        let (finalizer, shutdown) = Finalizer::new(
            self.acknowledgements,
            checkpointer.clone(),
            shutdown.clone(),
        );

        self.run(checkpointer, finalizer, shutdown).await;

        Ok(())
    }

    async fn run(
        mut self,
        checkpointer: SharedCheckpointer,
        finalizer: Finalizer,
        mut shutdown: BoxFuture<'static, ()>,
    ) {
        loop {
            if matches!(poll!(&mut shutdown), Poll::Ready(_)) {
                break;
            }

            info!("Starting journalctl.");
            let cursor = checkpointer.lock().await.cursor.clone();
            match self.starter.start(cursor.as_deref()) {
                Ok((stream, running)) => {
                    if !self.run_stream(stream, &finalizer, &mut shutdown).await {
                        return;
                    }
                    // Explicit drop to ensure it isn't dropped earlier.
                    drop(running);
                }
                Err(error) => {
                    error!(message = "Error starting journalctl process.", %error);
                }
            }

            // journalctl process should never stop,
            // so it is an error if we reach here.
            tokio::select! {
                _ = &mut shutdown => break,
                _ = sleep(BACKOFF_DURATION) => (),
            }
        }
    }

    /// Process `journalctl` output until some error occurs.
    /// Return `true` if should restart `journalctl`.
    async fn run_stream<'a>(
        &'a mut self,
        mut stream: JournalStream,
        finalizer: &'a Finalizer,
        shutdown: &'a mut BoxFuture<'static, ()>,
    ) -> bool {
        let bytes_received = register!(BytesReceived::from(Protocol::from("journald")));

        let batch_size = self.batch_size;
        loop {
            let mut batch = Batch::new(self);

            // Start the timeout counter only once we have received a
            // valid and non-filtered event.
            while batch.events.is_empty() {
                let item = tokio::select! {
                    _ = &mut *shutdown => return false,
                    item = stream.next() => item,
                };
                if !batch.handle_next(item) {
                    return true;
                }
            }

            let timeout = tokio::time::sleep(BATCH_TIMEOUT);
            tokio::pin!(timeout);

            for _ in 1..batch_size {
                tokio::select! {
                    _ = &mut timeout => break,
                    result = stream.next() => if !batch.handle_next(result) {
                        break;
                    }
                }
            }
            if let Some(x) = batch.finish(finalizer, &bytes_received).await {
                break x;
            }
        }
    }
}

struct Batch<'a> {
    events: Vec<LogEvent>,
    record_size: usize,
    exiting: Option<bool>,
    batch: Option<BatchNotifier>,
    receiver: Option<BatchStatusReceiver>,
    source: &'a mut JournaldSource,
    cursor: Option<String>,
}

impl<'a> Batch<'a> {
    fn new(source: &'a mut JournaldSource) -> Self {
        let (batch, receiver) = BatchNotifier::maybe_new_with_receiver(source.acknowledgements);
        Self {
            events: Vec::new(),
            record_size: 0,
            exiting: None,
            batch,
            receiver,
            source,
            cursor: None,
        }
    }

    fn handle_next(&mut self, result: Option<Result<Bytes, BoxedFramingError>>) -> bool {
        match result {
            None => {
                warn!("Journalctl process stopped.");
                self.exiting = Some(true);
                false
            }
            Some(Err(error)) => {
                error!(
                    message = "Could not read from journald source.",
                    %error,
                );
                false
            }
            Some(Ok(bytes)) => {
                match decode_record(&bytes, self.source.remap_priority) {
                    Ok(mut record) => {
                        if let Some(tmp) = record.remove(CURSOR) {
                            self.cursor = Some(tmp);
                        }

                        if !filter_matches(
                            &record,
                            &self.source.include_matches,
                            &self.source.exclude_matches,
                        ) {
                            self.record_size += bytes.len();
                            let event = create_event(record, &self.batch);
                            self.events.push(event);
                        }
                    }
                    Err(error) => {
                        emit!(JournaldInvalidRecordError {
                            error,
                            text: String::from_utf8_lossy(&bytes).into_owned()
                        });
                    }
                }
                true
            }
        }
    }

    async fn finish(
        mut self,
        finalizer: &Finalizer,
        bytes_received: &'a Registered<BytesReceived>,
    ) -> Option<bool> {
        drop(self.batch);

        if self.record_size > 0 {
            bytes_received.emit(ByteSize(self.record_size));
        }

        if !self.events.is_empty() {
            emit!(OldEventsReceived {
                count: self.events.len(),
                byte_size: self.events.size_of(),
            });

            match self.source.out.send_batch(self.events).await {
                Ok(_) => {
                    if let Some(cursor) = self.cursor {
                        finalizer.finalize(cursor, self.receiver).await;
                    }
                }
                Err(error) => {
                    error!(message = "Could not send journald log.", %error);
                    // `out` channel is closed, don't restart journalctl.
                    self.exiting = Some(false);
                }
            }
        }
        self.exiting
    }
}

type JournalStream = BoxStream<'static, Result<Bytes, BoxedFramingError>>;

struct StartJournalctl {
    path: PathBuf,
    journal_dir: Option<PathBuf>,
    current_boot_only: bool,
    since_now: bool,
}

impl StartJournalctl {
    const fn new(
        path: PathBuf,
        journal_dir: Option<PathBuf>,
        current_boot_only: bool,
        since_now: bool,
    ) -> Self {
        Self {
            path,
            journal_dir,
            current_boot_only,
            since_now,
        }
    }

    fn make_command(&self, checkpoint: Option<&str>) -> Command {
        let mut command = Command::new(&self.path);
        command.stdout(Stdio::piped());
        command.arg("--follow");
        command.arg("--all");
        command.arg("--show-cursor");
        command.arg("--output=json");

        if let Some(dir) = &self.journal_dir {
            command.arg(format!("--directory={}", dir.display()));
        }

        if self.current_boot_only {
            command.arg("--boot");
        }

        if let Some(cursor) = checkpoint {
            command.arg(format!("--after-cursor={}", cursor));
        } else if self.since_now {
            command.arg("--since=now");
        } else {
            // journalctl --follow only outputs a few lines without a starting point
            command.arg("--since=2000-01-01");
        }

        command
    }

    fn start(
        &mut self,
        checkpoint: Option<&str>,
    ) -> crate::Result<(JournalStream, RunningJournalctl)> {
        let mut command = self.make_command(checkpoint);

        let mut child = command.spawn().context(JournalctlSpawnSnafu)?;

        let stream = FramedRead::new(
            child.stdout.take().unwrap(),
            CharacterDelimitedDecoder::new(b'\n'),
        )
        .boxed();

        Ok((stream, RunningJournalctl(child)))
    }
}

struct RunningJournalctl(Child);

impl Drop for RunningJournalctl {
    fn drop(&mut self) {
        if let Some(pid) = self.0.id().and_then(|pid| pid.try_into().ok()) {
            let _ = kill(Pid::from_raw(pid), Signal::SIGTERM);
        }
    }
}

fn create_event(record: Record, batch: &Option<BatchNotifier>) -> LogEvent {
    let mut log = LogEvent::from_iter(record).with_batch_notifier_option(batch);

    // Convert some journald-specific field names into Vector standard ones.
    if let Some(message) = log.remove(MESSAGE) {
        log.insert(log_schema().message_key(), message);
    }
    if let Some(host) = log.remove(HOSTNAME) {
        log.insert(log_schema().host_key(), host);
    }
    // Translate the timestamp, and so leave both old and new names.
    if let Some(Value::Bytes(timestamp)) = log
        .get(SOURCE_TIMESTAMP)
        .or_else(|| log.get(RECEIVED_TIMESTAMP))
    {
        if let Ok(timestamp) = String::from_utf8_lossy(timestamp).parse::<u64>() {
            let timestamp = chrono::Utc.timestamp(
                (timestamp / 1_000_000) as i64,
                (timestamp % 1_000_000) as u32 * 1_000,
            );
            log.insert(log_schema().timestamp_key(), Value::Timestamp(timestamp));
        }
    }
    // Add source type
    log.try_insert(log_schema().source_type_key(), Bytes::from("journald"));

    log
}

/// Map the given unit name into a valid systemd unit
/// by appending ".service" if no extension is present.
fn fixup_unit(unit: &str) -> String {
    if unit.contains('.') {
        unit.into()
    } else {
        format!("{}.service", unit)
    }
}

fn decode_record(line: &[u8], remap: bool) -> Result<Record, JsonError> {
    let mut record = serde_json::from_str::<JsonValue>(&String::from_utf8_lossy(line))?;
    // journalctl will output non-ASCII values using an array
    // of integers. Look for those values and re-parse them.
    if let Some(record) = record.as_object_mut() {
        for (_, value) in record.iter_mut().filter(|(_, v)| v.is_array()) {
            *value = decode_array(value.as_array().expect("already validated"));
        }
    }
    if remap {
        record.get_mut("PRIORITY").map(remap_priority);
    }
    serde_json::from_value(record)
}

fn decode_array(array: &[JsonValue]) -> JsonValue {
    decode_array_as_bytes(array).unwrap_or_else(|| {
        let ser = serde_json::to_string(array).expect("already deserialized");
        JsonValue::String(ser)
    })
}

fn decode_array_as_bytes(array: &[JsonValue]) -> Option<JsonValue> {
    // From the array of values, turn all the numbers into bytes, and
    // then the bytes into a string, but return None if any value in the
    // array was not a valid byte.
    array
        .iter()
        .map(|item| {
            item.as_u64().and_then(|num| match num {
                num if num <= u8::max_value() as u64 => Some(num as u8),
                _ => None,
            })
        })
        .collect::<Option<Vec<u8>>>()
        .map(|array| String::from_utf8_lossy(&array).into())
}

fn remap_priority(priority: &mut JsonValue) {
    if let Some(num) = priority.as_str().and_then(|s| usize::from_str(s).ok()) {
        let text = match num {
            0 => "EMERG",
            1 => "ALERT",
            2 => "CRIT",
            3 => "ERR",
            4 => "WARNING",
            5 => "NOTICE",
            6 => "INFO",
            7 => "DEBUG",
            _ => "UNKNOWN",
        };
        *priority = JsonValue::String(text.into());
    }
}

fn filter_matches(record: &Record, includes: &Matches, excludes: &Matches) -> bool {
    match (includes.is_empty(), excludes.is_empty()) {
        (true, true) => false,
        (false, true) => !contains_match(record, includes),
        (true, false) => contains_match(record, excludes),
        (false, false) => !contains_match(record, includes) || contains_match(record, excludes),
    }
}

fn contains_match(record: &Record, matches: &Matches) -> bool {
    let f = move |(field, value)| {
        matches
            .get(field)
            .map(|x| x.contains(value))
            .unwrap_or(false)
    };
    record.iter().any(f)
}

fn find_duplicate_match(a_matches: &Matches, b_matches: &Matches) -> Option<(String, String)> {
    for (a_key, a_values) in a_matches {
        if let Some(b_values) = b_matches.get(a_key.as_str()) {
            for (a, b) in a_values
                .iter()
                .flat_map(|x| std::iter::repeat(x).zip(b_values.iter()))
            {
                if a == b {
                    return Some((a_key.into(), b.into()));
                }
            }
        }
    }
    None
}

enum Finalizer {
    Sync(SharedCheckpointer),
    Async(OrderedFinalizer<String>),
}

impl Finalizer {
    /// Create a new batch finalization handler, which updates the
    /// stored checkpointer, and a modified shutdown trigger. If
    /// `acknowledgements` are enabled, the checkpointer is written in
    /// a background task as acknowledgements are received from sinks,
    /// and shutdown can be triggered by either the system shutdown or
    /// a negative acknowledgement.
    fn new(
        acknowledgements: bool,
        checkpointer: SharedCheckpointer,
        shutdown: ShutdownSignal,
    ) -> (Self, BoxFuture<'static, ()>) {
        if acknowledgements {
            let (finalizer, mut ack_stream) = OrderedFinalizer::new(shutdown.clone());
            let (trigger, tripwire) = oneshot::channel();
            tokio::spawn(async move {
                while let Some((status, cursor)) = ack_stream.next().await {
                    if status == BatchStatus::Delivered {
                        checkpointer.lock().await.set(cursor).await;
                    } else {
                        emit!(JournaldNegativeAcknowledgmentError { cursor: &cursor });
                        break;
                    }
                }
                // We have either received the first negative
                // acknowledgement, or the `OrderedFinalizer` has
                // bailed out for some reason. In both cases, we need
                // to cause the send loop above to stop, and so we do
                // not need to handle any further status events.
                // Simply send the trigger and exit this task
                let _ = trigger.send(());
            });
            let shutdown = future::select(shutdown, tripwire).map(|_| ()).boxed();
            (Self::Async(finalizer), shutdown)
        } else {
            (Self::Sync(checkpointer), shutdown.map(|_| ()).boxed())
        }
    }

    async fn finalize(&self, cursor: String, receiver: Option<BatchStatusReceiver>) {
        match (self, receiver) {
            (Self::Sync(checkpointer), None) => checkpointer.lock().await.set(cursor).await,
            (Self::Async(finalizer), Some(receiver)) => finalizer.add(cursor, receiver),
            _ => {
                unreachable!("Cannot have async finalization without a receiver in journald source")
            }
        }
    }
}

struct Checkpointer {
    file: File,
    filename: PathBuf,
}

impl Checkpointer {
    async fn new(filename: PathBuf) -> Result<Self, io::Error> {
        let file = OpenOptions::new()
            .read(true)
            .write(true)
            .create(true)
            .open(&filename)
            .await?;
        Ok(Checkpointer { file, filename })
    }

    async fn set(&mut self, token: &str) -> Result<(), io::Error> {
        self.file.seek(SeekFrom::Start(0)).await?;
        self.file.write_all(format!("{}\n", token).as_bytes()).await
    }

    async fn get(&mut self) -> Result<Option<String>, io::Error> {
        let mut buf = Vec::<u8>::new();
        self.file.seek(SeekFrom::Start(0)).await?;
        self.file.read_to_end(&mut buf).await?;
        match buf.len() {
            0 => Ok(None),
            _ => {
                let text = String::from_utf8_lossy(&buf);
                match text.find('\n') {
                    Some(nl) => Ok(Some(String::from(&text[..nl]))),
                    None => Ok(None), // Maybe return an error?
                }
            }
        }
    }
}

struct StatefulCheckpointer {
    checkpointer: Checkpointer,
    cursor: Option<String>,
}

impl StatefulCheckpointer {
    async fn new(filename: PathBuf) -> Result<Self, io::Error> {
        let mut checkpointer = Checkpointer::new(filename).await?;
        let cursor = checkpointer.get().await?;
        Ok(Self {
            checkpointer,
            cursor,
        })
    }

    async fn set(&mut self, token: String) {
        if let Err(error) = self.checkpointer.set(&token).await {
            error!(
                message = "Could not set journald checkpoint.",
                %error,
                filename = ?self.checkpointer.filename,
            );
        }
        self.cursor = Some(token);
    }
}

#[derive(Clone)]
struct SharedCheckpointer(Arc<Mutex<StatefulCheckpointer>>);

impl SharedCheckpointer {
    fn new(c: StatefulCheckpointer) -> Self {
        Self(Arc::new(Mutex::new(c)))
    }

    async fn lock(&self) -> MutexGuard<'_, StatefulCheckpointer> {
        self.0.lock().await
    }
}

#[cfg(test)]
mod checkpointer_tests {
    use tempfile::tempdir;
    use tokio::fs::read_to_string;

    use super::*;

    #[test]
    fn generate_config() {
        crate::test_util::test_generate_config::<JournaldConfig>();
    }

    #[tokio::test]
    async fn journald_checkpointer_works() {
        let tempdir = tempdir().unwrap();
        let mut filename = tempdir.path().to_path_buf();
        filename.push(CHECKPOINT_FILENAME);
        let mut checkpointer = Checkpointer::new(filename.clone())
            .await
            .expect("Creating checkpointer failed!");

        assert!(checkpointer.get().await.unwrap().is_none());

        checkpointer
            .set("first test")
            .await
            .expect("Setting checkpoint failed");
        assert_eq!(checkpointer.get().await.unwrap().unwrap(), "first test");
        let contents = read_to_string(filename.clone())
            .await
            .unwrap_or_else(|_| panic!("Failed to read: {:?}", filename));
        assert!(contents.starts_with("first test\n"));

        checkpointer
            .set("second")
            .await
            .expect("Setting checkpoint failed");
        assert_eq!(checkpointer.get().await.unwrap().unwrap(), "second");
        let contents = read_to_string(filename.clone())
            .await
            .unwrap_or_else(|_| panic!("Failed to read: {:?}", filename));
        assert!(contents.starts_with("second\n"));
    }
}

#[cfg(test)]
mod tests {
    use std::{fs, path::Path};

    use pretty_assertions::assert_eq;
    use tempfile::tempdir;
    use tokio::time::{sleep, timeout, Duration, Instant};

    use super::*;
    use crate::{
        config::ComponentKey, event::Event, event::EventStatus,
        test_util::components::assert_source_compliance,
    };

    const TEST_COMPONENT: &str = "journald-test";
    const TEST_JOURNALCTL: &str = "tests/data/journalctl";

    async fn run_with_units(iunits: &[&str], xunits: &[&str], cursor: Option<&str>) -> Vec<Event> {
        let include_matches = create_unit_matches(iunits.to_vec());
        let exclude_matches = create_unit_matches(xunits.to_vec());
        run_journal(include_matches, exclude_matches, cursor).await
    }

    async fn run_journal(
        include_matches: Matches,
        exclude_matches: Matches,
        checkpoint: Option<&str>,
    ) -> Vec<Event> {
        assert_source_compliance(&["protocol"], async move {
            let (tx, rx) = SourceSender::new_test_finalize(EventStatus::Delivered);

            let tempdir = tempdir().unwrap();
            let tempdir = tempdir.path().to_path_buf();

            if let Some(cursor) = checkpoint {
                let mut checkpoint_path = tempdir.clone();
                checkpoint_path.push(TEST_COMPONENT);
                fs::create_dir(&checkpoint_path).unwrap();
                checkpoint_path.push(CHECKPOINT_FILENAME);

                let mut checkpointer = Checkpointer::new(checkpoint_path.clone())
                    .await
                    .expect("Creating checkpointer failed!");

                checkpointer
                    .set(cursor)
                    .await
                    .expect("Could not set checkpoint");
            }

            let (cx, shutdown) =
                SourceContext::new_shutdown(&ComponentKey::from(TEST_COMPONENT), tx);
            let config = JournaldConfig {
                journalctl_path: Some(TEST_JOURNALCTL.into()),
                include_matches,
                exclude_matches,
                data_dir: Some(tempdir),
                remap_priority: true,
                acknowledgements: false.into(),
                ..Default::default()
            };
            let source = config.build(cx).await.unwrap();
            tokio::spawn(async move { source.await.unwrap() });

            sleep(Duration::from_millis(100)).await;
            shutdown
                .shutdown_all(Instant::now() + Duration::from_secs(1))
                .await;

            timeout(Duration::from_secs(1), rx.collect()).await.unwrap()
        })
        .await
    }

    fn create_unit_matches<S: Into<String>>(units: Vec<S>) -> Matches {
        let units: HashSet<String> = units.into_iter().map(Into::into).collect();
        let mut map = HashMap::new();
        if !units.is_empty() {
            map.insert(String::from(SYSTEMD_UNIT), units);
        }
        map
    }

    fn create_matches<S: Into<String>>(conditions: Vec<(S, S)>) -> Matches {
        let mut matches: Matches = HashMap::new();
        for (field, value) in conditions {
            matches
                .entry(field.into())
                .or_default()
                .insert(value.into());
        }
        matches
    }

    #[tokio::test]
    async fn reads_journal() {
        let received = run_with_units(&[], &[], None).await;
        assert_eq!(received.len(), 8);
        assert_eq!(
            message(&received[0]),
            Value::Bytes("System Initialization".into())
        );
        assert_eq!(
            received[0].as_log()[log_schema().source_type_key()],
            "journald".into()
        );
        assert_eq!(timestamp(&received[0]), value_ts(1578529839, 140001000));
        assert_eq!(priority(&received[0]), Value::Bytes("INFO".into()));
        assert_eq!(message(&received[1]), Value::Bytes("unit message".into()));
        assert_eq!(timestamp(&received[1]), value_ts(1578529839, 140002000));
        assert_eq!(priority(&received[1]), Value::Bytes("DEBUG".into()));
    }

    #[tokio::test]
    async fn includes_units() {
        let received = run_with_units(&["unit.service"], &[], None).await;
        assert_eq!(received.len(), 1);
        assert_eq!(message(&received[0]), Value::Bytes("unit message".into()));
    }

    #[tokio::test]
    async fn excludes_units() {
        let received = run_with_units(&[], &["unit.service", "badunit.service"], None).await;
        assert_eq!(received.len(), 6);
        assert_eq!(
            message(&received[0]),
            Value::Bytes("System Initialization".into())
        );
        assert_eq!(
            message(&received[1]),
            Value::Bytes("Missing timestamp".into())
        );
        assert_eq!(
            message(&received[2]),
            Value::Bytes("Different timestamps".into())
        );
    }

    #[tokio::test]
    async fn includes_matches() {
        let matches = create_matches(vec![("PRIORITY", "ERR")]);
        let received = run_journal(matches, HashMap::new(), None).await;
        assert_eq!(received.len(), 2);
        assert_eq!(
            message(&received[0]),
            Value::Bytes("Different timestamps".into())
        );
        assert_eq!(timestamp(&received[0]), value_ts(1578529839, 140005000));
        assert_eq!(
            message(&received[1]),
            Value::Bytes("Non-ASCII in other field".into())
        );
        assert_eq!(timestamp(&received[1]), value_ts(1578529839, 140005000));
    }

    #[tokio::test]
    async fn includes_kernel() {
        let matches = create_matches(vec![("_TRANSPORT", "kernel")]);
        let received = run_journal(matches, HashMap::new(), None).await;
        assert_eq!(received.len(), 1);
        assert_eq!(timestamp(&received[0]), value_ts(1578529839, 140006000));
        assert_eq!(message(&received[0]), Value::Bytes("audit log".into()));
    }

    #[tokio::test]
    async fn excludes_matches() {
        let matches = create_matches(vec![("PRIORITY", "INFO"), ("PRIORITY", "DEBUG")]);
        let received = run_journal(HashMap::new(), matches, None).await;
        assert_eq!(received.len(), 5);
        assert_eq!(timestamp(&received[0]), value_ts(1578529839, 140003000));
        assert_eq!(timestamp(&received[1]), value_ts(1578529839, 140004000));
        assert_eq!(timestamp(&received[2]), value_ts(1578529839, 140005000));
        assert_eq!(timestamp(&received[3]), value_ts(1578529839, 140005000));
        assert_eq!(timestamp(&received[4]), value_ts(1578529839, 140006000));
    }

    #[tokio::test]
    async fn handles_checkpoint() {
        let received = run_with_units(&[], &[], Some("1")).await;
        assert_eq!(received.len(), 7);
        assert_eq!(message(&received[0]), Value::Bytes("unit message".into()));
        assert_eq!(timestamp(&received[0]), value_ts(1578529839, 140002000));
    }

    #[tokio::test]
    async fn parses_array_messages() {
        let received = run_with_units(&["badunit.service"], &[], None).await;
        assert_eq!(received.len(), 1);
        assert_eq!(message(&received[0]), Value::Bytes("¿Hello?".into()));
    }

    #[tokio::test]
    async fn parses_array_fields() {
        let received = run_with_units(&["syslog.service"], &[], None).await;
        assert_eq!(received.len(), 1);
        assert_eq!(
            received[0].as_log()["SYSLOG_RAW"],
            Value::Bytes("¿World?".into())
        );
    }

    #[tokio::test]
    async fn parses_string_sequences() {
        let received = run_with_units(&["NetworkManager.service"], &[], None).await;
        assert_eq!(received.len(), 1);
        assert_eq!(
            received[0].as_log()["SYSLOG_FACILITY"],
            Value::Bytes(r#"["DHCP4","DHCP6"]"#.into())
        );
    }

    #[tokio::test]
    async fn handles_missing_timestamp() {
        let received = run_with_units(&["stdout"], &[], None).await;
        assert_eq!(received.len(), 2);
        assert_eq!(timestamp(&received[0]), value_ts(1578529839, 140004000));
        assert_eq!(timestamp(&received[1]), value_ts(1578529839, 140005000));
    }

    #[tokio::test]
    async fn handles_acknowledgements() {
        let (count, checkpoint) = run_acknowledgements(usize::MAX).await;

        assert_eq!(count, 8);
        assert_eq!(checkpoint.as_deref(), Some("8"));
    }

    #[tokio::test]
    async fn handles_negative_acknowledgements() {
        let (_count, checkpoint) = run_acknowledgements(2).await;

        assert_eq!(checkpoint.as_deref(), Some("2"));
        // The acknowledgements for the events are delivered after the
        // events are delivered to the pipeline, so this test would
        // fail to show that deliveries have stopped.
        // assert_eq!(count, 2);
    }

    async fn run_acknowledgements(error_after: usize) -> (usize, Option<String>) {
        let (tx, mut rx) = SourceSender::new_test_error_after(error_after);

        let tempdir = tempdir().unwrap();
        let tempdir = tempdir.path().to_path_buf();
        let mut checkpoint_path = tempdir.clone();
        checkpoint_path.push(TEST_COMPONENT);
        fs::create_dir(&checkpoint_path).unwrap();
        checkpoint_path.push(CHECKPOINT_FILENAME);

        let mut checkpointer = Checkpointer::new(checkpoint_path.clone())
            .await
            .expect("Creating checkpointer failed!");

        let config = JournaldConfig {
            journalctl_path: Some(TEST_JOURNALCTL.into()),
            data_dir: Some(tempdir),
            remap_priority: true,
            acknowledgements: true.into(),
            batch_size: Some(1),
            ..Default::default()
        };
        let (cx, _shutdown) = SourceContext::new_shutdown(&ComponentKey::from(TEST_COMPONENT), tx);
        let source = config.build(cx).await.unwrap();
        tokio::spawn(async move { source.await.unwrap() });

        // Make sure the checkpointer cursor is empty
        assert_eq!(checkpointer.get().await.unwrap(), None);

        tokio::time::sleep(Duration::from_millis(100)).await;

        // Acknowledge all the received events.
        let mut count = 0;
        while let Poll::Ready(Some(_)) = futures::poll!(rx.next()) {
            count += 1;
        }

        tokio::time::sleep(Duration::from_millis(100)).await;
        let checkpoint = checkpointer.get().await.unwrap();
        (count, checkpoint)
    }

    #[test]
    fn filter_matches_works_correctly() {
        let empty: Matches = HashMap::new();
        let includes = create_unit_matches(vec!["one", "two"]);
        let excludes = create_unit_matches(vec!["foo", "bar"]);

        let zero = HashMap::new();
        assert!(!filter_matches(&zero, &empty, &empty));
        assert!(filter_matches(&zero, &includes, &empty));
        assert!(!filter_matches(&zero, &empty, &excludes));
        assert!(filter_matches(&zero, &includes, &excludes));
        let mut one = HashMap::new();
        one.insert(String::from(SYSTEMD_UNIT), String::from("one"));
        assert!(!filter_matches(&one, &empty, &empty));
        assert!(!filter_matches(&one, &includes, &empty));
        assert!(!filter_matches(&one, &empty, &excludes));
        assert!(!filter_matches(&one, &includes, &excludes));
        let mut two = HashMap::new();
        two.insert(String::from(SYSTEMD_UNIT), String::from("bar"));
        assert!(!filter_matches(&two, &empty, &empty));
        assert!(filter_matches(&two, &includes, &empty));
        assert!(filter_matches(&two, &empty, &excludes));
        assert!(filter_matches(&two, &includes, &excludes));
    }

    #[test]
    fn merges_units_and_matches_option() {
        let include_units = vec!["one", "two"].into_iter().map(String::from).collect();
        let include_matches = create_matches(vec![
            ("_SYSTEMD_UNIT", "three.service"),
            ("_TRANSPORT", "kernel"),
        ]);

        let exclude_units = vec!["foo", "bar"].into_iter().map(String::from).collect();
        let exclude_matches = create_matches(vec![
            ("_SYSTEMD_UNIT", "baz.service"),
            ("PRIORITY", "DEBUG"),
        ]);

        let journald_config = JournaldConfig {
            include_units,
            include_matches,
            exclude_units,
            exclude_matches,
            ..Default::default()
        };

        let hashset =
            |v: &[&str]| -> HashSet<String> { v.iter().copied().map(String::from).collect() };

        let matches = journald_config.merged_include_matches().unwrap();
        let units = matches.get("_SYSTEMD_UNIT").unwrap();
        assert_eq!(
            units,
            &hashset(&["one.service", "two.service", "three.service"])
        );
        let units = matches.get("_TRANSPORT").unwrap();
        assert_eq!(units, &hashset(&["kernel"]));

        let matches = journald_config.merged_exclude_matches();
        let units = matches.get("_SYSTEMD_UNIT").unwrap();
        assert_eq!(
            units,
            &hashset(&["foo.service", "bar.service", "baz.service"])
        );
        let units = matches.get("PRIORITY").unwrap();
        assert_eq!(units, &hashset(&["DEBUG"]));
    }

    #[test]
    fn find_duplicate_match_works_correctly() {
        let include_matches = create_matches(vec![("_TRANSPORT", "kernel")]);
        let exclude_matches = create_matches(vec![("_TRANSPORT", "kernel")]);
        let (field, value) = find_duplicate_match(&include_matches, &exclude_matches).unwrap();
        assert_eq!(field, "_TRANSPORT");
        assert_eq!(value, "kernel");

        let empty = HashMap::new();
        let actual = find_duplicate_match(&empty, &empty);
        assert!(actual.is_none());

        let actual = find_duplicate_match(&include_matches, &empty);
        assert!(actual.is_none());

        let actual = find_duplicate_match(&empty, &exclude_matches);
        assert!(actual.is_none());
    }

    #[test]
    fn command_options() {
        let path = PathBuf::from("jornalctl");

        let journal_dir = None;
        let current_boot_only = false;
        let cursor = None;
        let since_now = false;

        let command = create_command(&path, journal_dir, current_boot_only, since_now, cursor);
        let cmd_line = format!("{:?}", command);
        assert!(!cmd_line.contains("--directory="));
        assert!(!cmd_line.contains("--boot"));
        assert!(cmd_line.contains("--since=2000-01-01"));

        let since_now = true;
        let journal_dir = None;

        let command = create_command(&path, journal_dir, current_boot_only, since_now, cursor);
        let cmd_line = format!("{:?}", command);
        assert!(cmd_line.contains("--since=now"));

        let journal_dir = Some(PathBuf::from("/tmp/journal-dir"));
        let current_boot_only = true;
        let cursor = Some("2021-01-01");

        let command = create_command(&path, journal_dir, current_boot_only, since_now, cursor);
        let cmd_line = format!("{:?}", command);
        assert!(cmd_line.contains("--directory=/tmp/journal-dir"));
        assert!(cmd_line.contains("--boot"));
        assert!(cmd_line.contains("--after-cursor="));
    }

    fn create_command(
        path: &Path,
        journal_dir: Option<PathBuf>,
        current_boot_only: bool,
        since_now: bool,
        cursor: Option<&str>,
    ) -> Command {
        StartJournalctl::new(path.into(), journal_dir, current_boot_only, since_now)
            .make_command(cursor)
    }

    fn message(event: &Event) -> Value {
        event.as_log()[log_schema().message_key()].clone()
    }

    fn timestamp(event: &Event) -> Value {
        event.as_log()[log_schema().timestamp_key()].clone()
    }

    fn value_ts(secs: i64, usecs: u32) -> Value {
        Value::Timestamp(chrono::Utc.timestamp(secs, usecs))
    }

    fn priority(event: &Event) -> Value {
        event.as_log()["PRIORITY"].clone()
    }
}<|MERGE_RESOLUTION|>--- conflicted
+++ resolved
@@ -9,20 +9,6 @@
     time::Duration,
 };
 
-<<<<<<< HEAD
-=======
-use crate::{
-    config::{log_schema, AcknowledgementsConfig, DataType, Output, SourceConfig, SourceContext},
-    event::{BatchNotifier, BatchStatus, BatchStatusReceiver, LogEvent, Value},
-    internal_events::{
-        BytesReceived, JournaldInvalidRecordError, JournaldNegativeAcknowledgmentError,
-        OldEventsReceived,
-    },
-    serde::bool_or_struct,
-    shutdown::ShutdownSignal,
-    SourceSender,
-};
->>>>>>> 16913230
 use bytes::Bytes;
 use chrono::TimeZone;
 use codecs::{decoding::BoxedFramingError, CharacterDelimitedDecoder};
@@ -52,10 +38,7 @@
 use vector_core::config::LogNamespace;
 
 use crate::{
-    config::{
-        log_schema, AcknowledgementsConfig, DataType, Output, SourceConfig, SourceContext,
-        SourceDescription,
-    },
+    config::{log_schema, AcknowledgementsConfig, DataType, Output, SourceConfig, SourceContext},
     event::{BatchNotifier, BatchStatus, BatchStatusReceiver, LogEvent, Value},
     internal_events::{
         JournaldInvalidRecordError, JournaldNegativeAcknowledgmentError, OldEventsReceived,
