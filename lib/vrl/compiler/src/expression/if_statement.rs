use std::fmt;

use crate::value::VrlValueConvert;
use crate::{
    expression::{Block, Expr, Literal, Predicate, Resolved},
    vm::OpCode,
    Context, Expression, State, TypeDef, Value,
};

#[derive(Debug, Clone, PartialEq)]
pub struct IfStatement {
    pub predicate: Predicate,
    pub consequent: Block,
    pub alternative: Option<Block>,
}

impl IfStatement {
    pub(crate) fn noop() -> Self {
        let literal = Literal::Boolean(false);
        let predicate = Predicate::new_unchecked(vec![Expr::Literal(literal)]);

        let literal = Literal::Null;
        let consequent = Block::new(vec![Expr::Literal(literal)]);

        Self {
            predicate,
            consequent,
            alternative: None,
        }
    }
}

impl Expression for IfStatement {
    fn resolve(&self, ctx: &mut Context) -> Resolved {
        let predicate = self.predicate.resolve(ctx)?.try_boolean()?;

        match predicate {
            true => self.consequent.resolve(ctx),
            false => self
                .alternative
                .as_ref()
                .map(|block| block.resolve(ctx))
                .unwrap_or(Ok(Value::Null)),
        }
    }

    fn type_def(&self, state: &State) -> TypeDef {
        let type_def = self.consequent.type_def(state);

        match &self.alternative {
            None => type_def,
            Some(alternative) => type_def.merge_deep(alternative.type_def(state)),
        }
    }

    fn compile_to_vm(
        &self,
        vm: &mut crate::vm::Vm,
        state: &mut crate::state::Compiler,
    ) -> Result<(), String> {
        // Write the predicate which will leave the result on the stack.
        self.predicate.compile_to_vm(vm, state)?;

        // If the value is false, we want to jump to the alternative block.
        // We need to store this jump as it will need updating when we know where
        // the alternative block actually starts.
        let else_jump = vm.emit_jump(OpCode::JumpIfFalse);
        vm.write_opcode(OpCode::Pop);

        // Write the consequent block.
        self.consequent.compile_to_vm(vm, state)?;

        // After the consequent block we want to jump over the alternative.
        let continue_jump = vm.emit_jump(OpCode::Jump);

        // Update the initial if jump to jump to the current position.
        vm.patch_jump(else_jump);
        vm.write_opcode(OpCode::Pop);

        if let Some(alternative) = &self.alternative {
            // Write the alternative block.
<<<<<<< HEAD
            alternative.compile_to_vm(vm, state)?;
=======
            alternative.compile_to_vm(vm)?;
        } else {
            // No alternative resolves to Null.
            let null = vm.add_constant(Value::Null);
            vm.write_opcode(OpCode::Constant);
            vm.write_primitive(null);
>>>>>>> ff436b2f
        }

        // Update the continue jump to jump to the current position after the else block.
        vm.patch_jump(continue_jump);

        Ok(())
    }
}

impl fmt::Display for IfStatement {
    fn fmt(&self, f: &mut fmt::Formatter<'_>) -> fmt::Result {
        f.write_str("if ")?;
        self.predicate.fmt(f)?;
        f.write_str(" ")?;
        self.consequent.fmt(f)?;

        if let Some(alt) = &self.alternative {
            f.write_str(" else")?;
            alt.fmt(f)?;
        }

        Ok(())
    }
}<|MERGE_RESOLUTION|>--- conflicted
+++ resolved
@@ -79,16 +79,12 @@
 
         if let Some(alternative) = &self.alternative {
             // Write the alternative block.
-<<<<<<< HEAD
             alternative.compile_to_vm(vm, state)?;
-=======
-            alternative.compile_to_vm(vm)?;
         } else {
             // No alternative resolves to Null.
             let null = vm.add_constant(Value::Null);
             vm.write_opcode(OpCode::Constant);
             vm.write_primitive(null);
->>>>>>> ff436b2f
         }
 
         // Update the continue jump to jump to the current position after the else block.
