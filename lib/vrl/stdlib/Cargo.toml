[package]
name = "vrl-stdlib"
version = "0.1.0"
authors = ["Vector Contributors <vector@datadoghq.com>"]
edition = "2021"
publish = false
license = "MPL-2.0"

[dependencies]
vrl = { path = "../core" }
lookup_lib = {package = "lookup", path = "../../lookup" }
datadog-search-syntax = { path = "../../datadog/search-syntax", optional = true }
datadog-filter = { path = "../../datadog/filter", optional = true }
datadog-grok = { path = "../../datadog/grok", optional = true }
value = { path = "../../value"}

base64 = { version = "0.13", optional = true }
bytes = { version = "1.1.0", optional = true }
chrono = { version = "0.4", optional = true }
cidr-utils = { version = "0.5", optional = true }
csv = { version = "1.1", optional = true }
dns-lookup = { version = "1.0.8", optional = true }
grok = { version = "1", optional = true }
hex = { version = "0.4", optional = true }
hostname = { version = "0.3", optional = true }
indexmap = { version = "~1.8.0", default-features = false, optional = true}
md-5 = { version = "0.10", optional = true }
nom = { version = "7", optional = true }
percent-encoding = { version = "2.1", optional = true }
once_cell = { version = "1.9", optional = true }
regex = { version = "1", optional = true }
rust_decimal = { version = "1", optional = true }
serde_json = { version = "1", optional = true }
sha-1 = { version = "0.10", optional = true }
sha-2 = { package = "sha2", version = "0.9", optional = true }
sha-3 = { package = "sha3", version = "0.9", optional = true }
strip-ansi-escapes = { version = "0.1", optional = true }
syslog_loose = { version = "0.16", optional = true }
tracing = { version = "0.1", optional = true }
url = { version = "2", optional = true }
uuid = { version = "0.8", features = ["v4"], optional = true }
roxmltree = { version = "0.14.1", optional = true }
woothee = { version = "0.13.0", optional = true }
uaparser = { version = "0.5.0", optional = true }
utf8-width = { version = "0.1.5", optional = true }
vector_common = { path = "../../vector-common", default-features = false, features = ["btreemap"] }

[dev-dependencies]
anyhow = "1"
criterion = "0.3"
chrono-tz = "0.6"
<<<<<<< HEAD
compiler = { package = "vrl-compiler", path = "../compiler", features = ["test"] }
=======
value = { path = "../../value", features = ["test"]}
>>>>>>> c4477c6c

[features]
default = [
    "append",
    "array",
    "assert",
    "assert_eq",
    "boolean",
    "ceil",
    "compact",
    "contains",
    "decode_base64",
    "decode_percent",
    "del",
    "downcase",
    "encode_base64",
    "encode_json",
    "encode_key_value",
    "encode_logfmt",
    "encode_percent",
    "ends_with",
    "exists",
    "find",
    "flatten",
    "float",
    "floor",
    "format_int",
    "format_number",
    "format_timestamp",
    "get",
    "get_env_var",
    "get_hostname",
    "includes",
    "integer",
    "ip_aton",
    "ip_cidr_contains",
    "ip_subnet",
    "ip_ntoa",
    "ip_to_ipv6",
    "ipv6_to_ipv4",
    "is_array",
    "is_boolean",
    "is_float",
    "is_integer",
    "is_null",
    "is_nullish",
    "is_object",
    "is_regex",
    "is_string",
    "is_timestamp",
    "join",
    "length",
    "log",
    "match",
    "match_any",
    "match_array",
    "match_datadog_query",
    "md5",
    "merge",
    "now",
    "object",
    "parse_aws_alb_log",
    "parse_aws_cloudwatch_log_subscription_message",
    "parse_aws_vpc_flow_log",
    "parse_apache_log",
    "parse_common_log",
    "parse_csv",
    "parse_duration",
    "parse_glog",
    "parse_grok",
    "parse_groks",
    "parse_int",
    "parse_json",
    "parse_key_value",
    "parse_klog",
    "parse_linux_authorization",
    "parse_logfmt",
    "parse_nginx_log",
    "parse_query_string",
    "parse_regex",
    "parse_regex_all",
    "parse_ruby_hash",
    "parse_syslog",
    "parse_timestamp",
    "parse_tokens",
    "parse_url",
    "parse_user_agent",
    "parse_xml",
    "push",
    "redact",
    "remove",
    "replace",
    "reverse_dns",
    "round",
    "set",
    "sha1",
    "sha2",
    "sha3",
    "slice",
    "split",
    "starts_with",
    "string",
    "strip_ansi_escape_codes",
    "strip_whitespace",
    "tally",
    "tally_value",
    "tag_types_externally",
    "timestamp",
    "to_bool",
    "to_float",
    "to_int",
    "to_string",
    "to_regex",
    "to_syslog_facility",
    "to_syslog_level",
    "to_syslog_severity",
    "to_timestamp",
    "to_unix_timestamp",
    "truncate",
    "unique",
    "unnest",
    "upcase",
    "uuid_v4",
]

append = []
array = []
assert = []
assert_eq = []
boolean = []
ceil = []
compact = []
contains = []
decode_base64 = ["base64"]
decode_percent = ["percent-encoding"]
del = []
downcase = []
encode_base64 = ["base64"]
encode_json = ["serde_json", "value/json"]
encode_key_value = ["vector_common/encoding", "value/json"]
encode_logfmt = ["encode_key_value"]
encode_percent = ["percent-encoding"]
ends_with = []
exists = []
find = []
find_table_row = []
flatten = []
float = []
floor = []
format_int = []
format_number = ["rust_decimal"]
format_timestamp = ["chrono"]
get = []
get_env_var = []
get_hostname = ["hostname"]
includes = []
integer = []
ip_aton = []
ip_cidr_contains = ["cidr-utils"]
ip_ntoa = []
ip_subnet = ["once_cell", "regex"]
ip_to_ipv6 = []
ipv6_to_ipv4 = []
is_array = []
is_boolean = []
is_float = []
is_integer = []
is_null = []
is_nullish = []
is_object = []
is_regex = []
is_string = []
is_timestamp = []
join = []
length = []
log = ["tracing"]
match = ["regex"]
match_any = ["regex"]
match_array = ["regex"]
match_datadog_query = ["datadog-search-syntax", "datadog-filter", "once_cell", "regex"]
md5 = ["md-5", "hex"]
merge = []
now = ["chrono"]
object = []
parse_apache_log = ["chrono", "once_cell", "regex", "vector_common/conversion"]
parse_aws_alb_log = ["nom"]
parse_aws_cloudwatch_log_subscription_message = ["serde_json", "vector_common/aws_cloudwatch_logs_subscription", "vector_common/btreemap"]
parse_aws_vpc_flow_log = []
parse_common_log = ["chrono", "once_cell", "regex", "vector_common/conversion"]
parse_csv = ["csv"]
parse_duration = ["rust_decimal", "once_cell", "regex"]
parse_glog = ["chrono", "once_cell", "regex"]
parse_grok = ["grok"]
parse_groks = ["grok", "datadog-grok"]
parse_int = []
parse_json = ["serde_json", "value/json"]
parse_key_value = ["nom"]
parse_klog = ["chrono", "once_cell", "regex"]
parse_linux_authorization = ["parse_syslog", "chrono", "vector_common/conversion"]
parse_logfmt = ["parse_key_value"]
parse_nginx_log = ["chrono", "regex", "once_cell", "vector_common/conversion"]
parse_query_string = ["url"]
parse_regex = ["regex"]
parse_regex_all = ["regex"]
parse_ruby_hash = ["nom"]
parse_syslog = ["syslog_loose", "chrono", "vector_common/conversion"]
parse_timestamp = ["vector_common/conversion"]
parse_tokens = ["vector_common/tokenize"]
parse_url = ["url"]
parse_user_agent = ["woothee","uaparser","once_cell"]
parse_xml = ["roxmltree", "once_cell", "regex"]
push = []
redact = ["once_cell", "regex"]
remove = ["vector_common/btreemap"]
replace = []
reverse_dns = ["dns-lookup"]
round = []
set = ["vector_common/btreemap"]
sha1 = ["sha-1", "hex"]
sha2 = ["sha-2", "hex"]
sha3 = ["sha-3", "hex"]
slice = []
split = []
starts_with = ["utf8-width"]
string = []
strip_ansi_escape_codes = ["bytes", "strip-ansi-escapes"]
strip_whitespace = []
tag_types_externally = ["vector_common/btreemap"]
tally = []
tally_value = []
timestamp = []
to_bool = ["vector_common/conversion"]
to_float = ["vector_common/conversion"]
to_int = ["vector_common/conversion"]
to_regex = ["tracing", "regex"]
to_string = ["chrono"]
to_syslog_facility = []
to_syslog_level = []
to_syslog_severity = []
to_timestamp = ["vector_common/conversion", "chrono"]
to_unix_timestamp = ["chrono"]
truncate = []
unique = ["indexmap"]
unnest = []
upcase = []
uuid_v4 = ["bytes", "uuid"]

[lib]
bench = false

[[bench]]
name = "benches"
harness = false
test = true
required-features = ["default"]<|MERGE_RESOLUTION|>--- conflicted
+++ resolved
@@ -49,11 +49,7 @@
 anyhow = "1"
 criterion = "0.3"
 chrono-tz = "0.6"
-<<<<<<< HEAD
-compiler = { package = "vrl-compiler", path = "../compiler", features = ["test"] }
-=======
 value = { path = "../../value", features = ["test"]}
->>>>>>> c4477c6c
 
 [features]
 default = [
