---
<<<<<<< HEAD
last_modified_on: "2020-05-20"
=======
last_modified_on: "2020-05-19"
>>>>>>> b2eaa567
delivery_guarantee: "at_least_once"
component_title: "Splunk HEC"
description: "The Vector `splunk_hec` sink batches `log` events to a Splunk's HTTP Event Collector."
event_types: ["log"]
function_category: "transmit"
issues_url: https://github.com/timberio/vector/issues?q=is%3Aopen+is%3Aissue+label%3A%22sink%3A+splunk_hec%22
operating_systems: ["Linux","MacOS","Windows"]
sidebar_label: "splunk_hec|[\"log\"]"
source_url: https://github.com/timberio/vector/tree/master/src/sinks/splunk_hec.rs
status: "prod-ready"
title: "Splunk HEC Sink"
unsupported_operating_systems: []
---

import Fields from '@site/src/components/Fields';
import Field from '@site/src/components/Field';
import SVG from 'react-inlinesvg';
import Tabs from '@theme/Tabs';
import TabItem from '@theme/TabItem';

The Vector `splunk_hec` sink
[batches](#buffers--batches) [`log`][docs.data-model.log] events to a [Splunk's
HTTP Event Collector][urls.splunk_hec].

<!--
     THIS FILE IS AUTOGENERATED!

     To make changes please edit the template located at:

     website/docs/reference/sinks/splunk_hec.md.erb
-->

## Configuration

<Tabs
  block={true}
  defaultValue="common"
  values={[{"label":"Common","value":"common"},{"label":"Advanced","value":"advanced"}]}>
<TabItem value="common">

```toml title="vector.toml"
[sinks.my_sink_id]
  # General
  type = "splunk_hec" # required
  inputs = ["my-source-or-transform-id"] # required
  healthcheck = true # optional, default
  host = "http://my-splunk-host.com" # required
  host_key = "hostname" # optional, no default
  indexed_fields = ["field1", "field2"] # optional, no default, relevant when encoding = "json"
  token = "${SPLUNK_HEC_TOKEN}" # required

  # Encoding
  encoding.codec = "json" # required

  # Requests
  compression = "none" # optional, default
```

</TabItem>
<TabItem value="advanced">

```toml title="vector.toml"
[sinks.my_sink_id]
  # General
  type = "splunk_hec" # required
  inputs = ["my-source-or-transform-id"] # required
  healthcheck = true # optional, default
  host = "http://my-splunk-host.com" # required
  host_key = "hostname" # optional, no default
  index = "custom_index" # optional, no default
  indexed_fields = ["field1", "field2"] # optional, no default, relevant when encoding = "json"
  token = "${SPLUNK_HEC_TOKEN}" # required

  # Batch
  batch.max_size = 1049000 # optional, default, bytes
  batch.timeout_secs = 1 # optional, default, seconds

  # Buffer
  buffer.max_events = 500 # optional, default, events, relevant when type = "memory"
  buffer.max_size = 104900000 # required, bytes, required when type = "disk"
  buffer.type = "memory" # optional, default
  buffer.when_full = "block" # optional, default

  # Encoding
  encoding.codec = "json" # required
  encoding.except_fields = ["timestamp", "message", "host"] # optional, no default
  encoding.only_fields = ["timestamp", "message", "host"] # optional, no default
  encoding.timestamp_format = "rfc3339" # optional, default

  # Request
  request.in_flight_limit = 10 # optional, default, requests
  request.rate_limit_duration_secs = 1 # optional, default, seconds
  request.rate_limit_num = 10 # optional, default
  request.retry_attempts = 18446744073709551615 # optional, default
  request.retry_initial_backoff_secs = 1 # optional, default, seconds
  request.retry_max_duration_secs = 10 # optional, default, seconds
  request.timeout_secs = 60 # optional, default, seconds

  # Requests
  compression = "none" # optional, default

  # TLS
  tls.ca_path = "/path/to/certificate_authority.crt" # optional, no default
  tls.crt_path = "/path/to/host_certificate.crt" # optional, no default
  tls.key_pass = "${KEY_PASS_ENV_VAR}" # optional, no default
  tls.key_path = "/path/to/host_certificate.key" # optional, no default
  tls.verify_certificate = true # optional, default
  tls.verify_hostname = true # optional, default
```

</TabItem>
</Tabs>

<Fields filters={true}>
<Field
  common={false}
  defaultValue={null}
  enumValues={null}
  examples={[]}
  groups={[]}
  name={"batch"}
  path={null}
  relevantWhen={null}
  required={false}
  templateable={false}
  type={"table"}
  unit={null}
  warnings={[]}
  >

### batch

Configures the sink batching behavior.


<Fields filters={false}>
<Field
  common={true}
  defaultValue={1049000}
  enumValues={null}
  examples={[1049000]}
  groups={[]}
  name={"max_size"}
  path={"batch"}
  relevantWhen={null}
  required={false}
  templateable={false}
  type={"int"}
  unit={"bytes"}
  warnings={[]}
  >

#### max_size

The maximum size of a batch, in bytes, before it is flushed.
 See [Buffers & Batches](#buffers--batches) for more info.


</Field>
<Field
  common={true}
  defaultValue={1}
  enumValues={null}
  examples={[1]}
  groups={[]}
  name={"timeout_secs"}
  path={"batch"}
  relevantWhen={null}
  required={false}
  templateable={false}
  type={"int"}
  unit={"seconds"}
  warnings={[]}
  >

#### timeout_secs

The maximum age of a batch before it is flushed.
 See [Buffers & Batches](#buffers--batches) for more info.


</Field>
</Fields>

</Field>
<Field
  common={false}
  defaultValue={null}
  enumValues={null}
  examples={[]}
  groups={[]}
  name={"buffer"}
  path={null}
  relevantWhen={null}
  required={false}
  templateable={false}
  type={"table"}
  unit={null}
  warnings={[]}
  >

### buffer

Configures the sink specific buffer behavior.


<Fields filters={false}>
<Field
  common={true}
  defaultValue={500}
  enumValues={null}
  examples={[500]}
  groups={[]}
  name={"max_events"}
  path={"buffer"}
  relevantWhen={{"type":"memory"}}
  required={false}
  templateable={false}
  type={"int"}
  unit={"events"}
  warnings={[]}
  >

#### max_events

The maximum number of [events][docs.data-model] allowed in the buffer.



</Field>
<Field
  common={false}
  defaultValue={null}
  enumValues={null}
  examples={[104900000]}
  groups={[]}
  name={"max_size"}
  path={"buffer"}
  relevantWhen={{"type":"disk"}}
  required={true}
  templateable={false}
  type={"int"}
  unit={"bytes"}
  warnings={[]}
  >

#### max_size

The maximum size of the buffer on the disk.
 See [Buffers & Batches](#buffers--batches) for more info.


</Field>
<Field
  common={true}
  defaultValue={"memory"}
  enumValues={{"memory":"Stores the sink's buffer in memory. This is more performant, but less durable. Data will be lost if Vector is restarted forcefully.","disk":"Stores the sink's buffer on disk. This is less performant, but durable. Data will not be lost between restarts."}}
  examples={["memory","disk"]}
  groups={[]}
  name={"type"}
  path={"buffer"}
  relevantWhen={null}
  required={false}
  templateable={false}
  type={"string"}
  unit={null}
  warnings={[]}
  >

#### type

The buffer's type and storage mechanism.



</Field>
<Field
  common={false}
  defaultValue={"block"}
  enumValues={{"block":"Applies back pressure when the buffer is full. This prevents data loss, but will cause data to pile up on the edge.","drop_newest":"Drops new data as it's received. This data is lost. This should be used when performance is the highest priority."}}
  examples={["block","drop_newest"]}
  groups={[]}
  name={"when_full"}
  path={"buffer"}
  relevantWhen={null}
  required={false}
  templateable={false}
  type={"string"}
  unit={null}
  warnings={[]}
  >

#### when_full

The behavior when the buffer becomes full.



</Field>
</Fields>

</Field>
<Field
  common={true}
  defaultValue={"none"}
  enumValues={{"none":"No compression.","gzip":"[Gzip][urls.gzip] standard DEFLATE compression."}}
  examples={["none","gzip"]}
  groups={[]}
  name={"compression"}
  path={null}
  relevantWhen={null}
  required={false}
  templateable={false}
  type={"string"}
  unit={null}
  warnings={[]}
  >

### compression

The compression strategy used to compress the encoded event data before
transmission.



</Field>
<Field
  common={true}
  defaultValue={null}
  enumValues={null}
  examples={[]}
  groups={[]}
  name={"encoding"}
  path={null}
  relevantWhen={null}
  required={true}
  templateable={false}
  type={"table"}
  unit={null}
  warnings={[]}
  >

### encoding

Configures the encoding specific sink behavior.


<Fields filters={false}>
<Field
  common={true}
  defaultValue={null}
  enumValues={{"json":"Each event is encoded into JSON and the payload is represented as a JSON array.","text":"Each event is encoded into text via the `message` key and the payload is new line delimited."}}
  examples={["json","text"]}
  groups={[]}
  name={"codec"}
  path={"encoding"}
  relevantWhen={null}
  required={true}
  templateable={false}
  type={"string"}
  unit={null}
  warnings={[]}
  >

#### codec

The encoding codec used to serialize the events before outputting.



</Field>
<Field
  common={false}
  defaultValue={null}
  enumValues={null}
  examples={[["timestamp","message","host"]]}
  groups={[]}
  name={"except_fields"}
  path={"encoding"}
  relevantWhen={null}
  required={false}
  templateable={false}
  type={"[string]"}
  unit={null}
  warnings={[]}
  >

#### except_fields

Prevent the sink from encoding the specified labels.



</Field>
<Field
  common={false}
  defaultValue={null}
  enumValues={null}
  examples={[["timestamp","message","host"]]}
  groups={[]}
  name={"only_fields"}
  path={"encoding"}
  relevantWhen={null}
  required={false}
  templateable={false}
  type={"[string]"}
  unit={null}
  warnings={[]}
  >

#### only_fields

Limit the sink to only encoding the specified labels.



</Field>
<Field
  common={false}
  defaultValue={"rfc3339"}
  enumValues={{"rfc3339":"Format as an RFC3339 string","unix":"Format as a unix timestamp, can be parsed as a Clickhouse DateTime"}}
  examples={["rfc3339","unix"]}
  groups={[]}
  name={"timestamp_format"}
  path={"encoding"}
  relevantWhen={null}
  required={false}
  templateable={false}
  type={"string"}
  unit={null}
  warnings={[]}
  >

#### timestamp_format

How to format event timestamps.



</Field>
</Fields>

</Field>
<Field
  common={true}
  defaultValue={true}
  enumValues={null}
  examples={[true,false]}
  groups={[]}
  name={"healthcheck"}
  path={null}
  relevantWhen={null}
  required={false}
  templateable={false}
  type={"bool"}
  unit={null}
  warnings={[]}
  >

### healthcheck

Enables/disables the sink healthcheck upon start.
 See [Health Checks](#health-checks) for more info.


</Field>
<Field
  common={true}
  defaultValue={null}
  enumValues={null}
  examples={["http://my-splunk-host.com"]}
  groups={[]}
  name={"host"}
  path={null}
  relevantWhen={null}
  required={true}
  templateable={false}
  type={"string"}
  unit={null}
  warnings={[]}
  >

### host

Your Splunk HEC host.
 See [Setup](#setup) for more info.


</Field>
<Field
  common={true}
  defaultValue={null}
  enumValues={null}
  examples={["hostname"]}
  groups={[]}
  name={"host_key"}
  path={null}
  relevantWhen={null}
  required={false}
  templateable={false}
  type={"string"}
  unit={null}
  warnings={[]}
  >

### host_key

The name of the log field to be used as the hostname sent to Splunk HEC. This
overrides the [global [`host_key`](#host_key)
option][docs.reference.global-options#host_key].



</Field>
<Field
  common={false}
  defaultValue={null}
  enumValues={null}
  examples={["custom_index"]}
  groups={[]}
  name={"index"}
  path={null}
  relevantWhen={null}
  required={false}
  templateable={false}
  type={"string"}
  unit={null}
  warnings={[]}
  >

### index

The name of the index where send the events to. If not specified, the default
index is used.



</Field>
<Field
  common={true}
  defaultValue={null}
  enumValues={null}
  examples={[["field1","field2"]]}
  groups={[]}
  name={"indexed_fields"}
  path={null}
  relevantWhen={{"encoding":"json"}}
  required={false}
  templateable={false}
  type={"[string]"}
  unit={null}
  warnings={[]}
  >

### indexed_fields

Fields to be [added to Splunk index][urls.splunk_hec_indexed_fields].



</Field>
<Field
  common={false}
  defaultValue={null}
  enumValues={null}
  examples={[]}
  groups={[]}
  name={"request"}
  path={null}
  relevantWhen={null}
  required={false}
  templateable={false}
  type={"table"}
  unit={null}
  warnings={[]}
  >

### request

Configures the sink request behavior.


<Fields filters={false}>
<Field
  common={true}
  defaultValue={10}
  enumValues={null}
  examples={[10]}
  groups={[]}
  name={"in_flight_limit"}
  path={"request"}
  relevantWhen={null}
  required={false}
  templateable={false}
  type={"int"}
  unit={"requests"}
  warnings={[]}
  >

#### in_flight_limit

The maximum number of in-flight requests allowed at any given time.
 See [Rate Limits](#rate-limits) for more info.


</Field>
<Field
  common={true}
  defaultValue={1}
  enumValues={null}
  examples={[1]}
  groups={[]}
  name={"rate_limit_duration_secs"}
  path={"request"}
  relevantWhen={null}
  required={false}
  templateable={false}
  type={"int"}
  unit={"seconds"}
  warnings={[]}
  >

#### rate_limit_duration_secs

The time window, in seconds, used for the [`rate_limit_num`](#rate_limit_num) option.
 See [Rate Limits](#rate-limits) for more info.


</Field>
<Field
  common={true}
  defaultValue={10}
  enumValues={null}
  examples={[10]}
  groups={[]}
  name={"rate_limit_num"}
  path={"request"}
  relevantWhen={null}
  required={false}
  templateable={false}
  type={"int"}
  unit={null}
  warnings={[]}
  >

#### rate_limit_num

The maximum number of requests allowed within the [`rate_limit_duration_secs`](#rate_limit_duration_secs)
time window.
 See [Rate Limits](#rate-limits) for more info.


</Field>
<Field
  common={false}
  defaultValue={18446744073709551615}
  enumValues={null}
  examples={[18446744073709551615]}
  groups={[]}
  name={"retry_attempts"}
  path={"request"}
  relevantWhen={null}
  required={false}
  templateable={false}
  type={"int"}
  unit={null}
  warnings={[]}
  >

#### retry_attempts

The maximum number of retries to make for failed requests. The default, for all
intents and purposes, represents an infinite number of retries.
 See [Retry Policy](#retry-policy) for more info.


</Field>
<Field
  common={false}
  defaultValue={1}
  enumValues={null}
  examples={[1]}
  groups={[]}
  name={"retry_initial_backoff_secs"}
  path={"request"}
  relevantWhen={null}
  required={false}
  templateable={false}
  type={"int"}
  unit={"seconds"}
  warnings={[]}
  >

#### retry_initial_backoff_secs

The amount of time to wait before attempting the first retry for a failed
request. Once, the first retry has failed the fibonacci sequence will be used
to select future backoffs.



</Field>
<Field
  common={false}
  defaultValue={10}
  enumValues={null}
  examples={[10]}
  groups={[]}
  name={"retry_max_duration_secs"}
  path={"request"}
  relevantWhen={null}
  required={false}
  templateable={false}
  type={"int"}
  unit={"seconds"}
  warnings={[]}
  >

#### retry_max_duration_secs

The maximum amount of time, in seconds, to wait between retries.



</Field>
<Field
  common={true}
  defaultValue={60}
  enumValues={null}
  examples={[60]}
  groups={[]}
  name={"timeout_secs"}
  path={"request"}
  relevantWhen={null}
  required={false}
  templateable={false}
  type={"int"}
  unit={"seconds"}
  warnings={[]}
  >

#### timeout_secs

The maximum time a request can take before being aborted. It is highly
recommended that you do not lower value below the service's internal timeout,
as this could create orphaned requests, pile on retries, and result in
duplicate data downstream.
 See [Buffers & Batches](#buffers--batches) for more info.


</Field>
</Fields>

</Field>
<Field
  common={false}
  defaultValue={null}
  enumValues={null}
  examples={[]}
  groups={[]}
  name={"tls"}
  path={null}
  relevantWhen={null}
  required={false}
  templateable={false}
  type={"table"}
  unit={null}
  warnings={[]}
  >

### tls

Configures the TLS options for connections from this sink.


<Fields filters={false}>
<Field
  common={false}
  defaultValue={null}
  enumValues={null}
  examples={["/path/to/certificate_authority.crt"]}
  groups={[]}
  name={"ca_path"}
  path={"tls"}
  relevantWhen={null}
  required={false}
  templateable={false}
  type={"string"}
  unit={null}
  warnings={[]}
  >

#### ca_path

Absolute path to an additional CA certificate file, in DER or PEM format
(X.509).



</Field>
<Field
  common={true}
  defaultValue={null}
  enumValues={null}
  examples={["/path/to/host_certificate.crt"]}
  groups={[]}
  name={"crt_path"}
  path={"tls"}
  relevantWhen={null}
  required={false}
  templateable={false}
  type={"string"}
  unit={null}
  warnings={[]}
  >

#### crt_path

Absolute path to a certificate file used to identify this connection, in DER or
PEM format (X.509) or PKCS#12. If this is set and is not a PKCS#12 archive,
`key_path` must also be set.



</Field>
<Field
  common={false}
  defaultValue={null}
  enumValues={null}
  examples={["${KEY_PASS_ENV_VAR}","PassWord1"]}
  groups={[]}
  name={"key_pass"}
  path={"tls"}
  relevantWhen={null}
  required={false}
  templateable={false}
  type={"string"}
  unit={null}
  warnings={[]}
  >

#### key_pass

Pass phrase used to unlock the encrypted key file. This has no effect unless
`key_path` is set.



</Field>
<Field
  common={true}
  defaultValue={null}
  enumValues={null}
  examples={["/path/to/host_certificate.key"]}
  groups={[]}
  name={"key_path"}
  path={"tls"}
  relevantWhen={null}
  required={false}
  templateable={false}
  type={"string"}
  unit={null}
  warnings={[]}
  >

#### key_path

Absolute path to a certificate key file used to identify this connection, in
DER or PEM format (PKCS#8). If this is set, [`crt_path`](#crt_path) must also be set.



</Field>
<Field
  common={false}
  defaultValue={true}
  enumValues={null}
  examples={[true,false]}
  groups={[]}
  name={"verify_certificate"}
  path={"tls"}
  relevantWhen={null}
  required={false}
  templateable={false}
  type={"bool"}
  unit={null}
  warnings={[{"visibility_level":"option","text":"Setting this to `false` means the certificate will be loaded and checked for validity, but the handshake will not attempt to verify the certificate. Do NOT set this to `false` unless you understand the risks of not verifying the remote certificate.","option_name":"verify_certificate"}]}
  >

#### verify_certificate

If `true` (the default), Vector will validate the TLS certificate of the remote
host.



</Field>
<Field
  common={false}
  defaultValue={true}
  enumValues={null}
  examples={[true,false]}
  groups={[]}
  name={"verify_hostname"}
  path={"tls"}
  relevantWhen={null}
  required={false}
  templateable={false}
  type={"bool"}
  unit={null}
  warnings={[]}
  >

#### verify_hostname

If `true` (the default), Vector will validate the configured remote host name
against the remote host's TLS certificate. Do NOT set this to `false` unless
you understand the risks of not verifying the remote hostname.



</Field>
</Fields>

</Field>
<Field
  common={true}
  defaultValue={null}
  enumValues={null}
  examples={["${SPLUNK_HEC_TOKEN}","A94A8FE5CCB19BA61C4C08"]}
  groups={[]}
  name={"token"}
  path={null}
  relevantWhen={null}
  required={true}
  templateable={false}
  type={"string"}
  unit={null}
  warnings={[]}
  >

### token

Your Splunk HEC token.
 See [Setup](#setup) for more info.


</Field>
</Fields>


## How It Works

### Buffers & Batches

<SVG src="/img/buffers-and-batches-serial.svg" />

The `splunk_hec` sink buffers & batches data as
shown in the diagram above. You'll notice that Vector treats these concepts
differently, instead of treating them as global concepts, Vector treats them
as sink specific concepts. This isolates sinks, ensuring services disruptions
are contained and [delivery guarantees][docs.guarantees] are honored.

*Batches* are flushed when 1 of 2 conditions are met:

1. The batch age meets or exceeds the configured [`timeout_secs`](#timeout_secs).
2. The batch size meets or exceeds the configured [`max_size`](#max_size).

*Buffers* are controlled via the [`buffer.*`](#buffer) options.

### Environment Variables

Environment variables are supported through all of Vector's configuration.
Simply add `${MY_ENV_VAR}` in your Vector configuration file and the variable
will be replaced before being evaluated.

You can learn more in the
[Environment Variables][docs.configuration#environment-variables] section.

### Health Checks

Health checks ensure that the downstream service is accessible and ready to
accept data. This check is performed upon sink initialization.
If the health check fails an error will be logged and Vector will proceed to
start.

#### Require Health Checks

If you'd like to exit immediately upon a health check failure, you can
pass the `--require-healthy` flag:

```bash
vector --config /etc/vector/vector.toml --require-healthy
```

#### Disable Health Checks

If you'd like to disable health checks for this sink you can set the
`healthcheck` option to `false`.

### Rate Limits

Vector offers a few levers to control the rate and volume of requests to the
downstream service. Start with the [`rate_limit_duration_secs`](#rate_limit_duration_secs) and
`rate_limit_num` options to ensure Vector does not exceed the specified
number of requests in the specified window. You can further control the pace at
which this window is saturated with the [`in_flight_limit`](#in_flight_limit) option, which
will guarantee no more than the specified number of requests are in-flight at
any given time.

Please note, Vector's defaults are carefully chosen and it should be rare that
you need to adjust these. If you found a good reason to do so please share it
with the Vector team by [opening an issue][urls.new_splunk_hec_sink_issue].

### Retry Policy

Vector will retry failed requests (status == `429`, >= `500`, and != `501`).
Other responses will _not_ be retried. You can control the number of retry
attempts and backoff rate with the [`retry_attempts`](#retry_attempts) and
`retry_backoff_secs` options.

### Setup

In order to supply values for both the [`host`](#host) and [`token`](#token) options you must first
setup a Splunk HTTP Event Collector. Please refer to the [Splunk setup
docs][urls.splunk_hec_setup] for a guide on how to do this. Once you've setup
your Spunk HTTP Collectory you'll be provided a [`host`](#host) and [`token`](#token) that you
should supply to the [`host`](#host) and [`token`](#token) options.



### TLS

Vector uses [Openssl][urls.openssl] for TLS protocols for it's battle-tested
and reliable security. You can enable and adjust TLS behavior via the [`tls.*`](#tls)
options.


[docs.configuration#environment-variables]: /docs/setup/configuration/#environment-variables
[docs.data-model.log]: /docs/about/data-model/log/
[docs.data-model]: /docs/about/data-model/
[docs.guarantees]: /docs/about/guarantees/
[docs.reference.global-options#host_key]: /docs/reference/global-options/#host_key
[urls.gzip]: https://www.gzip.org/
[urls.new_splunk_hec_sink_issue]: https://github.com/timberio/vector/issues/new?labels=sink%3A+splunk_hec
[urls.openssl]: https://www.openssl.org/
[urls.splunk_hec]: https://dev.splunk.com/enterprise/docs/dataapps/httpeventcollector/
[urls.splunk_hec_indexed_fields]: https://docs.splunk.com/Documentation/Splunk/8.0.0/Data/IFXandHEC
[urls.splunk_hec_setup]: https://docs.splunk.com/Documentation/Splunk/latest/Data/UsetheHTTPEventCollector<|MERGE_RESOLUTION|>--- conflicted
+++ resolved
@@ -1,9 +1,5 @@
 ---
-<<<<<<< HEAD
 last_modified_on: "2020-05-20"
-=======
-last_modified_on: "2020-05-19"
->>>>>>> b2eaa567
 delivery_guarantee: "at_least_once"
 component_title: "Splunk HEC"
 description: "The Vector `splunk_hec` sink batches `log` events to a Splunk's HTTP Event Collector."
