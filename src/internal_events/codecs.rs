use crate::{
    emit,
    internal_events::{ComponentEventsDropped, UNINTENTIONAL},
};
use metrics::counter;
use vector_core::internal_event::InternalEvent;

use super::prelude::{error_stage, error_type};

#[derive(Debug)]
pub struct DecoderFramingError<'a> {
    pub error: &'a codecs::decoding::BoxedFramingError,
}

impl<'a> InternalEvent for DecoderFramingError<'a> {
    fn emit(self) {
        counter!("decoder_framing_errors_total", 1);
        error!(
            message = "Failed framing bytes.",
            error = %self.error,
            error_type = error_type::PARSER_FAILED,
            stage = error_stage::PROCESSING,
        );
        counter!(
            "component_errors_total", 1,
            "error_type" => error_type::PARSER_FAILED,
            "stage" => error_stage::PROCESSING,
        );
    }
}

#[derive(Debug)]
pub struct DecoderDeserializeError<'a> {
    pub error: &'a crate::Error,
}

impl<'a> InternalEvent for DecoderDeserializeError<'a> {
    fn emit(self) {
        counter!("decoder_deserialize_errors_total", 1);
        error!(
            message = "Failed deserializing frame.",
            error = %self.error,
            error_type = error_type::PARSER_FAILED,
            stage = error_stage::PROCESSING,
        );
        counter!(
            "component_errors_total", 1,
            "error_type" => error_type::PARSER_FAILED,
            "stage" => error_stage::PROCESSING,
        );
    }
}

#[derive(Debug)]
pub struct EncoderFramingError<'a> {
    pub error: &'a codecs::encoding::BoxedFramingError,
}

impl<'a> InternalEvent for EncoderFramingError<'a> {
    fn emit(self) {
        let reason = "Failed framing bytes.";
        error!(
            message = reason,
            error = %self.error,
            error_type = error_type::ENCODER_FAILED,
            stage = error_stage::SENDING,
            internal_log_rate_secs = 10,
        );
        counter!("encoder_framing_errors_total", 1);
        counter!(
            "component_errors_total", 1,
            "error_type" => error_type::ENCODER_FAILED,
            "stage" => error_stage::SENDING,
        );
        emit!(ComponentEventsDropped::<UNINTENTIONAL> {
            count: 1,
<<<<<<< HEAD
            intentional: false,
            reason,
=======
            reason: "Failed framing bytes.",
>>>>>>> 86465583
        });
    }
}

#[derive(Debug)]
pub struct EncoderSerializeError<'a> {
    pub error: &'a crate::Error,
}

impl<'a> InternalEvent for EncoderSerializeError<'a> {
    fn emit(self) {
        let reason = "Failed serializing frame.";
        error!(
            message = reason,
            error = %self.error,
            error_type = error_type::ENCODER_FAILED,
            stage = error_stage::SENDING,
            internal_log_rate_secs = 10,
        );
        counter!("encoder_serialize_errors_total", 1);
        counter!(
            "component_errors_total", 1,
            "error_type" => error_type::ENCODER_FAILED,
            "stage" => error_stage::SENDING,
        );
        emit!(ComponentEventsDropped::<UNINTENTIONAL> {
            count: 1,
<<<<<<< HEAD
            intentional: false,
            reason,
=======
            reason: "Failed serializing frame.",
>>>>>>> 86465583
        });
    }
}

#[derive(Debug)]
pub struct EncoderWriteError<'a, E> {
    pub error: &'a E,
    pub count: u64,
}

impl<E: std::fmt::Display> InternalEvent for EncoderWriteError<'_, E> {
    fn emit(self) {
        let reason = "Failed writing bytes.";
        error!(
            message = reason,
            error = %self.error,
            error_type = error_type::IO_FAILED,
            stage = error_stage::SENDING,
            internal_log_rate_secs = 10,
        );
        counter!(
            "component_errors_total", 1,
            "error_type" => error_type::ENCODER_FAILED,
            "stage" => error_stage::SENDING,
        );
        if self.count > 0 {
            emit!(ComponentEventsDropped {
                count: self.count,
                intentional: false,
                reason,
            });
        }
    }
}<|MERGE_RESOLUTION|>--- conflicted
+++ resolved
@@ -72,15 +72,7 @@
             "error_type" => error_type::ENCODER_FAILED,
             "stage" => error_stage::SENDING,
         );
-        emit!(ComponentEventsDropped::<UNINTENTIONAL> {
-            count: 1,
-<<<<<<< HEAD
-            intentional: false,
-            reason,
-=======
-            reason: "Failed framing bytes.",
->>>>>>> 86465583
-        });
+        emit!(ComponentEventsDropped::<UNINTENTIONAL> { count: 1, reason });
     }
 }
 
@@ -105,15 +97,7 @@
             "error_type" => error_type::ENCODER_FAILED,
             "stage" => error_stage::SENDING,
         );
-        emit!(ComponentEventsDropped::<UNINTENTIONAL> {
-            count: 1,
-<<<<<<< HEAD
-            intentional: false,
-            reason,
-=======
-            reason: "Failed serializing frame.",
->>>>>>> 86465583
-        });
+        emit!(ComponentEventsDropped::<UNINTENTIONAL> { count: 1, reason });
     }
 }
 
@@ -139,9 +123,8 @@
             "stage" => error_stage::SENDING,
         );
         if self.count > 0 {
-            emit!(ComponentEventsDropped {
+            emit!(ComponentEventsDropped::<UNINTENTIONAL> {
                 count: self.count,
-                intentional: false,
                 reason,
             });
         }
