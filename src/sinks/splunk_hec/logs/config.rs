use futures_util::FutureExt;
use tower::ServiceBuilder;
use vector_core::{sink::VectorSink, transform::DataType};

use crate::{
    config::{GenerateConfig, SinkConfig, SinkContext},
    http::HttpClient,
    sinks::{
        splunk_hec::common::{
            acknowledgements::HecClientAcknowledgementsConfig,
            build_healthcheck, create_client, host_key,
            retry::HecRetryLogic,
            service::{HecService, HttpRequestBuilder},
            SplunkHecDefaultBatchSettings,
        },
        util::{
            encoding::EncodingConfig, BatchConfig, Compression, ServiceBuilderExt,
            TowerRequestConfig,
        },
        Healthcheck,
    },
    template::Template,
    tls::TlsOptions,
};

use serde::{Deserialize, Serialize};

use super::{encoder::HecLogsEncoder, request_builder::HecLogsRequestBuilder, sink::HecLogsSink};

#[derive(Deserialize, Serialize, Debug, Clone)]
#[serde(deny_unknown_fields)]
pub struct HecSinkLogsConfig {
    pub token: String,
    // Deprecated name
    #[serde(alias = "host")]
    pub endpoint: String,
    #[serde(default = "host_key")]
    pub host_key: String,
    #[serde(default)]
    pub indexed_fields: Vec<String>,
    pub index: Option<Template>,
    pub sourcetype: Option<Template>,
    pub source: Option<Template>,
    pub encoding: EncodingConfig<HecLogsEncoder>,
    #[serde(default)]
    pub compression: Compression,
    #[serde(default)]
    pub batch: BatchConfig<SplunkHecDefaultBatchSettings>,
    #[serde(default)]
    pub request: TowerRequestConfig,
    pub tls: Option<TlsOptions>,
<<<<<<< HEAD
    #[serde(default)]
    pub acknowledgements: HecClientAcknowledgementsConfig,
=======
    // This settings is relevant only for the `humio_logs` sink and should be left to None everywhere else
    pub timestamp_nanos_key: Option<String>,
>>>>>>> c83461ef
}

impl GenerateConfig for HecSinkLogsConfig {
    fn generate_config() -> toml::Value {
        toml::Value::try_from(Self {
            token: "${VECTOR_SPLUNK_HEC_TOKEN}".to_owned(),
            endpoint: "endpoint".to_owned(),
            host_key: host_key(),
            indexed_fields: vec![],
            index: None,
            sourcetype: None,
            source: None,
            encoding: HecLogsEncoder::Text.into(),
            compression: Compression::default(),
            batch: BatchConfig::default(),
            request: TowerRequestConfig::default(),
            tls: None,
<<<<<<< HEAD
            acknowledgements: Default::default(),
=======
            timestamp_nanos_key: None,
>>>>>>> c83461ef
        })
        .unwrap()
    }
}

#[async_trait::async_trait]
#[typetag::serde(name = "splunk_hec_logs")]
impl SinkConfig for HecSinkLogsConfig {
    async fn build(&self, cx: SinkContext) -> crate::Result<(VectorSink, Healthcheck)> {
        let client = create_client(&self.tls, cx.proxy())?;
        let healthcheck =
            build_healthcheck(self.endpoint.clone(), self.token.clone(), client.clone()).boxed();
        let sink = self.build_processor(client, cx)?;

        Ok((sink, healthcheck))
    }

    fn input_type(&self) -> DataType {
        DataType::Log
    }

    fn sink_type(&self) -> &'static str {
        "splunk_hec_logs"
    }
}

impl HecSinkLogsConfig {
    pub fn build_processor(
        &self,
        client: HttpClient,
        cx: SinkContext,
    ) -> crate::Result<VectorSink> {
        let request_builder = HecLogsRequestBuilder {
            encoding: self.encoding.clone(),
            compression: self.compression,
        };

        let request_settings = self.request.unwrap_with(&TowerRequestConfig::default());
        let http_request_builder =
            HttpRequestBuilder::new(self.endpoint.clone(), self.token.clone(), self.compression);
        let service = ServiceBuilder::new()
            .settings(request_settings, HecRetryLogic)
            .service(HecService::new(
                client,
                http_request_builder,
                self.acknowledgements.clone(),
            ));

        let batch_settings = self.batch.into_batcher_settings()?;

        let sink = HecLogsSink {
            service,
            request_builder,
            context: cx,
            batch_settings,
            sourcetype: self.sourcetype.clone(),
            source: self.source.clone(),
            index: self.index.clone(),
            indexed_fields: self.indexed_fields.clone(),
            host: self.host_key.clone(),
            timestamp_nanos_key: self.timestamp_nanos_key.clone(),
        };

        Ok(VectorSink::Stream(Box::new(sink)))
    }
}

// Add a compatibility alias to avoid breaking existing configs
#[derive(Clone, Debug, Deserialize, Serialize)]
#[serde(deny_unknown_fields)]
struct HecSinkCompatConfig {
    #[serde(flatten)]
    config: HecSinkLogsConfig,
}

#[async_trait::async_trait]
#[typetag::serde(name = "splunk_hec")]
impl SinkConfig for HecSinkCompatConfig {
    async fn build(&self, cx: SinkContext) -> crate::Result<(VectorSink, Healthcheck)> {
        self.config.build(cx).await
    }

    fn input_type(&self) -> DataType {
        self.config.input_type()
    }

    fn sink_type(&self) -> &'static str {
        "splunk_hec"
    }
}

#[cfg(test)]
mod tests {
    use super::HecSinkLogsConfig;

    #[test]
    fn generate_config() {
        crate::test_util::test_generate_config::<HecSinkLogsConfig>();
    }
}<|MERGE_RESOLUTION|>--- conflicted
+++ resolved
@@ -49,13 +49,10 @@
     #[serde(default)]
     pub request: TowerRequestConfig,
     pub tls: Option<TlsOptions>,
-<<<<<<< HEAD
     #[serde(default)]
     pub acknowledgements: HecClientAcknowledgementsConfig,
-=======
     // This settings is relevant only for the `humio_logs` sink and should be left to None everywhere else
     pub timestamp_nanos_key: Option<String>,
->>>>>>> c83461ef
 }
 
 impl GenerateConfig for HecSinkLogsConfig {
@@ -73,11 +70,8 @@
             batch: BatchConfig::default(),
             request: TowerRequestConfig::default(),
             tls: None,
-<<<<<<< HEAD
             acknowledgements: Default::default(),
-=======
             timestamp_nanos_key: None,
->>>>>>> c83461ef
         })
         .unwrap()
     }
