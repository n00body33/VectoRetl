--- conflicted
+++ resolved
@@ -66,14 +66,8 @@
     #[serde(default, skip_serializing_if = "ConcurrencyOption::is_none")]
     pub concurrency: T, // 1024
     /// The same as concurrency but with old deprecated name.
-<<<<<<< HEAD
-    /// Alias couldn't be used because of https://github.com/serde-rs/serde/issues/1504
+    /// Alias couldn't be used because of <https://github.com/serde-rs/serde/issues/1504>
     #[serde(default, skip_serializing_if = "ConcurrencyOption::is_none")]
-=======
-    /// Alias couldn't be used because of <https://github.com/serde-rs/serde/issues/1504>
-    #[serde(default)]
-    #[serde(skip_serializing_if = "ConcurrencyOption::is_none")]
->>>>>>> 2f767f34
     pub in_flight_limit: T, // 1024
     pub timeout_secs: Option<u64>,             // 1 minute
     pub rate_limit_duration_secs: Option<u64>, // 1 second
