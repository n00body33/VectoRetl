use crate::{
    sinks::splunk_hec::{self, HecSinkConfig},
    sinks::util::{
<<<<<<< HEAD
        encoding::EncodingConfigWithDefault, BatchBytesConfig, Compression, TowerRequestConfig,
=======
        encoding::EncodingConfigWithDefault, service2::TowerRequestConfig, BatchBytesConfig,
>>>>>>> ce25c944
    },
    topology::config::{DataType, SinkConfig, SinkContext, SinkDescription},
};
use serde::{Deserialize, Serialize};

const HOST: &str = "https://cloud.humio.com";

#[derive(Clone, Debug, Deserialize, Serialize)]
pub struct HumioLogsConfig {
    token: String,
    host: Option<String>,
    #[serde(
        skip_serializing_if = "crate::serde::skip_serializing_if_default",
        default
    )]
    encoding: EncodingConfigWithDefault<Encoding>,
    #[serde(default)]
    pub compression: Compression,

    #[serde(default)]
    request: TowerRequestConfig,

    #[serde(default)]
    batch: BatchBytesConfig,
}

inventory::submit! {
    SinkDescription::new_without_default::<HumioLogsConfig>("humio_logs")
}

#[derive(Deserialize, Serialize, Debug, Eq, PartialEq, Clone, Derivative)]
#[serde(rename_all = "snake_case")]
#[derivative(Default)]
pub enum Encoding {
    #[derivative(Default)]
    Json,
    Text,
}

impl From<Encoding> for splunk_hec::Encoding {
    fn from(v: Encoding) -> Self {
        match v {
            Encoding::Json => splunk_hec::Encoding::Json,
            Encoding::Text => splunk_hec::Encoding::Text,
        }
    }
}

#[typetag::serde(name = "humio_logs")]
impl SinkConfig for HumioLogsConfig {
    fn build(&self, cx: SinkContext) -> crate::Result<(super::RouterSink, super::Healthcheck)> {
        self.build_hec_config().build(cx)
    }

    fn input_type(&self) -> DataType {
        DataType::Log
    }

    fn sink_type(&self) -> &'static str {
        "humio_logs"
    }
}

impl HumioLogsConfig {
    fn build_hec_config(&self) -> HecSinkConfig {
        let host = self.host.clone().unwrap_or_else(|| HOST.to_string());

        HecSinkConfig {
            token: self.token.clone(),
            host,
            encoding: self.encoding.clone().transmute(),
            compression: self.compression,
            batch: self.batch.clone(),
            request: self.request.clone(),
            ..Default::default()
        }
    }
}

#[cfg(test)]
mod tests {
    use super::*;
    use crate::event::Event;
    use crate::sinks::util::{http2::HttpSink, test::load_sink};
    use chrono::Utc;
    use serde::Deserialize;

    #[derive(Deserialize, Debug)]
    struct HecEventJson {
        time: f64,
    }

    #[test]
    fn humio_valid_time_field() {
        let event = Event::from("hello world");

        let (config, _, _) = load_sink::<HumioLogsConfig>(
            r#"
            token = "alsdkfjaslkdfjsalkfj"
            host = "https://127.0.0.1"
        "#,
        )
        .unwrap();
        let config = config.build_hec_config();

        let bytes = config.encode_event(event).unwrap();
        let hec_event = serde_json::from_slice::<HecEventJson>(&bytes[..]).unwrap();

        let now = Utc::now().timestamp_millis() as f64 / 1000f64;
        assert!((hec_event.time - now).abs() < 0.1);
        assert_eq!((hec_event.time * 1000f64).fract(), 0f64);
    }
}<|MERGE_RESOLUTION|>--- conflicted
+++ resolved
@@ -1,11 +1,8 @@
 use crate::{
     sinks::splunk_hec::{self, HecSinkConfig},
     sinks::util::{
-<<<<<<< HEAD
-        encoding::EncodingConfigWithDefault, BatchBytesConfig, Compression, TowerRequestConfig,
-=======
         encoding::EncodingConfigWithDefault, service2::TowerRequestConfig, BatchBytesConfig,
->>>>>>> ce25c944
+        Compression,
     },
     topology::config::{DataType, SinkConfig, SinkContext, SinkDescription},
 };
