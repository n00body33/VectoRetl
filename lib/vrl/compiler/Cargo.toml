--- conflicted
+++ resolved
@@ -32,10 +32,8 @@
 diagnostic = { package = "vrl-diagnostic", path = "../diagnostic" }
 parser = { package = "vrl-parser", path = "../parser" }
 lookup = { path = "../lookup" }
-<<<<<<< HEAD
-=======
-vector-common = { path = "../../vector-common", default-features = false, features = ["conversion", "serde"] }
->>>>>>> bdc67e66
+#vector-common = { path = "../../vector-common", default-features = false, features = ["conversion", "serde"] }
+
 vector-config = { path = "../../vector-config" }
 vector-config-common = { path = "../../vector-config-common" }
 vector-config-macros = { path = "../../vector-config-macros" }
