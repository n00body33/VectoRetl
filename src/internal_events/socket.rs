use metrics::counter;
use vector_core::internal_event::InternalEvent;

use vector_common::internal_event::{error_stage, error_type};

#[derive(Debug, Clone, Copy, Eq, PartialEq)]
#[allow(dead_code)] // some features only use some variants
pub enum SocketMode {
    Tcp,
    Udp,
    Unix,
}

impl SocketMode {
    const fn as_str(self) -> &'static str {
        match self {
            Self::Tcp => "tcp",
            Self::Udp => "udp",
            Self::Unix => "unix",
        }
    }
}
#[derive(Debug)]
pub struct SocketBytesReceived {
    pub mode: SocketMode,
    pub byte_size: usize,
}

impl InternalEvent for SocketBytesReceived {
    fn emit(self) {
        let protocol = self.mode.as_str();
        trace!(
            message = "Bytes received.",
            byte_size = %self.byte_size,
            %protocol,
        );
        counter!(
            "component_received_bytes_total", self.byte_size as u64,
            "protocol" => protocol,
        );
    }
}

#[derive(Debug)]
pub struct SocketEventsReceived {
    pub mode: SocketMode,
    pub byte_size: usize,
    pub count: usize,
}

impl InternalEvent for SocketEventsReceived {
    fn emit(self) {
        let mode = self.mode.as_str();
        trace!(
            message = "Events received.",
            count = self.count,
            byte_size = self.byte_size,
            %mode,
        );
        counter!("component_received_events_total", self.count as u64, "mode" => mode);
        counter!("component_received_event_bytes_total", self.byte_size as u64, "mode" => mode);
        // deprecated
        counter!("events_in_total", self.count as u64, "mode" => mode);
    }
}

#[derive(Debug)]
pub struct SocketBytesSent {
    pub mode: SocketMode,
    pub byte_size: usize,
}

impl InternalEvent for SocketBytesSent {
    fn emit(self) {
        let protocol = self.mode.as_str();
        trace!(
            message = "Bytes sent.",
            byte_size = %self.byte_size,
            %protocol,
        );
        counter!(
            "component_sent_bytes_total", self.byte_size as u64,
            "protocol" => protocol,
        );
    }
}

#[derive(Debug)]
pub struct SocketEventsSent {
    pub mode: SocketMode,
    pub count: u64,
    pub byte_size: usize,
}

impl InternalEvent for SocketEventsSent {
    fn emit(self) {
        trace!(message = "Events sent.", count = %self.count, byte_size = %self.byte_size);
        counter!("component_sent_events_total", self.count as u64, "mode" => self.mode.as_str());
        counter!("component_sent_event_bytes_total", self.byte_size as u64, "mode" => self.mode.as_str());
    }
}

#[derive(Debug)]
pub struct SocketBindError<E> {
    pub mode: SocketMode,
    pub error: E,
}

impl<E: std::fmt::Display> InternalEvent for SocketBindError<E> {
    fn emit(self) {
        let mode = self.mode.as_str();
        error!(
            message = "Error binding socket.",
            error = %self.error,
            error_code = "socket_bind",
            error_type = error_type::IO_FAILED,
            stage = error_stage::RECEIVING,
            %mode,
            internal_log_rate_limit = true,
        );
        counter!(
            "component_errors_total", 1,
            "error_code" => "socket_bind",
            "error_type" => error_type::IO_FAILED,
            "stage" => error_stage::RECEIVING,
            "mode" => mode,
        );
        // deprecated
        counter!("connection_errors_total", 1, "mode" => mode);
    }
}

#[derive(Debug)]
pub struct SocketReceiveError<E> {
    pub mode: SocketMode,
    pub error: E,
}

impl<E: std::fmt::Display> InternalEvent for SocketReceiveError<E> {
    fn emit(self) {
        let mode = self.mode.as_str();
        error!(
            message = "Error receiving data.",
            error = %self.error,
            error_code = "socket_receive",
            error_type = error_type::READER_FAILED,
            stage = error_stage::RECEIVING,
            %mode,
            internal_log_rate_limit = true,
        );
        counter!(
            "component_errors_total", 1,
            "error_code" => "socket_receive",
            "error_type" => error_type::READER_FAILED,
            "stage" => error_stage::RECEIVING,
            "mode" => mode,
        );
        // deprecated
        counter!("connection_errors_total", 1, "mode" => mode);
    }
}

#[derive(Debug)]
<<<<<<< HEAD
pub struct SocketSendConnectionError<E> {
    pub error: E,
    pub socket_mode: &'static str,
}

impl<E: std::error::Error> InternalEvent for SocketSendConnectionError<E> {
    fn emit(self) {
        error!(
            message = "Unable to connect.",
            error = %self.error,
            error_code = "connection",
            error_type = error_type::CONNECTION_FAILED,
            stage = error_stage::SENDING,
=======
pub struct SocketSendError<E> {
    pub mode: SocketMode,
    pub error: E,
}

impl<E: std::fmt::Display> InternalEvent for SocketSendError<E> {
    fn emit(self) {
        let mode = self.mode.as_str();
        error!(
            message = "Error sending data.",
            error = %self.error,
            error_code = "socket_send",
            error_type = error_type::WRITER_FAILED,
            stage = error_stage::SENDING,
            %mode,
>>>>>>> f32eb264
            internal_log_rate_limit = true,
        );
        counter!(
            "component_errors_total", 1,
<<<<<<< HEAD
            "error_code" => "connection",
            "error_type" => error_type::CONNECTION_FAILED,
            "stage" => error_stage::SENDING,
        );
        // deprecated
        counter!("connection_failed_total", 1, "mode" => self.socket_mode);
=======
            "error_code" => "socket_send",
            "error_type" => error_type::WRITER_FAILED,
            "stage" => error_stage::SENDING,
            "mode" => mode,
        );
        // deprecated
        counter!("connection_errors_total", 1, "mode" => mode);
>>>>>>> f32eb264
    }
}<|MERGE_RESOLUTION|>--- conflicted
+++ resolved
@@ -1,7 +1,11 @@
 use metrics::counter;
+use vector_common::internal_event::{error_stage, error_type};
 use vector_core::internal_event::InternalEvent;
 
-use vector_common::internal_event::{error_stage, error_type};
+use crate::{
+    emit,
+    internal_events::{ComponentEventsDropped, UNINTENTIONAL},
+};
 
 #[derive(Debug, Clone, Copy, Eq, PartialEq)]
 #[allow(dead_code)] // some features only use some variants
@@ -161,21 +165,6 @@
 }
 
 #[derive(Debug)]
-<<<<<<< HEAD
-pub struct SocketSendConnectionError<E> {
-    pub error: E,
-    pub socket_mode: &'static str,
-}
-
-impl<E: std::error::Error> InternalEvent for SocketSendConnectionError<E> {
-    fn emit(self) {
-        error!(
-            message = "Unable to connect.",
-            error = %self.error,
-            error_code = "connection",
-            error_type = error_type::CONNECTION_FAILED,
-            stage = error_stage::SENDING,
-=======
 pub struct SocketSendError<E> {
     pub mode: SocketMode,
     pub error: E,
@@ -184,26 +173,18 @@
 impl<E: std::fmt::Display> InternalEvent for SocketSendError<E> {
     fn emit(self) {
         let mode = self.mode.as_str();
+        let reason = "Error sending data.";
         error!(
-            message = "Error sending data.",
+            message = reason,
             error = %self.error,
             error_code = "socket_send",
             error_type = error_type::WRITER_FAILED,
             stage = error_stage::SENDING,
             %mode,
->>>>>>> f32eb264
             internal_log_rate_limit = true,
         );
         counter!(
             "component_errors_total", 1,
-<<<<<<< HEAD
-            "error_code" => "connection",
-            "error_type" => error_type::CONNECTION_FAILED,
-            "stage" => error_stage::SENDING,
-        );
-        // deprecated
-        counter!("connection_failed_total", 1, "mode" => self.socket_mode);
-=======
             "error_code" => "socket_send",
             "error_type" => error_type::WRITER_FAILED,
             "stage" => error_stage::SENDING,
@@ -211,6 +192,7 @@
         );
         // deprecated
         counter!("connection_errors_total", 1, "mode" => mode);
->>>>>>> f32eb264
+
+        emit!(ComponentEventsDropped::<UNINTENTIONAL> { count: 1, reason });
     }
 }