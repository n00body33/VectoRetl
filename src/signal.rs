--- conflicted
+++ resolved
@@ -140,7 +140,6 @@
 fn os_signals(runtime: &Runtime) -> impl Stream<Item = SignalTo> {
     use tokio::signal::unix::{signal, SignalKind};
 
-<<<<<<< HEAD
     // The `signal` function must be run within the context of a Tokio runtime.
     runtime.block_on(async {
         let mut sigint =
@@ -155,41 +154,25 @@
         async_stream::stream! {
             loop {
                 let signal = tokio::select! {
-                    _ = sigint.recv() => SignalTo::Shutdown,
-                    _ = sigterm.recv() => SignalTo::Shutdown,
-                    _ = sigquit.recv() => SignalTo::Quit,
-                    _ = sighup.recv() => SignalTo::ReloadFromDisk,
+                    _ = sigint.recv() => {
+                        info!(message = "Signal received.", signal = "SIGINT");
+                        SignalTo::Shutdown
+                    },
+                    _ = sigterm.recv() => {
+                        info!(message = "Signal received.", signal = "SIGTERM");
+                        SignalTo::Shutdown
+                    } ,
+                    _ = sigquit.recv() => {
+                        info!(message = "Signal received.", signal = "SIGQUIT");
+                        SignalTo::Quit
+                    },
+                    _ = sighup.recv() => {
+                        info!(message = "Signal received.", signal = "SIGHUP");
+                        SignalTo::ReloadFromDisk
+                    },
                 };
                 yield signal;
             }
-=======
-    let mut sigint = signal(SignalKind::interrupt()).expect("Signal handlers should not panic.");
-    let mut sigterm = signal(SignalKind::terminate()).expect("Signal handlers should not panic.");
-    let mut sigquit = signal(SignalKind::quit()).expect("Signal handlers should not panic.");
-    let mut sighup = signal(SignalKind::hangup()).expect("Signal handlers should not panic.");
-
-    async_stream::stream! {
-        loop {
-            let signal = tokio::select! {
-                _ = sigint.recv() => {
-                    info!(message = "Signal received.", signal = "SIGINT");
-                    SignalTo::Shutdown
-                },
-                _ = sigterm.recv() => {
-                    info!(message = "Signal received.", signal = "SIGTERM");
-                    SignalTo::Shutdown
-                } ,
-                _ = sigquit.recv() => {
-                    info!(message = "Signal received.", signal = "SIGQUIT");
-                    SignalTo::Quit
-                },
-                _ = sighup.recv() => {
-                    info!(message = "Signal received.", signal = "SIGHUP");
-                    SignalTo::ReloadFromDisk
-                },
-            };
-            yield signal;
->>>>>>> 88cc085b
         }
     })
 }
