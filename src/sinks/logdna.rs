use crate::{
    config::{DataType, SinkConfig, SinkContext, SinkDescription},
    event::{Event},
    sinks::util::{
        encoding::EncodingConfigWithDefault,
        http::{Auth, BatchedHttpSink, HttpClient, HttpSink},
        BatchConfig, BatchSettings, BoxedRawValue, JsonArrayBuffer, TowerRequestConfig, UriSerde,
    },
};
use futures::{FutureExt, TryFutureExt};
use futures01::Sink;
use http::{Request, StatusCode, Uri};
use serde::{Deserialize, Serialize};
use serde_json::json;
use std::time::SystemTime;

lazy_static::lazy_static! {
    static ref HOST: UriSerde = Uri::from_static("https://logs.logdna.com").into();
}

const PATH: &str = "/logs/ingest";

#[derive(Clone, Debug, Serialize, Deserialize)]
pub struct LogdnaConfig {
    api_key: String,
    // Deprecated name
    #[serde(alias = "host")]
    endpoint: Option<UriSerde>,

    hostname: String,
    mac: Option<String>,
    ip: Option<String>,
    tags: Option<Vec<String>>,

    #[serde(
        skip_serializing_if = "crate::serde::skip_serializing_if_default",
        default
    )]
    pub encoding: EncodingConfigWithDefault<Encoding>,

    default_app: Option<String>,

    #[serde(default)]
    batch: BatchConfig,

    #[serde(default)]
    request: TowerRequestConfig,
}

inventory::submit! {
    SinkDescription::new_without_default::<LogdnaConfig>("logdna")
}

#[derive(Deserialize, Serialize, Debug, Eq, PartialEq, Clone, Derivative)]
#[serde(rename_all = "snake_case")]
#[derivative(Default)]
pub enum Encoding {
    #[derivative(Default)]
    Default,
}

#[typetag::serde(name = "logdna")]
impl SinkConfig for LogdnaConfig {
    fn build(&self, cx: SinkContext) -> crate::Result<(super::RouterSink, super::Healthcheck)> {
        let request_settings = self.request.unwrap_with(&TowerRequestConfig::default());
        let batch_settings = BatchSettings::default()
            .bytes(bytesize::mib(10u64))
            .timeout(1)
            .parse_config(self.batch)?;
        let client = HttpClient::new(cx.resolver(), None)?;

        let sink = BatchedHttpSink::new(
            self.clone(),
            JsonArrayBuffer::new(batch_settings.size),
            request_settings,
            batch_settings.timeout,
            client.clone(),
            cx.acker(),
        )
        .sink_map_err(|e| error!("Fatal logdna sink error: {}", e));

        let healthcheck = healthcheck(self.clone(), client).boxed().compat();

        Ok((Box::new(sink), Box::new(healthcheck)))
    }

    fn input_type(&self) -> DataType {
        DataType::Log
    }

    fn sink_type(&self) -> &'static str {
        "logdna"
    }
}

#[async_trait::async_trait]
impl HttpSink for LogdnaConfig {
    type Input = serde_json::Value;
    type Output = Vec<BoxedRawValue>;

    fn encode_event(&self, event: Event) -> Option<Self::Input> {
        let mut log = event.into_log();

        let line = log
<<<<<<< HEAD
            .remove(&crate::config::log_schema().message_key())
            .unwrap_or_else(|| "".into());
=======
            .remove(&event::log_schema().message_key())
            .unwrap_or_else(|| String::from("").into());
>>>>>>> d72b947c
        let timestamp = log
            .remove(&crate::config::log_schema().timestamp_key())
            .unwrap_or_else(|| chrono::Utc::now().into());

        let mut map = serde_json::map::Map::new();

        map.insert("line".to_string(), json!(line));
        map.insert("timestamp".to_string(), json!(timestamp));

        if let Some(app) = log.remove(&"app".into()) {
            map.insert("app".to_string(), json!(app));
        }

        if let Some(file) = log.remove(&"file".into()) {
            map.insert("file".to_string(), json!(file));
        }

        if !map.contains_key("app") && !map.contains_key("file") {
            if let Some(default_app) = &self.default_app {
                map.insert("app".to_string(), json!(default_app.as_str()));
            } else {
                map.insert("app".to_string(), json!("vector"));
            }
        }

        if !log.is_empty() {
            map.insert("meta".into(), json!(&log));
        }

        Some(map.into())
    }

    async fn build_request(&self, events: Self::Output) -> crate::Result<http::Request<Vec<u8>>> {
        let mut query = url::form_urlencoded::Serializer::new(String::new());

        let now = SystemTime::now()
            .duration_since(SystemTime::UNIX_EPOCH)
            .expect("Time can't drift behind the epoch!")
            .as_millis();

        query.append_pair("hostname", &self.hostname);
        query.append_pair("now", &format!("{}", now));

        if let Some(mac) = &self.mac {
            query.append_pair("mac", mac);
        }

        if let Some(ip) = &self.ip {
            query.append_pair("ip", ip);
        }

        if let Some(tags) = &self.tags {
            let tags = tags.join(",");
            query.append_pair("tags", &tags);
        }

        let query = query.finish();

        let body = serde_json::to_vec(&json!({
            "lines": events,
        }))
        .unwrap();

        let uri = self.build_uri(&query);

        let mut request = Request::builder()
            .uri(uri)
            .method("POST")
            .header("Content-Type", "application/json")
            .body(body)
            .unwrap();

        let auth = Auth::Basic {
            user: self.api_key.clone(),
            password: "".to_string(),
        };

        auth.apply(&mut request);

        Ok(request)
    }
}

impl LogdnaConfig {
    fn build_uri(&self, query: &str) -> Uri {
        let host: Uri = self.endpoint.clone().unwrap_or_else(|| HOST.clone()).into();

        let uri = format!("{}{}?{}", host, PATH, query);

        uri.parse::<http::Uri>()
            .expect("This should be a valid uri")
    }
}

async fn healthcheck(config: LogdnaConfig, mut client: HttpClient) -> crate::Result<()> {
    let uri = config.build_uri("");

    let req = Request::post(uri).body(hyper::Body::empty()).unwrap();

    let res = client.send(req).await?;

    if res.status().is_server_error() {
        return Err("Server returned a server error".into());
    }

    if res.status() == StatusCode::FORBIDDEN {
        return Err("Token is not valid, 403 returned.".into());
    }

    Ok(())
}

#[cfg(test)]
mod tests {
    use super::*;
    use crate::{
        config::SinkConfig,
        event::Event,
        sinks::util::test::{build_test_server, load_sink},
        test_util::{next_addr, random_lines, trace_init},
    };
    use futures::{compat::Future01CompatExt, StreamExt};
    use futures01::Sink;
    use serde_json::json;

    #[test]
    fn encode_event() {
        let (config, _cx) = load_sink::<LogdnaConfig>(
            r#"
            api_key = "mylogtoken"
            hostname = "vector"
        "#,
        )
        .unwrap();

        let mut event1 = Event::from("hello world");
        event1.as_mut_log().insert("app", "notvector");

        let mut event2 = Event::from("hello world");
        event2.as_mut_log().insert("file", "log.txt");

        let event3 = Event::from("hello world");

        let event1_out = config.encode_event(event1).unwrap();
        let event1_out = event1_out.as_object().unwrap();
        let event2_out = config.encode_event(event2).unwrap();
        let event2_out = event2_out.as_object().unwrap();
        let event3_out = config.encode_event(event3).unwrap();
        let event3_out = event3_out.as_object().unwrap();

        assert_eq!(event1_out.get("app").unwrap(), &json!("notvector"));
        assert_eq!(event2_out.get("file").unwrap(), &json!("log.txt"));
        assert_eq!(event3_out.get("app").unwrap(), &json!("vector"));
    }

    #[tokio::test]
    async fn smoke() {
        trace_init();

        let (mut config, cx) = load_sink::<LogdnaConfig>(
            r#"
            api_key = "mylogtoken"
            ip = "127.0.0.1"
            mac = "some-mac-addr"
            hostname = "vector"
            tags = ["test","maybeanothertest"]
        "#,
        )
        .unwrap();

        // Make sure we can build the config
        let _ = config.build(cx.clone()).unwrap();

        let addr = next_addr();
        // Swap out the host so we can force send it
        // to our local server
        let endpoint = format!("http://{}", addr).parse::<http::Uri>().unwrap();
        config.endpoint = Some(endpoint.into());

        let (sink, _) = config.build(cx).unwrap();

        let (mut rx, _trigger, server) = build_test_server(addr);
        tokio::spawn(server);

        let lines = random_lines(100).take(10).collect::<Vec<_>>();
        let mut events = Vec::new();

        // Create 10 events where the first one contains custom
        // fields that are not just `message`.
        for (i, line) in lines.iter().enumerate() {
            let event = if i == 0 {
                let mut event = Event::from(line.as_str());
                event.as_mut_log().insert("key1", "value1");
                event
            } else {
                Event::from(line.as_str())
            };

            events.push(event);
        }

        let pump = sink.send_all(futures01::stream::iter_ok(events));
        let _ = pump.compat().await.unwrap();

        let output = rx.next().await.unwrap();

        let request = &output.0;
        let body: serde_json::Value = serde_json::from_slice(&output.1[..]).unwrap();

        let query = request.uri.query().unwrap();
        assert!(query.contains("hostname=vector"));
        assert!(query.contains("ip=127.0.0.1"));
        assert!(query.contains("mac=some-mac-addr"));
        assert!(query.contains("tags=test%2Cmaybeanothertest"));

        let output = body
            .as_object()
            .unwrap()
            .get("lines")
            .unwrap()
            .as_array()
            .unwrap();

        for (i, line) in output.iter().enumerate() {
            // All lines are json objects
            let line = line.as_object().unwrap();

            assert_eq!(line.get("app").unwrap(), &json!("vector"));
            assert_eq!(line.get("line").unwrap(), &json!(lines[i]));

            if i == 0 {
                assert_eq!(
                    line.get("meta").unwrap(),
                    &json!({
                        "key1": "value1"
                    })
                );
            }
        }
    }
}<|MERGE_RESOLUTION|>--- conflicted
+++ resolved
@@ -1,6 +1,6 @@
 use crate::{
     config::{DataType, SinkConfig, SinkContext, SinkDescription},
-    event::{Event},
+    event::Event,
     sinks::util::{
         encoding::EncodingConfigWithDefault,
         http::{Auth, BatchedHttpSink, HttpClient, HttpSink},
@@ -102,13 +102,8 @@
         let mut log = event.into_log();
 
         let line = log
-<<<<<<< HEAD
             .remove(&crate::config::log_schema().message_key())
-            .unwrap_or_else(|| "".into());
-=======
-            .remove(&event::log_schema().message_key())
             .unwrap_or_else(|| String::from("").into());
->>>>>>> d72b947c
         let timestamp = log
             .remove(&crate::config::log_schema().timestamp_key())
             .unwrap_or_else(|| chrono::Utc::now().into());
