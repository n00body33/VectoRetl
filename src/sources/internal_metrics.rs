use crate::{
<<<<<<< HEAD
    config::{DataType, GlobalOptions, SourceConfig, SourceDescription},
    event::metric::{Metric, MetricKind, MetricValue, StatisticKind},
    shutdown::ShutdownSignal,
    Event, Pipeline,
=======
    metrics::{capture_metrics, get_controller},
    shutdown::ShutdownSignal,
    topology::config::{DataType, GlobalOptions, SourceConfig, SourceDescription},
    Pipeline,
>>>>>>> 0f155670
};
use futures::{
    compat::Future01CompatExt,
    future::{FutureExt, TryFutureExt},
    stream::StreamExt,
};
use futures01::{Future, Sink};
use metrics_runtime::Controller;
use serde::{Deserialize, Serialize};
use std::time::Duration;
use tokio::time::interval;

#[derive(Deserialize, Serialize, Debug, Clone, Default)]
pub struct InternalMetricsConfig;

inventory::submit! {
    SourceDescription::new::<InternalMetricsConfig>("internal_metrics")
}

#[typetag::serde(name = "internal_metrics")]
impl SourceConfig for InternalMetricsConfig {
    fn build(
        &self,
        _name: &str,
        _globals: &GlobalOptions,
        shutdown: ShutdownSignal,
        out: Pipeline,
    ) -> crate::Result<super::Source> {
        let fut = run(get_controller()?, out, shutdown).boxed().compat();
        Ok(Box::new(fut))
    }

    fn output_type(&self) -> DataType {
        DataType::Metric
    }

    fn source_type(&self) -> &'static str {
        "internal_metrics"
    }
}

async fn run(
    controller: Controller,
    mut out: Pipeline,
    mut shutdown: ShutdownSignal,
) -> Result<(), ()> {
    let mut interval = interval(Duration::from_secs(2)).map(|_| ());

    while let Some(()) = interval.next().await {
        // Check for shutdown signal
        if shutdown.poll().expect("polling shutdown").is_ready() {
            break;
        }

        let metrics = capture_metrics(&controller);

        let (sink, _) = out
            .send_all(futures01::stream::iter_ok(metrics))
            .compat()
            .await
            .map_err(|error| error!(message = "error sending internal metrics", %error))?;
        out = sink;
    }

    Ok(())
}

#[cfg(test)]
mod tests {
    use crate::event::metric::{Metric, MetricValue, StatisticKind};
    use crate::metrics::{capture_metrics, get_controller};
    use metrics::{counter, gauge, timing, value};
    use std::collections::BTreeMap;

    #[test]
    fn captures_internal_metrics() {
        let _ = crate::metrics::init();

        // There *seems* to be a race condition here (CI was flaky), so add a slight delay.
        std::thread::sleep(std::time::Duration::from_millis(300));

        gauge!("foo", 1);
        gauge!("foo", 2);
        counter!("bar", 3);
        counter!("bar", 4);
        timing!("baz", 5);
        timing!("baz", 6);
        value!("quux", 7, "host" => "foo");
        value!("quux", 8, "host" => "foo");

        let controller = get_controller().expect("no controller");

        // There *seems* to be a race condition here (CI was flaky), so add a slight delay.
        std::thread::sleep(std::time::Duration::from_millis(300));

        let output = capture_metrics(&controller)
            .map(|event| {
                let m = event.into_metric();
                (m.name.clone(), m)
            })
            .collect::<BTreeMap<String, Metric>>();

        assert_eq!(MetricValue::Gauge { value: 2.0 }, output["foo"].value);
        assert_eq!(MetricValue::Counter { value: 7.0 }, output["bar"].value);
        assert_eq!(
            MetricValue::Distribution {
                values: vec![5.0, 6.0],
                sample_rates: vec![1, 1],
                statistic: StatisticKind::Histogram
            },
            output["baz"].value
        );
        assert_eq!(
            MetricValue::Distribution {
                values: vec![7.0, 8.0],
                sample_rates: vec![1, 1],
                statistic: StatisticKind::Histogram
            },
            output["quux"].value
        );

        let mut labels = BTreeMap::new();
        labels.insert(String::from("host"), String::from("foo"));
        assert_eq!(Some(labels), output["quux"].tags);
    }
}<|MERGE_RESOLUTION|>--- conflicted
+++ resolved
@@ -1,15 +1,8 @@
 use crate::{
-<<<<<<< HEAD
     config::{DataType, GlobalOptions, SourceConfig, SourceDescription},
-    event::metric::{Metric, MetricKind, MetricValue, StatisticKind},
-    shutdown::ShutdownSignal,
-    Event, Pipeline,
-=======
     metrics::{capture_metrics, get_controller},
     shutdown::ShutdownSignal,
-    topology::config::{DataType, GlobalOptions, SourceConfig, SourceDescription},
     Pipeline,
->>>>>>> 0f155670
 };
 use futures::{
     compat::Future01CompatExt,
