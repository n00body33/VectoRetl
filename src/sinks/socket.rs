<<<<<<< HEAD
use codecs::{encoding::Framer, BytesEncoder, NewlineDelimitedEncoder};
=======
use codecs::{
    encoding::{Framer, FramingConfig},
    TextSerializerConfig,
};
>>>>>>> 9a9340ad
use serde::{Deserialize, Serialize};

#[cfg(unix)]
use crate::sinks::util::unix::UnixSinkConfig;
use crate::{
    codecs::{Encoder, EncodingConfig, EncodingConfigWithFraming, SinkType},
    config::{
        AcknowledgementsConfig, DataType, GenerateConfig, Input, SinkConfig, SinkContext,
        SinkDescription,
    },
<<<<<<< HEAD
    sinks::util::{
        encoding::{EncodingConfig, EncodingConfigWithFramingAdapter},
        tcp::TcpSinkConfig,
        udp::UdpSinkConfig,
    },
};

use super::util::encoding::{StandardEncodings, StandardEncodingsWithFramingMigrator};

=======
    sinks::util::{tcp::TcpSinkConfig, udp::UdpSinkConfig},
};

>>>>>>> 9a9340ad
#[derive(Deserialize, Serialize, Debug)]
// `#[serde(deny_unknown_fields)]` doesn't work when flattening internally tagged enums, see
// https://github.com/serde-rs/serde/issues/1358.
pub struct SocketSinkConfig {
    #[serde(flatten)]
    pub mode: Mode,
<<<<<<< HEAD

    #[serde(flatten)]
    pub encoding: EncodingConfigWithFramingAdapter<
        EncodingConfig<StandardEncodings>,
        StandardEncodingsWithFramingMigrator,
    >,
=======
>>>>>>> 9a9340ad
}

#[derive(Deserialize, Serialize, Debug, Clone)]
#[serde(tag = "mode", rename_all = "snake_case")]
pub enum Mode {
    Tcp(TcpMode),
    Udp(UdpMode),
    #[cfg(unix)]
    Unix(UnixMode),
}

#[derive(Deserialize, Serialize, Debug, Clone)]
pub struct TcpMode {
    #[serde(flatten)]
    config: TcpSinkConfig,
    #[serde(flatten)]
    encoding: EncodingConfigWithFraming,
}

#[derive(Deserialize, Serialize, Debug, Clone)]
pub struct UdpMode {
    #[serde(flatten)]
    config: UdpSinkConfig,
    encoding: EncodingConfig,
}

#[cfg(unix)]
#[derive(Deserialize, Serialize, Debug, Clone)]
pub struct UnixMode {
    #[serde(flatten)]
    config: UnixSinkConfig,
    #[serde(flatten)]
    encoding: EncodingConfigWithFraming,
}

inventory::submit! {
    SinkDescription::new::<SocketSinkConfig>("socket")
}

impl GenerateConfig for SocketSinkConfig {
    fn generate_config() -> toml::Value {
        toml::from_str(
            r#"address = "92.12.333.224:5000"
            mode = "tcp"
            encoding.codec = "json""#,
        )
        .unwrap()
    }
}

impl SocketSinkConfig {
<<<<<<< HEAD
    pub fn new(mode: Mode, encoding: StandardEncodings) -> Self {
        SocketSinkConfig {
            mode,
            encoding: encoding.as_framed_config_adapter(),
        }
    }

    pub fn make_basic_tcp_config(address: String) -> Self {
        Self::new(
            Mode::Tcp(TcpSinkConfig::from_address(address)),
            StandardEncodings::Text,
        )
=======
    pub const fn new(mode: Mode) -> Self {
        SocketSinkConfig { mode }
    }

    pub fn make_basic_tcp_config(address: String) -> Self {
        Self::new(Mode::Tcp(TcpMode {
            config: TcpSinkConfig::from_address(address),
            encoding: (None::<FramingConfig>, TextSerializerConfig::new()).into(),
        }))
>>>>>>> 9a9340ad
    }
}

#[async_trait::async_trait]
#[typetag::serde(name = "socket")]
impl SinkConfig for SocketSinkConfig {
    async fn build(
        &self,
        _cx: SinkContext,
    ) -> crate::Result<(super::VectorSink, super::Healthcheck)> {
        match &self.mode {
            Mode::Tcp(TcpMode { config, encoding }) => {
                let transformer = encoding.transformer();
                let (framer, serializer) = encoding.build(SinkType::StreamBased)?;
                let encoder = Encoder::<Framer>::new(framer, serializer);
                config.build(transformer, encoder)
            }
            Mode::Udp(UdpMode { config, encoding }) => {
                let transformer = encoding.transformer();
                let serializer = encoding.build()?;
                let encoder = Encoder::<()>::new(serializer);
                config.build(transformer, encoder)
            }
            #[cfg(unix)]
            Mode::Unix(UnixMode { config, encoding }) => {
                let transformer = encoding.transformer();
                let (framer, serializer) = encoding.build(SinkType::StreamBased)?;
                let encoder = Encoder::<Framer>::new(framer, serializer);
                config.build(transformer, encoder)
            }
        }
    }

    fn input(&self) -> Input {
        let encoder_input_type = match &self.mode {
            Mode::Tcp(TcpMode { encoding, .. }) => encoding.config().1.input_type(),
            Mode::Udp(UdpMode { encoding, .. }) => encoding.config().input_type(),
            #[cfg(unix)]
            Mode::Unix(UnixMode { encoding, .. }) => encoding.config().1.input_type(),
        };
        Input::new(encoder_input_type & DataType::Log)
    }

    fn sink_type(&self) -> &'static str {
        "socket"
    }

    fn acknowledgements(&self) -> Option<&AcknowledgementsConfig> {
        None
    }
}

#[cfg(test)]
mod test {
    use std::{
        future::ready,
        net::{SocketAddr, UdpSocket},
    };

    use codecs::JsonSerializerConfig;
    use futures::stream::StreamExt;
    use futures_util::stream;
    use serde_json::Value;
    use tokio::{
        net::TcpListener,
        time::{sleep, timeout, Duration},
    };
    use tokio_stream::wrappers::TcpListenerStream;
    use tokio_util::codec::{FramedRead, LinesCodec};

    use super::*;
    use crate::{
        config::SinkContext,
        event::{Event, LogEvent},
        test_util::{
            components::{run_and_assert_sink_compliance, SINK_TAGS},
            next_addr, next_addr_v6, random_lines_with_stream, trace_init, CountReceiver,
        },
    };

    #[test]
    fn generate_config() {
        crate::test_util::test_generate_config::<SocketSinkConfig>();
    }

    async fn test_udp(addr: SocketAddr) {
        let receiver = UdpSocket::bind(addr).unwrap();

        let config = SocketSinkConfig {
<<<<<<< HEAD
            mode: Mode::Udp(UdpSinkConfig::from_address(addr.to_string())),
            encoding: StandardEncodings::Json.as_framed_config_adapter(),
=======
            mode: Mode::Udp(UdpMode {
                config: UdpSinkConfig::from_address(addr.to_string()),
                encoding: JsonSerializerConfig::new().into(),
            }),
>>>>>>> 9a9340ad
        };
        let context = SinkContext::new_test();
        let (sink, _healthcheck) = config.build(context).await.unwrap();

        let event = Event::Log(LogEvent::from("raw log line"));
        run_and_assert_sink_compliance(sink, stream::once(ready(event)), &SINK_TAGS).await;

        let mut buf = [0; 256];
        let (size, _src_addr) = receiver
            .recv_from(&mut buf)
            .expect("Did not receive message");

        let packet = String::from_utf8(buf[..size].to_vec()).expect("Invalid data received");
        let data = serde_json::from_str::<Value>(&packet).expect("Invalid JSON received");
        let data = data.as_object().expect("Not a JSON object");
        assert!(data.get("timestamp").is_some());
        let message = data.get("message").expect("No message in JSON");
        assert_eq!(message, &Value::String("raw log line".into()));
    }

    #[tokio::test]
    async fn udp_ipv4() {
        trace_init();

        test_udp(next_addr()).await;
    }

    #[tokio::test]
    async fn udp_ipv6() {
        trace_init();

        test_udp(next_addr_v6()).await;
    }

    #[tokio::test]
    async fn tcp_stream() {
        trace_init();

        let addr = next_addr();
        let config = SocketSinkConfig {
<<<<<<< HEAD
            mode: Mode::Tcp(TcpSinkConfig::from_address(addr.to_string())),
            encoding: StandardEncodings::Json.as_framed_config_adapter(),
=======
            mode: Mode::Tcp(TcpMode {
                config: TcpSinkConfig::from_address(addr.to_string()),
                encoding: (None::<FramingConfig>, JsonSerializerConfig::new()).into(),
            }),
>>>>>>> 9a9340ad
        };

        let context = SinkContext::new_test();
        let (sink, _healthcheck) = config.build(context).await.unwrap();

        let mut receiver = CountReceiver::receive_lines(addr);

        let (lines, events) = random_lines_with_stream(10, 100, None);
        run_and_assert_sink_compliance(sink, events, &SINK_TAGS).await;

        // Wait for output to connect
        receiver.connected().await;

        let output = receiver.await;
        assert_eq!(lines.len(), output.len());
        for (source, received) in lines.iter().zip(output) {
            let json = serde_json::from_str::<Value>(&received).expect("Invalid JSON");
            let received = json.get("message").unwrap().as_str().unwrap();
            assert_eq!(source, received);
        }
    }

    // This is a test that checks that we properly receive all events in the
    // case of a proper server side write side shutdown.
    //
    // This test basically sends 10 events, shuts down the server and forces a
    // reconnect. It then forces another 10 events through and we should get a
    // total of 20 events.
    //
    // If this test hangs that means somewhere we are not collecting the correct
    // events.
    #[cfg(all(feature = "sources-utils-tls", feature = "listenfd"))]
    #[tokio::test]
    async fn tcp_stream_detects_disconnect() {
        use std::{
            pin::Pin,
            sync::{
                atomic::{AtomicUsize, Ordering},
                Arc,
            },
            task::Poll,
        };

        use futures::{channel::mpsc, future, FutureExt, SinkExt, StreamExt};
        use tokio::{
            io::{AsyncRead, AsyncWriteExt, ReadBuf},
            net::TcpStream,
            task::yield_now,
            time::{interval, Duration},
        };
        use tokio_stream::wrappers::IntervalStream;

        use crate::event::EventArray;
        use crate::tls::{
            self, MaybeTlsIncomingStream, MaybeTlsSettings, TlsConfig, TlsEnableableConfig,
        };

        trace_init();

        let addr = next_addr();
        let config = SocketSinkConfig {
<<<<<<< HEAD
            mode: Mode::Tcp(TcpSinkConfig::new(
                addr.to_string(),
                None,
                Some(TlsEnableableConfig {
                    enabled: Some(true),
                    options: TlsConfig {
                        verify_certificate: Some(false),
                        verify_hostname: Some(false),
                        ca_file: Some(tls::TEST_PEM_CRT_PATH.into()),
                        ..Default::default()
                    },
                }),
                None,
            )),
            encoding: StandardEncodings::Text.as_framed_config_adapter(),
=======
            mode: Mode::Tcp(TcpMode {
                config: TcpSinkConfig::new(
                    addr.to_string(),
                    None,
                    Some(TlsEnableableConfig {
                        enabled: Some(true),
                        options: TlsConfig {
                            verify_certificate: Some(false),
                            verify_hostname: Some(false),
                            ca_file: Some(tls::TEST_PEM_CRT_PATH.into()),
                            ..Default::default()
                        },
                    }),
                    None,
                ),
                encoding: (None::<FramingConfig>, TextSerializerConfig::new()).into(),
            }),
>>>>>>> 9a9340ad
        };
        let context = SinkContext::new_test();
        let (sink, _healthcheck) = config.build(context).await.unwrap();
        let (mut sender, receiver) = mpsc::channel::<Option<EventArray>>(0);
        let jh1 = tokio::spawn(async move {
            let stream = receiver
                .take_while(|event| ready(event.is_some()))
                .map(|event| event.unwrap())
                .boxed();
            run_and_assert_sink_compliance(sink, stream, &SINK_TAGS).await
        });

        let msg_counter = Arc::new(AtomicUsize::new(0));
        let msg_counter1 = Arc::clone(&msg_counter);
        let conn_counter = Arc::new(AtomicUsize::new(0));
        let conn_counter1 = Arc::clone(&conn_counter);

        let (close_tx, close_rx) = tokio::sync::oneshot::channel::<()>();
        let mut close_rx = Some(close_rx.map(|x| x.unwrap()));

        let config = Some(TlsEnableableConfig::test_config());

        // Only accept two connections.
        let jh2 = tokio::spawn(async move {
            let tls = MaybeTlsSettings::from_config(&config, true).unwrap();
            let listener = tls.bind(&addr).await.unwrap();
            listener
                .accept_stream()
                .take(2)
                .for_each(|connection| {
                    let mut close_rx = close_rx.take();

                    conn_counter1.fetch_add(1, Ordering::SeqCst);
                    let msg_counter1 = Arc::clone(&msg_counter1);

                    let mut stream: MaybeTlsIncomingStream<TcpStream> = connection.unwrap();

                    future::poll_fn(move |cx| loop {
                        if let Some(fut) = close_rx.as_mut() {
                            if let Poll::Ready(()) = fut.poll_unpin(cx) {
                                stream
                                    .get_mut()
                                    .unwrap()
                                    .shutdown()
                                    .now_or_never()
                                    .unwrap()
                                    .unwrap();
                                close_rx = None;
                            }
                        }

                        let mut buf = [0u8; 11];
                        let mut buf = ReadBuf::new(&mut buf);
                        return match Pin::new(&mut stream).poll_read(cx, &mut buf) {
                            Poll::Ready(Ok(())) => {
                                if buf.filled().is_empty() {
                                    Poll::Ready(())
                                } else {
                                    msg_counter1.fetch_add(1, Ordering::SeqCst);
                                    continue;
                                }
                            }
                            Poll::Ready(Err(error)) => panic!("{}", error),
                            Poll::Pending => Poll::Pending,
                        };
                    })
                })
                .await;
        });

        let (_, mut events) = random_lines_with_stream(10, 10, None);
        while let Some(event) = events.next().await {
            sender.send(Some(event)).await.unwrap();
        }

        // Loop and check for 10 events, we should always get 10 events. Once,
        // we have 10 events we can tell the server to shutdown to simulate the
        // remote shutting down on an idle connection.
        IntervalStream::new(interval(Duration::from_millis(100)))
            .take(500)
            .take_while(|_| ready(msg_counter.load(Ordering::SeqCst) != 10))
            .for_each(|_| ready(()))
            .await;
        close_tx.send(()).unwrap();

        // Close connection in spawned future
        yield_now().await;

        assert_eq!(msg_counter.load(Ordering::SeqCst), 10);
        assert_eq!(conn_counter.load(Ordering::SeqCst), 1);

        // Send another 10 events
        let (_, mut events) = random_lines_with_stream(10, 10, None);
        while let Some(event) = events.next().await {
            sender.send(Some(event)).await.unwrap();
        }

        // Wait for server task to be complete.
        sender.send(None).await.unwrap();
        jh1.await.unwrap();
        jh2.await.unwrap();

        // Check that there are exactly 20 events.
        assert_eq!(msg_counter.load(Ordering::SeqCst), 20);
        assert_eq!(conn_counter.load(Ordering::SeqCst), 2);
    }

    /// Tests whether socket recovers from a hard disconnect.
    #[tokio::test]
    async fn reconnect() {
        trace_init();

        let addr = next_addr();
        let config = SocketSinkConfig {
<<<<<<< HEAD
            mode: Mode::Tcp(TcpSinkConfig::from_address(addr.to_string())),
            encoding: StandardEncodings::Text.as_framed_config_adapter(),
=======
            mode: Mode::Tcp(TcpMode {
                config: TcpSinkConfig::from_address(addr.to_string()),
                encoding: (None::<FramingConfig>, TextSerializerConfig::new()).into(),
            }),
>>>>>>> 9a9340ad
        };

        let context = SinkContext::new_test();
        let (sink, _healthcheck) = config.build(context).await.unwrap();

        let (_, events) = random_lines_with_stream(1000, 10000, None);
        let sink_handle = tokio::spawn(run_and_assert_sink_compliance(sink, events, &SINK_TAGS));

        // First listener
        let mut count = 20usize;
        TcpListenerStream::new(TcpListener::bind(addr).await.unwrap())
            .next()
            .await
            .unwrap()
            .map(|socket| FramedRead::new(socket, LinesCodec::new()))
            .unwrap()
            .map(|x| x.unwrap())
            .take_while(|_| {
                ready(if count > 0 {
                    count -= 1;
                    true
                } else {
                    false
                })
            })
            .collect::<Vec<_>>()
            .await;

        // Disconnect
        if cfg!(windows) {
            // Gives Windows time to release the addr port.
            sleep(Duration::from_secs(1)).await;
        }

        // Second listener
        // If this doesn't succeed then the sink hanged.
        assert!(timeout(
            Duration::from_secs(5),
            CountReceiver::receive_lines(addr).connected()
        )
        .await
        .is_ok());

        sink_handle.await.unwrap();
    }
}<|MERGE_RESOLUTION|>--- conflicted
+++ resolved
@@ -1,11 +1,7 @@
-<<<<<<< HEAD
-use codecs::{encoding::Framer, BytesEncoder, NewlineDelimitedEncoder};
-=======
 use codecs::{
     encoding::{Framer, FramingConfig},
     TextSerializerConfig,
 };
->>>>>>> 9a9340ad
 use serde::{Deserialize, Serialize};
 
 #[cfg(unix)]
@@ -16,36 +12,15 @@
         AcknowledgementsConfig, DataType, GenerateConfig, Input, SinkConfig, SinkContext,
         SinkDescription,
     },
-<<<<<<< HEAD
-    sinks::util::{
-        encoding::{EncodingConfig, EncodingConfigWithFramingAdapter},
-        tcp::TcpSinkConfig,
-        udp::UdpSinkConfig,
-    },
-};
-
-use super::util::encoding::{StandardEncodings, StandardEncodingsWithFramingMigrator};
-
-=======
     sinks::util::{tcp::TcpSinkConfig, udp::UdpSinkConfig},
 };
 
->>>>>>> 9a9340ad
 #[derive(Deserialize, Serialize, Debug)]
 // `#[serde(deny_unknown_fields)]` doesn't work when flattening internally tagged enums, see
 // https://github.com/serde-rs/serde/issues/1358.
 pub struct SocketSinkConfig {
     #[serde(flatten)]
     pub mode: Mode,
-<<<<<<< HEAD
-
-    #[serde(flatten)]
-    pub encoding: EncodingConfigWithFramingAdapter<
-        EncodingConfig<StandardEncodings>,
-        StandardEncodingsWithFramingMigrator,
-    >,
-=======
->>>>>>> 9a9340ad
 }
 
 #[derive(Deserialize, Serialize, Debug, Clone)]
@@ -97,20 +72,6 @@
 }
 
 impl SocketSinkConfig {
-<<<<<<< HEAD
-    pub fn new(mode: Mode, encoding: StandardEncodings) -> Self {
-        SocketSinkConfig {
-            mode,
-            encoding: encoding.as_framed_config_adapter(),
-        }
-    }
-
-    pub fn make_basic_tcp_config(address: String) -> Self {
-        Self::new(
-            Mode::Tcp(TcpSinkConfig::from_address(address)),
-            StandardEncodings::Text,
-        )
-=======
     pub const fn new(mode: Mode) -> Self {
         SocketSinkConfig { mode }
     }
@@ -120,7 +81,6 @@
             config: TcpSinkConfig::from_address(address),
             encoding: (None::<FramingConfig>, TextSerializerConfig::new()).into(),
         }))
->>>>>>> 9a9340ad
     }
 }
 
@@ -210,15 +170,10 @@
         let receiver = UdpSocket::bind(addr).unwrap();
 
         let config = SocketSinkConfig {
-<<<<<<< HEAD
-            mode: Mode::Udp(UdpSinkConfig::from_address(addr.to_string())),
-            encoding: StandardEncodings::Json.as_framed_config_adapter(),
-=======
             mode: Mode::Udp(UdpMode {
                 config: UdpSinkConfig::from_address(addr.to_string()),
                 encoding: JsonSerializerConfig::new().into(),
             }),
->>>>>>> 9a9340ad
         };
         let context = SinkContext::new_test();
         let (sink, _healthcheck) = config.build(context).await.unwrap();
@@ -259,15 +214,10 @@
 
         let addr = next_addr();
         let config = SocketSinkConfig {
-<<<<<<< HEAD
-            mode: Mode::Tcp(TcpSinkConfig::from_address(addr.to_string())),
-            encoding: StandardEncodings::Json.as_framed_config_adapter(),
-=======
             mode: Mode::Tcp(TcpMode {
                 config: TcpSinkConfig::from_address(addr.to_string()),
                 encoding: (None::<FramingConfig>, JsonSerializerConfig::new()).into(),
             }),
->>>>>>> 9a9340ad
         };
 
         let context = SinkContext::new_test();
@@ -329,23 +279,6 @@
 
         let addr = next_addr();
         let config = SocketSinkConfig {
-<<<<<<< HEAD
-            mode: Mode::Tcp(TcpSinkConfig::new(
-                addr.to_string(),
-                None,
-                Some(TlsEnableableConfig {
-                    enabled: Some(true),
-                    options: TlsConfig {
-                        verify_certificate: Some(false),
-                        verify_hostname: Some(false),
-                        ca_file: Some(tls::TEST_PEM_CRT_PATH.into()),
-                        ..Default::default()
-                    },
-                }),
-                None,
-            )),
-            encoding: StandardEncodings::Text.as_framed_config_adapter(),
-=======
             mode: Mode::Tcp(TcpMode {
                 config: TcpSinkConfig::new(
                     addr.to_string(),
@@ -363,7 +296,6 @@
                 ),
                 encoding: (None::<FramingConfig>, TextSerializerConfig::new()).into(),
             }),
->>>>>>> 9a9340ad
         };
         let context = SinkContext::new_test();
         let (sink, _healthcheck) = config.build(context).await.unwrap();
@@ -478,15 +410,10 @@
 
         let addr = next_addr();
         let config = SocketSinkConfig {
-<<<<<<< HEAD
-            mode: Mode::Tcp(TcpSinkConfig::from_address(addr.to_string())),
-            encoding: StandardEncodings::Text.as_framed_config_adapter(),
-=======
             mode: Mode::Tcp(TcpMode {
                 config: TcpSinkConfig::from_address(addr.to_string()),
                 encoding: (None::<FramingConfig>, TextSerializerConfig::new()).into(),
             }),
->>>>>>> 9a9340ad
         };
 
         let context = SinkContext::new_test();
