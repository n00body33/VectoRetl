--- conflicted
+++ resolved
@@ -1,8 +1,4 @@
-<<<<<<< HEAD
-use std::{collections::HashMap, convert::TryFrom, iter, num::NonZeroU8, sync::Arc};
-=======
 use std::{convert::TryFrom, iter, num::NonZeroU8};
->>>>>>> 83ef1513
 
 use futures::{future::ready, stream};
 
@@ -151,12 +147,9 @@
 #[tokio::test]
 async fn splunk_insert_raw_message() {
     let cx = SinkContext::new_test();
-    let mut splunk_metadata = HashMap::new();
-    splunk_metadata.insert("host".to_string(), Template::try_from("zork").unwrap());
 
     let config = HecLogsSinkConfig {
         endpoint_target: EndpointTarget::Raw,
-        splunk_metadata,
         ..config(HecEncoding::Text, vec![]).await
     };
     let (sink, _) = config.build(cx).await.unwrap();
