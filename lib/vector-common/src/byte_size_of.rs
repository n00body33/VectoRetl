--- conflicted
+++ resolved
@@ -3,12 +3,8 @@
     mem,
 };
 
-<<<<<<< HEAD
+use chrono::{DateTime, Utc};
 use serde_json::{value::RawValue, Value as JsonValue};
-=======
-use chrono::{DateTime, Utc};
-use serde_json::{value::RawValue, Value};
->>>>>>> c7b2a146
 use smallvec::SmallVec;
 use value::Value;
 
