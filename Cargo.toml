[package]
name = "vector"
version = "0.33.0"
authors = ["Vector Contributors <vector@datadoghq.com>"]
edition = "2021"
description = "A lightweight and ultra-fast tool for building observability pipelines"
homepage = "https://vector.dev"
license = "MPL-2.0"
readme = "README.md"
publish = false
default-run = "vector"
autobenches = false # our benchmarks are not runnable on their own either way
# Minimum supported rust version
rust-version = "1.70.0"

[[bin]]
name = "vector"
test = false
bench = false

[[test]]
name = "integration"
path = "tests/integration/lib.rs"

[[bin]]
name = "graphql-schema"
path = "src/api/schema/gen.rs"
test = false
bench = false
required-features = ["default-no-api-client"]

[[bin]]
name = "secret-backend-example"
path = "src/config/loading/secret_backend_example.rs"
test = false
bench = false

# CI-based builds use full release optimization.  See scripts/environment/release-flags.sh.
# This results in roughly a 5% reduction in performance when compiling locally vs when
# compiled via the CI pipeline.
[profile.release]
debug = false # Do not include debug symbols in the executable.

[profile.bench]
debug = true

[package.metadata.deb]
name = "vector"
section = "admin"
maintainer-scripts = "distribution/debian/scripts/"
assets = [
  ["target/release/vector", "/usr/bin/", "755"],
  ["config/vector.toml", "/etc/vector/vector.toml", "644"],
  ["config/examples/*", "/etc/vector/examples/", "644"],
  ["distribution/systemd/vector.service", "/lib/systemd/system/vector.service", "644"],
  ["distribution/systemd/vector.default", "/etc/default/vector", "600"],
  ["licenses/*", "/usr/share/vector/licenses/", "644"],
  ["NOTICE", "/usr/share/vector/NOTICE", "644"],
  ["LICENSE-3rdparty.csv", "/usr/share/vector/LICENSE-3rdparty.csv", "644"],
]
license-file = ["target/debian-license.txt"]
extended-description-file = "target/debian-extended-description.txt"

[package.metadata.deb.systemd-units]
unit-scripts = "distribution/systemd/"
enable = false
start = false

# libc requirements are defined by `cross`
# https://github.com/rust-embedded/cross#supported-targets
# Though, it seems like aarch64 libc is actually 2.18 and not 2.19
[package.metadata.deb.variants.armv7-unknown-linux-gnueabihf]
depends = "libc6 (>= 2.15)"

[package.metadata.deb.variants.x86_64-unknown-linux-gnu]
depends = "libc6 (>= 2.15)"

[package.metadata.deb.variants.x86_64-unknown-linux-musl]
depends = ""

[package.metadata.deb.variants.aarch64-unknown-linux-gnu]
depends = "libc6 (>= 2.18)"

[package.metadata.deb.variants.aarch64-unknown-linux-musl]
depends = ""

[workspace]
members = [
  ".",
  "lib/codecs",
  "lib/dnsmsg-parser",
  "lib/docs-renderer",
  "lib/enrichment",
  "lib/fakedata",
  "lib/file-source",
  "lib/k8s-e2e-tests",
  "lib/k8s-test-framework",
  "lib/loki-logproto",
  "lib/vector-lookup",
  "lib/portpicker",
  "lib/prometheus-parser",
  "lib/opentelemetry-proto",
  "lib/tracing-limit",
  "lib/vector-api-client",
  "lib/vector-buffers",
  "lib/vector-common",
  "lib/vector-config",
  "lib/vector-config-common",
  "lib/vector-config-macros",
  "lib/vector-core",
  "lib/vector-lookup",
  "lib/vector-vrl/cli",
  "lib/vector-vrl/functions",
  "lib/vector-vrl/tests",
  "lib/vector-vrl/web-playground",
  "vdev",
]

[workspace.dependencies]
vrl = { version = "0.6.0", default-features = false, features = ["cli", "test", "test_framework", "arbitrary", "compiler", "value", "diagnostic", "path", "parser", "stdlib", "datadog", "core"] }

pin-project = { version = "1.1.3", default-features = false }

[dependencies]
vrl.workspace = true
pin-project.workspace = true

# Internal libs
codecs = { path = "lib/codecs", default-features = false }
dnsmsg-parser = { path = "lib/dnsmsg-parser", optional = true }
enrichment = { path = "lib/enrichment" }
fakedata = { path = "lib/fakedata", optional = true }
file-source = { path = "lib/file-source", optional = true }
lookup = { package = "vector-lookup", path = "lib/vector-lookup" }
portpicker = { path = "lib/portpicker" }
prometheus-parser = { path = "lib/prometheus-parser", optional = true }
opentelemetry-proto = { path = "lib/opentelemetry-proto", optional = true }
tracing-limit = { path = "lib/tracing-limit" }
vector-api-client = { path = "lib/vector-api-client", optional = true }
vector-buffers = { path = "lib/vector-buffers", default-features = false }
vector-common = { path = "lib/vector-common" }
vector-config = { path = "lib/vector-config" }
vector-config-common = { path = "lib/vector-config-common" }
vector-config-macros = { path = "lib/vector-config-macros" }
vector-core = { path = "lib/vector-core", default-features = false, features = ["vrl"] }
vector-vrl-functions = { path = "lib/vector-vrl/functions" }
loki-logproto = { path = "lib/loki-logproto", optional = true }

# Tokio / Futures
async-stream = { version = "0.3.5", default-features = false }
async-trait = { version = "0.1.73", default-features = false }
futures = { version = "0.3.28", default-features = false, features = ["compat", "io-compat"], package = "futures" }
tokio = { version = "1.32.0", default-features = false, features = ["full"] }
tokio-openssl = { version = "0.6.3", default-features = false }
tokio-stream = { version = "0.1.14", default-features = false, features = ["net", "sync", "time"] }
tokio-util = { version = "0.7", default-features = false, features = ["io", "time"] }
console-subscriber = { version = "0.1.10", default-features = false, optional = true }

# Tracing
tracing = { version = "0.1.34", default-features = false }
tracing-core = { version = "0.1.26", default-features = false }
tracing-futures = { version = "0.2.5", default-features = false, features = ["futures-03"] }
tracing-subscriber = { version = "0.3.17", default-features = false, features = ["ansi", "env-filter", "fmt", "json", "registry", "tracing-log"] }
tracing-tower = { git = "https://github.com/tokio-rs/tracing", default-features = false, rev = "e0642d949891546a3bb7e47080365ee7274f05cd" }

# Metrics
metrics = "0.21.1"
metrics-tracing-context = { version = "0.14.0", default-features = false }

# AWS - Official SDK
# depending on a fork to circumvent https://github.com/awslabs/aws-sdk-rust/issues/749
aws-sdk-s3 = { git = "https://github.com/vectordotdev/aws-sdk-rust", rev = "3d6aefb7fcfced5fc2a7e761a87e4ddbda1ee670", default-features = false, features = ["native-tls"], optional = true }
aws-sdk-sqs = { git = "https://github.com/vectordotdev/aws-sdk-rust", rev = "3d6aefb7fcfced5fc2a7e761a87e4ddbda1ee670", default-features = false, features = ["native-tls"], optional = true }
aws-sdk-sns = { git = "https://github.com/vectordotdev/aws-sdk-rust", rev = "3d6aefb7fcfced5fc2a7e761a87e4ddbda1ee670", default-features = false, features = ["native-tls"], optional = true }
aws-sdk-cloudwatch = { git = "https://github.com/vectordotdev/aws-sdk-rust", rev = "3d6aefb7fcfced5fc2a7e761a87e4ddbda1ee670", default-features = false, features = ["native-tls"], optional = true }
aws-sdk-cloudwatchlogs = { git = "https://github.com/vectordotdev/aws-sdk-rust", rev = "3d6aefb7fcfced5fc2a7e761a87e4ddbda1ee670", default-features = false, features = ["native-tls"], optional = true }
aws-sdk-elasticsearch = { git = "https://github.com/vectordotdev/aws-sdk-rust", rev = "3d6aefb7fcfced5fc2a7e761a87e4ddbda1ee670", default-features = false, features = ["native-tls"], optional = true }
aws-sdk-firehose = { git = "https://github.com/vectordotdev/aws-sdk-rust", rev = "3d6aefb7fcfced5fc2a7e761a87e4ddbda1ee670", default-features = false, features = ["native-tls"], optional = true }
aws-sdk-kinesis = { git = "https://github.com/vectordotdev/aws-sdk-rust", rev = "3d6aefb7fcfced5fc2a7e761a87e4ddbda1ee670", default-features = false, features = ["native-tls"], optional = true }
aws-types = { git = "https://github.com/vectordotdev/aws-sdk-rust", rev = "3d6aefb7fcfced5fc2a7e761a87e4ddbda1ee670", default-features = false, optional = true }
aws-sigv4 = { git = "https://github.com/vectordotdev/aws-sdk-rust", rev = "3d6aefb7fcfced5fc2a7e761a87e4ddbda1ee670", default-features = false, features = ["sign-http"], optional = true }
aws-config = { git = "https://github.com/vectordotdev/aws-sdk-rust", rev = "3d6aefb7fcfced5fc2a7e761a87e4ddbda1ee670", default-features = false, features = ["native-tls"], optional = true }
aws-credential-types = { git = "https://github.com/vectordotdev/aws-sdk-rust", rev = "3d6aefb7fcfced5fc2a7e761a87e4ddbda1ee670", default-features = false, features = ["hardcoded-credentials"], optional = true }
aws-smithy-async = { git = "https://github.com/vectordotdev/aws-sdk-rust", rev = "3d6aefb7fcfced5fc2a7e761a87e4ddbda1ee670", default-features = false, optional = true }
aws-smithy-client = { git = "https://github.com/vectordotdev/aws-sdk-rust", rev = "3d6aefb7fcfced5fc2a7e761a87e4ddbda1ee670", default-features = false, features = ["client-hyper"], optional = true}
aws-smithy-http = { git = "https://github.com/vectordotdev/aws-sdk-rust", rev = "3d6aefb7fcfced5fc2a7e761a87e4ddbda1ee670", default-features = false, features = ["event-stream"], optional = true }
aws-smithy-http-tower = { git = "https://github.com/vectordotdev/aws-sdk-rust", rev = "3d6aefb7fcfced5fc2a7e761a87e4ddbda1ee670", default-features = false, optional = true }
aws-smithy-types = { git = "https://github.com/vectordotdev/aws-sdk-rust", rev = "3d6aefb7fcfced5fc2a7e761a87e4ddbda1ee670", default-features = false, optional = true }

# Azure
azure_core = { version = "0.14", default-features = false, features = ["enable_reqwest"], optional = true }
azure_identity = { version = "0.14", default-features = false, features = ["enable_reqwest"], optional = true }
azure_storage = { version = "0.14", default-features = false, optional = true }
azure_storage_blobs = { version = "0.14", default-features = false, optional = true }

# OpenDAL
opendal = {version = "0.38", default-features = false, features = ["native-tls", "services-webhdfs"], optional = true}

# Tower
tower = { version = "0.4.13", default-features = false, features = ["buffer", "limit", "retry", "timeout", "util", "balance", "discover"] }
tower-http = { version = "0.4.4", default-features = false, features = ["decompression-gzip"]}
# Serde
serde = { version = "1.0.188", default-features = false, features = ["derive"] }
serde-toml-merge = { version = "0.3.0", default-features = false }
serde_bytes = { version = "0.11.12", default-features = false, features = ["std"], optional = true }
serde_json = { version = "1.0.105", default-features = false, features = ["raw_value"] }
serde_with = { version = "3.3.0", default-features = false, features = ["macros", "std"] }
serde_yaml = { version = "0.9.25", default-features = false }

# Messagepack
rmp-serde = { version = "1.1.2", default-features = false, optional = true }
rmpv = { version = "1.0.1", default-features = false, features = ["with-serde"], optional = true }

# Prost / Protocol Buffers
prost = { version = "0.12", default-features = false, features = ["std"] }
prost-reflect = { version = "0.12", default-features = false, optional = true }
prost-types = { version = "0.12", default-features = false, optional = true }

# GCP
goauth = { version = "0.13.1", optional = true }
smpl_jwt = { version = "0.7.1", default-features = false, optional = true }

# AMQP
lapin = { version = "2.3.1", default-features = false, features = ["native-tls"], optional = true }

# API
async-graphql = { version = "6.0.0", default-features = false, optional = true, features = ["chrono", "playground"] }
async-graphql-warp = { version = "6.0.0", default-features = false, optional = true }
itertools = { version = "0.11.0", default-features = false }

# API client
crossterm = { version = "0.27.0", default-features = false, features = ["event-stream", "windows"], optional = true }
num-format = { version = "0.4.4", default-features = false, features = ["with-num-bigint"], optional = true }
number_prefix = { version = "0.4.0", default-features = false, features = ["std"], optional = true }
ratatui = { version = "0.23.0", optional = true, default-features = false, features = ["crossterm"] }

# Datadog Pipelines

hex = { version = "0.4.3", default-features = false, optional = true }
sha2 = { version = "0.10.7", default-features = false, optional = true }

# GreptimeDB
greptimedb-client = { git = "https://github.com/GreptimeTeam/greptimedb-client-rust.git", rev = "bc32362adf0df17a41a95bae4221d6d8f1775656", optional = true }

# External libs
arc-swap = { version = "1.6", default-features = false, optional = true }
async-compression = { version = "0.4.2", default-features = false, features = ["tokio", "gzip", "zstd"], optional = true }
apache-avro = { version = "0.15.0", default-features = false, optional = true }
axum = { version = "0.6.20", default-features = false }
base64 = { version = "0.21.3", default-features = false, optional = true }
bloomy  = { version = "1.2.0", default-features = false, optional = true }
bollard = { version = "0.14.0", default-features = false, features = ["ssl", "chrono"], optional = true }
bytes = { version = "1.5.0", default-features = false, features = ["serde"] }
bytesize = { version = "1.3.0", default-features = false }
chrono = { version = "0.4.27", default-features = false, features = ["serde"] }
<<<<<<< HEAD
chrono-tz = { version = "0.8.3", default-features = false }
cidr-utils = { version = "0.5.10", default-features = false }
=======
cidr-utils = { version = "0.5.11", default-features = false }
>>>>>>> f5cd27af
clap = { version = "4.4.2", default-features = false, features = ["derive", "error-context", "env", "help", "std", "string", "usage", "wrap_help"] }
colored = { version = "2.0.4", default-features = false }
csv = { version = "1.2", default-features = false }
derivative = { version = "2.2.0", default-features = false }
dirs-next = { version = "2.0.0", default-features = false, optional = true }
dyn-clone = { version = "1.0.13", default-features = false }
encoding_rs = { version = "0.8.33", default-features = false, features = ["serde"] }
enum_dispatch = { version = "0.3.12", default-features = false }
exitcode = { version = "1.1.2", default-features = false }
flate2 = { version = "1.0.27", default-features = false, features = ["default"] }
futures-util = { version = "0.3.28", default-features = false }
glob = { version = "0.3.1", default-features = false }
governor = { version = "0.6.0", default-features = false, features = ["dashmap", "jitter", "std"], optional = true }
grok = { version = "2.0.0", default-features = false, optional = true }
h2 = { version = "0.3.21", default-features = false, optional = true }
hash_hasher = { version = "2.0.0", default-features = false }
hashbrown = { version = "0.14.0", default-features = false, optional = true, features = ["ahash"] }
headers = { version = "0.3.9", default-features = false }
hostname = { version = "0.3.1", default-features = false }
http = { version = "0.2.9", default-features = false }
http-serde = "1.1.3"
http-body = { version = "0.4.5", default-features = false }
hyper = { version = "0.14.27", default-features = false, features = ["client", "runtime", "http1", "http2", "server", "stream"] }
hyper-openssl = { version = "0.9.2", default-features = false }
hyper-proxy = { version = "0.9.1", default-features = false, features = ["openssl-tls"] }
indexmap = { version = "~2.0.0", default-features = false, features = ["serde", "std"] }
infer = { version = "0.15.0", default-features = false, optional = true}
indoc = { version = "2.0.3", default-features = false }
inventory = { version = "0.3.12", default-features = false }
k8s-openapi = { version = "0.18.0", default-features = false, features = ["api", "v1_26"], optional = true }
kube = { version = "0.82.0", default-features = false, features = ["client", "openssl-tls", "runtime"], optional = true }
listenfd = { version = "1.0.1", default-features = false, optional = true }
logfmt = { version = "0.0.2", default-features = false, optional = true }
lru = { version = "0.11.1", default-features = false, optional = true }
maxminddb = { version = "0.23.0", default-features = false, optional = true }
md-5 = { version = "0.10", default-features = false, optional = true }
mongodb = { version = "2.6.1", default-features = false, features = ["tokio-runtime"], optional = true }
async-nats = { version = "0.31.0", default-features = false, optional = true }
nkeys = { version = "0.3.1", default-features = false, optional = true }
nom = { version = "7.1.3", default-features = false, optional = true }
notify = { version = "6.1.1", default-features = false, features = ["macos_fsevent"] }
once_cell = { version = "1.18", default-features = false }
openssl = { version = "0.10.57", default-features = false, features = ["vendored"] }
openssl-probe = { version = "0.1.5", default-features = false }
ordered-float = { version = "3.9.1", default-features = false }
paste = "1.0.14"
percent-encoding = { version = "2.3.0", default-features = false }
postgres-openssl = { version = "0.5.0", default-features = false, features = ["runtime"], optional = true }
pulsar = { version = "6.0.1", default-features = false, features = ["tokio-runtime", "auth-oauth2", "flate2", "lz4", "snap", "zstd"], optional = true }
rand = { version = "0.8.5", default-features = false, features = ["small_rng"] }
rand_distr = { version = "0.4.3", default-features = false }
rdkafka = { version = "0.34.0", default-features = false, features = ["tokio", "libz", "ssl", "zstd"], optional = true }
redis = { version = "0.23.3", default-features = false, features = ["connection-manager", "tokio-comp", "tokio-native-tls-comp"], optional = true }
regex = { version = "1.9.5", default-features = false, features = ["std", "perf"] }
roaring = { version = "0.10.2", default-features = false, optional = true }
seahash = { version = "4.1.0", default-features = false }
semver = { version = "1.0.18", default-features = false, features = ["serde", "std"], optional = true }
smallvec = { version = "1", default-features = false, features = ["union", "serde"] }
snafu = { version = "0.7.5", default-features = false, features = ["futures"] }
snap = { version = "1.1.0", default-features = false, optional = true }
socket2 = { version = "0.5.3", default-features = false }
stream-cancel = { version = "0.8.1", default-features = false }
strip-ansi-escapes = { version = "0.2.0", default-features = false }
syslog = { version = "6.1.0", default-features = false, optional = true }
tikv-jemallocator = { version = "0.5.4", default-features = false, optional = true }
tokio-postgres = { version = "0.7.10", default-features = false, features = ["runtime", "with-chrono-0_4"], optional = true }
tokio-tungstenite = {version = "0.20.0", default-features = false, features = ["connect"], optional = true}
toml = { version = "0.7.7", default-features = false, features = ["parse", "display"] }
tonic = { version = "0.10", optional = true, default-features = false, features = ["transport", "codegen", "prost", "tls", "tls-roots", "gzip"] }
trust-dns-proto = { version = "0.23.0", default-features = false, features = ["dnssec"], optional = true }
typetag = { version = "0.2.13", default-features = false }
url = { version = "2.4.1", default-features = false, features = ["serde"] }
uuid = { version = "1", default-features = false, features = ["serde", "v4"] }
warp = { version = "0.3.5", default-features = false }
zstd = { version = "0.12.4", default-features = false }
arr_macro = { version = "0.2.1" }

# depending on fork for bumped nix dependency
# https://github.com/heim-rs/heim/pull/360
heim = { git = "https://github.com/vectordotdev/heim.git", branch = "update-nix", default-features = false, features = ["disk"] }

# make sure to update the external docs when the Lua version changes
mlua = { version = "0.8.10", default-features = false, features = ["lua54", "send", "vendored"], optional = true }

[target.'cfg(windows)'.dependencies]
windows-service = "0.6.0"

[target.'cfg(unix)'.dependencies]
atty = { version = "0.2.14", default-features = false }
nix = { version = "0.26.2", default-features = false, features = ["socket", "signal"] }

[build-dependencies]
prost-build = { version = "0.12", default-features = false, optional = true }
tonic-build = { version = "0.10", default-features = false, features = ["transport", "prost"], optional = true }
openssl-src = { version = "300", default-features = false, features = ["force-engine", "legacy"] }

[dev-dependencies]
approx = "0.5.1"
assert_cmd = { version = "2.0.12", default-features = false }
azure_core = { version = "0.14", default-features = false, features = ["enable_reqwest", "azurite_workaround"] }
azure_identity = { version = "0.14", default-features = false, features = ["enable_reqwest"] }
azure_storage_blobs = { version = "0.14", default-features = false, features = ["azurite_workaround"] }
azure_storage = { version = "0.14", default-features = false }
base64 = "0.21.3"
criterion = { version = "0.5.1", features = ["html_reports", "async_tokio"] }
itertools = { version = "0.11.0", default-features = false, features = ["use_alloc"] }
libc = "0.2.147"
similar-asserts = "1.5.0"
proptest = "1.2"
quickcheck = "1.0.3"
lookup = { package = "vector-lookup", path = "lib/vector-lookup", features = ["test"] }
reqwest = { version = "0.11", features = ["json"] }
rstest = {version = "0.18.2"}
tempfile = "3.6.0"
test-generator = "0.3.1"
tokio = { version = "1.32.0", features = ["test-util"] }
tokio-test = "0.4.3"
tower-test = "0.4.0"
vector-core = { path = "lib/vector-core", default-features = false, features = ["vrl", "test"] }
vrl = { version = "0.6.0", features = ["cli", "test", "test_framework", "arbitrary"] }

wiremock = "0.5.19"
zstd = { version = "0.12.4", default-features = false }

[patch.crates-io]
# Removes dependency on `time` v0.1
# https://github.com/chronotope/chrono/pull/578
chrono = { git = "https://github.com/vectordotdev/chrono.git", tag = "v0.4.27-no-default-time-1" }
# The upgrade for `tokio-util` >= 0.6.9 is blocked on https://github.com/vectordotdev/vector/issues/11257.
tokio-util = { git = "https://github.com/vectordotdev/tokio", branch = "tokio-util-0.7.8-framed-read-continue-on-error" }
nix = { git = "https://github.com/vectordotdev/nix.git", branch = "memfd/gnu/musl" }
# The `heim` crates depend on `ntapi` 0.3.7 on Windows, but that version has an
# unaligned access bug fixed in the following revision.
ntapi = { git = "https://github.com/MSxDOS/ntapi.git", rev = "24fc1e47677fc9f6e38e5f154e6011dc9b270da6" }
# 300.1.3+3.1.2 + a commit that re-adds force-engine flag. Can be removed after next release of openssl-src.
openssl-src = { git = "https://github.com/alexcrichton/openssl-src-rs", ref = "26dc3c81d8ebee5f7ec40835e29bf9f37e648ab2" }

[features]
# Default features for *-unknown-linux-gnu and *-apple-darwin
default = ["api", "api-client", "enrichment-tables", "sinks", "sources", "sources-dnstap", "transforms", "unix", "rdkafka?/gssapi-vendored", "enterprise", "component-validation-runner"]
# Default features for `cargo docs`. The same as `default` but without `rdkafka?/gssapi-vendored` which would require installing libsasl in our doc build environment.
docs = ["api", "api-client", "enrichment-tables", "sinks", "sources", "sources-dnstap", "transforms", "unix", "enterprise", "component-validation-runner"]
# Default features for *-unknown-linux-* which make use of `cmake` for dependencies
default-cmake = ["api", "api-client", "enrichment-tables", "rdkafka?/cmake_build", "sinks", "sources", "sources-dnstap", "transforms", "unix", "rdkafka?/gssapi-vendored", "enterprise"]
# Default features for *-pc-windows-msvc
# TODO: Enable SASL https://github.com/vectordotdev/vector/pull/3081#issuecomment-659298042
default-msvc = ["api", "api-client", "enrichment-tables", "rdkafka?/cmake_build", "sinks", "sources", "transforms", "enterprise"]
default-musl = ["api", "api-client", "enrichment-tables", "rdkafka?/cmake_build", "sinks", "sources", "sources-dnstap", "transforms", "unix", "rdkafka?/gssapi-vendored", "enterprise"]
default-no-api-client = ["api", "enrichment-tables", "sinks", "sources", "sources-dnstap", "transforms", "unix", "rdkafka?/gssapi-vendored", "enterprise"]
default-no-vrl-cli = ["api", "sinks", "sources", "sources-dnstap", "transforms", "unix", "rdkafka?/gssapi-vendored", "enterprise"]
tokio-console = ["dep:console-subscriber", "tokio/tracing"]

all-logs = ["sinks-logs", "sources-logs", "sources-dnstap", "transforms-logs"]
all-metrics = ["sinks-metrics", "sources-metrics", "transforms-metrics", "enterprise"]

# Target specific release features.
# The `make` tasks will select this according to the appropriate triple.
# Use this section to turn off or on specific features for specific triples.
target-aarch64-unknown-linux-gnu = ["api", "api-client", "enrichment-tables", "rdkafka?/cmake_build", "sinks", "sources", "sources-dnstap", "transforms", "unix", "enterprise"]
target-aarch64-unknown-linux-musl = ["api", "api-client", "enrichment-tables", "rdkafka?/cmake_build", "sinks", "sources", "sources-dnstap", "transforms", "unix", "enterprise"]
target-armv7-unknown-linux-gnueabihf = ["api", "api-client", "enrichment-tables", "rdkafka?/cmake_build", "sinks", "sources", "sources-dnstap", "transforms", "unix", "enterprise"]
target-armv7-unknown-linux-musleabihf = ["api", "api-client", "rdkafka?/cmake_build", "enrichment-tables", "sinks", "sources", "sources-dnstap", "transforms", "enterprise"]
target-x86_64-unknown-linux-gnu = ["api", "api-client", "rdkafka?/cmake_build", "enrichment-tables", "sinks", "sources", "sources-dnstap", "transforms", "unix", "rdkafka?/gssapi-vendored", "enterprise"]
target-x86_64-unknown-linux-musl = ["api", "api-client", "rdkafka?/cmake_build", "enrichment-tables", "sinks", "sources", "sources-dnstap", "transforms", "unix", "enterprise"]
# Does not currently build
target-powerpc64le-unknown-linux-gnu = ["api", "api-client", "enrichment-tables", "rdkafka?/cmake_build", "sinks", "sources", "sources-dnstap", "transforms", "unix", "enterprise"]
# Currently doesn't build due to lack of support for 64-bit atomics
target-powerpc-unknown-linux-gnu = ["api", "api-client", "enrichment-tables", "rdkafka?/cmake_build", "sinks", "sources", "sources-dnstap", "transforms", "unix", "enterprise"]

# Enables features that work only on systems providing `cfg(unix)`
unix = ["tikv-jemallocator", "allocation-tracing"]
allocation-tracing = []

# Enables kubernetes dependencies and shared code. Kubernetes-related sources,
# transforms and sinks should depend on this feature.
kubernetes = ["dep:k8s-openapi", "dep:kube"]

docker = ["dep:bollard", "dep:dirs-next"]

# API
api = [
  "dep:async-graphql",
  "dep:async-graphql-warp",
  "dep:base64",
  "vector-core/api",
]

# API client
api-client = [
  "dep:crossterm",
  "dep:num-format",
  "dep:number_prefix",
  "dep:ratatui",
  "vector-core/api",
  "dep:vector-api-client",
]

aws-core = [
  "aws-config",
  "dep:aws-credential-types",
  "dep:aws-sigv4",
  "dep:aws-types",
  "dep:aws-smithy-async",
  "dep:aws-smithy-client",
  "dep:aws-smithy-http",
  "dep:aws-smithy-http-tower",
  "dep:aws-smithy-types",
]

# Anything that requires Protocol Buffers.
protobuf-build = ["dep:tonic-build", "dep:prost-build"]

gcp = ["dep:base64", "dep:goauth", "dep:smpl_jwt"]

# Enrichment Tables
enrichment-tables = ["enrichment-tables-geoip"]
enrichment-tables-geoip = ["dep:maxminddb"]

# Codecs
codecs-syslog = ["codecs/syslog"]

# Sources
sources = ["sources-logs", "sources-metrics"]
sources-logs = [
  "sources-amqp",
  "sources-aws_kinesis_firehose",
  "sources-aws_s3",
  "sources-aws_sqs",
  "sources-datadog_agent",
  "sources-demo_logs",
  "sources-docker_logs",
  "sources-exec",
  "sources-file",
  "sources-fluent",
  "sources-gcp_pubsub",
  "sources-heroku_logs",
  "sources-http_server",
  "sources-http_client",
  "sources-internal_logs",
  "sources-journald",
  "sources-kafka",
  "sources-kubernetes_logs",
  "sources-logstash",
  "sources-nats",
  "sources-opentelemetry",
  "sources-file-descriptor",
  "sources-redis",
  "sources-socket",
  "sources-splunk_hec",
  "sources-stdin",
  "sources-syslog",
  "sources-vector",
]
sources-metrics = [
  "sources-apache_metrics",
  "sources-aws_ecs_metrics",
  "sources-eventstoredb_metrics",
  "sources-host_metrics",
  "sources-internal_metrics",
  "sources-mongodb_metrics",
  "sources-nginx_metrics",
  "sources-postgresql_metrics",
  "sources-prometheus",
  "sources-statsd",
  "sources-vector",
]

sources-amqp = ["lapin"]
sources-apache_metrics = []
sources-aws_ecs_metrics = []
sources-aws_kinesis_firehose = ["dep:base64", "dep:infer"]
sources-aws_s3 = ["aws-core", "dep:aws-sdk-sqs", "dep:aws-sdk-s3", "dep:semver", "dep:async-compression", "sources-aws_sqs", "tokio-util/io"]
sources-aws_sqs = ["aws-core", "dep:aws-sdk-sqs"]
sources-datadog_agent = ["sources-utils-http-error", "protobuf-build"]
sources-demo_logs = ["dep:fakedata"]
sources-dnstap = ["dep:base64", "dep:trust-dns-proto", "dep:dnsmsg-parser", "protobuf-build"]
sources-docker_logs = ["docker"]
sources-eventstoredb_metrics = []
sources-exec = []
sources-file = ["dep:file-source"]
sources-file-descriptor = ["tokio-util/io"]
sources-fluent = ["dep:base64", "sources-utils-net-tcp", "tokio-util/net", "dep:rmpv", "dep:rmp-serde", "dep:serde_bytes"]
sources-gcp_pubsub = ["gcp", "dep:h2", "dep:prost-types", "protobuf-build", "dep:tonic"]
sources-heroku_logs = ["sources-utils-http", "sources-utils-http-query", "sources-http_server"]
sources-host_metrics =  ["heim/cpu", "heim/host", "heim/memory", "heim/net"]
sources-http_client = ["sources-utils-http-client"]
sources-http_server = ["sources-utils-http", "sources-utils-http-query"]
sources-internal_logs = []
sources-internal_metrics = []
sources-journald = []
sources-kafka = ["dep:rdkafka"]
sources-kubernetes_logs = ["dep:file-source", "kubernetes", "transforms-reduce"]
sources-logstash = ["sources-utils-net-tcp", "tokio-util/net"]
sources-mongodb_metrics = ["dep:mongodb"]
sources-nats = ["dep:async-nats", "dep:nkeys"]
sources-nginx_metrics = ["dep:nom"]
sources-opentelemetry = ["dep:hex", "dep:opentelemetry-proto", "dep:prost-types", "sources-http_server", "sources-utils-http", "sources-vector"]
sources-postgresql_metrics = ["dep:postgres-openssl", "dep:tokio-postgres"]
sources-prometheus = ["sources-prometheus-scrape", "sources-prometheus-remote-write"]
sources-prometheus-scrape = ["dep:prometheus-parser", "sinks-prometheus", "sources-utils-http-client"]
sources-prometheus-remote-write = ["dep:prometheus-parser", "sinks-prometheus", "sources-utils-http"]
sources-redis= ["dep:redis"]
sources-socket = ["sources-utils-net", "tokio-util/net"]
sources-splunk_hec = ["dep:roaring"]
sources-statsd = ["sources-utils-net", "tokio-util/net"]
sources-stdin = ["tokio-util/io"]
sources-syslog = ["codecs-syslog", "sources-utils-net", "tokio-util/net"]
sources-utils-http = ["dep:snap", "sources-utils-http-auth", "sources-utils-http-encoding", "sources-utils-http-error", "sources-utils-http-prelude"]
sources-utils-http-auth = ["sources-utils-http-error"]
sources-utils-http-encoding = ["dep:snap", "sources-utils-http-error"]
sources-utils-http-error = []
sources-utils-http-prelude = ["sources-utils-http", "sources-utils-http-auth", "sources-utils-http-encoding", "sources-utils-http-error"]
sources-utils-http-query = []
sources-utils-http-client = ["sources-utils-http", "sources-http_server"]
sources-utils-net = ["sources-utils-net-tcp", "sources-utils-net-udp", "sources-utils-net-unix"]
sources-utils-net-tcp = ["listenfd"]
sources-utils-net-udp = ["listenfd"]
sources-utils-net-unix = []

sources-vector = ["dep:tonic", "protobuf-build"]

# Transforms
transforms = ["transforms-logs", "transforms-metrics"]
transforms-logs = [
  "transforms-aws_ec2_metadata",
  "transforms-dedupe",
  "transforms-filter",
  "transforms-log_to_metric",
  "transforms-lua",
  "transforms-metric_to_log",
  "transforms-pipelines",
  "transforms-reduce",
  "transforms-remap",
  "transforms-route",
  "transforms-sample",
  "transforms-throttle",
]
transforms-metrics = [
  "transforms-aggregate",
  "transforms-filter",
  "transforms-log_to_metric",
  "transforms-lua",
  "transforms-metric_to_log",
  "transforms-pipelines",
  "transforms-remap",
  "transforms-tag_cardinality_limit",
  "transforms-throttle",
]

transforms-aggregate = []
transforms-aws_ec2_metadata = ["dep:arc-swap"]
transforms-dedupe = ["dep:lru"]
transforms-filter = []
transforms-log_to_metric = []
transforms-lua = ["dep:mlua", "vector-core/lua"]
transforms-metric_to_log = []
transforms-pipelines = ["transforms-filter", "transforms-route"]
transforms-reduce = []
transforms-remap = []
transforms-route = []
transforms-sample = []
transforms-tag_cardinality_limit = ["dep:bloomy", "dep:hashbrown"]
transforms-throttle = ["dep:governor"]

# Sinks
sinks = ["sinks-logs", "sinks-metrics"]
sinks-logs = [
  "sinks-amqp",
  "sinks-appsignal",
  "sinks-aws_cloudwatch_logs",
  "sinks-aws_kinesis_firehose",
  "sinks-aws_kinesis_streams",
  "sinks-aws_s3",
  "sinks-aws_sqs",
  "sinks-aws_sns",
  "sinks-axiom",
  "sinks-azure_blob",
  "sinks-azure_monitor_logs",
  "sinks-blackhole",
  "sinks-chronicle",
  "sinks-clickhouse",
  "sinks-console",
  "sinks-databend",
  "sinks-datadog_events",
  "sinks-datadog_logs",
  "sinks-datadog_traces",
  "sinks-elasticsearch",
  "sinks-file",
  "sinks-gcp",
  "sinks-honeycomb",
  "sinks-http",
  "sinks-humio",
  "sinks-influxdb",
  "sinks-kafka",
  "sinks-mezmo",
  "sinks-loki",
  "sinks-nats",
  "sinks-new_relic_logs",
  "sinks-new_relic",
  "sinks-papertrail",
  "sinks-pulsar",
  "sinks-redis",
  "sinks-sematext",
  "sinks-socket",
  "sinks-splunk_hec",
  "sinks-vector",
  "sinks-webhdfs",
  "sinks-websocket",
]
sinks-metrics = [
  "sinks-appsignal",
  "sinks-aws_cloudwatch_metrics",
  "sinks-blackhole",
  "sinks-console",
  "sinks-datadog_metrics",
  "sinks-greptimedb",
  "sinks-humio",
  "sinks-influxdb",
  "sinks-kafka",
  "sinks-prometheus",
  "sinks-sematext",
  "sinks-statsd",
  "sinks-vector",
  "sinks-splunk_hec"
]

sinks-amqp = ["lapin"]
sinks-appsignal = []
sinks-aws_cloudwatch_logs = ["aws-core", "dep:aws-sdk-cloudwatchlogs"]
sinks-aws_cloudwatch_metrics = ["aws-core", "dep:aws-sdk-cloudwatch"]
sinks-aws_kinesis_firehose = ["aws-core", "dep:aws-sdk-firehose"]
sinks-aws_kinesis_streams = ["aws-core", "dep:aws-sdk-kinesis"]
sinks-aws_s3 = ["dep:base64", "dep:md-5", "aws-core", "dep:aws-sdk-s3"]
sinks-aws_sqs = ["aws-core", "dep:aws-sdk-sqs"]
sinks-aws_sns = ["aws-core", "dep:aws-sdk-sns"]
sinks-axiom = ["sinks-elasticsearch"]
sinks-azure_blob = ["dep:azure_core", "dep:azure_identity", "dep:azure_storage", "dep:azure_storage_blobs"]
sinks-azure_monitor_logs = []
sinks-blackhole = []
sinks-chronicle = []
sinks-clickhouse = []
sinks-console = []
sinks-databend = []
sinks-datadog_events = []
sinks-datadog_logs = []
sinks-datadog_metrics = ["protobuf-build", "dep:prost-reflect"]
sinks-datadog_traces = ["protobuf-build", "dep:rmpv", "dep:rmp-serde", "dep:serde_bytes"]
sinks-elasticsearch = ["transforms-metric_to_log"]
sinks-file = ["dep:async-compression"]
sinks-gcp = ["dep:base64", "gcp"]
sinks-greptimedb = ["dep:greptimedb-client"]
sinks-honeycomb = []
sinks-http = []
sinks-humio = ["sinks-splunk_hec", "transforms-metric_to_log"]
sinks-influxdb = []
sinks-kafka = ["dep:rdkafka"]
sinks-mezmo = []
sinks-loki = ["loki-logproto"]
sinks-nats = ["dep:async-nats", "dep:nkeys"]
sinks-new_relic_logs = ["sinks-http"]
sinks-new_relic = []
sinks-papertrail = ["dep:syslog"]
sinks-prometheus = ["dep:base64", "dep:prometheus-parser", "dep:snap"]
sinks-pulsar = ["dep:apache-avro", "dep:pulsar", "dep:lru"]
sinks-redis = ["dep:redis"]
sinks-sematext = ["sinks-elasticsearch", "sinks-influxdb"]
sinks-socket = ["sinks-utils-udp"]
sinks-splunk_hec = []
sinks-statsd = ["sinks-utils-udp", "tokio-util/net"]
sinks-utils-udp = []
sinks-vector = ["sinks-utils-udp", "dep:tonic", "protobuf-build"]
sinks-websocket = ["dep:tokio-tungstenite"]
sinks-webhdfs = ["dep:opendal"]

# Datadog integration
enterprise = [
  "dep:hex",
  "dep:sha2",
  "sinks-datadog_logs",
  "sinks-datadog_metrics",
  "sources-host_metrics",
  "sources-internal_logs",
  "sources-internal_metrics",
  "transforms-remap",
  "transforms-filter",
]

# Identifies that the build is a nightly build
nightly = []

# Testing-related features
all-integration-tests = [
  "amqp-integration-tests",
  "appsignal-integration-tests",
  "aws-integration-tests",
  "axiom-integration-tests",
  "azure-integration-tests",
  "chronicle-integration-tests",
  "clickhouse-integration-tests",
  "databend-integration-tests",
  "datadog-agent-integration-tests",
  "datadog-logs-integration-tests",
  "datadog-metrics-integration-tests",
  "datadog-traces-integration-tests",
  "docker-logs-integration-tests",
  "es-integration-tests",
  "eventstoredb_metrics-integration-tests",
  "fluent-integration-tests",
  "gcp-cloud-storage-integration-tests",
  "gcp-integration-tests",
  "gcp-pubsub-integration-tests",
  "greptimedb-integration-tests",
  "http-client-integration-tests",
  "humio-integration-tests",
  "influxdb-integration-tests",
  "kafka-integration-tests",
  "logstash-integration-tests",
  "loki-integration-tests",
  "mongodb_metrics-integration-tests",
  "nats-integration-tests",
  "nginx-integration-tests",
  "opentelemetry-integration-tests",
  "postgresql_metrics-integration-tests",
  "prometheus-integration-tests",
  "pulsar-integration-tests",
  "redis-integration-tests",
  "splunk-integration-tests",
  "dnstap-integration-tests",
  "webhdfs-integration-tests",
]

amqp-integration-tests = ["sources-amqp", "sinks-amqp"]
appsignal-integration-tests = ["sinks-appsignal"]

aws-integration-tests = [
  "aws-cloudwatch-logs-integration-tests",
  "aws-cloudwatch-metrics-integration-tests",
  "aws-ec2-metadata-integration-tests",
  "aws-ecs-metrics-integration-tests",
  "aws-kinesis-firehose-integration-tests",
  "aws-kinesis-streams-integration-tests",
  "aws-s3-integration-tests",
  "aws-sqs-integration-tests",
  "aws-sns-integration-tests",
]

azure-integration-tests = [
  "azure-blob-integration-tests"
]

aws-cloudwatch-logs-integration-tests = ["sinks-aws_cloudwatch_logs"]
aws-cloudwatch-metrics-integration-tests = ["sinks-aws_cloudwatch_metrics"]
aws-ec2-metadata-integration-tests = ["transforms-aws_ec2_metadata"]
aws-ecs-metrics-integration-tests = ["sources-aws_ecs_metrics"]
aws-kinesis-firehose-integration-tests = ["sinks-aws_kinesis_firehose", "dep:aws-sdk-elasticsearch", "sinks-elasticsearch"]
aws-kinesis-streams-integration-tests = ["sinks-aws_kinesis_streams"]
aws-s3-integration-tests = ["sinks-aws_s3", "sources-aws_s3"]
aws-sqs-integration-tests = ["sinks-aws_sqs"]
aws-sns-integration-tests = ["sinks-aws_sns"]
axiom-integration-tests = ["sinks-axiom"]
azure-blob-integration-tests = ["sinks-azure_blob"]
chronicle-integration-tests = ["sinks-gcp"]
clickhouse-integration-tests = ["sinks-clickhouse"]
databend-integration-tests = ["sinks-databend"]
datadog-agent-integration-tests = ["sources-datadog_agent"]
datadog-logs-integration-tests = ["sinks-datadog_logs"]
datadog-metrics-integration-tests = ["sinks-datadog_metrics"]
datadog-traces-integration-tests = ["sources-datadog_agent", "sinks-datadog_traces", "axum/tokio"]
docker-logs-integration-tests = ["sources-docker_logs", "unix"]
es-integration-tests = ["sinks-elasticsearch", "aws-core"]
eventstoredb_metrics-integration-tests = ["sources-eventstoredb_metrics"]
fluent-integration-tests = ["docker", "sources-fluent"]
gcp-cloud-storage-integration-tests = ["sinks-gcp"]
gcp-integration-tests = ["sinks-gcp"]
gcp-pubsub-integration-tests = ["sinks-gcp", "sources-gcp_pubsub"]
greptimedb-integration-tests = ["sinks-greptimedb"]
humio-integration-tests = ["sinks-humio"]
http-client-integration-tests = ["sources-http_client"]
influxdb-integration-tests = ["sinks-influxdb"]
kafka-integration-tests = ["sinks-kafka", "sources-kafka"]
logstash-integration-tests = ["docker", "sources-logstash"]
loki-integration-tests = ["sinks-loki"]
mongodb_metrics-integration-tests = ["sources-mongodb_metrics"]
nats-integration-tests = ["sinks-nats", "sources-nats"]
nginx-integration-tests = ["sources-nginx_metrics"]
opentelemetry-integration-tests = ["sources-opentelemetry"]
postgresql_metrics-integration-tests = ["sources-postgresql_metrics"]
prometheus-integration-tests = ["sinks-prometheus", "sources-prometheus", "sinks-influxdb"]
pulsar-integration-tests = ["sinks-pulsar"]
redis-integration-tests = ["sinks-redis", "sources-redis"]
splunk-integration-tests = ["sinks-splunk_hec"]
dnstap-integration-tests = ["sources-dnstap", "dep:bollard"]
webhdfs-integration-tests = ["sinks-webhdfs"]
disable-resolv-conf = []
shutdown-tests = ["api", "sinks-blackhole", "sinks-console", "sinks-prometheus", "sources", "transforms-lua", "transforms-remap", "unix"]
cli-tests = ["sinks-blackhole", "sinks-socket", "sources-demo_logs", "sources-file"]
vector-api-tests = [
  "sources-demo_logs",
  "transforms-log_to_metric",
  "transforms-remap",
  "sinks-blackhole"
]
vector-unit-test-tests = [
  "sources-demo_logs",
  "transforms-remap",
  "transforms-route",
  "transforms-filter",
  "transforms-reduce",
  "sinks-console"
]
enterprise-tests = [
  "enterprise",
  "sources-demo_logs",
  "sinks-blackhole",
  "sinks-loki",
  "api",
]

component-validation-runner = ["dep:tonic", "sources-internal_logs", "sources-internal_metrics", "sources-vector", "sinks-vector"]
component-validation-tests = ["component-validation-runner", "sources", "transforms", "sinks"]

# Grouping together features for benchmarks. We exclude the API client due to it causing the build process to run out
# of memory when those additional dependencies are built in CI.
benches = [
  "sinks-file",
  "sinks-http",
  "sinks-socket",
  "sources-file",
  "sources-socket",
  "sources-syslog",
  "transforms-lua",
  "transforms-sample",
]
dnstap-benches = ["sources-dnstap"]
language-benches = ["sinks-socket", "sources-socket", "transforms-lua", "transforms-remap"]
# Separate benching process for metrics due to the nature of the bootstrap procedures.
statistic-benches = []
remap-benches = ["transforms-remap"]
transform-benches = ["transforms-filter", "transforms-dedupe", "transforms-reduce", "transforms-route"]
codecs-benches = []
loki-benches = ["sinks-loki"]
enrichment-tables-benches = ["enrichment-tables-geoip"]

[[bench]]
name = "default"
harness = false
required-features = ["benches"]

[[bench]]
name = "dnstap"
path = "benches/dnstap/mod.rs"
harness = false
required-features = ["dnstap-benches"]

[[bench]]
name = "remap"
harness = false
required-features = ["remap-benches"]

[[bench]]
name = "enrichment_tables"
harness = false
required-features = ["enrichment-tables-benches"]

[[bench]]
name = "languages"
harness = false
required-features = ["language-benches"]

[[bench]]
name = "loki"
harness = false
required-features = ["loki-benches"]

[[bench]]
name = "distribution_statistic"
harness = false
required-features = ["statistic-benches"]

[[bench]]
name = "transform"
path = "benches/transform/main.rs"
harness = false
test = false
required-features = ["transform-benches"]

[[bench]]
name = "codecs"
path = "benches/codecs/main.rs"
harness = false
required-features = ["codecs-benches"]<|MERGE_RESOLUTION|>--- conflicted
+++ resolved
@@ -253,12 +253,8 @@
 bytes = { version = "1.5.0", default-features = false, features = ["serde"] }
 bytesize = { version = "1.3.0", default-features = false }
 chrono = { version = "0.4.27", default-features = false, features = ["serde"] }
-<<<<<<< HEAD
 chrono-tz = { version = "0.8.3", default-features = false }
-cidr-utils = { version = "0.5.10", default-features = false }
-=======
 cidr-utils = { version = "0.5.11", default-features = false }
->>>>>>> f5cd27af
 clap = { version = "4.4.2", default-features = false, features = ["derive", "error-context", "env", "help", "std", "string", "usage", "wrap_help"] }
 colored = { version = "2.0.4", default-features = false }
 csv = { version = "1.2", default-features = false }
