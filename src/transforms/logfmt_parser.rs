--- conflicted
+++ resolved
@@ -98,15 +98,7 @@
                 event.as_mut_log().remove(&self.field);
             }
         } else {
-<<<<<<< HEAD
             emit!(LogfmtParserMissingField { field: &self.field });
-=======
-            debug!(
-                message = "Field does not exist.",
-                field = %self.field,
-                rate_limit_secs = 30
-            );
->>>>>>> 07176dac
         };
 
         emit!(LogfmtParserEventProcessed {});
