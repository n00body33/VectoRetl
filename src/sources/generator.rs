use crate::{
    config::{DataType, GlobalOptions, SourceConfig, SourceDescription},
    event::Event,
    internal_events::GeneratorEventProcessed,
    shutdown::ShutdownSignal,
    sources::util::fake::{apache_common_log_line, apache_error_log_line, syslog_5424_log_line},
    Pipeline,
};
<<<<<<< HEAD
use futures::{compat::Future01CompatExt, stream::StreamExt};
use futures01::{stream::iter_ok, Sink};
use rand::seq::SliceRandom;
=======
use futures::{stream::StreamExt, SinkExt};
>>>>>>> 325ac493
use serde::{Deserialize, Serialize};
use snafu::Snafu;
use std::task::Poll;
use tokio::time::{interval, Duration};

#[derive(Clone, Debug, Default, Deserialize, Serialize)]
pub struct GeneratorConfig {
    #[serde(alias = "batch_interval")]
    interval: Option<f64>,
    count: Option<usize>,
    #[serde(flatten)]
    format: OutputFormat,
}

#[derive(Debug, PartialEq, Snafu)]
pub enum GeneratorConfigError {
    #[snafu(display("Expected a non-empty list of lines for round_robin but got an empty list"))]
    RoundRobinItemsEmpty,
}

#[derive(Clone, Debug, Derivative, Deserialize, Serialize)]
#[derivative(Default)]
#[serde(tag = "format", rename_all = "snake_case")]
pub enum OutputFormat {
    #[derivative(Default)]
    RoundRobin {
        #[serde(default)]
        sequence: bool,
        lines: Vec<String>,
    },
    ApacheCommon,
    ApacheError,
    #[serde(alias = "rfc5424")]
    Syslog,
}

impl OutputFormat {
    fn generate_events(&self, n: usize) -> Vec<Event> {
        emit!(GeneratorEventProcessed);

        let events_from_log_line = |log: String| -> Vec<Event> { vec![Event::from(log)] };

        match self {
            Self::RoundRobin {
                sequence,
                ref lines,
            } => Self::round_robin_generate(sequence, lines, n),
            Self::ApacheCommon => events_from_log_line(apache_common_log_line()),
            Self::ApacheError => events_from_log_line(apache_error_log_line()),
            Self::Syslog => events_from_log_line(syslog_5424_log_line()),
        }
    }

    fn round_robin_generate(sequence: &bool, lines: &[String], n: usize) -> Vec<Event> {
        // unwrap can be called here because lines cannot be empty
        let line: String = lines.choose(&mut rand::thread_rng()).unwrap().into();

        let event = if *sequence {
            Event::from(&format!("{} {}", n, line)[..])
        } else {
            Event::from(&line[..])
        };

        vec![event]
    }

    // Ensures that the lines list is non-empty if RoundRobin is chosen
    pub(self) fn validate(&self) -> Result<(), GeneratorConfigError> {
        match self {
            Self::RoundRobin { lines, .. } => {
                if lines.is_empty() {
                    Err(GeneratorConfigError::RoundRobinItemsEmpty)
                } else {
                    Ok(())
                }
            }
            _ => Ok(()),
        }
    }
}

impl GeneratorConfig {
    pub(self) fn generator(self, shutdown: ShutdownSignal, out: Pipeline) -> super::Source {
        Box::pin(self.inner(shutdown, out))
    }

    #[allow(dead_code)] // to make check-component-features pass
    pub fn repeat(lines: Vec<String>, count: Option<usize>, interval: Option<f64>) -> Self {
        Self {
            count,
            interval,
            format: OutputFormat::RoundRobin {
                lines,
                sequence: false,
            },
        }
    }

    async fn inner(self, mut shutdown: ShutdownSignal, mut out: Pipeline) -> Result<(), ()> {
        let mut interval = self.interval.map(|i| interval(Duration::from_secs_f64(i)));

        let mut n: usize = 0;

        while matches!(futures::poll!(&mut shutdown), Poll::Pending) {
            if let Some(interval) = &mut interval {
                interval.next().await;
            }

            let events = self.format.generate_events(n);

            let (sink, _) = out
                .clone()
                .send_all(iter_ok(events))
                .compat()
                .await
                .map_err(|error| error!(message="Error sending generated lines.", %error))?;
            out = sink;

            // If a count is specified, stop when reached, otherwise go forever
            n += 1;

            if let Some(count) = self.count {
                if n == count - 1 {
                    break;
                }
            }
        }

        Ok(())
    }
}

inventory::submit! {
    SourceDescription::new::<GeneratorConfig>("generator")
}

impl_generate_config_from_default!(GeneratorConfig);

#[async_trait::async_trait]
#[typetag::serde(name = "generator")]
impl SourceConfig for GeneratorConfig {
    async fn build(
        &self,
        _name: &str,
        _globals: &GlobalOptions,
        shutdown: ShutdownSignal,
        out: Pipeline,
    ) -> crate::Result<super::Source> {
        if let Err(e) = self.format.validate() {
            return Err(Box::new(e));
        };

        Ok(self.clone().generator(shutdown, out))
    }

    fn output_type(&self) -> DataType {
        DataType::Log
    }

    fn source_type(&self) -> &'static str {
        "generator"
    }
}

<<<<<<< HEAD
=======
impl GeneratorConfig {
    pub(self) fn generator(self, shutdown: ShutdownSignal, out: Pipeline) -> super::Source {
        Box::pin(self.inner(shutdown, out))
    }

    async fn inner(self, mut shutdown: ShutdownSignal, mut out: Pipeline) -> Result<(), ()> {
        let mut batch_interval = self
            .batch_interval
            .map(|i| interval(Duration::from_secs_f64(i)));
        let mut number: usize = 0;

        for _ in 0..self.count {
            if matches!(futures::poll!(&mut shutdown), Poll::Ready(_)) {
                break;
            }

            if let Some(batch_interval) = &mut batch_interval {
                batch_interval.next().await;
            }

            let events = self
                .lines
                .iter()
                .map(|line| {
                    emit!(GeneratorEventProcessed);

                    if self.sequence {
                        number += 1;
                        Event::from(&format!("{} {}", number, line)[..])
                    } else {
                        Event::from(&line[..])
                    }
                })
                .map(Ok)
                .collect::<Vec<Result<Event, _>>>();

            out.send_all(&mut futures::stream::iter(events))
                .await
                .map_err(|_: crate::pipeline::ClosedError| {
                    error!(message = "Failed to forward events; downstream is closed.");
                })?;
        }
        Ok(())
    }
}

>>>>>>> 325ac493
#[cfg(test)]
mod tests {
    use super::*;
    use crate::{config::log_schema, shutdown::ShutdownSignal, Pipeline};
    use std::time::{Duration, Instant};
    use tokio::sync::mpsc;

    #[test]
    fn generate_config() {
        crate::test_util::test_generate_config::<GeneratorConfig>();
    }

    async fn runit(config: &str) -> mpsc::Receiver<Event> {
        let (tx, rx) = Pipeline::new_test();
        let config: GeneratorConfig = toml::from_str(config).unwrap();
        config.generator(ShutdownSignal::noop(), tx).await.unwrap();
        rx
    }

    #[test]
    fn config_round_robin_lines_not_empty() {
        let empty_lines: Vec<String> = Vec::new();

        let errant_config = GeneratorConfig {
            format: OutputFormat::RoundRobin {
                sequence: false,
                lines: empty_lines,
            },
            ..GeneratorConfig::default()
        };

        assert_eq!(
            errant_config.format.validate(),
            Err(GeneratorConfigError::RoundRobinItemsEmpty)
        );
    }

    #[tokio::test]
    async fn round_robin_copies_lines() {
        let message_key = log_schema().message_key();
        let mut rx = runit(
            r#"format = "round_robin"
               lines = ["one", "two", "three", "four"]
               count = 5"#,
        )
        .await;

<<<<<<< HEAD
        let lines = &["one", "two", "three", "four"];

        for _ in 0..5 {
            let event = rx.poll().unwrap();
            match event {
                Ready(Some(event)) => {
                    let log = event.as_log();
                    let message = log[&message_key].to_string_lossy();
                    assert!(lines.contains(&&*message));
                }
                Ready(None) => panic!("Premature end of input"),
                NotReady => panic!("Generator was not ready"),
            }
=======
        for line in &["one", "two"] {
            let event = rx.try_recv().unwrap();
            let log = event.as_log();
            let message = log[&message_key].to_string_lossy();
            assert_eq!(message, *line);
>>>>>>> 325ac493
        }

        assert_eq!(rx.try_recv(), Err(mpsc::error::TryRecvError::Closed));
    }

    #[tokio::test]
    async fn round_robin_limits_count() {
        let mut rx = runit(
            r#"format = "round_robin"
               lines = ["one", "two"]
               count = 5"#,
        )
        .await;

<<<<<<< HEAD
        for _ in 0..5 {
            assert!(matches!(rx.poll().unwrap(), Ready(Some(_))));
=======
        for _ in 0..10 {
            assert!(matches!(rx.try_recv(), Ok(_)));
>>>>>>> 325ac493
        }
        assert_eq!(rx.try_recv(), Err(mpsc::error::TryRecvError::Closed));
    }

    #[tokio::test]
    async fn round_robin_adds_sequence() {
        let message_key = log_schema().message_key();
        let mut rx = runit(
            r#"format = "round_robin"
               lines = ["one", "two"]
               sequence = true
               count = 5"#,
        )
        .await;

<<<<<<< HEAD
        for n in 0..5 {
            let event = rx.poll().unwrap();
            match event {
                Ready(Some(event)) => {
                    let log = event.as_log();
                    let message = log[&message_key].to_string_lossy();
                    assert!(message.starts_with(&n.to_string()));
                }
                Ready(None) => panic!("Premature end of input"),
                NotReady => panic!("Generator was not ready"),
            }
        }
        assert_eq!(rx.poll().unwrap(), Ready(None));
=======
        for line in &["1 one", "2 two", "3 one", "4 two"] {
            let event = rx.try_recv().unwrap();
            let log = event.as_log();
            let message = log[&message_key].to_string_lossy();
            assert_eq!(message, *line);
        }

        assert_eq!(rx.try_recv(), Err(mpsc::error::TryRecvError::Closed));
>>>>>>> 325ac493
    }

    #[tokio::test]
    async fn round_robin_obeys_interval() {
        let start = Instant::now();
        let mut rx = runit(
            r#"format = "round_robin"
               lines = ["one", "two"]
               count = 3
               interval = 1.0"#,
        )
        .await;

<<<<<<< HEAD
        for _ in 0..3 {
            assert!(matches!(rx.poll().unwrap(), Ready(Some(_))));
        }
        assert_eq!(rx.poll().unwrap(), Ready(None));

=======
        for _ in 0..6 {
            assert!(matches!(rx.try_recv(), Ok(_)));
        }
        assert_eq!(rx.try_recv(), Err(mpsc::error::TryRecvError::Closed));
>>>>>>> 325ac493
        let duration = start.elapsed();
        assert!(duration >= Duration::from_secs(2));
    }

    #[tokio::test]
    async fn apache_common_generates_output() {
        let mut rx = runit(
            r#"format = "apache_common"
            count = 5"#,
        )
        .await;

        for _ in 0..5 {
            assert!(matches!(rx.poll().unwrap(), Ready(Some(_))));
        }
        assert_eq!(rx.poll().unwrap(), Ready(None));
    }

    #[tokio::test]
    async fn apache_error_generates_output() {
        let mut rx = runit(
            r#"format = "apache_error"
            count = 5"#,
        )
        .await;

        for _ in 0..5 {
            assert!(matches!(rx.poll().unwrap(), Ready(Some(_))));
        }
        assert_eq!(rx.poll().unwrap(), Ready(None));
    }

    #[tokio::test]
    async fn syslog_generates_output() {
        let mut rx = runit(
            r#"format = "syslog"
            count = 5"#,
        )
        .await;

        for _ in 0..5 {
            assert!(matches!(rx.poll().unwrap(), Ready(Some(_))));
        }
        assert_eq!(rx.poll().unwrap(), Ready(None));
    }
}<|MERGE_RESOLUTION|>--- conflicted
+++ resolved
@@ -6,13 +6,8 @@
     sources::util::fake::{apache_common_log_line, apache_error_log_line, syslog_5424_log_line},
     Pipeline,
 };
-<<<<<<< HEAD
-use futures::{compat::Future01CompatExt, stream::StreamExt};
-use futures01::{stream::iter_ok, Sink};
+use futures::{stream::StreamExt, SinkExt};
 use rand::seq::SliceRandom;
-=======
-use futures::{stream::StreamExt, SinkExt};
->>>>>>> 325ac493
 use serde::{Deserialize, Serialize};
 use snafu::Snafu;
 use std::task::Poll;
@@ -50,33 +45,33 @@
 }
 
 impl OutputFormat {
-    fn generate_events(&self, n: usize) -> Vec<Event> {
+    fn generate_event_results(&self, n: usize) -> Vec<Result<Event, ()>> {
         emit!(GeneratorEventProcessed);
 
-        let events_from_log_line = |log: String| -> Vec<Event> { vec![Event::from(log)] };
-
-        match self {
+        let event_from_log_line = |log: String| -> Event { Event::from(log) };
+
+        let event: Event = match self {
             Self::RoundRobin {
                 sequence,
                 ref lines,
             } => Self::round_robin_generate(sequence, lines, n),
-            Self::ApacheCommon => events_from_log_line(apache_common_log_line()),
-            Self::ApacheError => events_from_log_line(apache_error_log_line()),
-            Self::Syslog => events_from_log_line(syslog_5424_log_line()),
-        }
-    }
-
-    fn round_robin_generate(sequence: &bool, lines: &[String], n: usize) -> Vec<Event> {
+            Self::ApacheCommon => event_from_log_line(apache_common_log_line()),
+            Self::ApacheError => event_from_log_line(apache_error_log_line()),
+            Self::Syslog => event_from_log_line(syslog_5424_log_line()),
+        };
+
+        vec![Ok(event)]
+    }
+
+    fn round_robin_generate(sequence: &bool, lines: &[String], n: usize) -> Event {
         // unwrap can be called here because lines cannot be empty
         let line: String = lines.choose(&mut rand::thread_rng()).unwrap().into();
 
-        let event = if *sequence {
+        if *sequence {
             Event::from(&format!("{} {}", n, line)[..])
         } else {
             Event::from(&line[..])
-        };
-
-        vec![event]
+        }
     }
 
     // Ensures that the lines list is non-empty if RoundRobin is chosen
@@ -114,31 +109,22 @@
     async fn inner(self, mut shutdown: ShutdownSignal, mut out: Pipeline) -> Result<(), ()> {
         let mut interval = self.interval.map(|i| interval(Duration::from_secs_f64(i)));
 
-        let mut n: usize = 0;
-
-        while matches!(futures::poll!(&mut shutdown), Poll::Pending) {
+        for n in 0..self.count {
+            if matches!(futures::poll!(&mut shutdown), Poll::Ready(_)) {
+                break;
+            }
+
             if let Some(interval) = &mut interval {
                 interval.next().await;
             }
 
-            let events = self.format.generate_events(n);
-
-            let (sink, _) = out
-                .clone()
-                .send_all(iter_ok(events))
-                .compat()
+            let events: Vec<Result<Event, _>> = self.format.generate_event_results(n);
+
+            out.send_all(&mut futures::stream::iter(events))
                 .await
-                .map_err(|error| error!(message="Error sending generated lines.", %error))?;
-            out = sink;
-
-            // If a count is specified, stop when reached, otherwise go forever
-            n += 1;
-
-            if let Some(count) = self.count {
-                if n == count - 1 {
-                    break;
-                }
-            }
+                .map_err(|_: crate::pipeline::ClosedError| {
+                    error!(message = "Failed to forward events; downstream is closed.");
+                })?;
         }
 
         Ok(())
@@ -177,55 +163,6 @@
     }
 }
 
-<<<<<<< HEAD
-=======
-impl GeneratorConfig {
-    pub(self) fn generator(self, shutdown: ShutdownSignal, out: Pipeline) -> super::Source {
-        Box::pin(self.inner(shutdown, out))
-    }
-
-    async fn inner(self, mut shutdown: ShutdownSignal, mut out: Pipeline) -> Result<(), ()> {
-        let mut batch_interval = self
-            .batch_interval
-            .map(|i| interval(Duration::from_secs_f64(i)));
-        let mut number: usize = 0;
-
-        for _ in 0..self.count {
-            if matches!(futures::poll!(&mut shutdown), Poll::Ready(_)) {
-                break;
-            }
-
-            if let Some(batch_interval) = &mut batch_interval {
-                batch_interval.next().await;
-            }
-
-            let events = self
-                .lines
-                .iter()
-                .map(|line| {
-                    emit!(GeneratorEventProcessed);
-
-                    if self.sequence {
-                        number += 1;
-                        Event::from(&format!("{} {}", number, line)[..])
-                    } else {
-                        Event::from(&line[..])
-                    }
-                })
-                .map(Ok)
-                .collect::<Vec<Result<Event, _>>>();
-
-            out.send_all(&mut futures::stream::iter(events))
-                .await
-                .map_err(|_: crate::pipeline::ClosedError| {
-                    error!(message = "Failed to forward events; downstream is closed.");
-                })?;
-        }
-        Ok(())
-    }
-}
-
->>>>>>> 325ac493
 #[cfg(test)]
 mod tests {
     use super::*;
@@ -273,7 +210,6 @@
         )
         .await;
 
-<<<<<<< HEAD
         let lines = &["one", "two", "three", "four"];
 
         for _ in 0..5 {
@@ -287,13 +223,6 @@
                 Ready(None) => panic!("Premature end of input"),
                 NotReady => panic!("Generator was not ready"),
             }
-=======
-        for line in &["one", "two"] {
-            let event = rx.try_recv().unwrap();
-            let log = event.as_log();
-            let message = log[&message_key].to_string_lossy();
-            assert_eq!(message, *line);
->>>>>>> 325ac493
         }
 
         assert_eq!(rx.try_recv(), Err(mpsc::error::TryRecvError::Closed));
@@ -308,13 +237,8 @@
         )
         .await;
 
-<<<<<<< HEAD
-        for _ in 0..5 {
-            assert!(matches!(rx.poll().unwrap(), Ready(Some(_))));
-=======
-        for _ in 0..10 {
-            assert!(matches!(rx.try_recv(), Ok(_)));
->>>>>>> 325ac493
+        for _ in 0..5 {
+            assert!(matches!(rx.try_recv(), Ok(_)));
         }
         assert_eq!(rx.try_recv(), Err(mpsc::error::TryRecvError::Closed));
     }
@@ -330,7 +254,6 @@
         )
         .await;
 
-<<<<<<< HEAD
         for n in 0..5 {
             let event = rx.poll().unwrap();
             match event {
@@ -343,17 +266,8 @@
                 NotReady => panic!("Generator was not ready"),
             }
         }
-        assert_eq!(rx.poll().unwrap(), Ready(None));
-=======
-        for line in &["1 one", "2 two", "3 one", "4 two"] {
-            let event = rx.try_recv().unwrap();
-            let log = event.as_log();
-            let message = log[&message_key].to_string_lossy();
-            assert_eq!(message, *line);
-        }
-
-        assert_eq!(rx.try_recv(), Err(mpsc::error::TryRecvError::Closed));
->>>>>>> 325ac493
+
+        assert_eq!(rx.try_recv(), Err(mpsc::error::TryRecvError::Closed));
     }
 
     #[tokio::test]
@@ -367,18 +281,11 @@
         )
         .await;
 
-<<<<<<< HEAD
         for _ in 0..3 {
-            assert!(matches!(rx.poll().unwrap(), Ready(Some(_))));
-        }
-        assert_eq!(rx.poll().unwrap(), Ready(None));
-
-=======
-        for _ in 0..6 {
-            assert!(matches!(rx.try_recv(), Ok(_)));
-        }
-        assert_eq!(rx.try_recv(), Err(mpsc::error::TryRecvError::Closed));
->>>>>>> 325ac493
+            assert!(matches!(rx.try_recv(), Ok(_)));
+        }
+        assert_eq!(rx.try_recv(), Err(mpsc::error::TryRecvError::Closed));
+
         let duration = start.elapsed();
         assert!(duration >= Duration::from_secs(2));
     }
@@ -392,9 +299,9 @@
         .await;
 
         for _ in 0..5 {
-            assert!(matches!(rx.poll().unwrap(), Ready(Some(_))));
-        }
-        assert_eq!(rx.poll().unwrap(), Ready(None));
+            assert!(matches!(rx.try_recv(), Ok(_)));
+        }
+        assert_eq!(rx.try_recv(), Err(mpsc::error::TryRecvError::Closed));
     }
 
     #[tokio::test]
@@ -406,9 +313,9 @@
         .await;
 
         for _ in 0..5 {
-            assert!(matches!(rx.poll().unwrap(), Ready(Some(_))));
-        }
-        assert_eq!(rx.poll().unwrap(), Ready(None));
+            assert!(matches!(rx.try_recv(), Ok(_)));
+        }
+        assert_eq!(rx.try_recv(), Err(mpsc::error::TryRecvError::Closed));
     }
 
     #[tokio::test]
@@ -420,8 +327,8 @@
         .await;
 
         for _ in 0..5 {
-            assert!(matches!(rx.poll().unwrap(), Ready(Some(_))));
-        }
-        assert_eq!(rx.poll().unwrap(), Ready(None));
+            assert!(matches!(rx.try_recv(), Ok(_)));
+        }
+        assert_eq!(rx.try_recv(), Err(mpsc::error::TryRecvError::Closed));
     }
 }