---
date: "2022-06-16"
title: "0.23 Upgrade Guide"
description: "An upgrade guide that addresses breaking changes in 0.23.0"
authors: ["akx", "jszwedko", "spencergilbert", "fuchsnj", "pablosichert"]
release: "0.23.0"
hide_on_release_notes: false
badges:
  type: breaking change
---

Vector's 0.23.0 release includes **breaking changes**:

1. [The `.deb` package no longer enables and starts the Vector systemd service](#systemd-autostart)
2. [VRL type definition updates](#vrl-type-def)
3. ["remove_empty" option dropped from VRL's `parse_grok` and `parse_groks`](#vrl-parse_grok)
<<<<<<< HEAD
4. [VRL conditions are now checked for mutations at compile time](#read_only_check)
5. [`syslog` source and VRL's `parse_syslog` structured data fields made consistent](#parse-syslog)
6. [`gcp_pubsub` sink requires setting "encoding" option](#gcp_sink-mandatory-encoding)
7. [`humio_metrics` sink no longer has "encoding" option](#humio_metrics-sink-fixed-encoding)
8. [New "framing" and "encoding" options for sinks](#sinks-framing-encoding-options)

and **deprecations**:

1. [Shorthand values for "encoding" options deprecated](#deprecated-encoding-shorthand)
2. [Sink encoding value "ndjson" is now "json" encoding + "newline_delimited" framing](#sink-encoding-ndjson-json)
=======
4. [`gcp_pubsub` sink requires setting "encoding" option](#gcp_sink-mandatory-encoding)
5. [`humio_metrics` sink no longer has "encoding" option](#humio_metrics-sink-fixed-encoding)
6. [VRL conditions are now checked for mutations at compile time](#read_only_check)
7. [`syslog` source and VRL's `parse_syslog` structured data fields made consistent](#parse-syslog)
8. [VRL VM beta runtime removed](#vrl-vm-removed)
>>>>>>> b576f1ab

We cover them below to help you upgrade quickly:

## Upgrade guide

### Breaking changes

#### The `.deb` package no longer enables and starts the Vector systemd service {#systemd-autostart}

The [official `.deb` package](https://vector.dev/download/)
no longer automatically enables and starts the Vector systemd service.
This is in line with how the RPM package behaves.

To enable and start the service (after configuring it to your requirements),
you can use `systemctl enable --now`:

```shell
systemctl enable --now vector
```

To just start the service without enabling it to run at system startup,

```shell
systemctl start vector
```

#### VRL type definition updates {#vrl-type-def}

There were many situations where VRL didn't calculate the correct type
definition. These are now fixed. In some cases this can cause compilation
errors when upgrading if the code relied on the previous behavior.

This affects the following:

- the "merge" operator (`|` or `|=`) on objects that share keys with different types
- if statements
- nullability checking for most expressions (usually related to if statements)
- expressions that contain the `abort` expression
- the `del` function
- closure arguments

#### "remove_empty" option dropped from VRL's `parse_grok` and `parse_groks` {#vrl-parse_grok}

The "remove_empty" argument has been dropped from both the `parse_grok` and the
`parse_groks` functions. Previously, these functions would return empty strings
for non-matching pattern names, but now they are not returned. To preserve the
old behavior, you can do something like the following to merge in empty strings
for each unmatched group:

```coffee
parsed = parse_grok!(.message, "%{TIMESTAMP_ISO8601:timestamp} %{LOGLEVEL:level} %{GREEDYDATA:message}")
expected = { "timestamp": "", "level": "", "message": ""}
parsed = merge(expected, parsed)
```

#### VRL conditions are now checked for mutations at compile time {#read_only_check}

VRL conditions, for example those used in the `filter` transform, are not supposed to mutate the event. Previously
the mutations would be silently ignored after a condition ran. Now the compiler has support for read-only values, and
will give a compile-time error if you try to mutate the event in a condition.

Example filter transform config

```toml
[transforms.filter]
type = "filter"
inputs = [ "input" ]
condition.type = "vrl"
condition.source = """
.foo = "bar"
true
"""
```

New error

```text
error[E315]: mutation of read-only value
  ┌─ :1:1
  │
1 │ .foo = "bar"
  │ ^^^^^^ mutation of read-only value
  │
  = see language documentation at https://vrl.dev
```

#### `syslog` source and VRL's `parse_syslog` structured data fields made consistent {#parse-syslog}

Previously, the `parse_syslog` VRL function and the `syslog` source handled parsing the structured
data section of syslog messages differently:

- The `syslog` source inserted a field with the name of the structured data element, with the
  fields as keys in that map. It would create further nested maps if the structured data key names
  had `.`s in them.
- The `parse_syslog` function would instead prefix the structured data keys with the name of the
  structured data element they appeared in, but would insert this as a flat key/value structure
  rather than nesting (so that referencing keys would require quoting to escape the `.`s).

With this release the behavior of both is now to parse the structured data section as a flat map
of string key / string value, and insert it into the target under a field with the name of the
structured data element.

That is:

```text
<1>1 2022-04-25T23:21:45.715740Z Gregorys-MacBook-Pro.local 2d4d9490-794a-4e60-814c-5597bd5b7b7d 79978 - [exampleSDID@32473 foo.baz="bar"] test message
```

Now returns (for both the `syslog` source and the `parse_syslog` function):

```json
{
  "appname": "2d4d9490-794a-4e60-814c-5597bd5b7b7d",
  "exampleSDID@32473": {
    "foo.baz": "bar"
  },
  "facility": "kern",
  "hostname": "Gregorys-MacBook-Pro.local",
  "message": "test message",
  "procid": 79978,
  "severity": "alert",
  "timestamp": "2022-04-25T23:21:45.715740Z",
  "version": 1
}
```

Where previously VRL's `parse_syslog` function returned:

```json
{
  "appname": "2d4d9490-794a-4e60-814c-5597bd5b7b7d",
  "exampleSDID@32473.foo.baz": "bar",
  "facility": "kern",
  "hostname": "Gregorys-MacBook-Pro.local",
  "message": "test message",
  "procid": 79978,
  "severity": "alert",
  "timestamp": "2022-04-25T23:21:45.715740Z",
  "version": 1
}
```

And the `syslog` source returned:

```json
{
  "appname": "2d4d9490-794a-4e60-814c-5597bd5b7b7d",
  "exampleSDID@32473": {
    "foo": {
      "baz": "bar"
    }
  },
  "facility": "kern",
  "hostname": "Gregorys-MacBook-Pro.local",
  "message": "test message",
  "procid": 79978,
  "severity": "alert",
  "timestamp": "2022-04-25T23:21:45.715740Z",
  "version": 1
}
```

The previous `parse_syslog` behavior can be acheived by running the result through the `flatten`
function like:

```coffeescript
flatten(parse_syslog!(s'<1>1 2022-04-25T23:21:45.715740Z Gregorys-MacBook-Pro.local 2d4d9490-794a-4e60-814c-5597bd5b7b7d 79978 - [exampleSDID@32473 foo.baz="bar"] test message'))
```

<<<<<<< HEAD
#### `gcp_pubsub` sink requires setting "encoding" option {#gcp_sink-mandatory-encoding}

The `gcp_pubsub` sink now supports a variety of codecs. To encode your logs as JSON before
publishing them to Cloud Pub/Sub, add the following encoding option

```toml
encoding.codec = "json"
```

to the config of your `gcp_pubsub` sink.

#### `humio_metrics` sink no longer has "encoding" option {#humio_metrics-sink-fixed-encoding}

The `humio_metrics` sink configuration no longer expects an "encoding" option.
If you previously used the encoding option

```toml
encoding.codec = "json"
```

you need to remove the line from your `humio_metrics` config. Metrics are now
always sent to Humio using the JSON format.

#### New "framing" and "encoding" options for sinks {#sinks-framing-encoding-options}

We streamlined the encoding configuration for our sinks, enabling all applicable sinks to select
from a variety of codecs: `json`, `text`, `raw`, `logfmt`, `avro`, `native` or `native_json`, e.g.
by setting

```toml
encoding.codec = "json"
```

in your sink configuration.

Additionally, some sinks now support configuring how encoded events should be separated within a
stream or batch: `bytes`, `character_delimited`, `length_delimited` or `newline_delimited`, e.g. by
setting

```toml
framing.method = "newline_delimited"
```

in your sink configuration.

The following sinks support setting an encoding codec: `aws_cloudwatch_logs`,
`aws_kinesis_firehose`, `aws_kinesis_streams`, `aws_s3`, `aws_sqs`, `azure_blob`, `console`, `file`,
`gcp_cloud_storage`, `gcp_pubsub`, `http`, `humio_logs`, `kafka`, `loki`, `nats`, `papertrail`,
`pulsar`, `redis`, `socket`, `splunk_hec_logs` and `websocket`.

Additionally, the following sinks support setting a framing method: `aws_s3`, `azure_blob`,
`console`, `file`, `gcp_cloud_storage`, `http` and `socket`.

### Deprecations

#### Shorthand values for "encoding" options deprecated {#deprecated-encoding-shorthand}

We are deprecating setting encoding options by a shorthand string. E.g. when your sink encoding used

```toml
encoding = "json"
```

it should now be replaced by explicitly setting the `codec`

```toml
encoding.codec = "json"
```

#### Sink encoding value "ndjson" is now "json" encoding + "newline_delimited" framing {#sink-encoding-ndjson-json}

The "ndjson" encoding value will be phased out since the "newline-delimited" behavior may be either set by default or
can be set explicitly via a dedicated "framing" option.

This affects all sink configurations that previously used

```toml
encoding.codec = "ndjson"
```

The `aws_s3`, `gcp_cloud_storage` and `azure_blob` sinks should be configured to use a combination of `json` encoding
and `newline_delimited` framing instead

```toml
framing.method = "newline_delimited"
encoding.codec = "json"
```

For all other sinks, simply set the codec to `json` to maintain the current behavior

```toml
encoding.codec = "json"
```
=======
#### [VRL VM beta runtime removed] {#vrl-vm-removed}

The experimental VM runtime for VRL-based components has been removed. The
stable AST runtime remains in place, and is now nearly identical in performance
to the VM runtime. If you have `runtime = "vm"` configured in your config, you
need to remove it to avoid Vector from erroring on startup.
>>>>>>> b576f1ab
<|MERGE_RESOLUTION|>--- conflicted
+++ resolved
@@ -14,24 +14,17 @@
 1. [The `.deb` package no longer enables and starts the Vector systemd service](#systemd-autostart)
 2. [VRL type definition updates](#vrl-type-def)
 3. ["remove_empty" option dropped from VRL's `parse_grok` and `parse_groks`](#vrl-parse_grok)
-<<<<<<< HEAD
 4. [VRL conditions are now checked for mutations at compile time](#read_only_check)
 5. [`syslog` source and VRL's `parse_syslog` structured data fields made consistent](#parse-syslog)
-6. [`gcp_pubsub` sink requires setting "encoding" option](#gcp_sink-mandatory-encoding)
-7. [`humio_metrics` sink no longer has "encoding" option](#humio_metrics-sink-fixed-encoding)
-8. [New "framing" and "encoding" options for sinks](#sinks-framing-encoding-options)
+6. [VRL VM beta runtime removed](#vrl-vm-removed)
+7. [`gcp_pubsub` sink requires setting "encoding" option](#gcp_sink-mandatory-encoding)
+8. [`humio_metrics` sink no longer has "encoding" option](#humio_metrics-sink-fixed-encoding)
+9. [New "framing" and "encoding" options for sinks](#sinks-framing-encoding-options)
 
 and **deprecations**:
 
 1. [Shorthand values for "encoding" options deprecated](#deprecated-encoding-shorthand)
 2. [Sink encoding value "ndjson" is now "json" encoding + "newline_delimited" framing](#sink-encoding-ndjson-json)
-=======
-4. [`gcp_pubsub` sink requires setting "encoding" option](#gcp_sink-mandatory-encoding)
-5. [`humio_metrics` sink no longer has "encoding" option](#humio_metrics-sink-fixed-encoding)
-6. [VRL conditions are now checked for mutations at compile time](#read_only_check)
-7. [`syslog` source and VRL's `parse_syslog` structured data fields made consistent](#parse-syslog)
-8. [VRL VM beta runtime removed](#vrl-vm-removed)
->>>>>>> b576f1ab
 
 We cover them below to help you upgrade quickly:
 
@@ -201,7 +194,13 @@
 flatten(parse_syslog!(s'<1>1 2022-04-25T23:21:45.715740Z Gregorys-MacBook-Pro.local 2d4d9490-794a-4e60-814c-5597bd5b7b7d 79978 - [exampleSDID@32473 foo.baz="bar"] test message'))
 ```
 
-<<<<<<< HEAD
+#### VRL VM beta runtime removed {#vrl-vm-removed}
+
+The experimental VM runtime for VRL-based components has been removed. The
+stable AST runtime remains in place, and is now nearly identical in performance
+to the VM runtime. If you have `runtime = "vm"` configured in your config, you
+need to remove it to avoid Vector from erroring on startup.
+
 #### `gcp_pubsub` sink requires setting "encoding" option {#gcp_sink-mandatory-encoding}
 
 The `gcp_pubsub` sink now supports a variety of codecs. To encode your logs as JSON before
@@ -294,12 +293,4 @@
 
 ```toml
 encoding.codec = "json"
-```
-=======
-#### [VRL VM beta runtime removed] {#vrl-vm-removed}
-
-The experimental VM runtime for VRL-based components has been removed. The
-stable AST runtime remains in place, and is now nearly identical in performance
-to the VM runtime. If you have `runtime = "vm"` configured in your config, you
-need to remove it to avoid Vector from erroring on startup.
->>>>>>> b576f1ab
+```