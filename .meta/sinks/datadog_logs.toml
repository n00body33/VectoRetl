--- conflicted
+++ resolved
@@ -43,14 +43,10 @@
 examples = ["127.0.0.1:8080", "example.com:12345"]
 description = "The endpoint to stream logs to."
 
-<<<<<<< HEAD
 <%= render(
   "_partials/fields/_tls_connector_options.toml",
   namespace: "sinks.datadog_logs.options",
   can_enable: true,
   can_verify_certificate: true,
-  can_verify_hostname: false
-) %>
-=======
-<%= render("_partials/_tls_connector_options.toml", namespace: "sinks.datadog_logs.options", can_enable: true, can_verify_certificate: true, can_verify_hostname: true) %>
->>>>>>> 9b5dd8b4
+  can_verify_hostname: true
+) %>