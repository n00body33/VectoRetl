[package]
name = "vector"
version = "0.37.0"
authors = ["Vector Contributors <vector@datadoghq.com>"]
edition = "2021"
description = "A lightweight and ultra-fast tool for building observability pipelines"
homepage = "https://vector.dev"
license = "MPL-2.0"
readme = "README.md"
publish = false
default-run = "vector"
autobenches = false # our benchmarks are not runnable on their own either way
# Minimum supported rust version
# See docs/DEVELOPING.md for policy
rust-version = "1.74"

[[bin]]
name = "vector"
test = false
bench = false

[[bin]]
name = "graphql-schema"
path = "src/api/schema/gen.rs"
test = false
bench = false
required-features = ["default-no-api-client"]

[[bin]]
name = "secret-backend-example"
path = "src/config/loading/secret_backend_example.rs"
test = false
bench = false
required-features = ["secret-backend-example"]

[[test]]
name = "integration"
path = "tests/integration/lib.rs"

[[test]]
name = "e2e"
path = "tests/e2e/mod.rs"

# CI-based builds use full release optimization.  See scripts/environment/release-flags.sh.
# This results in roughly a 5% reduction in performance when compiling locally vs when
# compiled via the CI pipeline.
[profile.release]
debug = false # Do not include debug symbols in the executable.

[profile.bench]
debug = true

[package.metadata.deb]
name = "vector"
section = "admin"
maintainer-scripts = "distribution/debian/scripts/"
conf-files = ["/etc/vector/vector.yaml", "/etc/default/vector"]
assets = [
  ["target/release/vector", "/usr/bin/", "755"],
  ["config/vector.yaml", "/etc/vector/vector.yaml", "644"],
  ["config/examples/*", "/etc/vector/examples/", "644"],
  ["distribution/systemd/vector.service", "/lib/systemd/system/vector.service", "644"],
  ["distribution/systemd/vector.default", "/etc/default/vector", "600"],
  ["licenses/*", "/usr/share/vector/licenses/", "644"],
  ["NOTICE", "/usr/share/vector/NOTICE", "644"],
  ["LICENSE-3rdparty.csv", "/usr/share/vector/LICENSE-3rdparty.csv", "644"],
]
license-file = ["target/debian-license.txt"]
extended-description-file = "target/debian-extended-description.txt"
recommends = "datadog-signing-keys (>= 1:1.3.1)"

[package.metadata.deb.systemd-units]
unit-scripts = "distribution/systemd/"
enable = false
start = false

# libc requirements are defined by `cross`
# https://github.com/rust-embedded/cross#supported-targets
# Though, it seems like aarch64 libc is actually 2.18 and not 2.19
[package.metadata.deb.variants.armv7-unknown-linux-gnueabihf]
depends = "libc6 (>= 2.15)"

[package.metadata.deb.variants.x86_64-unknown-linux-gnu]
depends = "libc6 (>= 2.15)"

[package.metadata.deb.variants.x86_64-unknown-linux-musl]
depends = ""

[package.metadata.deb.variants.aarch64-unknown-linux-gnu]
depends = "libc6 (>= 2.18)"

[package.metadata.deb.variants.aarch64-unknown-linux-musl]
depends = ""

[workspace]
members = [
  ".",
  "lib/codecs",
  "lib/dnsmsg-parser",
  "lib/docs-renderer",
  "lib/enrichment",
  "lib/fakedata",
  "lib/file-source",
  "lib/k8s-e2e-tests",
  "lib/k8s-test-framework",
  "lib/loki-logproto",
  "lib/portpicker",
  "lib/prometheus-parser",
  "lib/opentelemetry-proto",
  "lib/tracing-limit",
  "lib/vector-api-client",
  "lib/vector-buffers",
  "lib/vector-common",
  "lib/vector-config",
  "lib/vector-config-common",
  "lib/vector-config-macros",
  "lib/vector-core",
  "lib/vector-lib",
  "lib/vector-lookup",
  "lib/vector-stream",
  "lib/vector-vrl/cli",
  "lib/vector-vrl/functions",
  "lib/vector-vrl/tests",
  "lib/vector-vrl/web-playground",
  "vdev",
]

[workspace.dependencies]
chrono = { version = "0.4.34", default-features = false, features = ["clock", "serde"] }
clap = { version = "4.5.1", default-features = false, features = ["derive", "error-context", "env", "help", "std", "string", "usage", "wrap_help"] }
indexmap = { version = "2.2.3", default-features = false, features = ["serde", "std"] }
pin-project = { version = "1.1.4", default-features = false }
proptest = "1.4"
proptest-derive = "0.4.0"
serde_json = { version = "1.0.114", default-features = false, features = ["raw_value", "std"] }
serde = { version = "1.0.197", default-features = false, features = ["alloc", "derive", "rc"] }
toml = { version = "0.8.10", default-features = false, features = ["display", "parse"] }
vrl = { version = "0.11.0", features = ["arbitrary", "cli", "test", "test_framework"] }

[dependencies]
pin-project.workspace = true
clap.workspace = true
vrl.workspace = true

# Internal libs
dnsmsg-parser = { path = "lib/dnsmsg-parser", optional = true }
fakedata = { path = "lib/fakedata", optional = true }
portpicker = { path = "lib/portpicker" }
tracing-limit = { path = "lib/tracing-limit" }
vector-lib = { path = "lib/vector-lib", default-features = false, features = ["vrl"] }
vector-vrl-functions = { path = "lib/vector-vrl/functions" }
loki-logproto = { path = "lib/loki-logproto", optional = true }

# Tokio / Futures
async-stream = { version = "0.3.5", default-features = false }
async-trait = { version = "0.1.77", default-features = false }
futures = { version = "0.3.30", default-features = false, features = ["compat", "io-compat"], package = "futures" }
tokio = { version = "1.36.0", default-features = false, features = ["full"] }
tokio-openssl = { version = "0.6.4", default-features = false }
tokio-stream = { version = "0.1.14", default-features = false, features = ["net", "sync", "time"] }
tokio-util = { version = "0.7", default-features = false, features = ["io", "time"] }
console-subscriber = { version = "0.2.0", default-features = false, optional = true }

# Tracing
tracing = { version = "0.1.34", default-features = false }
tracing-core = { version = "0.1.26", default-features = false }
tracing-futures = { version = "0.2.5", default-features = false, features = ["futures-03"] }
tracing-subscriber = { version = "0.3.18", default-features = false, features = ["ansi", "env-filter", "fmt", "json", "registry", "tracing-log"] }
tracing-tower = { git = "https://github.com/tokio-rs/tracing", default-features = false, rev = "e0642d949891546a3bb7e47080365ee7274f05cd" }

# Metrics
metrics = "0.21.1"
metrics-tracing-context = { version = "0.14.0", default-features = false }

# AWS - Official SDK
aws-sdk-s3 = { version = "1.4.0", default-features = false, features = ["behavior-version-latest"], optional = true }
aws-sdk-sqs = { version = "1.3.0", default-features = false, features = ["behavior-version-latest"], optional = true }
aws-sdk-sns = { version = "1.3.0", default-features = false, features = ["behavior-version-latest"], optional = true }
aws-sdk-cloudwatch = { version = "1.3.0", default-features = false, features = ["behavior-version-latest"], optional = true }
aws-sdk-cloudwatchlogs = { version = "1.3.0", default-features = false, features = ["behavior-version-latest"], optional = true }
aws-sdk-elasticsearch = { version = "1.3.0", default-features = false, features = ["behavior-version-latest"], optional = true }
aws-sdk-firehose = { version = "1.3.0", default-features = false, features = ["behavior-version-latest"], optional = true }
aws-sdk-kinesis = { version = "1.3.0", default-features = false, features = ["behavior-version-latest"], optional = true }
<<<<<<< HEAD
aws-sdk-sts = { version = "1.3.0", default-features = false, features = ["behavior-version-latest"], optional = true }
aws-types = { version = "1.1.5", default-features = false, optional = true }
aws-sigv4 = { version = "1.1.5", default-features = false, features = ["sign-http"], optional = true }
=======
aws-types = { version = "1.1.6", default-features = false, optional = true }
aws-sigv4 = { version = "1.1.6", default-features = false, features = ["sign-http"], optional = true }
>>>>>>> f33169d6
aws-config = { version = "1.0.1", default-features = false, features = ["behavior-version-latest"], optional = true }
aws-credential-types = { version = "1.1.6", default-features = false, features = ["hardcoded-credentials"], optional = true }
aws-smithy-http = { version = "0.60", default-features = false, features = ["event-stream"], optional = true }
aws-smithy-types = { version = "1.1.7", default-features = false, optional = true }
aws-smithy-runtime-api = { version = "1.1.7", default-features = false, optional = true }
aws-smithy-runtime = { version = "1.1.7", default-features = false, features = ["client", "connector-hyper-0-14-x", "rt-tokio"], optional = true }
aws-smithy-async = { version = "1.0.2", default-features = false, features = ["rt-tokio"], optional = true }

# Azure
azure_core = { version = "0.17", default-features = false, features = ["enable_reqwest"], optional = true }
azure_identity = { version = "0.17", default-features = false, features = ["enable_reqwest"], optional = true }
azure_storage = { version = "0.17", default-features = false, optional = true }
azure_storage_blobs = { version = "0.17", default-features = false, optional = true }

# OpenDAL
opendal = {version = "0.45", default-features = false, features = ["native-tls", "services-webhdfs"], optional = true}

# Tower
tower = { version = "0.4.13", default-features = false, features = ["buffer", "limit", "retry", "timeout", "util", "balance", "discover"] }
tower-http = { version = "0.4.4", default-features = false, features = ["decompression-gzip", "trace"]}
# Serde
serde.workspace = true
serde-toml-merge = { version = "0.3.4", default-features = false }
serde_bytes = { version = "0.11.14", default-features = false, features = ["std"], optional = true }
serde_json.workspace = true
serde_with = { version = "3.6.1", default-features = false, features = ["macros", "std"] }
serde_yaml = { version = "0.9.32", default-features = false }

# Messagepack
rmp-serde = { version = "1.1.2", default-features = false, optional = true }
rmpv = { version = "1.0.1", default-features = false, features = ["with-serde"], optional = true }

# Prost / Protocol Buffers
prost = { version = "0.12", default-features = false, features = ["std"] }
prost-reflect = { version = "0.13", default-features = false, optional = true }
prost-types = { version = "0.12", default-features = false, optional = true }

# GCP
goauth = { version = "0.14.0", optional = true }
smpl_jwt = { version = "0.8.0", default-features = false, optional = true }

# AMQP
lapin = { version = "2.3.1", default-features = false, features = ["native-tls"], optional = true }

# API
async-graphql = { version = "7.0.1", default-features = false, optional = true, features = ["chrono", "playground"] }
async-graphql-warp = { version = "7.0.1", default-features = false, optional = true }

# API client
crossterm = { version = "0.27.0", default-features = false, features = ["event-stream", "windows"], optional = true }
num-format = { version = "0.4.4", default-features = false, features = ["with-num-bigint"], optional = true }
number_prefix = { version = "0.4.0", default-features = false, features = ["std"], optional = true }
ratatui = { version = "0.26.1", optional = true, default-features = false, features = ["crossterm"] }

# Datadog Pipelines

hex = { version = "0.4.3", default-features = false, optional = true }
sha2 = { version = "0.10.8", default-features = false, optional = true }

# GreptimeDB
greptimedb-client = { git = "https://github.com/GreptimeTeam/greptimedb-ingester-rust.git", rev = "4cb19ec47eeaf634c451d9ae438dac445a8a3dce", optional = true }

# External libs
arc-swap = { version = "1.6", default-features = false, optional = true }
async-compression = { version = "0.4.6", default-features = false, features = ["tokio", "gzip", "zstd"], optional = true }
apache-avro = { version = "0.16.0", default-features = false, optional = true }
axum = { version = "0.6.20", default-features = false }
base64 = { version = "0.21.7", default-features = false, optional = true }
bloomy  = { version = "1.2.0", default-features = false, optional = true }
bollard = { version = "0.15.0", default-features = false, features = ["ssl", "chrono"], optional = true }
bytes = { version = "1.5.0", default-features = false, features = ["serde"] }
bytesize = { version = "1.3.0", default-features = false }
chrono.workspace = true
chrono-tz = { version = "0.8.6", default-features = false }
cidr-utils = { version = "0.6.1", default-features = false }
colored = { version = "2.1.0", default-features = false }
csv = { version = "1.3", default-features = false }
derivative = { version = "2.2.0", default-features = false }
dirs-next = { version = "2.0.0", default-features = false, optional = true }
dyn-clone = { version = "1.0.16", default-features = false }
encoding_rs = { version = "0.8.33", default-features = false, features = ["serde"] }
enum_dispatch = { version = "0.3.12", default-features = false }
exitcode = { version = "1.1.2", default-features = false }
flate2 = { version = "1.0.28", default-features = false, features = ["default"] }
futures-util = { version = "0.3.29", default-features = false }
glob = { version = "0.3.1", default-features = false }
governor = { version = "0.6.0", default-features = false, features = ["dashmap", "jitter", "std"], optional = true }
grok = { version = "2.0.0", default-features = false, optional = true }
h2 = { version = "0.4.1", default-features = false, optional = true }
hash_hasher = { version = "2.0.0", default-features = false }
hashbrown = { version = "0.14.3", default-features = false, optional = true, features = ["ahash"] }
headers = { version = "0.3.9", default-features = false }
hostname = { version = "0.3.1", default-features = false }
http = { version = "0.2.9", default-features = false }
http-serde = "1.1.3"
http-body = { version = "0.4.5", default-features = false }
hyper = { version = "0.14.28", default-features = false, features = ["client", "runtime", "http1", "http2", "server", "stream"] }
hyper-openssl = { version = "0.9.2", default-features = false }
hyper-proxy = { version = "0.9.1", default-features = false, features = ["openssl-tls"] }
indexmap.workspace = true
infer = { version = "0.15.0", default-features = false, optional = true}
indoc = { version = "2.0.4", default-features = false }
inventory = { version = "0.3.15", default-features = false }
itertools = { version = "0.12.1", default-features = false, optional = false, features = ["use_alloc"] }
k8s-openapi = { version = "0.18.0", default-features = false, features = ["api", "v1_26"], optional = true }
kube = { version = "0.82.0", default-features = false, features = ["client", "openssl-tls", "runtime"], optional = true }
listenfd = { version = "1.0.1", default-features = false, optional = true }
logfmt = { version = "0.0.2", default-features = false, optional = true }
lru = { version = "0.12.3", default-features = false, optional = true }
maxminddb = { version = "0.24.0", default-features = false, optional = true }
md-5 = { version = "0.10", default-features = false, optional = true }
mongodb = { version = "2.8.1", default-features = false, features = ["tokio-runtime"], optional = true }
async-nats = { version = "0.33.0", default-features = false, optional = true }
nkeys = { version = "0.4.0", default-features = false, optional = true }
nom = { version = "7.1.3", default-features = false, optional = true }
notify = { version = "6.1.1", default-features = false, features = ["macos_fsevent"] }
once_cell = { version = "1.19", default-features = false }
openssl = { version = "0.10.64", default-features = false, features = ["vendored"] }
openssl-probe = { version = "0.1.5", default-features = false }
ordered-float = { version = "4.2.0", default-features = false }
paste = "1.0.14"
percent-encoding = { version = "2.3.1", default-features = false }
postgres-openssl = { version = "0.5.0", default-features = false, features = ["runtime"], optional = true }
pulsar = { version = "6.1.0", default-features = false, features = ["tokio-runtime", "auth-oauth2", "flate2", "lz4", "snap", "zstd"], optional = true }
rand = { version = "0.8.5", default-features = false, features = ["small_rng"] }
rand_distr = { version = "0.4.3", default-features = false }
rdkafka = { version = "0.35.0", default-features = false, features = ["tokio", "libz", "ssl", "zstd"], optional = true }
redis = { version = "0.24.0", default-features = false, features = ["connection-manager", "tokio-comp", "tokio-native-tls-comp"], optional = true }
regex = { version = "1.10.3", default-features = false, features = ["std", "perf"] }
roaring = { version = "0.10.3", default-features = false, optional = true }
rumqttc = { version = "0.23.0", default-features = false, features = ["use-rustls"], optional = true }
seahash = { version = "4.1.0", default-features = false }
semver = { version = "1.0.22", default-features = false, features = ["serde", "std"], optional = true }
smallvec = { version = "1", default-features = false, features = ["union", "serde"] }
snafu = { version = "0.7.5", default-features = false, features = ["futures"] }
snap = { version = "1.1.1", default-features = false }
socket2 = { version = "0.5.6", default-features = false }
stream-cancel = { version = "0.8.2", default-features = false }
strip-ansi-escapes = { version = "0.2.0", default-features = false }
syslog = { version = "6.1.0", default-features = false, optional = true }
tikv-jemallocator = { version = "0.5.4", default-features = false, features = ["unprefixed_malloc_on_supported_platforms"], optional = true }
tokio-postgres = { version = "0.7.10", default-features = false, features = ["runtime", "with-chrono-0_4"], optional = true }
tokio-tungstenite = {version = "0.20.1", default-features = false, features = ["connect"], optional = true}
toml.workspace = true
tonic = { version = "0.10", optional = true, default-features = false, features = ["transport", "codegen", "prost", "tls", "tls-roots", "gzip"] }
hickory-proto = { version = "0.24.0", default-features = false, features = ["dnssec"], optional = true }
typetag = { version = "0.2.15", default-features = false }
url = { version = "2.5.0", default-features = false, features = ["serde"] }
uuid = { version = "1", default-features = false, features = ["serde", "v4"] }
warp = { version = "0.3.6", default-features = false }
zstd = { version = "0.13.0", default-features = false }
arr_macro = { version = "0.2.1" }

# depending on fork for bumped nix dependency
# https://github.com/heim-rs/heim/pull/360
heim = { git = "https://github.com/vectordotdev/heim.git", branch = "update-nix", default-features = false, features = ["disk"] }

# make sure to update the external docs when the Lua version changes
mlua = { version = "0.9.5", default-features = false, features = ["lua54", "send", "vendored", "macros"], optional = true }

[target.'cfg(windows)'.dependencies]
windows-service = "0.6.0"

[target.'cfg(unix)'.dependencies]
nix = { version = "0.26.2", default-features = false, features = ["socket", "signal"] }

[build-dependencies]
prost-build = { version = "0.12", default-features = false, optional = true }
tonic-build = { version = "0.10", default-features = false, features = ["transport", "prost"], optional = true }
# update 'openssl_version' in website/config.toml whenever <major.minor> version changes
openssl-src = { version = "300", default-features = false, features = ["force-engine", "legacy"] }

[dev-dependencies]
approx = "0.5.1"
assert_cmd = { version = "2.0.14", default-features = false }
aws-smithy-runtime = { version = "1.1.7", default-features = false, features = ["tls-rustls"] }
azure_core = { version = "0.17", default-features = false, features = ["enable_reqwest", "azurite_workaround"] }
azure_identity = { version = "0.17", default-features = false, features = ["enable_reqwest"] }
azure_storage_blobs = { version = "0.17", default-features = false, features = ["azurite_workaround"] }
azure_storage = { version = "0.17", default-features = false }
base64 = "0.21.7"
criterion = { version = "0.5.1", features = ["html_reports", "async_tokio"] }
itertools = { version = "0.12.1", default-features = false, features = ["use_alloc"] }
libc = "0.2.153"
similar-asserts = "1.5.0"
proptest.workspace = true
quickcheck = "1.0.3"
reqwest = { version = "0.11", features = ["json"] }
rstest = {version = "0.18.2"}
tempfile = "3.10.0"
test-generator = "0.3.1"
tokio = { version = "1.36.0", features = ["test-util"] }
tokio-test = "0.4.3"
tower-test = "0.4.0"
vector-lib = { path = "lib/vector-lib", default-features = false, features = ["vrl", "test"] }
vrl.workspace = true

wiremock = "0.5.22"
zstd = { version = "0.13.0", default-features = false }

[patch.crates-io]
# The upgrade for `tokio-util` >= 0.6.9 is blocked on https://github.com/vectordotdev/vector/issues/11257.
tokio-util = { git = "https://github.com/vectordotdev/tokio", branch = "tokio-util-0.7.8-framed-read-continue-on-error" }
nix = { git = "https://github.com/vectordotdev/nix.git", branch = "memfd/gnu/musl" }
# The `heim` crates depend on `ntapi` 0.3.7 on Windows, but that version has an
# unaligned access bug fixed in the following revision.
ntapi = { git = "https://github.com/MSxDOS/ntapi.git", rev = "24fc1e47677fc9f6e38e5f154e6011dc9b270da6" }

[features]
# Default features for *-unknown-linux-gnu and *-apple-darwin
default = ["api", "api-client", "enrichment-tables", "sinks", "sources", "sources-dnstap", "transforms", "unix", "rdkafka?/gssapi-vendored", "enterprise"]
# Default features for `cargo docs`. The same as `default` but without `rdkafka?/gssapi-vendored` which would require installing libsasl in our doc build environment.
docs = ["api", "api-client", "enrichment-tables", "sinks", "sources", "sources-dnstap", "transforms", "unix", "enterprise"]
# Default features for *-unknown-linux-* which make use of `cmake` for dependencies
default-cmake = ["api", "api-client", "enrichment-tables", "rdkafka?/cmake_build", "sinks", "sources", "sources-dnstap", "transforms", "unix", "rdkafka?/gssapi-vendored", "enterprise"]
# Default features for *-pc-windows-msvc
# TODO: Enable SASL https://github.com/vectordotdev/vector/pull/3081#issuecomment-659298042
default-msvc = ["api", "api-client", "enrichment-tables", "rdkafka?/cmake_build", "sinks", "sources", "transforms", "enterprise"]
default-musl = ["api", "api-client", "enrichment-tables", "rdkafka?/cmake_build", "sinks", "sources", "sources-dnstap", "transforms", "unix", "rdkafka?/gssapi-vendored", "enterprise"]
default-no-api-client = ["api", "enrichment-tables", "sinks", "sources", "sources-dnstap", "transforms", "unix", "rdkafka?/gssapi-vendored", "enterprise"]
default-no-vrl-cli = ["api", "sinks", "sources", "sources-dnstap", "transforms", "unix", "rdkafka?/gssapi-vendored", "enterprise"]
tokio-console = ["dep:console-subscriber", "tokio/tracing"]

# Enables the binary secret-backend-example
secret-backend-example = ["transforms"]

all-logs = ["sinks-logs", "sources-logs", "sources-dnstap", "transforms-logs"]
all-metrics = ["sinks-metrics", "sources-metrics", "transforms-metrics", "enterprise"]

# Target specific release features.
# The `make` tasks will select this according to the appropriate triple.
# Use this section to turn off or on specific features for specific triples.
target-aarch64-unknown-linux-gnu = ["api", "api-client", "enrichment-tables", "rdkafka?/cmake_build", "sinks", "sources", "sources-dnstap", "transforms", "unix", "enterprise"]
target-aarch64-unknown-linux-musl = ["api", "api-client", "enrichment-tables", "rdkafka?/cmake_build", "sinks", "sources", "sources-dnstap", "transforms", "unix", "enterprise"]
target-armv7-unknown-linux-gnueabihf = ["api", "api-client", "enrichment-tables", "rdkafka?/cmake_build", "sinks", "sources", "sources-dnstap", "transforms", "unix", "enterprise"]
target-armv7-unknown-linux-musleabihf = ["api", "api-client", "rdkafka?/cmake_build", "enrichment-tables", "sinks", "sources", "sources-dnstap", "transforms", "enterprise"]
target-x86_64-unknown-linux-gnu = ["api", "api-client", "rdkafka?/cmake_build", "enrichment-tables", "sinks", "sources", "sources-dnstap", "transforms", "unix", "rdkafka?/gssapi-vendored", "enterprise"]
target-x86_64-unknown-linux-musl = ["api", "api-client", "rdkafka?/cmake_build", "enrichment-tables", "sinks", "sources", "sources-dnstap", "transforms", "unix", "enterprise"]
# Does not currently build
target-powerpc64le-unknown-linux-gnu = ["api", "api-client", "enrichment-tables", "rdkafka?/cmake_build", "sinks", "sources", "sources-dnstap", "transforms", "unix", "enterprise"]
# Currently doesn't build due to lack of support for 64-bit atomics
target-powerpc-unknown-linux-gnu = ["api", "api-client", "enrichment-tables", "rdkafka?/cmake_build", "sinks", "sources", "sources-dnstap", "transforms", "unix", "enterprise"]

# Enables features that work only on systems providing `cfg(unix)`
unix = ["tikv-jemallocator", "allocation-tracing"]
allocation-tracing = []

# Enables kubernetes dependencies and shared code. Kubernetes-related sources,
# transforms and sinks should depend on this feature.
kubernetes = ["dep:k8s-openapi", "dep:kube"]

docker = ["dep:bollard", "dep:dirs-next"]

# API
api = [
  "dep:async-graphql",
  "dep:async-graphql-warp",
  "dep:base64",
  "vector-lib/api",
]

# API client
api-client = [
  "dep:crossterm",
  "dep:num-format",
  "dep:number_prefix",
  "dep:ratatui",
  "vector-lib/api",
  "vector-lib/api-client",
]

aws-core = [
  "aws-config",
  "dep:aws-credential-types",
  "dep:aws-sigv4",
  "dep:aws-types",
  "dep:aws-smithy-async",
  "dep:aws-smithy-http",
  "dep:aws-smithy-types",
  "dep:aws-smithy-runtime",
  "dep:aws-smithy-runtime-api",
  "dep:aws-sdk-sts",
]

# Anything that requires Protocol Buffers.
protobuf-build = ["dep:tonic-build", "dep:prost-build"]

gcp = ["dep:base64", "dep:goauth", "dep:smpl_jwt"]

# Enrichment Tables
enrichment-tables = ["enrichment-tables-geoip"]
enrichment-tables-geoip = ["dep:maxminddb"]

# Codecs
codecs-syslog = ["vector-lib/syslog"]

# Sources
sources = ["sources-logs", "sources-metrics"]
sources-logs = [
  "sources-amqp",
  "sources-aws_kinesis_firehose",
  "sources-aws_s3",
  "sources-aws_sqs",
  "sources-datadog_agent",
  "sources-demo_logs",
  "sources-docker_logs",
  "sources-exec",
  "sources-file",
  "sources-fluent",
  "sources-gcp_pubsub",
  "sources-heroku_logs",
  "sources-http_server",
  "sources-http_client",
  "sources-internal_logs",
  "sources-journald",
  "sources-kafka",
  "sources-kubernetes_logs",
  "sources-logstash",
  "sources-nats",
  "sources-opentelemetry",
  "sources-pulsar",
  "sources-file-descriptor",
  "sources-redis",
  "sources-socket",
  "sources-splunk_hec",
  "sources-stdin",
  "sources-syslog",
  "sources-vector",
]
sources-metrics = [
  "sources-apache_metrics",
  "sources-aws_ecs_metrics",
  "sources-eventstoredb_metrics",
  "sources-host_metrics",
  "sources-internal_metrics",
  "sources-mongodb_metrics",
  "sources-nginx_metrics",
  "sources-postgresql_metrics",
  "sources-prometheus",
  "sources-statsd",
  "sources-vector",
]

sources-amqp = ["lapin"]
sources-apache_metrics = ["sources-utils-http-client"]
sources-aws_ecs_metrics = ["sources-utils-http-client"]
sources-aws_kinesis_firehose = ["dep:base64", "dep:infer"]
sources-aws_s3 = ["aws-core", "dep:aws-sdk-sqs", "dep:aws-sdk-s3", "dep:semver", "dep:async-compression", "sources-aws_sqs", "tokio-util/io"]
sources-aws_sqs = ["aws-core", "dep:aws-sdk-sqs"]
sources-datadog_agent = ["sources-utils-http-error", "protobuf-build"]
sources-demo_logs = ["dep:fakedata"]
sources-dnstap = ["dep:base64", "dep:hickory-proto", "dep:dnsmsg-parser", "protobuf-build"]
sources-docker_logs = ["docker"]
sources-eventstoredb_metrics = []
sources-exec = []
sources-file = ["vector-lib/file-source"]
sources-file-descriptor = ["tokio-util/io"]
sources-fluent = ["dep:base64", "sources-utils-net-tcp", "tokio-util/net", "dep:rmpv", "dep:rmp-serde", "dep:serde_bytes"]
sources-gcp_pubsub = ["gcp", "dep:h2", "dep:prost-types", "protobuf-build", "dep:tonic"]
sources-heroku_logs = ["sources-utils-http", "sources-utils-http-query", "sources-http_server"]
sources-host_metrics =  ["heim/cpu", "heim/host", "heim/memory", "heim/net"]
sources-http_client = ["sources-utils-http-client"]
sources-http_server = ["sources-utils-http", "sources-utils-http-query"]
sources-internal_logs = []
sources-internal_metrics = []
sources-journald = []
sources-kafka = ["dep:rdkafka"]
sources-kubernetes_logs = ["vector-lib/file-source", "kubernetes", "transforms-reduce"]
sources-logstash = ["sources-utils-net-tcp", "tokio-util/net"]
sources-mongodb_metrics = ["dep:mongodb"]
sources-nats = ["dep:async-nats", "dep:nkeys"]
sources-nginx_metrics = ["dep:nom"]
sources-opentelemetry = ["dep:hex", "vector-lib/opentelemetry", "dep:prost-types", "sources-http_server", "sources-utils-http", "sources-vector"]
sources-postgresql_metrics = ["dep:postgres-openssl", "dep:tokio-postgres"]
sources-prometheus = ["sources-prometheus-scrape", "sources-prometheus-remote-write", "sources-prometheus-pushgateway"]
sources-prometheus-scrape = ["sinks-prometheus", "sources-utils-http-client", "vector-lib/prometheus"]
sources-prometheus-remote-write = ["sinks-prometheus", "sources-utils-http", "vector-lib/prometheus"]
sources-prometheus-pushgateway = ["sinks-prometheus", "sources-utils-http", "vector-lib/prometheus"]
sources-pulsar = ["dep:apache-avro", "dep:pulsar"]
sources-redis= ["dep:redis"]
sources-socket = ["sources-utils-net", "tokio-util/net"]
sources-splunk_hec = ["dep:roaring"]
sources-statsd = ["sources-utils-net", "tokio-util/net"]
sources-stdin = ["tokio-util/io"]
sources-syslog = ["codecs-syslog", "sources-utils-net", "tokio-util/net"]
sources-utils-http = ["sources-utils-http-auth", "sources-utils-http-encoding", "sources-utils-http-error", "sources-utils-http-prelude"]
sources-utils-http-auth = ["sources-utils-http-error"]
sources-utils-http-encoding = ["sources-utils-http-error"]
sources-utils-http-error = []
sources-utils-http-prelude = ["sources-utils-http", "sources-utils-http-auth", "sources-utils-http-encoding", "sources-utils-http-error"]
sources-utils-http-query = []
sources-utils-http-client = ["sources-utils-http", "sources-http_server"]
sources-utils-net = ["sources-utils-net-tcp", "sources-utils-net-udp", "sources-utils-net-unix"]
sources-utils-net-tcp = ["listenfd"]
sources-utils-net-udp = ["listenfd"]
sources-utils-net-unix = []

sources-vector = ["dep:tonic", "protobuf-build"]

# Transforms
transforms = ["transforms-logs", "transforms-metrics"]
transforms-logs = [
  "transforms-aws_ec2_metadata",
  "transforms-dedupe",
  "transforms-filter",
  "transforms-log_to_metric",
  "transforms-lua",
  "transforms-metric_to_log",
  "transforms-pipelines",
  "transforms-reduce",
  "transforms-remap",
  "transforms-route",
  "transforms-sample",
  "transforms-throttle",
]
transforms-metrics = [
  "transforms-aggregate",
  "transforms-filter",
  "transforms-log_to_metric",
  "transforms-lua",
  "transforms-metric_to_log",
  "transforms-pipelines",
  "transforms-remap",
  "transforms-tag_cardinality_limit",
  "transforms-throttle",
]

transforms-aggregate = []
transforms-aws_ec2_metadata = ["dep:arc-swap"]
transforms-dedupe = ["dep:lru"]
transforms-filter = []
transforms-log_to_metric = []
transforms-lua = ["dep:mlua", "vector-lib/lua"]
transforms-metric_to_log = []
transforms-pipelines = ["transforms-filter", "transforms-route"]
transforms-reduce = []
transforms-remap = []
transforms-route = []
transforms-sample = ["transforms-impl-sample"]
transforms-tag_cardinality_limit = ["dep:bloomy", "dep:hashbrown"]
transforms-throttle = ["dep:governor"]

# Implementations of transforms
transforms-impl-sample = []

# Sinks
sinks = ["sinks-logs", "sinks-metrics"]
sinks-logs = [
  "sinks-amqp",
  "sinks-appsignal",
  "sinks-aws_cloudwatch_logs",
  "sinks-aws_kinesis_firehose",
  "sinks-aws_kinesis_streams",
  "sinks-aws_s3",
  "sinks-aws_sqs",
  "sinks-aws_sns",
  "sinks-axiom",
  "sinks-azure_blob",
  "sinks-azure_monitor_logs",
  "sinks-blackhole",
  "sinks-chronicle",
  "sinks-clickhouse",
  "sinks-console",
  "sinks-databend",
  "sinks-datadog_events",
  "sinks-datadog_logs",
  "sinks-datadog_traces",
  "sinks-elasticsearch",
  "sinks-file",
  "sinks-gcp",
  "sinks-honeycomb",
  "sinks-http",
  "sinks-humio",
  "sinks-influxdb",
  "sinks-kafka",
  "sinks-mezmo",
  "sinks-loki",
  "sinks-mqtt",
  "sinks-nats",
  "sinks-new_relic_logs",
  "sinks-new_relic",
  "sinks-papertrail",
  "sinks-pulsar",
  "sinks-redis",
  "sinks-sematext",
  "sinks-socket",
  "sinks-splunk_hec",
  "sinks-vector",
  "sinks-webhdfs",
  "sinks-websocket",
]
sinks-metrics = [
  "sinks-appsignal",
  "sinks-aws_cloudwatch_metrics",
  "sinks-blackhole",
  "sinks-console",
  "sinks-datadog_metrics",
  "sinks-greptimedb",
  "sinks-humio",
  "sinks-influxdb",
  "sinks-kafka",
  "sinks-prometheus",
  "sinks-sematext",
  "sinks-statsd",
  "sinks-vector",
  "sinks-splunk_hec"
]

sinks-amqp = ["lapin"]
sinks-appsignal = []
sinks-aws_cloudwatch_logs = ["aws-core", "dep:aws-sdk-cloudwatchlogs"]
sinks-aws_cloudwatch_metrics = ["aws-core", "dep:aws-sdk-cloudwatch"]
sinks-aws_kinesis_firehose = ["aws-core", "dep:aws-sdk-firehose"]
sinks-aws_kinesis_streams = ["aws-core", "dep:aws-sdk-kinesis"]
sinks-aws_s3 = ["dep:base64", "dep:md-5", "aws-core", "dep:aws-sdk-s3"]
sinks-aws_sqs = ["aws-core", "dep:aws-sdk-sqs"]
sinks-aws_sns = ["aws-core", "dep:aws-sdk-sns"]
sinks-axiom = ["sinks-elasticsearch"]
sinks-azure_blob = ["dep:azure_core", "dep:azure_identity", "dep:azure_storage", "dep:azure_storage_blobs"]
sinks-azure_monitor_logs = []
sinks-blackhole = []
sinks-chronicle = []
sinks-clickhouse = []
sinks-console = []
sinks-databend = []
sinks-datadog_events = []
sinks-datadog_logs = []
sinks-datadog_metrics = ["protobuf-build", "dep:prost-reflect"]
sinks-datadog_traces = ["protobuf-build", "dep:rmpv", "dep:rmp-serde", "dep:serde_bytes"]
sinks-elasticsearch = ["transforms-metric_to_log"]
sinks-file = ["dep:async-compression"]
sinks-gcp = ["dep:base64", "gcp"]
sinks-greptimedb = ["dep:greptimedb-client"]
sinks-honeycomb = []
sinks-http = []
sinks-humio = ["sinks-splunk_hec", "transforms-metric_to_log"]
sinks-influxdb = []
sinks-kafka = ["dep:rdkafka"]
sinks-mezmo = []
sinks-loki = ["loki-logproto"]
sinks-mqtt = ["dep:rumqttc"]
sinks-nats = ["dep:async-nats", "dep:nkeys"]
sinks-new_relic_logs = ["sinks-http"]
sinks-new_relic = []
sinks-papertrail = ["dep:syslog"]
sinks-prometheus = ["dep:base64", "vector-lib/prometheus"]
sinks-pulsar = ["dep:apache-avro", "dep:pulsar", "dep:lru"]
sinks-redis = ["dep:redis"]
sinks-sematext = ["sinks-elasticsearch", "sinks-influxdb"]
sinks-socket = ["sinks-utils-udp"]
sinks-splunk_hec = []
sinks-statsd = ["sinks-utils-udp", "tokio-util/net"]
sinks-utils-udp = []
sinks-vector = ["sinks-utils-udp", "dep:tonic", "protobuf-build"]
sinks-websocket = ["dep:tokio-tungstenite"]
sinks-webhdfs = ["dep:opendal"]

# Datadog integration
enterprise = [
  "dep:hex",
  "dep:sha2",
  "sinks-datadog_logs",
  "sinks-datadog_metrics",
  "sources-host_metrics",
  "sources-internal_logs",
  "sources-internal_metrics",
  "transforms-remap",
  "transforms-filter",
]

# Identifies that the build is a nightly build
nightly = []

# Integration testing-related features
all-integration-tests = [
  "amqp-integration-tests",
  "appsignal-integration-tests",
  "aws-integration-tests",
  "axiom-integration-tests",
  "azure-integration-tests",
  "chronicle-integration-tests",
  "clickhouse-integration-tests",
  "databend-integration-tests",
  "datadog-agent-integration-tests",
  "datadog-logs-integration-tests",
  "datadog-metrics-integration-tests",
  "datadog-traces-integration-tests",
  "docker-logs-integration-tests",
  "es-integration-tests",
  "eventstoredb_metrics-integration-tests",
  "fluent-integration-tests",
  "gcp-cloud-storage-integration-tests",
  "gcp-integration-tests",
  "gcp-pubsub-integration-tests",
  "greptimedb-integration-tests",
  "http-client-integration-tests",
  "humio-integration-tests",
  "influxdb-integration-tests",
  "kafka-integration-tests",
  "logstash-integration-tests",
  "loki-integration-tests",
  "mongodb_metrics-integration-tests",
  "nats-integration-tests",
  "nginx-integration-tests",
  "opentelemetry-integration-tests",
  "postgresql_metrics-integration-tests",
  "prometheus-integration-tests",
  "pulsar-integration-tests",
  "redis-integration-tests",
  "splunk-integration-tests",
  "dnstap-integration-tests",
  "webhdfs-integration-tests",
]

amqp-integration-tests = ["sources-amqp", "sinks-amqp"]
appsignal-integration-tests = ["sinks-appsignal"]

aws-integration-tests = [
  "aws-cloudwatch-logs-integration-tests",
  "aws-cloudwatch-metrics-integration-tests",
  "aws-ec2-metadata-integration-tests",
  "aws-ecs-metrics-integration-tests",
  "aws-kinesis-firehose-integration-tests",
  "aws-kinesis-streams-integration-tests",
  "aws-s3-integration-tests",
  "aws-sqs-integration-tests",
  "aws-sns-integration-tests",
]

azure-integration-tests = [
  "azure-blob-integration-tests"
]

aws-cloudwatch-logs-integration-tests = ["sinks-aws_cloudwatch_logs"]
aws-cloudwatch-metrics-integration-tests = ["sinks-aws_cloudwatch_metrics"]
aws-ec2-metadata-integration-tests = ["transforms-aws_ec2_metadata"]
aws-ecs-metrics-integration-tests = ["sources-aws_ecs_metrics"]
aws-kinesis-firehose-integration-tests = ["sinks-aws_kinesis_firehose", "dep:aws-sdk-elasticsearch", "sinks-elasticsearch"]
aws-kinesis-streams-integration-tests = ["sinks-aws_kinesis_streams"]
aws-s3-integration-tests = ["sinks-aws_s3", "sources-aws_s3"]
aws-sqs-integration-tests = ["sinks-aws_sqs"]
aws-sns-integration-tests = ["sinks-aws_sns"]
axiom-integration-tests = ["sinks-axiom"]
azure-blob-integration-tests = ["sinks-azure_blob"]
chronicle-integration-tests = ["sinks-gcp"]
clickhouse-integration-tests = ["sinks-clickhouse"]
databend-integration-tests = ["sinks-databend"]
datadog-agent-integration-tests = ["sources-datadog_agent"]
datadog-logs-integration-tests = ["sinks-datadog_logs"]
datadog-metrics-integration-tests = ["sinks-datadog_metrics"]
datadog-traces-integration-tests = ["sources-datadog_agent", "sinks-datadog_traces", "axum/tokio"]
docker-logs-integration-tests = ["sources-docker_logs", "unix"]
es-integration-tests = ["sinks-elasticsearch", "aws-core"]
eventstoredb_metrics-integration-tests = ["sources-eventstoredb_metrics"]
fluent-integration-tests = ["docker", "sources-fluent"]
gcp-cloud-storage-integration-tests = ["sinks-gcp"]
gcp-integration-tests = ["sinks-gcp"]
gcp-pubsub-integration-tests = ["sinks-gcp", "sources-gcp_pubsub"]
greptimedb-integration-tests = ["sinks-greptimedb"]
humio-integration-tests = ["sinks-humio"]
http-client-integration-tests = ["sources-http_client"]
influxdb-integration-tests = ["sinks-influxdb"]
kafka-integration-tests = ["sinks-kafka", "sources-kafka"]
logstash-integration-tests = ["docker", "sources-logstash"]
loki-integration-tests = ["sinks-loki"]
mongodb_metrics-integration-tests = ["sources-mongodb_metrics"]
mqtt-integration-tests = ["sinks-mqtt"]
nats-integration-tests = ["sinks-nats", "sources-nats"]
nginx-integration-tests = ["sources-nginx_metrics"]
opentelemetry-integration-tests = ["sources-opentelemetry"]
postgresql_metrics-integration-tests = ["sources-postgresql_metrics"]
prometheus-integration-tests = ["sinks-prometheus", "sources-prometheus", "sinks-influxdb"]
pulsar-integration-tests = ["sinks-pulsar", "sources-pulsar"]
redis-integration-tests = ["sinks-redis", "sources-redis"]
splunk-integration-tests = ["sinks-splunk_hec"]
dnstap-integration-tests = ["sources-dnstap", "dep:bollard"]
webhdfs-integration-tests = ["sinks-webhdfs"]
disable-resolv-conf = []
shutdown-tests = ["api", "sinks-blackhole", "sinks-console", "sinks-prometheus", "sources", "transforms-lua", "transforms-remap", "unix"]
cli-tests = ["sinks-blackhole", "sinks-socket", "sources-demo_logs", "sources-file"]
test-utils = []

# End-to-End testing-related features
all-e2e-tests = [
  "e2e-tests-datadog"
]

e2e-tests-datadog = [
  "sources-datadog_agent",
  "sinks-datadog_logs",
  "sinks-datadog_metrics"
]

vector-api-tests = [
  "sources-demo_logs",
  "transforms-log_to_metric",
  "transforms-remap",
  "sinks-blackhole"
]
vector-unit-test-tests = [
  "sources-demo_logs",
  "transforms-remap",
  "transforms-route",
  "transforms-filter",
  "transforms-reduce",
  "sinks-console"
]
enterprise-tests = [
  "enterprise",
  "sources-demo_logs",
  "sinks-blackhole",
  "sinks-loki",
  "api",
]

component-validation-runner = ["dep:tonic", "sources-internal_logs", "sources-internal_metrics", "sources-vector", "sinks-vector"]
component-validation-tests = ["component-validation-runner", "sources", "transforms", "sinks"]

# Grouping together features for benchmarks. We exclude the API client due to it causing the build process to run out
# of memory when those additional dependencies are built in CI.
benches = [
  "sinks-file",
  "sinks-http",
  "sinks-socket",
  "sources-file",
  "sources-socket",
  "sources-syslog",
  "transforms-lua",
  "transforms-sample",
]
dnstap-benches = ["sources-dnstap"]
language-benches = ["sinks-socket", "sources-socket", "transforms-lua", "transforms-remap"]
# Separate benching process for metrics due to the nature of the bootstrap procedures.
statistic-benches = []
remap-benches = ["transforms-remap"]
transform-benches = ["transforms-filter", "transforms-dedupe", "transforms-reduce", "transforms-route"]
codecs-benches = []
loki-benches = ["sinks-loki"]
enrichment-tables-benches = ["enrichment-tables-geoip"]

[[bench]]
name = "default"
harness = false
required-features = ["benches"]

[[bench]]
name = "dnstap"
path = "benches/dnstap/mod.rs"
harness = false
required-features = ["dnstap-benches"]

[[bench]]
name = "remap"
harness = false
required-features = ["remap-benches"]

[[bench]]
name = "enrichment_tables"
harness = false
required-features = ["enrichment-tables-benches"]

[[bench]]
name = "languages"
harness = false
required-features = ["language-benches"]

[[bench]]
name = "loki"
harness = false
required-features = ["loki-benches"]

[[bench]]
name = "distribution_statistic"
harness = false
required-features = ["statistic-benches"]

[[bench]]
name = "transform"
path = "benches/transform/main.rs"
harness = false
test = false
required-features = ["transform-benches"]

[[bench]]
name = "codecs"
path = "benches/codecs/main.rs"
harness = false
required-features = ["codecs-benches"]<|MERGE_RESOLUTION|>--- conflicted
+++ resolved
@@ -181,14 +181,9 @@
 aws-sdk-elasticsearch = { version = "1.3.0", default-features = false, features = ["behavior-version-latest"], optional = true }
 aws-sdk-firehose = { version = "1.3.0", default-features = false, features = ["behavior-version-latest"], optional = true }
 aws-sdk-kinesis = { version = "1.3.0", default-features = false, features = ["behavior-version-latest"], optional = true }
-<<<<<<< HEAD
 aws-sdk-sts = { version = "1.3.0", default-features = false, features = ["behavior-version-latest"], optional = true }
-aws-types = { version = "1.1.5", default-features = false, optional = true }
-aws-sigv4 = { version = "1.1.5", default-features = false, features = ["sign-http"], optional = true }
-=======
 aws-types = { version = "1.1.6", default-features = false, optional = true }
 aws-sigv4 = { version = "1.1.6", default-features = false, features = ["sign-http"], optional = true }
->>>>>>> f33169d6
 aws-config = { version = "1.0.1", default-features = false, features = ["behavior-version-latest"], optional = true }
 aws-credential-types = { version = "1.1.6", default-features = false, features = ["hardcoded-credentials"], optional = true }
 aws-smithy-http = { version = "0.60", default-features = false, features = ["event-stream"], optional = true }
