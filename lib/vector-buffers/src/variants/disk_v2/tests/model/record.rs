--- conflicted
+++ resolved
@@ -34,11 +34,7 @@
 
 impl error::Error for DecodeError {}
 
-<<<<<<< HEAD
-#[derive(Clone, Debug, Eq)]
-=======
-#[derive(Clone, PartialEq, Eq)]
->>>>>>> d940f567
+#[derive(Clone, Eq)]
 pub struct Record {
     id: u32,
     size: u32,
