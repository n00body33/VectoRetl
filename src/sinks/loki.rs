//! Loki sink
//!
//! This sink provides downstream support for `Loki` via
//! the v1 http json endpoint.
//!
//! <https://github.com/grafana/loki/blob/master/docs/api.md>
//!
//! This sink uses `PartitionBatching` to partition events
//! by streams. There must be at least one valid set of labels.
//!
//! If an event produces no labels, this can happen if the template
//! does not match, we will add a default label `{agent="vector"}`.

use crate::{
    config::{log_schema, DataType, GenerateConfig, SinkConfig, SinkContext, SinkDescription},
    event::{self, Event, Value},
    http::{Auth, HttpClient, MaybeAuth},
    sinks::util::{
        buffer::loki::{GlobalTimestamps, LokiBuffer, LokiEvent, LokiRecord, PartitionKey},
        encoding::{EncodingConfig, EncodingConfiguration},
        http::{HttpSink, PartitionHttpSink},
        BatchConfig, BatchSettings, Concurrency, PartitionBuffer, PartitionInnerBuffer,
        TowerRequestConfig, UriSerde,
    },
    template::Template,
    tls::{TlsOptions, TlsSettings},
};
use futures::{FutureExt, SinkExt};
use serde::{Deserialize, Serialize};
use std::collections::HashMap;

#[derive(Clone, Debug, Deserialize, Serialize)]
#[serde(deny_unknown_fields)]
pub struct LokiConfig {
    endpoint: UriSerde,
    encoding: EncodingConfig<Encoding>,

    tenant_id: Option<Template>,
    labels: HashMap<Template, Template>,

    #[serde(default = "crate::serde::default_false")]
    remove_label_fields: bool,
    #[serde(default = "crate::serde::default_true")]
    remove_timestamp: bool,
    #[serde(default)]
    out_of_order_action: OutOfOrderAction,

    auth: Option<Auth>,

    #[serde(default)]
    request: TowerRequestConfig,

    #[serde(default)]
    batch: BatchConfig,

    tls: Option<TlsOptions>,
}

#[derive(Clone, Debug, Derivative, Deserialize, Serialize)]
#[derivative(Default)]
#[serde(rename_all = "snake_case")]
pub enum OutOfOrderAction {
    #[derivative(Default)]
    Drop,
    RewriteTimestamp,
}

#[derive(Clone, Debug, Serialize, Deserialize, PartialEq, Eq)]
#[serde(rename_all = "snake_case")]
enum Encoding {
    Json,
    Text,
}

inventory::submit! {
    SinkDescription::new::<LokiConfig>("loki")
}

impl GenerateConfig for LokiConfig {
    fn generate_config() -> toml::Value {
        toml::from_str(
            r#"endpoint = "http://localhost:3100"
            encoding = "json"
            labels = {}"#,
        )
        .unwrap()
    }
}

#[async_trait::async_trait]
#[typetag::serde(name = "loki")]
impl SinkConfig for LokiConfig {
    async fn build(
        &self,
        cx: SinkContext,
    ) -> crate::Result<(super::VectorSink, super::Healthcheck)> {
        if self.labels.is_empty() {
            return Err("`labels` must include at least one label.".into());
        }

<<<<<<< HEAD
        let request_settings = self.request.unwrap_with(&TowerRequestConfig {
            concurrency: Concurrency::Fixed(5),
            ..Default::default()
        });
=======
        for label in self.labels.keys() {
            if !valid_label_name(label) {
                return Err(format!("Invalid label name {:?}", label.get_ref()).into());
            }
        }

        if self.request.concurrency.is_some() {
            warn!("Option `request.concurrency` is not supported.");
        }
        let mut request_settings = self.request.unwrap_with(&TowerRequestConfig::default());
        request_settings.concurrency = Some(1);
>>>>>>> ee807e3d

        let batch_settings = BatchSettings::default()
            .bytes(102_400)
            .events(100_000)
            .timeout(1)
            .parse_config(self.batch)?;
        let tls = TlsSettings::from_options(&self.tls)?;
        let client = HttpClient::new(tls, cx.proxy())?;

        let config = LokiConfig {
            auth: self.auth.choose_one(&self.endpoint.auth)?,
            ..self.clone()
        };

        let sink = LokiSink::new(config.clone());

        let sink = PartitionHttpSink::new(
            sink,
            PartitionBuffer::new(LokiBuffer::new(
                batch_settings.size,
                GlobalTimestamps::default(),
                config.out_of_order_action.clone(),
            )),
            request_settings,
            batch_settings.timeout,
            client.clone(),
            cx.acker(),
        )
        .ordered()
        .sink_map_err(|error| error!(message = "Fatal loki sink error.", %error));

        let healthcheck = healthcheck(config, client).boxed();

        Ok((super::VectorSink::Sink(Box::new(sink)), healthcheck))
    }

    fn input_type(&self) -> DataType {
        DataType::Log
    }

    fn sink_type(&self) -> &'static str {
        "loki"
    }
}

struct LokiSink {
    endpoint: UriSerde,
    encoding: EncodingConfig<Encoding>,

    tenant_id: Option<Template>,
    labels: HashMap<Template, Template>,

    remove_label_fields: bool,
    remove_timestamp: bool,

    auth: Option<Auth>,
}

impl LokiSink {
    fn new(config: LokiConfig) -> Self {
        Self {
            endpoint: config.endpoint,
            encoding: config.encoding,
            tenant_id: config.tenant_id,
            labels: config.labels,
            remove_label_fields: config.remove_label_fields,
            remove_timestamp: config.remove_timestamp,
            auth: config.auth,
        }
    }
}

#[async_trait::async_trait]
impl HttpSink for LokiSink {
    type Input = PartitionInnerBuffer<LokiRecord, PartitionKey>;
    type Output = PartitionInnerBuffer<serde_json::Value, PartitionKey>;

    fn encode_event(&self, mut event: Event) -> Option<Self::Input> {
        let tenant_id = self.tenant_id.as_ref().and_then(|t| {
            t.render_string(&event)
                .map_err(|missing| {
                    error!(
                        message = "Error rendering `tenant_id` template.",
                        ?missing,
                        internal_log_rate_secs = 30
                    );
                })
                .ok()
        });

        let mut labels = Vec::new();

        for (key_template, value_template) in &self.labels {
            if let (Ok(key), Ok(value)) = (
                key_template.render_string(&event),
                value_template.render_string(&event),
            ) {
                labels.push((key, value));
            }
        }

        if self.remove_label_fields {
            for template in self.labels.values() {
                if let Some(fields) = template.get_fields() {
                    for field in fields {
                        event.as_mut_log().remove(&field);
                    }
                }
            }
        }

        let timestamp = match event.as_log().get(log_schema().timestamp_key()) {
            Some(event::Value::Timestamp(ts)) => ts.timestamp_nanos(),
            _ => chrono::Utc::now().timestamp_nanos(),
        };

        if self.remove_timestamp {
            event.as_mut_log().remove(log_schema().timestamp_key());
        }

        self.encoding.apply_rules(&mut event);
        let log = event.into_log();
        let event = match &self.encoding.codec() {
            Encoding::Json => serde_json::to_string(&log).expect("json encoding should never fail"),

            Encoding::Text => log
                .get(log_schema().message_key())
                .map(Value::to_string_lossy)
                .unwrap_or_default(),
        };

        // If no labels are provided we set our own default
        // `{agent="vector"}` label. This can happen if the only
        // label is a templatable one but the event doesn't match.
        if labels.is_empty() {
            labels = vec![("agent".to_string(), "vector".to_string())]
        }

        let key = PartitionKey {
            tenant_id,
            labels: labels.clone(),
        };

        let event = LokiEvent { timestamp, event };
        Some(PartitionInnerBuffer::new(
            LokiRecord {
                labels,
                event,
                partition: key.clone(),
            },
            key,
        ))
    }

    async fn build_request(&self, output: Self::Output) -> crate::Result<http::Request<Vec<u8>>> {
        let (json, key) = output.into_parts();
        let tenant_id = key.tenant_id;

        let body = serde_json::to_vec(&json).unwrap();

        let uri = format!("{}loki/api/v1/push", self.endpoint.uri);

        let mut req = http::Request::post(uri).header("Content-Type", "application/json");

        if let Some(tenant_id) = tenant_id {
            req = req.header("X-Scope-OrgID", tenant_id);
        }

        let mut req = req.body(body).unwrap();

        if let Some(auth) = &self.auth {
            auth.apply(&mut req);
        }

        Ok(req)
    }
}

async fn healthcheck(config: LokiConfig, client: HttpClient) -> crate::Result<()> {
    let uri = format!("{}ready", config.endpoint.uri);

    let mut req = http::Request::get(uri)
        .body(hyper::Body::empty())
        .expect("Building request never fails.");

    if let Some(auth) = &config.auth {
        auth.apply(&mut req);
    }

    let res = client.send(req).await?;

    let status = match fetch_status("ready", &config, &client).await? {
        // Issue https://github.com/timberio/vector/issues/6463
        http::StatusCode::NOT_FOUND => {
            debug!("Endpoint `/ready` not found. Retrying healthcheck with top level query.");
            fetch_status("", &config, &client).await?
        }
        status => status,
    };

    match status {
        http::StatusCode::OK => Ok(()),
        _ => Err(format!("A non-successful status returned: {}", res.status()).into()),
    }
}

async fn fetch_status(
    endpoint: &str,
    config: &LokiConfig,
    client: &HttpClient,
) -> crate::Result<http::StatusCode> {
    let uri = format!("{}{}", config.endpoint.uri, endpoint);

    let mut req = http::Request::get(uri).body(hyper::Body::empty()).unwrap();

    if let Some(auth) = &config.auth {
        auth.apply(&mut req);
    }

    Ok(client.send(req).await?.status())
}

fn valid_label_name(label: &Template) -> bool {
    label.is_dynamic() || {
        // Loki follows prometheus on this https://prometheus.io/docs/concepts/data_model/#metric-names-and-labels
        // Although that isn't explicitly said anywhere besides what's in the code.
        // The closest mention is in section about Parser Expression https://grafana.com/docs/loki/latest/logql/
        //
        // [a-zA-Z_][a-zA-Z0-9_]*
        let label_trim = label.get_ref().trim();
        let mut label_chars = label_trim.chars();
        if let Some(ch) = label_chars.next() {
            (ch.is_ascii_alphabetic() || ch == '_')
                && label_chars.all(|ch| ch.is_ascii_alphanumeric() || ch == '_')
        } else {
            false
        }
    }
}

#[cfg(test)]
mod tests {
    use super::*;
    use crate::config::ProxyConfig;
    use crate::event::Event;
    use crate::sinks::util::http::HttpSink;
    use crate::sinks::util::test::{build_test_server, load_sink};
    use crate::test_util;
    use futures::StreamExt;
    use std::convert::TryInto;

    #[test]
    fn generate_config() {
        crate::test_util::test_generate_config::<LokiConfig>();
    }

    #[test]
    fn interpolate_labels() {
        let (config, _cx) = load_sink::<LokiConfig>(
            r#"
            endpoint = "http://localhost:3100"
            labels = {label1 = "{{ foo }}", label2 = "some-static-label", label3 = "{{ foo }}", "{{ foo }}" = "{{ foo }}"}
            encoding = "json"
            remove_label_fields = true
        "#,
        )
        .unwrap();
        let sink = LokiSink::new(config);

        let mut e1 = Event::from("hello world");

        e1.as_mut_log().insert("foo", "bar");

        let mut record = sink.encode_event(e1).unwrap().into_parts().0;

        // HashMap -> Vec doesn't like keeping ordering
        record.labels.sort();

        // The final event should have timestamps and labels removed
        let expected_line = serde_json::to_string(&serde_json::json!({
            "message": "hello world",
        }))
        .unwrap();

        assert_eq!(record.event.event, expected_line);

        assert_eq!(record.labels[0], ("bar".to_string(), "bar".to_string()));
        assert_eq!(record.labels[1], ("label1".to_string(), "bar".to_string()));
        assert_eq!(
            record.labels[2],
            ("label2".to_string(), "some-static-label".to_string())
        );
        // make sure we can reuse fields across labels.
        assert_eq!(record.labels[3], ("label3".to_string(), "bar".to_string()));
    }

    #[test]
    fn use_label_from_dropped_fields() {
        let (config, _cx) = load_sink::<LokiConfig>(
            r#"
            endpoint = "http://localhost:3100"
            labels.bar = "{{ foo }}"
            encoding.codec = "json"
            encoding.except_fields = ["foo"]
        "#,
        )
        .unwrap();
        let sink = LokiSink::new(config);

        let mut e1 = Event::from("hello world");

        e1.as_mut_log().insert("foo", "bar");

        let record = sink.encode_event(e1).unwrap().into_parts().0;

        let expected_line = serde_json::to_string(&serde_json::json!({
            "message": "hello world",
        }))
        .unwrap();

        assert_eq!(record.event.event, expected_line);

        assert_eq!(record.labels[0], ("bar".to_string(), "bar".to_string()));
    }

    #[tokio::test]
    async fn healthcheck_includes_auth() {
        let (mut config, _cx) = load_sink::<LokiConfig>(
            r#"
            endpoint = "http://localhost:3100"
            labels = {test_name = "placeholder"}
            encoding = "json"
			auth.strategy = "basic"
			auth.user = "username"
			auth.password = "some_password"
        "#,
        )
        .unwrap();

        let addr = test_util::next_addr();
        let endpoint = format!("http://{}", addr);
        config.endpoint = endpoint
            .clone()
            .parse::<http::Uri>()
            .expect("could not create URI")
            .into();

        let (rx, _trigger, server) = build_test_server(addr);
        tokio::spawn(server);

        let tls = TlsSettings::from_options(&config.tls).expect("could not create TLS settings");
        let proxy = ProxyConfig::default();
        let client = HttpClient::new(tls, &proxy).expect("could not create HTTP client");

        healthcheck(config.clone(), client)
            .await
            .expect("healthcheck failed");

        let output = rx.take(1).collect::<Vec<_>>().await;
        assert_eq!(
            Some(&http::header::HeaderValue::from_static(
                "Basic dXNlcm5hbWU6c29tZV9wYXNzd29yZA=="
            )),
            output[0].0.headers.get("authorization")
        );
    }

    #[tokio::test]
    async fn healthcheck_grafana_cloud() {
        test_util::trace_init();
        let (config, _cx) = load_sink::<LokiConfig>(
            r#"
            endpoint = "http://logs-prod-us-central1.grafana.net"
            encoding = "json"
            labels = {test_name = "placeholder"}
        "#,
        )
        .unwrap();

        let tls = TlsSettings::from_options(&config.tls).expect("could not create TLS settings");
        let proxy = ProxyConfig::default();
        let client = HttpClient::new(tls, &proxy).expect("could not create HTTP client");

        healthcheck(config, client)
            .await
            .expect("healthcheck failed");
    }

    #[test]
    fn valid_label_names() {
        assert!(valid_label_name(&"name".try_into().unwrap()));
        assert!(valid_label_name(&" name ".try_into().unwrap()));
        assert!(valid_label_name(&"bee_bop".try_into().unwrap()));
        assert!(valid_label_name(&"a09b".try_into().unwrap()));

        assert!(!valid_label_name(&"0ab".try_into().unwrap()));
        assert!(!valid_label_name(&"*".try_into().unwrap()));
        assert!(!valid_label_name(&"".try_into().unwrap()));
        assert!(!valid_label_name(&" ".try_into().unwrap()));

        assert!(valid_label_name(&"{{field}}".try_into().unwrap()));
    }
}

#[cfg(feature = "loki-integration-tests")]
#[cfg(test)]
mod integration_tests {
    use super::*;
    use crate::{
        config::SinkConfig, sinks::util::test::load_sink, sinks::VectorSink, template::Template,
        test_util::random_lines,
    };
    use bytes::Bytes;
    use chrono::{DateTime, Duration, Utc};
    use futures::{stream, StreamExt};
    use std::convert::TryFrom;
    use vector_core::event::{BatchNotifier, BatchStatus, Event, LogEvent};

    async fn build_sink(encoding: &str) -> (uuid::Uuid, VectorSink) {
        let stream = uuid::Uuid::new_v4();

        let config = format!(
            r#"
            endpoint = "http://localhost:3100"
            labels = {{test_name = "placeholder"}}
            encoding = "{}"
            remove_timestamp = false
            tenant_id = "default"
        "#,
            encoding
        );

        let (mut config, cx) = load_sink::<LokiConfig>(&config).unwrap();

        let test_name = config
            .labels
            .get_mut(&Template::try_from("test_name").unwrap())
            .unwrap();
        assert_eq!(test_name.get_ref(), &Bytes::from("placeholder"));

        *test_name = Template::try_from(stream.to_string()).unwrap();

        let (sink, _) = config.build(cx).await.unwrap();

        (stream, sink)
    }

    #[tokio::test]
    async fn text() {
        let (stream, sink) = build_sink("text").await;

        let lines = random_lines(100).take(10).collect::<Vec<_>>();

        let (batch, mut receiver) = BatchNotifier::new_with_receiver();
        let events = lines
            .clone()
            .into_iter()
            .map(move |line| Event::from(LogEvent::from(line).with_batch_notifier(&batch)));
        let _ = sink
            .into_sink()
            .send_all(&mut stream::iter(events).map(Ok))
            .await
            .unwrap();
        assert_eq!(receiver.try_recv(), Ok(BatchStatus::Delivered));

        let (_, outputs) = fetch_stream(stream.to_string(), "default").await;
        assert_eq!(lines.len(), outputs.len());
        for (i, output) in outputs.iter().enumerate() {
            assert_eq!(output, &lines[i]);
        }
    }

    #[tokio::test]
    async fn json() {
        let (stream, sink) = build_sink("json").await;

        let events = random_lines(100)
            .take(10)
            .map(Event::from)
            .collect::<Vec<_>>();
        let (batch, mut receiver) = BatchNotifier::new_with_receiver();
        let _ = sink
            .into_sink()
            .send_all(&mut stream::iter(events.clone().into_iter().map(
                move |event| Ok(event.into_log().with_batch_notifier(&batch).into()),
            )))
            .await
            .unwrap();
        assert_eq!(receiver.try_recv(), Ok(BatchStatus::Delivered));

        let (_, outputs) = fetch_stream(stream.to_string(), "default").await;
        assert_eq!(events.len(), outputs.len());
        for (i, output) in outputs.iter().enumerate() {
            let expected_json = serde_json::to_string(&events[i].as_log()).unwrap();
            assert_eq!(output, &expected_json);
        }
    }

    // https://github.com/timberio/vector/issues/7815
    #[tokio::test]
    async fn json_nested_fields() {
        let (stream, sink) = build_sink("json").await;

        let events = random_lines(100)
            .take(10)
            .map(|line| {
                let mut event = Event::from(line);
                let log = event.as_mut_log();
                log.insert("foo.bar", "baz");
                event
            })
            .collect::<Vec<_>>();
        let (batch, mut receiver) = BatchNotifier::new_with_receiver();
        let _ = sink
            .into_sink()
            .send_all(&mut stream::iter(events.clone().into_iter().map(
                move |event| Ok(event.into_log().with_batch_notifier(&batch).into()),
            )))
            .await
            .unwrap();
        assert_eq!(receiver.try_recv(), Ok(BatchStatus::Delivered));

        let (_, outputs) = fetch_stream(stream.to_string(), "default").await;
        assert_eq!(events.len(), outputs.len());
        for (i, output) in outputs.iter().enumerate() {
            let expected_json = serde_json::to_string(&events[i].as_log()).unwrap();
            assert_eq!(output, &expected_json);
        }
    }

    #[tokio::test]
    async fn many_streams() {
        let stream1 = uuid::Uuid::new_v4();
        let stream2 = uuid::Uuid::new_v4();

        let (config, cx) = load_sink::<LokiConfig>(
            r#"
            endpoint = "http://localhost:3100"
            labels = {test_name = "{{ stream_id }}"}
            encoding = "text"
            tenant_id = "default"
        "#,
        )
        .unwrap();

        let (sink, _) = config.build(cx).await.unwrap();

        let lines = random_lines(100).take(10).collect::<Vec<_>>();

        let mut events = lines
            .clone()
            .into_iter()
            .map(Event::from)
            .collect::<Vec<_>>();

        for i in 0..10 {
            let event = events.get_mut(i).unwrap();

            if i % 2 == 0 {
                event.as_mut_log().insert("stream_id", stream1.to_string());
            } else {
                event.as_mut_log().insert("stream_id", stream2.to_string());
            }
        }

        let _ = sink
            .into_sink()
            .send_all(&mut stream::iter(events).map(Ok))
            .await
            .unwrap();

        let (_, outputs1) = fetch_stream(stream1.to_string(), "default").await;
        let (_, outputs2) = fetch_stream(stream2.to_string(), "default").await;

        assert_eq!(outputs1.len() + outputs2.len(), lines.len());

        for (i, output) in outputs1.iter().enumerate() {
            let index = (i % 5) * 2;
            assert_eq!(output, &lines[index]);
        }

        for (i, output) in outputs2.iter().enumerate() {
            let index = ((i % 5) * 2) + 1;
            assert_eq!(output, &lines[index]);
        }
    }

    #[tokio::test]
    async fn interpolate_stream_key() {
        let stream = uuid::Uuid::new_v4();

        let (mut config, cx) = load_sink::<LokiConfig>(
            r#"
            endpoint = "http://localhost:3100"
            labels = {"{{ stream_key }}" = "placeholder"}
            encoding = "text"
            tenant_id = "default"
        "#,
        )
        .unwrap();
        config.labels.insert(
            Template::try_from("{{ stream_key }}").unwrap(),
            Template::try_from(stream.to_string()).unwrap(),
        );

        let (sink, _) = config.build(cx).await.unwrap();

        let lines = random_lines(100).take(10).collect::<Vec<_>>();

        let mut events = lines
            .clone()
            .into_iter()
            .map(Event::from)
            .collect::<Vec<_>>();

        for i in 0..10 {
            let event = events.get_mut(i).unwrap();
            event.as_mut_log().insert("stream_key", "test_name");
        }

        let _ = sink
            .into_sink()
            .send_all(&mut stream::iter(events).map(Ok))
            .await
            .unwrap();

        let (_, outputs) = fetch_stream(stream.to_string(), "default").await;

        assert_eq!(outputs.len(), lines.len());

        for (i, output) in outputs.iter().enumerate() {
            assert_eq!(output, &lines[i]);
        }
    }

    #[tokio::test]
    async fn many_tenants() {
        let stream = uuid::Uuid::new_v4();

        let (mut config, cx) = load_sink::<LokiConfig>(
            r#"
            endpoint = "http://localhost:3100"
            labels = {test_name = "placeholder"}
            encoding = "text"
            tenant_id = "{{ tenant_id }}"
        "#,
        )
        .unwrap();

        let test_name = config
            .labels
            .get_mut(&Template::try_from("test_name").unwrap())
            .unwrap();
        assert_eq!(test_name.get_ref(), &Bytes::from("placeholder"));

        *test_name = Template::try_from(stream.to_string()).unwrap();

        let (sink, _) = config.build(cx).await.unwrap();

        let lines = random_lines(100).take(10).collect::<Vec<_>>();

        let mut events = lines
            .clone()
            .into_iter()
            .map(Event::from)
            .collect::<Vec<_>>();

        for i in 0..10 {
            let event = events.get_mut(i).unwrap();

            if i % 2 == 0 {
                event.as_mut_log().insert("tenant_id", "tenant1");
            } else {
                event.as_mut_log().insert("tenant_id", "tenant2");
            }
        }

        let _ = sink
            .into_sink()
            .send_all(&mut stream::iter(events).map(Ok))
            .await
            .unwrap();

        let (_, outputs1) = fetch_stream(stream.to_string(), "tenant1").await;
        let (_, outputs2) = fetch_stream(stream.to_string(), "tenant2").await;

        assert_eq!(outputs1.len() + outputs2.len(), lines.len());

        for (i, output) in outputs1.iter().enumerate() {
            let index = (i % 5) * 2;
            assert_eq!(output, &lines[index]);
        }

        for (i, output) in outputs2.iter().enumerate() {
            let index = ((i % 5) * 2) + 1;
            assert_eq!(output, &lines[index]);
        }
    }

    #[tokio::test]
    async fn out_of_order_drop() {
        let batch_size = 5;
        let lines = random_lines(100).take(10).collect::<Vec<_>>();
        let mut events = lines
            .clone()
            .into_iter()
            .map(Event::from)
            .collect::<Vec<_>>();

        let base = chrono::Utc::now() - Duration::seconds(20);
        for (i, event) in events.iter_mut().enumerate() {
            let log = event.as_mut_log();
            log.insert(
                log_schema().timestamp_key(),
                base + Duration::seconds(i as i64),
            );
        }
        // first event of the second batch is out-of-order.
        events[batch_size]
            .as_mut_log()
            .insert(log_schema().timestamp_key(), base);

        let mut expected = events.clone();
        expected.remove(batch_size);

        test_out_of_order_events(OutOfOrderAction::Drop, batch_size, events, expected).await;
    }

    #[tokio::test]
    async fn out_of_order_rewrite() {
        let batch_size = 5;
        let lines = random_lines(100).take(10).collect::<Vec<_>>();
        let mut events = lines
            .clone()
            .into_iter()
            .map(Event::from)
            .collect::<Vec<_>>();

        let base = chrono::Utc::now() - Duration::seconds(20);
        for (i, event) in events.iter_mut().enumerate() {
            let log = event.as_mut_log();
            log.insert(
                log_schema().timestamp_key(),
                base + Duration::seconds(i as i64),
            );
        }
        // first event of the second batch is out-of-order.
        events[batch_size]
            .as_mut_log()
            .insert(log_schema().timestamp_key(), base);

        let mut expected = events.clone();
        let time = get_timestamp(&expected[batch_size - 1]);
        // timestamp is rewriten with latest timestamp of the first batch
        expected[batch_size]
            .as_mut_log()
            .insert(log_schema().timestamp_key(), time);

        test_out_of_order_events(
            OutOfOrderAction::RewriteTimestamp,
            batch_size,
            events,
            expected,
        )
        .await;
    }

    #[tokio::test]
    async fn out_of_order_per_partition() {
        let batch_size = 2;
        let big_lines = random_lines(1_000_000).take(2);
        let small_lines = random_lines(1).take(20);
        let mut events = big_lines
            .into_iter()
            .chain(small_lines)
            .map(Event::from)
            .collect::<Vec<_>>();

        let base = chrono::Utc::now() - Duration::seconds(30);
        for (i, event) in events.iter_mut().enumerate() {
            let log = event.as_mut_log();
            log.insert(
                log_schema().timestamp_key(),
                base + Duration::seconds(i as i64),
            );
        }

        // So, since all of the events are of the same partition, and if there is concurrency,
        // then if ordering inside paritions isn't upheld, the big line events will take longer
        // time to flush than small line events so loki will receive smaller ones before large
        // ones hence out of order events.
        test_out_of_order_events(OutOfOrderAction::Drop, batch_size, events.clone(), events).await;
    }

    async fn test_out_of_order_events(
        action: OutOfOrderAction,
        batch_size: usize,
        events: Vec<Event>,
        expected: Vec<Event>,
    ) {
        crate::test_util::trace_init();
        let stream = uuid::Uuid::new_v4();

        let (mut config, cx) = load_sink::<LokiConfig>(
            r#"
            endpoint = "http://localhost:3100"
            labels = {test_name = "placeholder"}
            encoding = "text"
            tenant_id = "default"
        "#,
        )
        .unwrap();
        config.out_of_order_action = action;
        config.labels.insert(
            Template::try_from("test_name").unwrap(),
            Template::try_from(stream.to_string()).unwrap(),
        );
        config.batch.max_events = Some(batch_size);
        config.batch.max_bytes = Some(4_000_000);

        let (sink, _) = config.build(cx).await.unwrap();
        sink.into_sink()
            .send_all(&mut stream::iter(events.clone()).map(Ok))
            .await
            .unwrap();

        let (timestamps, outputs) = fetch_stream(stream.to_string(), "default").await;
        assert_eq!(expected.len(), outputs.len());
        assert_eq!(expected.len(), timestamps.len());
        for (i, output) in outputs.iter().enumerate() {
            assert_eq!(
                &expected[i]
                    .as_log()
                    .get(log_schema().message_key())
                    .unwrap()
                    .to_string_lossy(),
                output,
            )
        }
        for (i, ts) in timestamps.iter().enumerate() {
            assert_eq!(get_timestamp(&expected[i]).timestamp_nanos(), *ts);
        }
    }

    fn get_timestamp(event: &Event) -> DateTime<Utc> {
        *event
            .as_log()
            .get(log_schema().timestamp_key())
            .unwrap()
            .as_timestamp()
            .unwrap()
    }

    async fn fetch_stream(stream: String, tenant: &str) -> (Vec<i64>, Vec<String>) {
        let query = format!("%7Btest_name%3D\"{}\"%7D", stream);
        let query = format!(
            "http://localhost:3100/loki/api/v1/query_range?query={}&direction=forward",
            query
        );

        let res = reqwest::Client::new()
            .get(&query)
            .header("X-Scope-OrgID", tenant)
            .send()
            .await
            .unwrap();

        assert_eq!(res.status(), 200);

        // The response type follows this api https://github.com/grafana/loki/blob/master/docs/api.md#get-lokiapiv1query_range
        // where the result type is `streams`.
        let data = res.json::<serde_json::Value>().await.unwrap();

        // TODO: clean this up or explain it via docs
        let results = data
            .get("data")
            .unwrap()
            .get("result")
            .unwrap()
            .as_array()
            .unwrap();

        let values = results[0].get("values").unwrap().as_array().unwrap();

        // the array looks like: [ts, line].
        let timestamps = values
            .iter()
            .map(|v| v[0].as_str().unwrap().parse().unwrap())
            .collect();
        let lines = values
            .iter()
            .map(|v| v[1].as_str().unwrap().to_string())
            .collect();
        (timestamps, lines)
    }
}<|MERGE_RESOLUTION|>--- conflicted
+++ resolved
@@ -97,25 +97,17 @@
         if self.labels.is_empty() {
             return Err("`labels` must include at least one label.".into());
         }
-
-<<<<<<< HEAD
+       
+        for label in self.labels.keys() {
+            if !valid_label_name(label) {
+                return Err(format!("Invalid label name {:?}", label.get_ref()).into());
+            }
+        }
+
         let request_settings = self.request.unwrap_with(&TowerRequestConfig {
             concurrency: Concurrency::Fixed(5),
             ..Default::default()
         });
-=======
-        for label in self.labels.keys() {
-            if !valid_label_name(label) {
-                return Err(format!("Invalid label name {:?}", label.get_ref()).into());
-            }
-        }
-
-        if self.request.concurrency.is_some() {
-            warn!("Option `request.concurrency` is not supported.");
-        }
-        let mut request_settings = self.request.unwrap_with(&TowerRequestConfig::default());
-        request_settings.concurrency = Some(1);
->>>>>>> ee807e3d
 
         let batch_settings = BatchSettings::default()
             .bytes(102_400)
