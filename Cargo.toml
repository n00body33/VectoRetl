[package]
name = "vector"
version = "0.24.0"
authors = ["Vector Contributors <vector@datadoghq.com>"]
edition = "2021"
description = "A lightweight and ultra-fast tool for building observability pipelines"
homepage = "https://vector.dev"
license = "MPL-2.0"
readme = "README.md"
publish = false
default-run = "vector"
autobenches = false # our benchmarks are not runnable on their own either way
rust-version = "1.63.0"

[[bin]]
name = "graphql-schema"
path = "src/api/schema/gen.rs"
required-features = ["default-no-api-client"]

[[bin]]
name = "secret-backend-example"
path = "src/config/loading/secret_backend_example.rs"

[profile.dev]
split-debuginfo = "unpacked" # Faster debug builds on macOS

# CI-based builds use full release optimization.  See scripts/environment/release-flags.sh.
# This results in roughly a 5% reduction in performance when compiling locally vs when
# compiled via the CI pipeline.
[profile.release]
debug = false # Do not include debug symbols in the executable.

[profile.bench]
debug = true

[package.metadata.deb]
name = "vector"
section = "admin"
maintainer-scripts = "distribution/debian/scripts/"
conf-files = ["/etc/default/vector"]
assets = [
  ["target/release/vector", "/usr/bin/", "755"],
  ["config/examples/*", "/etc/vector/examples/", "644"],
  ["distribution/systemd/vector.service", "/lib/systemd/system/vector.service", "644"],
  ["distribution/systemd/vector.default", "/etc/default/vector", "600"]
]
license-file = ["target/debian-license.txt"]
extended-description-file = "target/debian-extended-description.txt"

[package.metadata.deb.systemd-units]
unit-scripts = "distribution/systemd/"
enable = false
start = false

# libc requirements are defined by `cross`
# https://github.com/rust-embedded/cross#supported-targets
# Though, it seems like aarch64 libc is actually 2.18 and not 2.19
[package.metadata.deb.variants.armv7-unknown-linux-gnueabihf]
depends = "libc6 (>= 2.15)"

[package.metadata.deb.variants.x86_64-unknown-linux-gnu]
depends = "libc6 (>= 2.15)"

[package.metadata.deb.variants.x86_64-unknown-linux-musl]
depends = ""

[package.metadata.deb.variants.aarch64-unknown-linux-gnu]
depends = "libc6 (>= 2.18)"

[package.metadata.deb.variants.aarch64-unknown-linux-musl]
depends = ""

[workspace]
members = [
  ".",
  "lib/codecs",
  "lib/enrichment",
  "lib/vector-buffers",
  "lib/vector-common",
  "lib/vector-config",
  "lib/vector-config-common",
  "lib/vector-config-macros",
  "lib/vector-core",
  "lib/dnsmsg-parser",
  "lib/fakedata",
  "lib/file-source",
  "lib/k8s-e2e-tests",
  "lib/k8s-test-framework",
  "lib/lookup",
  "lib/portpicker",
  "lib/prometheus-parser",
  "lib/tracing-limit",
  "lib/vector-api-client",
  "lib/value",
  "lib/vrl/cli",
  "lib/vrl/compiler",
  "lib/vrl/core",
  "lib/vrl/diagnostic",
  "lib/vrl/parser",
  "lib/vrl/stdlib",
  "lib/vrl/tests",
  "lib/vrl/proptests",
  "lib/vrl/vrl",
  "lib/vector-vrl-functions",
  "lib/datadog/grok",
  "lib/datadog/search-syntax",
  "lib/datadog/filter",
]

[dependencies]
# Internal libs
codecs = { path = "lib/codecs", default-features = false }
dnsmsg-parser = { path = "lib/dnsmsg-parser", optional = true }
enrichment = { path = "lib/enrichment" }
fakedata = { path = "lib/fakedata", optional = true }
file-source = { path = "lib/file-source", optional = true }
lookup = { path = "lib/lookup" }
portpicker = { path = "lib/portpicker" }
prometheus-parser = { path = "lib/prometheus-parser", optional = true }
tracing-limit = { path = "lib/tracing-limit" }
value = { path = "lib/value" }
vector-api-client = { path = "lib/vector-api-client", optional = true }
vector-buffers = { path = "lib/vector-buffers", default-features = false }
vector-common = { path = "lib/vector-common" }
vector-config = { path = "lib/vector-config" }
vector-config-common = { path = "lib/vector-config-common" }
vector-config-macros = { path = "lib/vector-config-macros" }
vector-core = { path = "lib/vector-core", default-features = false, features = ["vrl"] }
vector-vrl-functions = { path = "lib/vector-vrl-functions" }
vrl-cli = { path = "lib/vrl/cli", optional = true }

# Tokio / Futures
async-stream = { version = "0.3.3", default-features = false }
async-trait = { version = "0.1.57", default-features = false }
futures = { version = "0.3.21", default-features = false, features = ["compat", "io-compat"], package = "futures" }
tokio = { version = "1.20.1", default-features = false, features = ["full"] }
tokio-openssl = { version = "0.6.3", default-features = false }
tokio-stream = { version = "0.1.9", default-features = false, features = ["net", "sync", "time"] }
tokio-util = { version = "0.7", default-features = false, features = ["io", "time"] }
console-subscriber = { version = "0.1.7", default-features = false, optional = true }

# Tracing
tracing = { version = "0.1.34", default-features = false }
tracing-core = { version = "0.1.26", default-features = false }
tracing-futures = { version = "0.2.5", default-features = false, features = ["futures-03"] }
tracing-subscriber = { version = "0.3.15", default-features = false, features = ["ansi", "env-filter", "fmt", "json", "registry", "tracing-log"] }
tracing-tower = { git = "https://github.com/tokio-rs/tracing", default-features = false, rev = "e0642d949891546a3bb7e47080365ee7274f05cd" }

# Metrics
metrics = "0.20.1"
metrics-tracing-context = { version = "0.12.0", default-features = false }

# AWS - Official SDK
aws-sdk-s3 = { version = "0.17.0", default-features = false, features = ["rustls"], optional = true }
aws-sdk-sqs = { version = "0.17.0", default-features = false, features = ["rustls"], optional = true }
aws-sdk-cloudwatch = { version = "0.17.0", default-features = false, features = ["rustls"], optional = true }
aws-sdk-cloudwatchlogs = { version = "0.17.0", default-features = false, features = ["rustls"], optional = true }
aws-sdk-elasticsearch = {version = "0.17.0", default-features = false, features = ["rustls"], optional = true }
aws-sdk-firehose = { version = "0.17.0", default-features = false, features = ["rustls"], optional = true }
aws-sdk-kinesis = { version = "0.17.0", default-features = false, features = ["rustls"], optional = true }
aws-types = { version = "0.47.0", default-features = false, features = ["hardcoded-credentials"], optional = true }
aws-sigv4 = { version = "0.47.0", default-features = false, optional = true }
aws-config = { version = "0.47.0", default-features = false, features = ["rustls"], optional = true }
aws-smithy-async = { version = "0.47.0", default-features = false, optional = true }
aws-smithy-client = { version = "0.47.0", default-features = false, features = ["client-hyper"], optional = true}
aws-smithy-http = { version = "0.47.0", default-features = false, features = ["event-stream"], optional = true }
aws-smithy-http-tower = { version = "0.47.0", default-features = false, optional = true }
aws-smithy-types = { version = "0.47.0", default-features = false, optional = true }

# Azure
azure_core = { git = "https://github.com/Azure/azure-sdk-for-rust.git", rev = "b7171eb40909f7f2805f4622e076f8a6dbbe2d98", default-features = false, features = ["enable_reqwest"], optional = true }
azure_identity = { git = "https://github.com/Azure/azure-sdk-for-rust.git", rev = "b7171eb40909f7f2805f4622e076f8a6dbbe2d98", default-features = false, features = ["enable_reqwest"], optional = true }
azure_storage = { git = "https://github.com/Azure/azure-sdk-for-rust.git", rev = "b7171eb40909f7f2805f4622e076f8a6dbbe2d98", default-features = false, optional = true }
azure_storage_blobs = { git = "https://github.com/Azure/azure-sdk-for-rust.git", rev = "b7171eb40909f7f2805f4622e076f8a6dbbe2d98", default-features = false, optional = true }

# Tower
tower = { version = "0.4.13", default-features = false, features = ["buffer", "limit", "retry", "timeout", "util"] }
# Serde
serde = { version = "1.0.143", default-features = false, features = ["derive"] }
serde-toml-merge = { version = "0.3.0", default-features = false }
serde_bytes = { version = "0.11.7", default-features = false, features = ["std"], optional = true }
serde_json = { version = "1.0.83", default-features = false, features = ["raw_value"] }
serde_with = { version = "2.0.0", default-features = false, features = ["macros", "std"], optional = true }
serde_yaml = { version = "0.8.26", default-features = false }

# Messagepack
rmp-serde = { version = "1.1.0", default-features = false, optional = true }
rmpv = { version = "1.0.0", default-features = false, features = ["with-serde"], optional = true }

# Prost
prost = { version = "0.10.4", default-features = false, features = ["std"] }
prost-types = { version = "0.10.1", default-features = false, optional = true }

# GCP
goauth = { version = "0.13.1", optional = true }
smpl_jwt = { version = "0.7.1", default-features = false, optional = true }

# Amqp
lapin = { version = "2.1.1", default-features = false, optional = true }

# API
async-graphql = { version = "4.0.6", default-features = false, optional = true, features = ["chrono"] }
async-graphql-warp = { version = "4.0.6", default-features = false, optional = true }
itertools = { version = "0.10.3", default-features = false, optional = true }

# API client
crossterm = { version = "0.25.0", default-features = false, features = ["event-stream"], optional = true }
num-format = { version = "0.4.0", default-features = false, features = ["with-num-bigint"], optional = true }
number_prefix = { version = "0.4.0", default-features = false, features = ["std"], optional = true }
tui = { version = "0.19.0", optional = true, default-features = false, features = ["crossterm"] }

# Datadog Pipelines
datadog-filter = { path = "lib/datadog/filter" }
datadog-search-syntax = { path = "lib/datadog/search-syntax" }
hex = { version = "0.4.3", default-features = false, optional = true }
sha2 = { version = "0.10.2", default-features = false, optional = true }

# VRL Lang
vrl = { path = "lib/vrl/vrl" }
vrl-stdlib = { path = "lib/vrl/stdlib" }

# External libs
arc-swap = { version = "1.5", default-features = false, optional = true }
async-compression = { version = "0.3.12", default-features = false, features = ["tokio", "gzip", "zstd"], optional = true }
avro-rs = { version = "0.13.0", default-features = false, optional = true }
axum = { version = "0.5.15", default-features = false }
base64 = { version = "0.13.0", default-features = false, optional = true }
bloom = { version = "0.3.2", default-features = false, optional = true }
bollard = { version = "0.13.0", default-features = false, features = ["ssl", "chrono"] }
bytes = { version = "1.2.1", default-features = false, features = ["serde"] }
bytesize = { version = "1.1.0", default-features = false }
chrono = { version = "0.4.19", default-features = false, features = ["serde"] }
cidr-utils = { version = "0.5.7", default-features = false }
clap = { version = "3.2.17", default-features = false, features = ["derive", "env", "std"] }
colored = { version = "2.0.0", default-features = false }
csv = { version = "1.1", default-features = false, optional = true }
derivative = { version = "2.2.0", default-features = false }
dirs-next = { version = "2.0.0", default-features = false, optional = true }
dyn-clone = { version = "1.0.9", default-features = false }
encoding_rs = { version = "0.8.31", default-features = false, features = ["serde"] }
exitcode = { version = "1.1.2", default-features = false }
flate2 = { version = "1.0.24", default-features = false, features = ["default"] }
futures-util = { version = "0.3.21", default-features = false }
glob = { version = "0.3.0", default-features = false }
governor = { version = "0.4.1", default-features = false, features = ["dashmap", "jitter", "std"], optional = true }
grok = { version = "2.0.0", default-features = false, optional = true }
h2 = { version = "0.3.13", default-features = false, optional = true }
hash_hasher = { version = "2.0.0", default-features = false, optional  = true }
headers = { version = "0.3.6", default-features = false }
hostname = { version = "0.3.1", default-features = false }
http = { version = "0.2.8", default-features = false }
http-body = { version = "0.4.5", default-features = false }
hyper = { version = "0.14.20", default-features = false, features = ["client", "runtime", "http1", "http2", "server", "stream"] }
hyper-openssl = { version = "0.9.2", default-features = false }
hyper-proxy = { version = "0.9.1", default-features = false, features = ["openssl-tls"] }
indexmap = { version = "~1.9.1", default-features = false, features = ["serde"] }
infer = { version = "0.9.0", default-features = false, optional = true}
indoc = { version = "1.0.7", default-features = false }
inventory = { version = "0.3.1", default-features = false }
k8s-openapi = { version = "0.15.0", default-features = false, features = ["api", "v1_19"], optional = true }
kube = { version = "0.73.1", default-features = false, features = ["client", "native-tls", "runtime"], optional = true }
listenfd = { version = "1.0.0", default-features = false, optional = true }
logfmt = { version = "0.0.2", default-features = false, optional = true }
lru = { version = "0.7.8", default-features = false, optional = true }
maxminddb = { version = "0.23.0", default-features = false, optional = true }
md-5 = { version = "0.10", default-features = false, optional = true }
mongodb = { version = "2.3.0", default-features = false, features = ["tokio-runtime"], optional = true }
nats = { version = "0.23.0", default-features = false, optional = true }
nkeys = { version = "0.2.0", default-features = false, optional = true }
nom = { version = "7.1.1", default-features = false, optional = true }
notify = { version = "4.0.17", default-features = false }
once_cell = { version = "1.13", default-features = false }
openssl = { version = "0.10.41", default-features = false, features = ["vendored"] }
openssl-probe = { version = "0.1.5", default-features = false }
openssl-src = { version = "111", default-features = false }
ordered-float = { version = "3.0.0", default-features = false }
percent-encoding = { version = "2.1.0", default-features = false }
pin-project = { version = "1.0.12", default-features = false }
postgres-openssl = { version = "0.5.0", default-features = false, features = ["runtime"], optional = true }
pulsar = { version = "4.1.2", default-features = false, features = ["tokio-runtime", "auth-oauth2"], optional = true }
rand = { version = "0.8.5", default-features = false, features = ["small_rng"] }
rand_distr = { version = "0.4.3", default-features = false }
rdkafka = { version = "0.28.0", default-features = false, features = ["tokio", "libz", "ssl", "zstd"], optional = true }
redis = { version = "0.21.5", default-features = false, features = ["connection-manager", "tokio-comp", "tokio-native-tls-comp"], optional = true }
regex = { version = "1.6.0", default-features = false, features = ["std", "perf"] }
roaring = { version = "0.9.0", default-features = false, optional = true }
seahash = { version = "4.1.0", default-features = false, optional = true }
semver = { version = "1.0.13", default-features = false, features = ["serde", "std"], optional = true }
smallvec = { version = "1", default-features = false, features = ["union"] }
snafu = { version = "0.7.1", default-features = false, features = ["futures"] }
snap = { version = "1.0.5", default-features = false, optional = true }
socket2 = { version = "0.4.4", default-features = false }
stream-cancel = { version = "0.8.1", default-features = false }
strip-ansi-escapes = { version = "0.1.1", default-features = false }
syslog = { version = "6.0.1", default-features = false, optional = true }
tikv-jemallocator = { version = "0.5.0", default-features = false, optional = true }
tokio-postgres = { version = "0.7.6", default-features = false, features = ["runtime", "with-chrono-0_4"], optional = true }
tokio-tungstenite = {version = "0.17.2", default-features = false, features = ["connect"], optional = true}
toml = { version = "0.5.9", default-features = false }
tonic = { version = "0.7.2", optional = true, default-features = false, features = ["transport", "codegen", "prost", "tls", "tls-roots", "compression"] }
trust-dns-proto = { version = "0.21.0", default-features = false, features = ["dnssec"], optional = true }
typetag = { version = "0.2.3", default-features = false }
url = { version = "2.2.2", default-features = false, features = ["serde"] }
uuid = { version = "1", default-features = false, features = ["serde", "v4"] }
warp = { version = "0.3.1", default-features = false }

# depending on fork for bumped nix dependency
# https://github.com/heim-rs/heim/pull/360
heim = { git = "https://github.com/vectordotdev/heim.git", branch="update-nix", default-features = false, features = ["cpu", "disk", "host", "memory", "net"], optional = true }

# make sure to update the external docs when the Lua version changes
mlua = { version = "0.8.3", default-features = false, features = ["lua54", "send", "vendored"], optional = true }

[target.'cfg(windows)'.dependencies]
schannel = "0.1.20"
windows-service = "0.5.0"

[target.'cfg(target_os = "macos")'.dependencies]
security-framework = "2.6.1"

[target.'cfg(unix)'.dependencies]
atty = { version = "0.2.14", default-features = false }
nix = { version = "0.24.2", default-features = false, features = ["socket", "signal"] }

[build-dependencies]
prost-build = { version = "0.10.4", default-features = false, optional = true }
tonic-build = { version = "0.7", default-features = false, features = ["transport", "prost", "compression"], optional = true }

[dev-dependencies]
approx = "0.5.1"
assert_cmd = { version = "2.0.4", default-features = false }
azure_core = { git = "https://github.com/Azure/azure-sdk-for-rust.git", rev = "b7171eb40909f7f2805f4622e076f8a6dbbe2d98", default-features = false, features = ["enable_reqwest", "azurite_workaround"] }
azure_identity = { git = "https://github.com/Azure/azure-sdk-for-rust.git", rev = "b7171eb40909f7f2805f4622e076f8a6dbbe2d98", default-features = false, features = ["enable_reqwest"] }
azure_storage = { git = "https://github.com/Azure/azure-sdk-for-rust.git", rev = "b7171eb40909f7f2805f4622e076f8a6dbbe2d98", default-features = false, features = ["azurite_workaround"] }
azure_storage_blobs = { git = "https://github.com/Azure/azure-sdk-for-rust.git", rev = "b7171eb40909f7f2805f4622e076f8a6dbbe2d98", default-features = false, features = ["azurite_workaround"] }
base64 = "0.13.0"
criterion = { version = "0.3.6", features = ["html_reports", "async_tokio"] }
libc = "0.2.131"
pretty_assertions = "1.2.1"
proptest = "1.0"
quickcheck = "1.0.3"
reqwest = { version = "0.11", features = ["json"] }
tempfile = "3.3.0"
tokio = { version = "1.20.1", features = ["test-util"] }
tokio-test = "0.4.2"
tower-test = "0.4.0"
value = { path = "lib/value", features = ["test"] }
vector-core = { path = "lib/vector-core", default-features = false, features = ["vrl", "test"] }
wiremock = "0.5.14"

[patch.crates-io]
# A patch for lib/vector-core/buffers, addresses Issue 7514
leveldb-sys = { git = "https://github.com/vectordotdev/leveldb-sys.git", branch = "leveldb_mmap_limit" }
# Removes dependency on `time` v0.1
# https://github.com/chronotope/chrono/pull/578
chrono = { git = "https://github.com/vectordotdev/chrono.git", branch = "no-default-time" }
# Adds `Status::is_reset` test, remove after the next version is released.
h2 = { git = "https://github.com/hyperium/h2.git", rev = "f6aa3be6719270cd7b4094ee1940751b5f4ec88e" }
# Enables OpenSSL ENGINE support during cross compilation to musl
# TODO remove this branch and instead use the openssl-src feature flag once it is available
#    (see https://github.com/vectordotdev/vector/issues/13695)
openssl-src = { git = "https://github.com/vectordotdev/openssl-src-rs.git", branch  = "enable_engine" }
# The upgrade for `tokio-util` >= 0.6.9 is blocked on https://github.com/vectordotdev/vector/issues/11257.
tokio-util = { git = "https://github.com/vectordotdev/tokio", version = "0.7", rev = "3aa231cf6f33f74ca29077163879f0de9a207ad8" }

[features]
# Default features for *-unknown-linux-gnu and *-apple-darwin
default = ["api", "api-client", "enrichment-tables", "sinks", "sources", "sources-dnstap", "transforms", "unix", "rdkafka?/gssapi-vendored", "vrl-cli", "enterprise"]
# Default features for *-unknown-linux-* which make use of `cmake` for dependencies
default-cmake = ["api", "api-client", "enrichment-tables", "rdkafka?/cmake_build", "sinks", "sources", "sources-dnstap", "transforms", "unix", "rdkafka?/gssapi-vendored", "vrl-cli", "enterprise"]
# Default features for *-pc-windows-msvc
# TODO: Enable SASL https://github.com/vectordotdev/vector/pull/3081#issuecomment-659298042
default-msvc = ["api", "api-client", "enrichment-tables", "rdkafka?/cmake_build", "sinks", "sources", "transforms", "vrl-cli", "enterprise"]
default-musl = ["api", "api-client", "enrichment-tables", "rdkafka?/cmake_build", "sinks", "sources", "sources-dnstap", "transforms", "unix", "rdkafka?/gssapi-vendored", "vrl-cli", "enterprise"]
default-no-api-client = ["api", "enrichment-tables", "sinks", "sources", "sources-dnstap", "transforms", "unix", "rdkafka?/gssapi-vendored", "vrl-cli", "enterprise"]
default-no-vrl-cli = ["api", "sinks", "sources", "sources-dnstap", "transforms", "unix", "rdkafka?/gssapi-vendored", "enterprise"]
tokio-console = ["dep:console-subscriber", "tokio/tracing"]

all-logs = ["sinks-logs", "sources-logs", "sources-dnstap", "transforms-logs"]
all-metrics = ["sinks-metrics", "sources-metrics", "transforms-metrics", "enterprise"]

# Target specific release features.
# The `make` tasks will select this according to the appropriate triple.
# Use this section to turn off or on specific features for specific triples.
target-aarch64-unknown-linux-gnu = ["api", "api-client", "enrichment-tables", "rdkafka?/cmake_build", "sinks", "sources", "sources-dnstap", "transforms", "unix", "vrl-cli", "enterprise"]
target-aarch64-unknown-linux-musl = ["api", "api-client", "enrichment-tables", "rdkafka?/cmake_build", "sinks", "sources", "sources-dnstap", "transforms", "unix", "vrl-cli", "enterprise"]
target-armv7-unknown-linux-gnueabihf = ["api", "api-client", "enrichment-tables", "rdkafka?/cmake_build", "sinks", "sources", "sources-dnstap", "transforms", "unix", "vrl-cli", "enterprise"]
target-armv7-unknown-linux-musleabihf = ["api", "api-client", "rdkafka?/cmake_build", "enrichment-tables", "sinks", "sources", "sources-dnstap", "transforms", "vrl-cli", "enterprise"]
target-x86_64-unknown-linux-gnu = ["api", "api-client", "rdkafka?/cmake_build", "enrichment-tables", "sinks", "sources", "sources-dnstap", "transforms", "unix", "rdkafka?/gssapi-vendored", "vrl-cli", "enterprise"]
target-x86_64-unknown-linux-musl = ["api", "api-client", "rdkafka?/cmake_build", "enrichment-tables", "sinks", "sources", "sources-dnstap", "transforms", "unix", "vrl-cli", "enterprise"]
# Does not currently build
target-powerpc64le-unknown-linux-gnu = ["api", "api-client", "enrichment-tables", "rdkafka?/cmake_build", "sinks", "sources", "sources-dnstap", "transforms", "unix", "vrl-cli", "enterprise"]
# Currently doesn't build due to lack of support for 64-bit atomics
target-powerpc-unknown-linux-gnu = ["api", "api-client", "enrichment-tables", "rdkafka?/cmake_build", "sinks", "sources", "sources-dnstap", "transforms", "unix", "vrl-cli", "enterprise"]

# Enables features that work only on systems providing `cfg(unix)`
unix = ["tikv-jemallocator"]

# Enables kubernetes dependencies and shared code. Kubernetes-related sources,
# transforms and sinks should depend on this feature.
kubernetes = ["dep:k8s-openapi", "dep:kube"]

docker = ["dep:dirs-next"]

# API
api = [
  "dep:async-graphql",
  "dep:async-graphql-warp",
  "dep:base64",
  "dep:itertools",
  "vector-core/api",
]

# API client
api-client = [
  "dep:crossterm",
  "dep:num-format",
  "dep:number_prefix",
  "dep:tui",
  "vector-core/api",
  "dep:vector-api-client",
]

aws-core = [
  "aws-config",
  "dep:aws-types",
  "dep:aws-smithy-async",
  "dep:aws-smithy-client",
  "dep:aws-smithy-http",
  "dep:aws-smithy-http-tower",
  "dep:aws-smithy-types"
]

# Anything that requires Protocol Buffers.
protobuf-build = ["dep:tonic-build", "dep:prost-build"]

gcp = ["dep:base64", "dep:goauth", "dep:smpl_jwt"]

opentelemetry = ["dep:hex", "dep:tonic", "protobuf-build"]

# Enrichment Tables
enrichment-tables = ["enrichment-tables-file","enrichment-tables-geoip"]
enrichment-tables-file = [ "dep:csv", "dep:seahash", "dep:hash_hasher" ]
enrichment-tables-geoip = ["dep:maxminddb"]

# Sources
sources = ["sources-logs", "sources-metrics"]
sources-logs = [
  "sources-amqp",
  "sources-aws_kinesis_firehose",
  "sources-aws_s3",
  "sources-aws_sqs",
  "sources-datadog_agent",
  "sources-demo_logs",
  "sources-docker_logs",
  "sources-exec",
  "sources-file",
  "sources-fluent",
  "sources-gcp_pubsub",
  "sources-heroku_logs",
  "sources-http",
  "sources-internal_logs",
  "sources-journald",
  "sources-kafka",
  "sources-kubernetes_logs",
  "sources-logstash",
  "sources-nats",
  "sources-opentelemetry",
  "sources-file-descriptor",
  "sources-redis",
  "sources-socket",
  "sources-splunk_hec",
  "sources-stdin",
  "sources-syslog",
  "sources-vector",
]
sources-metrics = [
  "sources-apache_metrics",
  "sources-aws_ecs_metrics",
  "sources-eventstoredb_metrics",
  "sources-host_metrics",
  "sources-internal_metrics",
  "sources-mongodb_metrics",
  "sources-nginx_metrics",
  "sources-postgresql_metrics",
  "sources-prometheus",
  "sources-statsd",
  "sources-vector",
]

sources-amqp = ["lapin"]
sources-apache_metrics = []
sources-aws_ecs_metrics = []
sources-aws_kinesis_firehose = ["dep:base64", "dep:infer", "sources-utils-tls"]
sources-aws_s3 = ["aws-core", "dep:aws-sdk-sqs", "dep:aws-sdk-s3", "dep:semver", "dep:async-compression", "sources-aws_sqs", "tokio-util/io"]
sources-aws_sqs = ["aws-core", "dep:aws-sdk-sqs"]
sources-datadog_agent = ["sources-utils-tls", "sources-utils-http-error", "protobuf-build"]
sources-demo_logs = ["dep:fakedata"]
sources-dnstap = ["dep:base64", "dep:trust-dns-proto", "dep:dnsmsg-parser", "protobuf-build"]
sources-docker_logs = ["docker"]
sources-eventstoredb_metrics = []
sources-exec = []
sources-file = ["dep:file-source"]
sources-fluent = ["dep:base64", "listenfd", "tokio-util/net", "dep:rmpv", "dep:rmp-serde", "sources-utils-tcp-keepalive", "sources-utils-tcp-socket", "sources-utils-tls", "dep:serde_bytes"]
sources-gcp_pubsub = ["gcp", "dep:h2", "dep:prost-types", "protobuf-build", "dep:tonic"]
sources-heroku_logs = ["sources-utils-http", "sources-utils-http-query", "sources-http"]
sources-host_metrics = ["dep:heim"]
sources-http = ["sources-utils-http", "sources-utils-http-query"]
sources-internal_logs = []
sources-internal_metrics = []
sources-journald = []
sources-kafka = ["dep:rdkafka"]
sources-kubernetes_logs = ["dep:file-source", "kubernetes", "transforms-reduce"]
sources-logstash = ["listenfd", "tokio-util/net", "sources-utils-tcp-keepalive", "sources-utils-tcp-socket", "sources-utils-tls"]
sources-mongodb_metrics = ["dep:mongodb"]
sources-nats = ["dep:nats", "dep:nkeys"]
sources-nginx_metrics = ["dep:nom"]
sources-opentelemetry = ["dep:prost-types", "sources-http", "sources-utils-http", "sources-vector", "opentelemetry"]
sources-file-descriptor = ["tokio-util/io"]
sources-postgresql_metrics = ["dep:postgres-openssl", "dep:tokio-postgres"]
sources-prometheus = ["dep:prometheus-parser", "sinks-prometheus", "sources-http", "sources-utils-http"]
sources-redis= ["dep:redis"]
sources-socket = ["listenfd", "tokio-util/net", "sources-utils-udp", "sources-utils-tcp-keepalive", "sources-utils-tcp-socket", "sources-utils-tls", "sources-utils-unix"]
sources-splunk_hec = ["sources-utils-tls", "dep:roaring"]
sources-statsd = ["listenfd", "sources-utils-tcp-keepalive", "sources-utils-tcp-socket", "sources-utils-tls", "sources-utils-udp", "sources-utils-unix", "tokio-util/net"]
sources-stdin = ["tokio-util/io"]
sources-syslog = ["listenfd", "tokio-util/net", "sources-utils-udp", "sources-utils-tcp-keepalive", "sources-utils-tcp-socket", "sources-utils-tls", "sources-utils-unix", "codecs/syslog"]
sources-utils-http = ["dep:snap", "sources-utils-tls", "sources-utils-http-auth", "sources-utils-http-encoding", "sources-utils-http-error", "sources-utils-http-prelude"]
sources-utils-http-auth = ["sources-utils-http-error"]
sources-utils-http-encoding = ["dep:snap", "sources-utils-http-error"]
sources-utils-http-error = []
sources-utils-http-prelude = ["sources-utils-http", "sources-utils-tls", "sources-utils-http-auth", "sources-utils-http-encoding", "sources-utils-http-error"]
sources-utils-http-query = []
sources-utils-tcp-keepalive = []
sources-utils-tcp-socket = []
sources-utils-tls = []
sources-utils-udp = []
sources-utils-unix = []
sources-vector = ["listenfd", "sources-utils-tcp-keepalive", "sources-utils-tcp-socket", "sources-utils-tls", "dep:tonic", "protobuf-build"]

# Transforms
transforms = ["transforms-logs", "transforms-metrics"]
transforms-logs = [
  "transforms-aws_ec2_metadata",
  "transforms-dedupe",
  "transforms-filter",
  "transforms-geoip",
  "transforms-log_to_metric",
  "transforms-lua",
  "transforms-metric_to_log",
  "transforms-pipelines",
  "transforms-reduce",
  "transforms-remap",
  "transforms-route",
  "transforms-sample",
  "transforms-throttle",
]
transforms-metrics = [
  "transforms-aggregate",
  "transforms-filter",
  "transforms-log_to_metric",
  "transforms-lua",
  "transforms-metric_to_log",
  "transforms-pipelines",
  "transforms-remap",
  "transforms-tag_cardinality_limit",
  "transforms-throttle",
]

transforms-aggregate = []
transforms-aws_ec2_metadata = ["dep:arc-swap"]
transforms-dedupe = ["dep:lru"]
transforms-filter = []
transforms-geoip = ["dep:maxminddb"]
transforms-log_to_metric = []
transforms-lua = ["dep:mlua", "vector-core/lua"]
transforms-metric_to_log = []
transforms-pipelines = ["transforms-filter", "transforms-route"]
transforms-reduce = []
transforms-remap = []
transforms-route = []
transforms-sample = ["dep:seahash"]
transforms-tag_cardinality_limit = ["dep:bloom"]
transforms-throttle = ["dep:governor"]

# Sinks
sinks = ["sinks-logs", "sinks-metrics"]
sinks-logs = [
<<<<<<< HEAD
  "sinks-amqp",
=======
  "sinks-apex",
>>>>>>> d4f0afa8
  "sinks-aws_cloudwatch_logs",
  "sinks-aws_kinesis_firehose",
  "sinks-aws_kinesis_streams",
  "sinks-aws_s3",
  "sinks-aws_sqs",
  "sinks-axiom",
  "sinks-azure_blob",
  "sinks-azure_monitor_logs",
  "sinks-blackhole",
  "sinks-chronicle",
  "sinks-clickhouse",
  "sinks-console",
  "sinks-datadog_archives",
  "sinks-datadog_events",
  "sinks-datadog_logs",
  "sinks-datadog_traces",
  "sinks-elasticsearch",
  "sinks-file",
  "sinks-gcp",
  "sinks-honeycomb",
  "sinks-http",
  "sinks-humio",
  "sinks-influxdb",
  "sinks-kafka",
  "sinks-logdna",
  "sinks-loki",
  "sinks-nats",
  "sinks-new_relic_logs",
  "sinks-new_relic",
  "sinks-papertrail",
  "sinks-pulsar",
  "sinks-redis",
  "sinks-sematext",
  "sinks-socket",
  "sinks-splunk_hec",
  "sinks-vector",
  "sinks-websocket",
]
sinks-metrics = [
  "sinks-aws_cloudwatch_metrics",
  "sinks-blackhole",
  "sinks-console",
  "sinks-datadog_metrics",
  "sinks-humio",
  "sinks-influxdb",
  "sinks-kafka",
  "sinks-prometheus",
  "sinks-sematext",
  "sinks-statsd",
  "sinks-vector",
  "sinks-splunk_hec"
]

<<<<<<< HEAD
sinks-amqp = ["lapin"]
=======
sinks-apex = []
>>>>>>> d4f0afa8
sinks-aws_cloudwatch_logs = ["aws-core", "dep:aws-sdk-cloudwatchlogs"]
sinks-aws_cloudwatch_metrics = ["aws-core", "dep:aws-sdk-cloudwatch"]
sinks-aws_kinesis_firehose = ["aws-core", "dep:aws-sdk-firehose"]
sinks-aws_kinesis_streams = ["aws-core", "dep:aws-sdk-kinesis"]
sinks-aws_s3 = ["dep:base64", "dep:md-5", "aws-core", "dep:aws-sdk-s3"]
sinks-aws_sqs = ["aws-core", "dep:aws-sdk-sqs"]
sinks-axiom = ["sinks-elasticsearch"]
sinks-azure_blob = ["dep:azure_core", "dep:azure_identity", "dep:azure_storage", "dep:azure_storage_blobs"]
sinks-azure_monitor_logs = []
sinks-blackhole = []
sinks-chronicle = []
sinks-clickhouse = []
sinks-console = []
sinks-datadog_archives = ["sinks-aws_s3", "sinks-azure_blob", "sinks-gcp"]
sinks-datadog_events = []
sinks-datadog_logs = []
sinks-datadog_metrics = ["protobuf-build"]
sinks-datadog_traces = ["protobuf-build", "dep:rmpv", "dep:rmp-serde", "dep:serde_bytes"]
sinks-elasticsearch = ["aws-core", "dep:aws-sigv4", "transforms-metric_to_log"]
sinks-file = ["dep:async-compression"]
sinks-gcp = ["dep:base64", "gcp"]
sinks-honeycomb = []
sinks-http = []
sinks-humio = ["sinks-splunk_hec", "transforms-metric_to_log"]
sinks-influxdb = []
sinks-kafka = ["dep:rdkafka"]
sinks-logdna = []
sinks-loki = []
sinks-nats = ["dep:nats", "dep:nkeys"]
sinks-new_relic_logs = ["sinks-http"]
sinks-new_relic = []
sinks-papertrail = ["dep:syslog"]
sinks-prometheus = ["dep:prometheus-parser", "dep:snap", "sources-utils-tls", "dep:serde_with"]
sinks-pulsar = ["dep:avro-rs", "dep:pulsar"]
sinks-redis = ["dep:redis"]
sinks-sematext = ["sinks-elasticsearch", "sinks-influxdb"]
sinks-socket = ["sinks-utils-udp"]
sinks-splunk_hec = []
sinks-statsd = ["sinks-utils-udp", "tokio-util/net"]
sinks-utils-udp = []
sinks-vector = ["sinks-utils-udp", "dep:tonic", "protobuf-build"]
sinks-websocket = ["dep:tokio-tungstenite"]

# Datadog integration
enterprise = [
  "dep:hex",
  "dep:sha2",
  "sinks-datadog_logs",
  "sinks-datadog_metrics",
  "sources-host_metrics",
  "sources-internal_logs",
  "sources-internal_metrics",
  "transforms-remap",
  "transforms-filter",
]

# Identifies that the build is a nightly build
nightly = []

# Testing-related features
all-integration-tests = [
<<<<<<< HEAD
  "amqp-integration-tests",
=======
  "apex-integration-tests",
>>>>>>> d4f0afa8
  "aws-integration-tests",
  "axiom-integration-tests",
  "azure-integration-tests",
  "chronicle-integration-tests",
  "clickhouse-integration-tests",
  "datadog-agent-integration-tests",
  "datadog-logs-integration-tests",
  "datadog-metrics-integration-tests",
  "datadog-traces-integration-tests",
  "docker-logs-integration-tests",
  "es-integration-tests",
  "eventstoredb_metrics-integration-tests",
  "fluent-integration-tests",
  "gcp-cloud-storage-integration-tests",
  "gcp-integration-tests",
  "gcp-pubsub-integration-tests",
  "humio-integration-tests",
  "influxdb-integration-tests",
  "kafka-integration-tests",
  "logstash-integration-tests",
  "loki-integration-tests",
  "mongodb_metrics-integration-tests",
  "nats-integration-tests",
  "nginx-integration-tests",
  "opentelemetry-integration-tests",
  "postgresql_metrics-integration-tests",
  "prometheus-integration-tests",
  "pulsar-integration-tests",
  "redis-integration-tests",
  "splunk-integration-tests",
  "dnstap-integration-tests",
]

amqp-integration-tests = ["sources-amqp", "sinks-amqp"]

aws-integration-tests = [
  "aws-cloudwatch-logs-integration-tests",
  "aws-cloudwatch-metrics-integration-tests",
  "aws-ec2-metadata-integration-tests",
  "aws-ecs-metrics-integration-tests",
  "aws-kinesis-firehose-integration-tests",
  "aws-kinesis-streams-integration-tests",
  "aws-s3-integration-tests",
  "aws-sqs-integration-tests",
]

azure-integration-tests = [
  "azure-blob-integration-tests"
]

apex-integration-tests = ["sinks-apex"]
aws-cloudwatch-logs-integration-tests = ["sinks-aws_cloudwatch_logs"]
aws-cloudwatch-metrics-integration-tests = ["sinks-aws_cloudwatch_metrics"]
aws-ec2-metadata-integration-tests = ["transforms-aws_ec2_metadata"]
aws-ecs-metrics-integration-tests = ["sources-aws_ecs_metrics"]
aws-kinesis-firehose-integration-tests = ["sinks-aws_kinesis_firehose", "dep:aws-sdk-elasticsearch", "sinks-elasticsearch"]
aws-kinesis-streams-integration-tests = ["sinks-aws_kinesis_streams"]
aws-s3-integration-tests = ["sinks-aws_s3", "sources-aws_s3"]
aws-sqs-integration-tests = ["sinks-aws_sqs", "sources-aws_sqs"]
axiom-integration-tests = ["sinks-axiom"]
azure-blob-integration-tests = ["sinks-azure_blob"]
chronicle-integration-tests = ["sinks-gcp"]
clickhouse-integration-tests = ["sinks-clickhouse"]
datadog-agent-integration-tests = ["sources-datadog_agent"]
datadog-logs-integration-tests = ["sinks-datadog_logs"]
datadog-metrics-integration-tests = ["sinks-datadog_metrics"]
datadog-traces-integration-tests = ["sinks-datadog_traces"]
docker-logs-integration-tests = ["sources-docker_logs", "unix"]
es-integration-tests = ["sinks-elasticsearch"]
eventstoredb_metrics-integration-tests = ["sources-eventstoredb_metrics"]
fluent-integration-tests = ["docker", "sources-fluent"]
gcp-cloud-storage-integration-tests = ["sinks-gcp"]
gcp-integration-tests = ["sinks-gcp"]
gcp-pubsub-integration-tests = ["sinks-gcp", "sources-gcp_pubsub"]
humio-integration-tests = ["sinks-humio"]
influxdb-integration-tests = ["sinks-influxdb"]
kafka-integration-tests = ["sinks-kafka", "sources-kafka"]
logstash-integration-tests = ["docker", "sources-logstash"]
loki-integration-tests = ["sinks-loki"]
mongodb_metrics-integration-tests = ["sources-mongodb_metrics"]
nats-integration-tests = ["sinks-nats", "sources-nats"]
nginx-integration-tests = ["sources-nginx_metrics"]
opentelemetry-integration-tests = ["sources-opentelemetry"]
postgresql_metrics-integration-tests = ["sources-postgresql_metrics"]
prometheus-integration-tests = ["sinks-prometheus", "sources-prometheus"]
pulsar-integration-tests = ["sinks-pulsar"]
redis-integration-tests = ["sinks-redis", "sources-redis"]
splunk-integration-tests = ["sinks-splunk_hec"]
dnstap-integration-tests = ["sources-dnstap"]
disable-resolv-conf = []
shutdown-tests = ["api", "sinks-blackhole", "sinks-console", "sinks-prometheus", "sources", "transforms-log_to_metric", "transforms-lua", "transforms-remap", "unix"]
cli-tests = ["sinks-blackhole", "sinks-socket", "sources-demo_logs", "sources-file"]
vector-api-tests = [
  "sources-demo_logs",
  "transforms-log_to_metric",
  "transforms-remap",
  "sinks-blackhole"
]
vector-unit-test-tests = [
  "sources-demo_logs",
  "transforms-remap",
  "transforms-route",
  "transforms-filter",
  "transforms-reduce",
  "transforms-log_to_metric",
  "sinks-console"
]
enterprise-tests = [
  "enterprise",
  "sources-demo_logs",
  "sinks-blackhole",
  "sinks-loki",
  "api",
]

# Grouping together features for benchmarks. We exclude the API client due to it causing the build process to run out
# of memory when those additional dependencies are built in CI.
benches = [
  "sinks-file",
  "sinks-http",
  "sinks-socket",
  "sources-file",
  "sources-socket",
  "sources-syslog",
  "transforms-lua",
  "transforms-sample",
]
dnstap-benches = ["sources-dnstap"]
language-benches = ["sinks-socket", "sources-socket", "transforms-lua", "transforms-remap"]
# Separate benching process for metrics due to the nature of the bootstrap procedures.
statistic-benches = []
metrics-benches = ["sinks-socket", "sources-socket"]
remap-benches = ["transforms-remap"]
transform-benches = ["transforms-filter", "transforms-dedupe", "transforms-reduce", "transforms-route"]
codecs-benches = []
loki-benches = ["sinks-loki"]
enrichment-tables-benches = ["enrichment-tables-file","enrichment-tables-geoip"]

[[bench]]
name = "default"
harness = false
required-features = ["benches"]

[[bench]]
name = "dnstap"
path = "benches/dnstap/mod.rs"
harness = false
required-features = ["dnstap-benches"]

[[bench]]
name = "remap"
harness = false
required-features = ["remap-benches"]

[[bench]]
name = "enrichment_tables"
harness = false
required-features = ["enrichment-tables-benches"]

[[bench]]
name = "languages"
harness = false
required-features = ["language-benches"]

[[bench]]
name = "loki"
harness = false
required-features = ["loki-benches"]

[[bench]]
name = "distribution_statistic"
harness = false
required-features = ["statistic-benches"]

[[bench]]
name = "transform"
path = "benches/transform/main.rs"
harness = false
test = false
required-features = ["transform-benches"]

[[bench]]
name = "codecs"
path = "benches/codecs/main.rs"
harness = false
required-features = ["codecs-benches"]<|MERGE_RESOLUTION|>--- conflicted
+++ resolved
@@ -586,11 +586,8 @@
 # Sinks
 sinks = ["sinks-logs", "sinks-metrics"]
 sinks-logs = [
-<<<<<<< HEAD
   "sinks-amqp",
-=======
   "sinks-apex",
->>>>>>> d4f0afa8
   "sinks-aws_cloudwatch_logs",
   "sinks-aws_kinesis_firehose",
   "sinks-aws_kinesis_streams",
@@ -644,11 +641,8 @@
   "sinks-splunk_hec"
 ]
 
-<<<<<<< HEAD
 sinks-amqp = ["lapin"]
-=======
 sinks-apex = []
->>>>>>> d4f0afa8
 sinks-aws_cloudwatch_logs = ["aws-core", "dep:aws-sdk-cloudwatchlogs"]
 sinks-aws_cloudwatch_metrics = ["aws-core", "dep:aws-sdk-cloudwatch"]
 sinks-aws_kinesis_firehose = ["aws-core", "dep:aws-sdk-firehose"]
@@ -710,11 +704,8 @@
 
 # Testing-related features
 all-integration-tests = [
-<<<<<<< HEAD
   "amqp-integration-tests",
-=======
   "apex-integration-tests",
->>>>>>> d4f0afa8
   "aws-integration-tests",
   "axiom-integration-tests",
   "azure-integration-tests",
