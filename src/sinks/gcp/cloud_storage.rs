--- conflicted
+++ resolved
@@ -231,12 +231,7 @@
 
         let request_settings = RequestSettings::new(self)?;
 
-<<<<<<< HEAD
-        let sink = GcsSink::new(svc, request_settings, partitioner, batch_settings, protocol);
-
-=======
         let sink = GcsSink::new(svc, request_settings, partitioner, batch_settings);
->>>>>>> 8bd6123b
         Ok(VectorSink::from_event_streamsink(sink))
     }
 
