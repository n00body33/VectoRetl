--- conflicted
+++ resolved
@@ -184,13 +184,8 @@
 smpl_jwt = { version = "0.6.1", default-features = false, optional = true }
 
 # API
-<<<<<<< HEAD
-async-graphql = { version = "3.0.33", default-features = false, optional = true, features = ["chrono"] }
-async-graphql-warp = { version = "3.0.33", default-features = false, optional = true }
-=======
 async-graphql = { version = "3.0.34", default-features = false, optional = true, features = ["chrono"] }
-async-graphql-warp = { version = "3.0.31", default-features = false, optional = true }
->>>>>>> c1d089bd
+async-graphql-warp = { version = "3.0.34", default-features = false, optional = true }
 itertools = { version = "0.10.3", default-features = false, optional = true }
 
 # API client
