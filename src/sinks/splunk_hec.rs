--- conflicted
+++ resolved
@@ -1,9 +1,5 @@
 use crate::{
-<<<<<<< HEAD
-    config::{DataType, SinkConfig, SinkContext, SinkDescription},
-=======
     config::{log_schema, DataType, SinkConfig, SinkContext, SinkDescription},
->>>>>>> 463e0838
     event::{Event, LogEvent, Value},
     internal_events::{
         SplunkEventEncodeError, SplunkEventSent, SplunkSourceMissingKeys,
@@ -154,11 +150,7 @@
 
         let host = event.get(&self.host_key).cloned();
 
-<<<<<<< HEAD
-        let timestamp = match event.remove(&crate::config::log_schema().timestamp_key()) {
-=======
         let timestamp = match event.remove(&log_schema().timestamp_key()) {
->>>>>>> 463e0838
             Some(Value::Timestamp(ts)) => ts,
             _ => chrono::Utc::now(),
         };
@@ -173,11 +165,7 @@
         let event = match self.encoding.codec() {
             Encoding::Json => json!(event),
             Encoding::Text => json!(event
-<<<<<<< HEAD
-                .get(&crate::config::log_schema().message_key())
-=======
                 .get(&log_schema().message_key())
->>>>>>> 463e0838
                 .map(|v| v.to_string_lossy())
                 .unwrap_or_else(|| "".into())),
         };
@@ -324,19 +312,11 @@
 
         assert_eq!(kv, &"value".to_string());
         assert_eq!(
-<<<<<<< HEAD
-            event[&crate::config::log_schema().message_key().to_string()],
-            "hello world".to_string()
-        );
-        assert!(event
-            .get(&crate::config::log_schema().timestamp_key().to_string())
-=======
             event[&log_schema().message_key().to_string()],
             "hello world".to_string()
         );
         assert!(event
             .get(&log_schema().timestamp_key().to_string())
->>>>>>> 463e0838
             .is_none());
 
         assert_eq!(
