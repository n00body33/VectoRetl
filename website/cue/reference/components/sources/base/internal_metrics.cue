--- conflicted
+++ resolved
@@ -23,24 +23,6 @@
 				description: """
 					Sets the name of the tag to use to add the current hostname to each metric.
 
-<<<<<<< HEAD
-						By default, the [global `log_schema.host_key` option][global_host_key] is used.
-						"""
-					required: false
-					type: string: syntax: "literal"
-				}
-				pid_key: {
-					description: """
-						Sets the name of the tag to use to add the current process ID to each metric.
-
-						By default, this is not set and the tag will not be automatically added.
-						"""
-					required: false
-					type: string: syntax: "literal"
-				}
-=======
-					The value will be the current hostname for wherever Vector is running.
-
 					By default, the [global `log_schema.host_key` option][global_host_key] is used.
 					"""
 				required: false
@@ -50,13 +32,10 @@
 				description: """
 					Sets the name of the tag to use to add the current process ID to each metric.
 
-					The value will be the current process ID for Vector itself.
-
 					By default, this is not set and the tag will not be automatically added.
 					"""
 				required: false
 				type: string: {}
->>>>>>> 98d687dc
 			}
 		}
 	}
