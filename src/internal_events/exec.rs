use std::time::Duration;

use crate::{
    emit,
    internal_events::{ComponentEventsDropped, UNINTENTIONAL},
};
use metrics::{counter, histogram};
use tokio::time::error::Elapsed;
use vector_common::internal_event::{error_stage, error_type};
use vector_core::internal_event::InternalEvent;

use super::prelude::io_error_code;

#[derive(Debug)]
pub struct ExecEventsReceived<'a> {
    pub count: usize,
    pub command: &'a str,
    pub byte_size: usize,
}

impl InternalEvent for ExecEventsReceived<'_> {
    fn emit(self) {
        trace!(
            message = "Events received.",
            count = self.count,
            byte_size = self.byte_size,
            command = %self.command,
        );
        counter!(
            "component_received_events_total", self.count as u64,
            "command" => self.command.to_owned(),
        );
        counter!(
            "component_received_event_bytes_total", self.byte_size as u64,
            "command" => self.command.to_owned(),
        );
        // deprecated
        counter!(
            "events_in_total", self.count as u64,
            "command" => self.command.to_owned(),
        );
    }
}

#[derive(Debug)]
pub struct ExecFailedError<'a> {
    pub command: &'a str,
    pub error: std::io::Error,
}

impl InternalEvent for ExecFailedError<'_> {
    fn emit(self) {
        error!(
            message = "Unable to exec.",
            command = %self.command,
            error = ?self.error,
            error_type = error_type::COMMAND_FAILED,
            error_code = %io_error_code(&self.error),
            stage = error_stage::RECEIVING,
            internal_log_rate_limit = true,
        );
        counter!(
            "component_errors_total", 1,
            "command" => self.command.to_owned(),
            "error_type" => error_type::COMMAND_FAILED,
            "error_code" => io_error_code(&self.error),
            "stage" => error_stage::RECEIVING,
        );
        // deprecated
        counter!(
            "processing_errors_total", 1,
            "command" => self.command.to_owned(),
            "error_type" => error_type::COMMAND_FAILED,
            "stage" => error_stage::RECEIVING,
        );
    }
}

#[derive(Debug)]
pub struct ExecTimeoutError<'a> {
    pub command: &'a str,
    pub elapsed_seconds: u64,
    pub error: Elapsed,
}

impl InternalEvent for ExecTimeoutError<'_> {
    fn emit(self) {
        error!(
            message = "Timeout during exec.",
            command = %self.command,
            elapsed_seconds = %self.elapsed_seconds,
            error = %self.error,
            error_type = error_type::TIMED_OUT,
            stage = error_stage::RECEIVING,
            internal_log_rate_limit = true,
        );
        counter!(
            "component_errors_total", 1,
            "command" => self.command.to_owned(),
            "error_type" => error_type::TIMED_OUT,
            "stage" => error_stage::RECEIVING,
        );
        // deprecated
        counter!(
            "processing_errors_total", 1,
            "command" => self.command.to_owned(),
            "error_type" => error_type::TIMED_OUT,
            "stage" => error_stage::RECEIVING,
        );
    }
}

#[derive(Debug)]
pub struct ExecCommandExecuted<'a> {
    pub command: &'a str,
    pub exit_status: Option<i32>,
    pub exec_duration: Duration,
}

impl ExecCommandExecuted<'_> {
    fn exit_status_string(&self) -> String {
        match self.exit_status {
            Some(exit_status) => exit_status.to_string(),
            None => "unknown".to_string(),
        }
    }
}

impl InternalEvent for ExecCommandExecuted<'_> {
    fn emit(self) {
        let exit_status = self.exit_status_string();
        trace!(
            message = "Executed command.",
            command = %self.command,
            exit_status = %exit_status,
            elapsed_millis = %self.exec_duration.as_millis(),
            internal_log_rate_limit = true,
        );
        counter!(
            "command_executed_total", 1,
            "command" => self.command.to_owned(),
            "exit_status" => exit_status.clone(),
        );

        histogram!(
            "command_execution_duration_seconds", self.exec_duration,
            "command" => self.command.to_owned(),
            "exit_status" => exit_status,
        );
    }
}

pub enum ExecFailedToSignalChild {
    #[cfg(unix)]
    SignalError(nix::errno::Errno),
    #[cfg(unix)]
    FailedToMarshalPid(std::num::TryFromIntError),
    #[cfg(unix)]
    NoPid,
    #[cfg(windows)]
    IoError(std::io::Error),
}

impl ExecFailedToSignalChild {
    fn to_error_code(&self) -> String {
        use ExecFailedToSignalChild::*;

        match self {
            #[cfg(unix)]
            SignalError(err) => format!("errno_{}", err),
            #[cfg(unix)]
            FailedToMarshalPid(_) => String::from("failed_to_marshal_pid"),
            #[cfg(unix)]
            NoPid => String::from("no_pid"),
            #[cfg(windows)]
            IoError(err) => err.to_string(),
        }
    }
}

impl std::fmt::Display for ExecFailedToSignalChild {
    fn fmt(&self, f: &mut std::fmt::Formatter) -> std::fmt::Result {
        use ExecFailedToSignalChild::*;

        match self {
            #[cfg(unix)]
            SignalError(err) => write!(f, "errno: {}", err),
            #[cfg(unix)]
            FailedToMarshalPid(err) => write!(f, "failed to marshal pid to i32: {}", err),
            #[cfg(unix)]
            NoPid => write!(f, "child had no pid"),
            #[cfg(windows)]
            IoError(err) => write!(f, "io error: {}", err),
        }
    }
}

pub struct ExecFailedToSignalChildError<'a> {
    pub command: &'a tokio::process::Command,
    pub error: ExecFailedToSignalChild,
}

impl InternalEvent for ExecFailedToSignalChildError<'_> {
    fn emit(self) {
        error!(
            message = %format!("Failed to send SIGTERM to child, aborting early: {}", self.error),
            command = ?self.command.as_std(),
            error_code = %self.error.to_error_code(),
            error_type = error_type::COMMAND_FAILED,
            stage = error_stage::RECEIVING,
            internal_log_rate_limit = true,
        );
        counter!(
            "component_errors_total", 1,
            "command" => format!("{:?}", self.command.as_std()),
            "error_code" => self.error.to_error_code(),
            "error_type" => error_type::COMMAND_FAILED,
            "stage" => error_stage::RECEIVING,
        );
        // deprecated
        counter!(
            "processing_errors_total", 1,
            "command_code" => format!("{:?}", self.command.as_std()),
            "error" => self.error.to_error_code(),
            "error_type" => error_type::COMMAND_FAILED,
            "stage" => error_stage::RECEIVING,
        );
    }
}

pub struct ExecChannelClosedError;

impl InternalEvent for ExecChannelClosedError {
    fn emit(self) {
<<<<<<< HEAD
        let exec_channel_closed_reason = "Receive channel closed, unable to send.";
        error!(
            message = exec_channel_closed_reason,
=======
        let exec_reason = "Receive channel closed, unable to send.";
        error!(
            message = exec_reason,
>>>>>>> c090c03a
            error_type = error_type::COMMAND_FAILED,
            stage = error_stage::RECEIVING,
            internal_log_rate_limit = true,
        );
        counter!(
            "component_errors_total", 1,
            "error_type" => error_type::COMMAND_FAILED,
            "stage" => error_stage::RECEIVING,
        );
        emit!(ComponentEventsDropped::<UNINTENTIONAL> {
            count: 1,
<<<<<<< HEAD
            reason: exec_channel_closed_reason
=======
            reason: exec_reason
>>>>>>> c090c03a
        });
    }
}<|MERGE_RESOLUTION|>--- conflicted
+++ resolved
@@ -232,15 +232,9 @@
 
 impl InternalEvent for ExecChannelClosedError {
     fn emit(self) {
-<<<<<<< HEAD
-        let exec_channel_closed_reason = "Receive channel closed, unable to send.";
-        error!(
-            message = exec_channel_closed_reason,
-=======
         let exec_reason = "Receive channel closed, unable to send.";
         error!(
             message = exec_reason,
->>>>>>> c090c03a
             error_type = error_type::COMMAND_FAILED,
             stage = error_stage::RECEIVING,
             internal_log_rate_limit = true,
@@ -252,11 +246,7 @@
         );
         emit!(ComponentEventsDropped::<UNINTENTIONAL> {
             count: 1,
-<<<<<<< HEAD
-            reason: exec_channel_closed_reason
-=======
             reason: exec_reason
->>>>>>> c090c03a
         });
     }
 }