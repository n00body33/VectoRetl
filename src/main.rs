extern crate vector;
use vector::app::Application;

#[cfg(unix)]
fn main() {
<<<<<<< HEAD
    openssl_probe::init_ssl_cert_env_vars();

    let root_opts = Opts::get_matches();
    let level = root_opts.log_level();

    let opts = root_opts.root;
    let sub_command = root_opts.sub_command;

    let levels = match std::env::var("LOG").ok() {
        Some(level) => level,
        None => match level {
            "off" => "off".to_string(),
            _ => [
                format!("vector={}", level),
                format!("codec={}", level),
                format!("file_source={}", level),
                "tower_limit=trace".to_owned(),
                format!("rdkafka={}", level),
            ]
            .join(","),
        },
    };

    let color = match opts.color {
        #[cfg(unix)]
        Color::Auto => atty::is(atty::Stream::Stdout),
        #[cfg(windows)]
        Color::Auto => false, // ANSI colors are not supported by cmd.exe
        Color::Always => true,
        Color::Never => false,
    };

    let json = match &opts.log_format {
        LogFormat::Text => false,
        LogFormat::Json => true,
    };

    trace::init(color, json, levels.as_str());

    metrics::init().expect("metrics initialization failed");

    info!("Log level {:?} is enabled.", level);

    if let Some(threads) = opts.threads {
        if threads < 1 {
            error!("The `threads` argument must be greater or equal to 1.");
            std::process::exit(exitcode::CONFIG);
        }
    }

    let mut rt = {
        let threads = opts.threads.unwrap_or_else(|| max(1, num_cpus::get()));
        runtime::Builder::new()
            .threaded_scheduler()
            .enable_all()
            .core_threads(threads)
            .build()
            .expect("Unable to create async runtime")
    };

    rt.block_on(async move {
        if let Some(s) = sub_command {
            std::process::exit(match s {
                SubCommand::Validate(v) => validate::validate(&v, color).await,
                SubCommand::List(l) => list::cmd(&l),
                SubCommand::Test(t) => unit_test::cmd(&t),
                SubCommand::Generate(g) => generate::cmd(&g),
            })
        };

        let mut config_paths = config::process_paths(&opts.config_paths).unwrap_or_else(|| {
            std::process::exit(exitcode::CONFIG);
        });

        if opts.watch_config {
            // Start listening for config changes immediately.
            config::watcher::spawn_thread(&config_paths, None).unwrap_or_else(|error| {
                error!(message = "Unable to start config watcher.", %error);
                std::process::exit(exitcode::CONFIG);
            });
        }

        info!(
            message = "Loading configs.",
            path = ?config_paths
        );

        let config = config::load_from_paths(&config_paths)
            .map_err(handle_config_errors)
            .unwrap_or_else(|()| {
                std::process::exit(exitcode::CONFIG);
            });

        #[cfg(feature = "api")]
        // assigned to prevent the API terminating when falling out of scope
        let api = if config.api.enabled {
            emit!(ApiStarted{
                addr: config.api.bind.unwrap(),
                playground: config.api.playground
            });

            Some(api::Server::start(&config))
        } else {
            None
        };

        crate::config::LOG_SCHEMA
            .set(config.global.log_schema.clone())
            .expect("Couldn't set schema");

        let diff = ConfigDiff::initial(&config);
        let pieces = topology::build_or_log_errors(&config, &diff).await.unwrap_or_else(|| {
            std::process::exit(exitcode::CONFIG);
        });

        let result =
            topology::start_validated(config, diff, pieces, opts.require_healthy).await;
        let (mut topology, graceful_crash) = result.unwrap_or_else(|| {
            std::process::exit(exitcode::CONFIG);
        });



        emit!(VectorStarted);
        tokio::spawn(heartbeat::heartbeat());

        let signals = signal::signals();
        tokio::pin!(signals);
        let mut sources_finished = topology.sources_finished().compat();
        let mut graceful_crash = graceful_crash.compat();

        let signal = loop {
            select! {
                Some(signal) = signals.next() => {
                    if signal == SignalTo::Reload {
                        // Reload paths
                        config_paths = config::process_paths(&opts.config_paths).unwrap_or(config_paths);

                        // Reload config
                        let new_config = config::load_from_paths(&config_paths).map_err(handle_config_errors).ok();

                        if let Some(new_config) = new_config {
                            match topology
                                .reload_config_and_respawn(new_config, opts.require_healthy)
                                .await
                            {
                                Ok(true) => {
                                    #[cfg(feature="api")]
                                    if api.is_some() {
                                        api::update_config(topology.config());
                                    }

                                    emit!(VectorReloaded { config_paths: &config_paths })
                                },
                                Ok(false) => emit!(VectorReloadFailed),
                                // Trigger graceful shutdown for what remains of the topology
                                Err(()) => {
                                    emit!(VectorReloadFailed);
                                    emit!(VectorRecoveryFailed);
                                    break SignalTo::Shutdown;
                                }
                            }
                            sources_finished = topology.sources_finished().compat();
                        } else {
                            emit!(VectorConfigLoadFailed);
                        }
                    } else {
                        break signal;
                    }
                }
                // Trigger graceful shutdown if a component crashed, or all sources have ended.
                _ = graceful_crash.next() => break SignalTo::Shutdown,
                _ = &mut sources_finished => break SignalTo::Shutdown,
                else => unreachable!("Signal streams never end"),
            }
        };

        match signal {
            SignalTo::Shutdown => {
                emit!(VectorStopped);
                select! {
                    _ = topology.stop().compat() => (), // Graceful shutdown finished
                    _ = signals.next() => {
                        // It is highly unlikely that this event will exit from topology.
                        emit!(VectorQuit);
                        // Dropping the shutdown future will immediately shut the server down
                    }
                }
            }
            SignalTo::Quit => {
                // It is highly unlikely that this event will exit from topology.
                emit!(VectorQuit);
                drop(topology);
            }
            SignalTo::Reload => unreachable!(),
        }
=======
    let app = Application::prepare().unwrap_or_else(|code| {
        std::process::exit(code);
    });

    app.run();
}

#[cfg(windows)]
pub fn main() {
    // We need to be able to run vector in User Interactive mode. We first try to run vector
    // as a service. If we fail, we consider that we are in interactive mode and then fallback
    // to console mode.
    // See https://docs.microsoft.com/en-us/dotnet/api/system.environment.userinteractive?redirectedfrom=MSDN&view=netcore-3.1#System_Environment_UserInteractive
    vector::vector_windows::run().unwrap_or_else(|_| {
        let app = Application::prepare().unwrap_or_else(|code| {
            std::process::exit(code);
        });

        app.run();
>>>>>>> 24ff76f1
    });
}<|MERGE_RESOLUTION|>--- conflicted
+++ resolved
@@ -3,204 +3,6 @@
 
 #[cfg(unix)]
 fn main() {
-<<<<<<< HEAD
-    openssl_probe::init_ssl_cert_env_vars();
-
-    let root_opts = Opts::get_matches();
-    let level = root_opts.log_level();
-
-    let opts = root_opts.root;
-    let sub_command = root_opts.sub_command;
-
-    let levels = match std::env::var("LOG").ok() {
-        Some(level) => level,
-        None => match level {
-            "off" => "off".to_string(),
-            _ => [
-                format!("vector={}", level),
-                format!("codec={}", level),
-                format!("file_source={}", level),
-                "tower_limit=trace".to_owned(),
-                format!("rdkafka={}", level),
-            ]
-            .join(","),
-        },
-    };
-
-    let color = match opts.color {
-        #[cfg(unix)]
-        Color::Auto => atty::is(atty::Stream::Stdout),
-        #[cfg(windows)]
-        Color::Auto => false, // ANSI colors are not supported by cmd.exe
-        Color::Always => true,
-        Color::Never => false,
-    };
-
-    let json = match &opts.log_format {
-        LogFormat::Text => false,
-        LogFormat::Json => true,
-    };
-
-    trace::init(color, json, levels.as_str());
-
-    metrics::init().expect("metrics initialization failed");
-
-    info!("Log level {:?} is enabled.", level);
-
-    if let Some(threads) = opts.threads {
-        if threads < 1 {
-            error!("The `threads` argument must be greater or equal to 1.");
-            std::process::exit(exitcode::CONFIG);
-        }
-    }
-
-    let mut rt = {
-        let threads = opts.threads.unwrap_or_else(|| max(1, num_cpus::get()));
-        runtime::Builder::new()
-            .threaded_scheduler()
-            .enable_all()
-            .core_threads(threads)
-            .build()
-            .expect("Unable to create async runtime")
-    };
-
-    rt.block_on(async move {
-        if let Some(s) = sub_command {
-            std::process::exit(match s {
-                SubCommand::Validate(v) => validate::validate(&v, color).await,
-                SubCommand::List(l) => list::cmd(&l),
-                SubCommand::Test(t) => unit_test::cmd(&t),
-                SubCommand::Generate(g) => generate::cmd(&g),
-            })
-        };
-
-        let mut config_paths = config::process_paths(&opts.config_paths).unwrap_or_else(|| {
-            std::process::exit(exitcode::CONFIG);
-        });
-
-        if opts.watch_config {
-            // Start listening for config changes immediately.
-            config::watcher::spawn_thread(&config_paths, None).unwrap_or_else(|error| {
-                error!(message = "Unable to start config watcher.", %error);
-                std::process::exit(exitcode::CONFIG);
-            });
-        }
-
-        info!(
-            message = "Loading configs.",
-            path = ?config_paths
-        );
-
-        let config = config::load_from_paths(&config_paths)
-            .map_err(handle_config_errors)
-            .unwrap_or_else(|()| {
-                std::process::exit(exitcode::CONFIG);
-            });
-
-        #[cfg(feature = "api")]
-        // assigned to prevent the API terminating when falling out of scope
-        let api = if config.api.enabled {
-            emit!(ApiStarted{
-                addr: config.api.bind.unwrap(),
-                playground: config.api.playground
-            });
-
-            Some(api::Server::start(&config))
-        } else {
-            None
-        };
-
-        crate::config::LOG_SCHEMA
-            .set(config.global.log_schema.clone())
-            .expect("Couldn't set schema");
-
-        let diff = ConfigDiff::initial(&config);
-        let pieces = topology::build_or_log_errors(&config, &diff).await.unwrap_or_else(|| {
-            std::process::exit(exitcode::CONFIG);
-        });
-
-        let result =
-            topology::start_validated(config, diff, pieces, opts.require_healthy).await;
-        let (mut topology, graceful_crash) = result.unwrap_or_else(|| {
-            std::process::exit(exitcode::CONFIG);
-        });
-
-
-
-        emit!(VectorStarted);
-        tokio::spawn(heartbeat::heartbeat());
-
-        let signals = signal::signals();
-        tokio::pin!(signals);
-        let mut sources_finished = topology.sources_finished().compat();
-        let mut graceful_crash = graceful_crash.compat();
-
-        let signal = loop {
-            select! {
-                Some(signal) = signals.next() => {
-                    if signal == SignalTo::Reload {
-                        // Reload paths
-                        config_paths = config::process_paths(&opts.config_paths).unwrap_or(config_paths);
-
-                        // Reload config
-                        let new_config = config::load_from_paths(&config_paths).map_err(handle_config_errors).ok();
-
-                        if let Some(new_config) = new_config {
-                            match topology
-                                .reload_config_and_respawn(new_config, opts.require_healthy)
-                                .await
-                            {
-                                Ok(true) => {
-                                    #[cfg(feature="api")]
-                                    if api.is_some() {
-                                        api::update_config(topology.config());
-                                    }
-
-                                    emit!(VectorReloaded { config_paths: &config_paths })
-                                },
-                                Ok(false) => emit!(VectorReloadFailed),
-                                // Trigger graceful shutdown for what remains of the topology
-                                Err(()) => {
-                                    emit!(VectorReloadFailed);
-                                    emit!(VectorRecoveryFailed);
-                                    break SignalTo::Shutdown;
-                                }
-                            }
-                            sources_finished = topology.sources_finished().compat();
-                        } else {
-                            emit!(VectorConfigLoadFailed);
-                        }
-                    } else {
-                        break signal;
-                    }
-                }
-                // Trigger graceful shutdown if a component crashed, or all sources have ended.
-                _ = graceful_crash.next() => break SignalTo::Shutdown,
-                _ = &mut sources_finished => break SignalTo::Shutdown,
-                else => unreachable!("Signal streams never end"),
-            }
-        };
-
-        match signal {
-            SignalTo::Shutdown => {
-                emit!(VectorStopped);
-                select! {
-                    _ = topology.stop().compat() => (), // Graceful shutdown finished
-                    _ = signals.next() => {
-                        // It is highly unlikely that this event will exit from topology.
-                        emit!(VectorQuit);
-                        // Dropping the shutdown future will immediately shut the server down
-                    }
-                }
-            }
-            SignalTo::Quit => {
-                // It is highly unlikely that this event will exit from topology.
-                emit!(VectorQuit);
-                drop(topology);
-            }
-            SignalTo::Reload => unreachable!(),
-        }
-=======
     let app = Application::prepare().unwrap_or_else(|code| {
         std::process::exit(code);
     });
@@ -220,6 +22,5 @@
         });
 
         app.run();
->>>>>>> 24ff76f1
     });
 }