--- conflicted
+++ resolved
@@ -14,11 +14,7 @@
 1. [Removal of `check_fields` condition type](#check-fields-removal)
 2. [Removal of `lanes` parameter for `route` transform](#lanes-parameter-route-transform-removal)
 3. [Removal of `geoip` transform](#geo-transform-removal)
-<<<<<<< HEAD
-4. [Enrichment of `fluent` source with `source_type` field](#fluent-source-type-field)
-5. [Changes to `native_json` codec](#vector-native-json-codec)
-=======
->>>>>>> ea17c1f2
+4. [Changes to `native_json` codec](#vector-native-json-codec)
 
 We cover them below to help you upgrade quickly:
 
@@ -70,16 +66,7 @@
 get the same functionality through a `remap` transform with [`geoip` enrichment
 tables](/docs/reference/configuration/global-options/#enrichment_tables.geoip). These can be used
 with [VRL's enrichment table functions](/docs/reference/vrl/functions/#enrichment-functions) to
-<<<<<<< HEAD
 enrich events using a [GeoIP database](https://www.maxmind.com/en/geoip2-databases).
-
-#### Enrichment of `fluent` source with `source_type` field {#fluent-source-type-field}
-
-The `fluent` source was not enriching events with the `source_type` field.
-This behavior was added, using the global option [log_schema.source_type_key](https://vector.dev/docs/reference/configuration/global-options/#log_schema.source_type_key),
-for consistency.
-
-This marks a breaking change to the shape of the log events output from the `fluent` source.
 
 #### Changes to `native_json` codec {#vector-native-json-codec}
 
@@ -91,7 +78,4 @@
 
 When upgrading Vector to Vector communication using the `native_json` codec, make sure you upgrade
 the consumers first followed by the producers to ensure newer versions of Vector aren't sending data
-to older versions, which may not be able to be read.
-=======
-enrich events using a [GeoIP database](https://www.maxmind.com/en/geoip2-databases).
->>>>>>> ea17c1f2
+to older versions, which may not be able to be read.