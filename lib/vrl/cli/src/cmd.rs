--- conflicted
+++ resolved
@@ -126,18 +126,8 @@
         let source = opts.read_program()?;
 
         // The CLI should be moved out of the "vrl" module, and then it can use the `vector-core::compile_vrl` function which includes this automatically
-<<<<<<< HEAD
-        external.set_read_only_path(TargetPath::metadata(owned_path!("vector")), true);
-
-        let (program, warnings) =
-            vrl::compile_with_external(&source, &stdlib::all(), &mut external).map_err(
-                |diagnostics| {
-                    Error::Parse(Formatter::new(&source, diagnostics).colored().to_string())
-                },
-            )?;
-=======
         let mut config = CompileConfig::default();
-        config.set_read_only_metadata_path(LookupBuf::from("vector"), true);
+        config.set_read_only_path(TargetPath::metadata(owned_path!("vector")), true);
 
         let state = TypeState::default();
 
@@ -149,7 +139,6 @@
             .map_err(|diagnostics| {
                 Error::Parse(Formatter::new(&source, diagnostics).colored().to_string())
             })?;
->>>>>>> 7a887d40
 
         #[allow(clippy::print_stderr)]
         if opts.print_warnings {
