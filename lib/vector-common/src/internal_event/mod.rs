mod bytes_received;
mod bytes_sent;
pub mod cached_event;
pub mod component_events_dropped;
mod events_received;
mod events_sent;
mod optional_tag;
mod prelude;
pub mod service;

use std::ops::{Add, AddAssign};

pub use metrics::SharedString;

pub use bytes_received::BytesReceived;
pub use bytes_sent::BytesSent;
#[allow(clippy::module_name_repetitions)]
pub use cached_event::{RegisterTaggedInternalEvent, RegisteredEventCache};
pub use component_events_dropped::{ComponentEventsDropped, INTENTIONAL, UNINTENTIONAL};
pub use events_received::EventsReceived;
pub use events_sent::{EventsSent, TaggedEventsSent, DEFAULT_OUTPUT};
pub use optional_tag::OptionalTag;
pub use prelude::{error_stage, error_type};
pub use service::{CallError, PollReadyError};

use crate::json_size::JsonSize;

pub trait InternalEvent: Sized {
    fn emit(self);

    // Optional for backwards compat until all events implement this
    fn name(&self) -> Option<&'static str> {
        None
    }
}

#[allow(clippy::module_name_repetitions)]
pub trait RegisterInternalEvent: Sized {
    type Handle: InternalEventHandle;

    fn register(self) -> Self::Handle;

    fn name(&self) -> Option<&'static str> {
        None
    }
}

#[allow(clippy::module_name_repetitions)]
pub trait InternalEventHandle: Sized {
    type Data: Sized;
    fn emit(&self, data: Self::Data);
}

// Sets the name of an event if it doesn't have one
pub struct DefaultName<E> {
    pub name: &'static str,
    pub event: E,
}

impl<E: InternalEvent> InternalEvent for DefaultName<E> {
    fn emit(self) {
        self.event.emit();
    }

    fn name(&self) -> Option<&'static str> {
        Some(self.event.name().unwrap_or(self.name))
    }
}

impl<E: RegisterInternalEvent> RegisterInternalEvent for DefaultName<E> {
    type Handle = E::Handle;

    fn register(self) -> Self::Handle {
        self.event.register()
    }

    fn name(&self) -> Option<&'static str> {
        Some(self.event.name().unwrap_or(self.name))
    }
}

#[cfg(any(test, feature = "test"))]
pub fn emit(event: impl InternalEvent) {
    if let Some(name) = event.name() {
        super::event_test_util::record_internal_event(name);
    }
    event.emit();
}

#[cfg(not(any(test, feature = "test")))]
pub fn emit(event: impl InternalEvent) {
    event.emit();
}

#[cfg(any(test, feature = "test"))]
pub fn register<E: RegisterInternalEvent>(event: E) -> E::Handle {
    if let Some(name) = event.name() {
        super::event_test_util::record_internal_event(name);
    }
    event.register()
}

#[cfg(not(any(test, feature = "test")))]
pub fn register<E: RegisterInternalEvent>(event: E) -> E::Handle {
    event.register()
}

pub type Registered<T> = <T as RegisterInternalEvent>::Handle;

// Wrapper types used to hold data emitted by registered events

#[derive(Clone, Copy)]
pub struct ByteSize(pub usize);

#[derive(Clone, Copy)]
pub struct Count(pub usize);

/// Holds the tuple `(count_of_events, estimated_json_size_of_events)`.
#[derive(Clone, Copy, Debug, PartialEq, Eq, PartialOrd, Ord)]
pub struct CountByteSize(pub usize, pub JsonSize);

impl AddAssign for CountByteSize {
    fn add_assign(&mut self, rhs: Self) {
        self.0 += rhs.0;
        self.1 += rhs.1;
    }
}

impl Add<CountByteSize> for CountByteSize {
    type Output = CountByteSize;

    fn add(self, rhs: CountByteSize) -> Self::Output {
        CountByteSize(self.0 + rhs.0, self.1 + rhs.1)
    }
}

// Wrapper types used to hold parameters for registering events

pub struct Output(pub Option<SharedString>);

pub struct Protocol(pub SharedString);

impl Protocol {
    pub const HTTP: Protocol = Protocol(SharedString::const_str("http"));
    pub const HTTPS: Protocol = Protocol(SharedString::const_str("https"));
    pub const NONE: Protocol = Protocol(SharedString::const_str("none"));
    pub const TCP: Protocol = Protocol(SharedString::const_str("tcp"));
    pub const UDP: Protocol = Protocol(SharedString::const_str("udp"));
    pub const UNIX: Protocol = Protocol(SharedString::const_str("unix"));
<<<<<<< HEAD
    pub const INTERNAL: Protocol = Protocol(SharedString::const_str("internal"));
=======
    pub const STATIC: Protocol = Protocol(SharedString::const_str("static"));
>>>>>>> 789848fd
}

impl From<&'static str> for Protocol {
    fn from(s: &'static str) -> Self {
        Self(SharedString::const_str(s))
    }
}

impl From<Protocol> for SharedString {
    fn from(value: Protocol) -> Self {
        value.0
    }
}

/// Macro to take care of some of the repetitive boilerplate in implementing a registered event. See
/// the other events in this module for examples of how to use this.
///
/// ## Usage
///
/// ```ignore
/// registered_event!(
///     Event {
///         event_field: &'static str,
///     } => {
///         handle_field: Counter = counter!("name", "tag" => self.event_field),
///     }
///     fn emit(&self, data: DataType) {
///         self.handle_field.increment(data.0);
///     }
/// );
///
/// let handle = register!(Event { event_field: "message" });
///
/// handle.emit(DataType(123));
/// ```
///
/// In this example, the first set of fields describes the data required to register the event. This
/// is what would be used by the `register!` macro. For example, `register!(Event { event_field:
/// "something" })`. The second set of fields describes the data required to store the registered
/// handle, namely the `Counter`s and `Gauge`s that record the handle from `metrics` as well as any
/// associated data for emitting traces or debug messages, followed by an initialization assignment
/// value. The `emit` function is the code required to update the metrics and generate any log
/// messages.
#[macro_export]
macro_rules! registered_event {
    // A registered event struct with no fields (zero-sized type).
    ($event:ident => $($tail:tt)*) => {
        #[derive(Debug, Clone, PartialEq, Eq, PartialOrd, Ord, Hash)]
        pub struct $event;

        $crate::registered_event!(=> $event $($tail)*);
    };

    // A normal registered event struct.
    ($event:ident { $( $field:ident: $type:ty, )* } => $($tail:tt)*) => {
        #[derive(Debug, Clone, PartialEq, Eq, PartialOrd, Ord, Hash)]
        pub struct $event {
            $( pub $field: $type, )*
        }

        $crate::registered_event!(=> $event $($tail)*);
    };

    // Sub-matcher to implement the common bits in the above two cases.
    (
        => $event:ident {
            $( $field:ident: $type:ty = $value:expr, )*
        }

        fn emit(&$slf:ident, $data_name:ident: $data:ident)
            $emit_body:block

        $(fn register($fixed_name:ident: $fixed_tags:ty, $tags_name:ident: $tags:ty)
            $register_body:block)?
    ) => {
        paste::paste!{
            #[derive(Clone)]
            pub struct [<$event Handle>] {
                $( $field: $type, )*
            }

            impl $crate::internal_event::RegisterInternalEvent for $event {
                type Handle = [<$event Handle>];

                fn name(&self) -> Option<&'static str> {
                    Some(stringify!($event))
                }

                fn register($slf) -> Self::Handle {
                    Self::Handle {
                        $( $field: $value, )*
                    }
                }
            }

            impl $crate::internal_event::InternalEventHandle for [<$event Handle>] {
                type Data = $data;

                fn emit(&$slf, $data_name: $data)
                    $emit_body
            }

            $(impl $crate::internal_event::cached_event::RegisterTaggedInternalEvent for $event {
                type Tags = $tags;
                type Fixed = $fixed_tags;

                fn register(
                    $fixed_name: $fixed_tags,
                    $tags_name: $tags,
                ) -> <Self as $crate::internal_event::RegisterInternalEvent>::Handle {
                    $register_body
                }
            })?

        }
    };
}<|MERGE_RESOLUTION|>--- conflicted
+++ resolved
@@ -147,11 +147,8 @@
     pub const TCP: Protocol = Protocol(SharedString::const_str("tcp"));
     pub const UDP: Protocol = Protocol(SharedString::const_str("udp"));
     pub const UNIX: Protocol = Protocol(SharedString::const_str("unix"));
-<<<<<<< HEAD
     pub const INTERNAL: Protocol = Protocol(SharedString::const_str("internal"));
-=======
     pub const STATIC: Protocol = Protocol(SharedString::const_str("static"));
->>>>>>> 789848fd
 }
 
 impl From<&'static str> for Protocol {
