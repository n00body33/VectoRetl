--- conflicted
+++ resolved
@@ -42,7 +42,11 @@
         self.expressions.resolve(ctx)
     }
 
-<<<<<<< HEAD
+    /// Resolve the program to its final [`Value`]s.
+    pub fn resolve_batch(&mut self, ctx: &mut BatchContext, selection_vector: &[usize]) {
+        self.expressions.resolve_batch(ctx, selection_vector);
+    }
+
     /// Emit LLVM IR for the program.
     #[cfg(feature = "llvm")]
     pub fn emit_llvm<'ctx>(
@@ -51,11 +55,6 @@
         ctx: &mut crate::llvm::Context<'ctx>,
     ) -> Result<(), String> {
         self.expressions.emit_llvm(state, ctx)
-=======
-    /// Resolve the program to its final [`Value`]s.
-    pub fn resolve_batch(&mut self, ctx: &mut BatchContext, selection_vector: &[usize]) {
-        self.expressions.resolve_batch(ctx, selection_vector);
->>>>>>> 9bbc6c73
     }
 }
 
