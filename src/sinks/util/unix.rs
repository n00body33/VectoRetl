use crate::{
    buffers::Acker,
    config::SinkContext,
    internal_events::{
<<<<<<< HEAD
        SocketEventSent, SocketMode, UnixSocketConnectionEstablished, UnixSocketConnectionFailed,
        UnixSocketError,
    },
    sinks::{
        util::{
            socket_events_counter::{BytesSink, EncodeEventStream, EventsCounter, ShutdownCheck},
            StreamSink,
        },
        Healthcheck, VectorSink,
=======
        ConnectionOpen, OpenGauge, OpenTokenDyn, UnixSocketConnectionEstablished,
        UnixSocketConnectionFailure, UnixSocketEventSent, UnixSocketFlushFailed,
        UnixSocketSendFailed,
>>>>>>> 221a1f7a
    },
    Event,
};
use async_trait::async_trait;
use bytes::Bytes;
use futures::{stream::BoxStream, SinkExt, StreamExt};
use serde::{Deserialize, Serialize};
use snafu::{ResultExt, Snafu};
use std::{path::PathBuf, pin::Pin, sync::Arc, time::Duration};
use tokio::{net::UnixStream, time::delay_for};
use tokio_retry::strategy::ExponentialBackoff;

#[derive(Debug, Snafu)]
pub enum UnixError {
    #[snafu(display("Connect error: {}", source))]
    ConnectError { source: tokio::io::Error },
}

#[derive(Deserialize, Serialize, Debug, Clone)]
#[serde(deny_unknown_fields)]
pub struct UnixSinkConfig {
    pub path: PathBuf,
}

impl UnixSinkConfig {
    pub fn new(path: PathBuf) -> Self {
        Self { path }
    }

    pub fn build(
        &self,
        cx: SinkContext,
        encode_event: impl Fn(Event) -> Option<Bytes> + Send + Sync + 'static,
    ) -> crate::Result<(VectorSink, Healthcheck)> {
        let connector = UnixConnector::new(self.path.clone());
        let sink = UnixSink::new(connector.clone(), cx.acker(), encode_event);
        Ok((
            VectorSink::Stream(Box::new(sink)),
            Box::pin(async move { connector.healthcheck().await }),
        ))
    }
}

#[derive(Debug, Clone)]
struct UnixConnector {
    pub path: PathBuf,
}

impl UnixConnector {
    fn new(path: PathBuf) -> Self {
        Self { path }
    }

<<<<<<< HEAD
=======
    fn connect(&self) -> BoxFuture<'static, Result<UnixSocket, UnixSocketError>> {
        let path = self.path.clone();

        async move {
            let stream = UnixStream::connect(&path).await.context(ConnectError)?;
            Ok(FramedWrite::new(stream, BytesCodec::new()))
        }
        .boxed()
    }

    fn healthcheck(&self) -> BoxFuture<'static, crate::Result<()>> {
        self.connect().map_ok(|_| ()).map_err(|e| e.into()).boxed()
    }
}

impl Into<UnixSink> for UnixConnector {
    fn into(self) -> UnixSink {
        UnixSink::new(self.path)
    }
}

#[derive(Debug, Snafu)]
pub enum UnixSocketError {
    #[snafu(display("Connect error: {}", source))]
    ConnectError { source: tokio::io::Error },
    #[snafu(display("Send error: {}", source))]
    SendError { source: tokio::io::Error },
}

pub struct UnixSink {
    connector: UnixConnector,
    state: UnixSinkState,
    backoff: ExponentialBackoff,
}

type UnixSocket = FramedWrite<UnixStream, BytesCodec>;
type UnixSocket01 = CompatSink<UnixSocket, Bytes>;

enum UnixSinkState {
    Disconnected,
    Creating(Box<dyn Future<Item = UnixSocket, Error = UnixSocketError> + Send>),
    Open(UnixSocket01, OpenTokenDyn),
    Backoff(Box<dyn Future<Item = (), Error = ()> + Send>),
}

impl UnixSink {
    pub fn new(path: PathBuf) -> Self {
        let connector = UnixConnector { path };
        Self {
            connector,
            state: UnixSinkState::Disconnected,
            backoff: Self::fresh_backoff(),
        }
    }

>>>>>>> 221a1f7a
    fn fresh_backoff() -> ExponentialBackoff {
        // TODO: make configurable
        ExponentialBackoff::from_millis(2)
            .factor(250)
            .max_delay(Duration::from_secs(60))
    }

    async fn connect(&self) -> Result<UnixStream, UnixError> {
        UnixStream::connect(&self.path).await.context(ConnectError)
    }

    async fn connect_backoff(&self) -> UnixStream {
        let mut backoff = Self::fresh_backoff();
        loop {
<<<<<<< HEAD
            match self.connect().await {
                Ok(stream) => {
                    emit!(UnixSocketConnectionEstablished { path: &self.path });
                    return stream;
=======
            self.state = match self.state {
                UnixSinkState::Open(ref mut stream, _) => return Ok(Async::Ready(stream)),
                UnixSinkState::Creating(ref mut connect_future) => match connect_future.poll() {
                    Ok(Async::NotReady) => return Ok(Async::NotReady),
                    Err(error) => {
                        emit!(UnixSocketConnectionFailure {
                            error,
                            path: &self.connector.path,
                        });
                        UnixSinkState::Backoff(self.next_delay01())
                    }
                    Ok(Async::Ready(socket)) => {
                        emit!(UnixSocketConnectionEstablished {
                            path: &self.connector.path,
                        });
                        self.backoff = Self::fresh_backoff();
                        UnixSinkState::Open(
                            CompatSink::new(socket),
                            OpenGauge::new()
                                .open(Box::new(|count| emit!(ConnectionOpen { count }))),
                        )
                    }
                },
                UnixSinkState::Backoff(ref mut delay) => match delay.poll() {
                    Ok(Async::NotReady) => return Ok(Async::NotReady),
                    Err(()) => unreachable!(),
                    Ok(Async::Ready(())) => UnixSinkState::Disconnected,
                },
                UnixSinkState::Disconnected => {
                    debug!(
                        message = "Connecting",
                        path = %self.connector.path.to_str().unwrap()
                    );
                    let fut = self.connector.connect();
                    UnixSinkState::Creating(Box::new(fut.compat()))
>>>>>>> 221a1f7a
                }
                Err(error) => {
                    emit!(UnixSocketConnectionFailed {
                        error,
                        path: &self.path
                    });
                    delay_for(backoff.next().unwrap()).await;
                }
            }
        }
    }

    async fn healthcheck(&self) -> crate::Result<()> {
        self.connect().await.map(|_| ()).map_err(Into::into)
    }
}

struct UnixSink {
    connector: UnixConnector,
    events_counter: Arc<EventsCounter>,
}

impl UnixSink {
    pub fn new(
        connector: UnixConnector,
        acker: Acker,
        encode_event: impl Fn(Event) -> Option<Bytes> + Send + Sync + 'static,
    ) -> Self {
        let on_success = |byte_size| {
            emit!(SocketEventSent {
                byte_size,
                mode: SocketMode::Unix,
            })
        };
        Self {
            connector,
            events_counter: Arc::new(EventsCounter::new(acker, encode_event, on_success)),
        }
    }

    async fn connect(&mut self) -> BytesSink<UnixStream> {
        let stream = self.connector.connect_backoff().await;
        BytesSink::new(
            stream,
            Box::new(|_| ShutdownCheck::Alive),
            Arc::clone(&self.events_counter),
        )
    }
}

#[async_trait]
impl StreamSink for UnixSink {
    async fn run(&mut self, input: BoxStream<'_, Event>) -> Result<(), ()> {
        let mut input = input.peekable();
        while Pin::new(&mut input).peek().await.is_some() {
            let events_counter = Arc::clone(&self.events_counter);
            let encode_event = move |event| events_counter.encode_event(event);
            let mut stream = EncodeEventStream::new(&mut input, encode_event);

            let mut sink = self.connect().await;
            if let Err(error) = sink.send_all(&mut stream).await {
                emit!(UnixSocketError {
                    error,
                    path: &self.connector.path
                });
            }

            self.events_counter.ack_rest();
        }

        Ok(())
    }
}

#[cfg(test)]
mod tests {
    use super::*;
    use crate::sinks::util::{encode_event, Encoding};
    use crate::test_util::{random_lines_with_stream, CountReceiver};
    use tokio::net::UnixListener;

    fn temp_uds_path(name: &str) -> PathBuf {
        tempfile::tempdir().unwrap().into_path().join(name)
    }

    #[tokio::test]
    async fn unix_sink_healthcheck() {
        let good_path = temp_uds_path("valid_uds");
        let _listener = UnixListener::bind(&good_path).unwrap();
        assert!(UnixSinkConfig::new(good_path)
            .build(SinkContext::new_test(), |_| None)
            .unwrap()
            .1
            .await
            .is_ok());

        let bad_path = temp_uds_path("no_one_listening");
        assert!(UnixSinkConfig::new(bad_path)
            .build(SinkContext::new_test(), |_| None)
            .unwrap()
            .1
            .await
            .is_err());
    }

    #[tokio::test]
    async fn basic_unix_sink() {
        let num_lines = 1000;
        let out_path = temp_uds_path("unix_test");

        // Set up server to receive events from the Sink.
        let mut receiver = CountReceiver::receive_lines_unix(out_path.clone());

        // Set up Sink
        let config = UnixSinkConfig::new(out_path);
        let cx = SinkContext::new_test();
        let encoding = Encoding::Text.into();
        let (sink, _healthcheck) = config
            .build(cx, move |event| encode_event(event, &encoding))
            .unwrap();

        // Send the test data
        let (input_lines, events) = random_lines_with_stream(100, num_lines);
        sink.run(events).await.unwrap();

        // Wait for output to connect
        receiver.connected().await;

        // Receive the data sent by the Sink to the receiver
        assert_eq!(input_lines, receiver.await);
    }
}<|MERGE_RESOLUTION|>--- conflicted
+++ resolved
@@ -2,9 +2,8 @@
     buffers::Acker,
     config::SinkContext,
     internal_events::{
-<<<<<<< HEAD
-        SocketEventSent, SocketMode, UnixSocketConnectionEstablished, UnixSocketConnectionFailed,
-        UnixSocketError,
+        ConnectionOpen, OpenGauge, SocketEventSent, SocketMode, UnixSocketConnectionEstablished,
+        UnixSocketConnectionFailed, UnixSocketError,
     },
     sinks::{
         util::{
@@ -12,11 +11,6 @@
             StreamSink,
         },
         Healthcheck, VectorSink,
-=======
-        ConnectionOpen, OpenGauge, OpenTokenDyn, UnixSocketConnectionEstablished,
-        UnixSocketConnectionFailure, UnixSocketEventSent, UnixSocketFlushFailed,
-        UnixSocketSendFailed,
->>>>>>> 221a1f7a
     },
     Event,
 };
@@ -70,64 +64,6 @@
         Self { path }
     }
 
-<<<<<<< HEAD
-=======
-    fn connect(&self) -> BoxFuture<'static, Result<UnixSocket, UnixSocketError>> {
-        let path = self.path.clone();
-
-        async move {
-            let stream = UnixStream::connect(&path).await.context(ConnectError)?;
-            Ok(FramedWrite::new(stream, BytesCodec::new()))
-        }
-        .boxed()
-    }
-
-    fn healthcheck(&self) -> BoxFuture<'static, crate::Result<()>> {
-        self.connect().map_ok(|_| ()).map_err(|e| e.into()).boxed()
-    }
-}
-
-impl Into<UnixSink> for UnixConnector {
-    fn into(self) -> UnixSink {
-        UnixSink::new(self.path)
-    }
-}
-
-#[derive(Debug, Snafu)]
-pub enum UnixSocketError {
-    #[snafu(display("Connect error: {}", source))]
-    ConnectError { source: tokio::io::Error },
-    #[snafu(display("Send error: {}", source))]
-    SendError { source: tokio::io::Error },
-}
-
-pub struct UnixSink {
-    connector: UnixConnector,
-    state: UnixSinkState,
-    backoff: ExponentialBackoff,
-}
-
-type UnixSocket = FramedWrite<UnixStream, BytesCodec>;
-type UnixSocket01 = CompatSink<UnixSocket, Bytes>;
-
-enum UnixSinkState {
-    Disconnected,
-    Creating(Box<dyn Future<Item = UnixSocket, Error = UnixSocketError> + Send>),
-    Open(UnixSocket01, OpenTokenDyn),
-    Backoff(Box<dyn Future<Item = (), Error = ()> + Send>),
-}
-
-impl UnixSink {
-    pub fn new(path: PathBuf) -> Self {
-        let connector = UnixConnector { path };
-        Self {
-            connector,
-            state: UnixSinkState::Disconnected,
-            backoff: Self::fresh_backoff(),
-        }
-    }
-
->>>>>>> 221a1f7a
     fn fresh_backoff() -> ExponentialBackoff {
         // TODO: make configurable
         ExponentialBackoff::from_millis(2)
@@ -142,48 +78,10 @@
     async fn connect_backoff(&self) -> UnixStream {
         let mut backoff = Self::fresh_backoff();
         loop {
-<<<<<<< HEAD
             match self.connect().await {
                 Ok(stream) => {
                     emit!(UnixSocketConnectionEstablished { path: &self.path });
                     return stream;
-=======
-            self.state = match self.state {
-                UnixSinkState::Open(ref mut stream, _) => return Ok(Async::Ready(stream)),
-                UnixSinkState::Creating(ref mut connect_future) => match connect_future.poll() {
-                    Ok(Async::NotReady) => return Ok(Async::NotReady),
-                    Err(error) => {
-                        emit!(UnixSocketConnectionFailure {
-                            error,
-                            path: &self.connector.path,
-                        });
-                        UnixSinkState::Backoff(self.next_delay01())
-                    }
-                    Ok(Async::Ready(socket)) => {
-                        emit!(UnixSocketConnectionEstablished {
-                            path: &self.connector.path,
-                        });
-                        self.backoff = Self::fresh_backoff();
-                        UnixSinkState::Open(
-                            CompatSink::new(socket),
-                            OpenGauge::new()
-                                .open(Box::new(|count| emit!(ConnectionOpen { count }))),
-                        )
-                    }
-                },
-                UnixSinkState::Backoff(ref mut delay) => match delay.poll() {
-                    Ok(Async::NotReady) => return Ok(Async::NotReady),
-                    Err(()) => unreachable!(),
-                    Ok(Async::Ready(())) => UnixSinkState::Disconnected,
-                },
-                UnixSinkState::Disconnected => {
-                    debug!(
-                        message = "Connecting",
-                        path = %self.connector.path.to_str().unwrap()
-                    );
-                    let fut = self.connector.connect();
-                    UnixSinkState::Creating(Box::new(fut.compat()))
->>>>>>> 221a1f7a
                 }
                 Err(error) => {
                     emit!(UnixSocketConnectionFailed {
@@ -244,6 +142,8 @@
             let mut stream = EncodeEventStream::new(&mut input, encode_event);
 
             let mut sink = self.connect().await;
+            let _open_token =
+                OpenGauge::new().open(Box::new(|count| emit!(ConnectionOpen { count })));
             if let Err(error) = sink.send_all(&mut stream).await {
                 emit!(UnixSocketError {
                     error,
