--- conflicted
+++ resolved
@@ -386,13 +386,8 @@
         # trailing period, respectively.
         has_message = !message_param.nil?
         message = if has_message then message_param["value"].gsub(/^"|"$/, '') else nil end
-<<<<<<< HEAD
-        is_capitalized = !has_message || (message[0] == "{" || message.match?(/^[[:upper:]]/))
+        is_capitalized = !has_message || (message[0] == "{" || !message.match?(/^[a-zA-Z]/) || message.match?(/^[[:upper:]]/))
         has_trailing_period = !has_message || (message[-1, 1] == "}" || message.match?(/\.$/))
-=======
-        is_capitalized = !has_message || (message[0] == "{" || !message.match(/^[a-zA-Z]/) || message.match(/^[[:upper:]]/))
-        has_trailing_period = !has_message || (message[-1, 1] == "}" || message.match(/\.$/))
->>>>>>> 82806d2a
 
         match_reports = []
         match_reports.append('Message must start with a capital.') unless is_capitalized
