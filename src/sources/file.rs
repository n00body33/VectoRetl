--- conflicted
+++ resolved
@@ -142,12 +142,9 @@
     SourceDescription::new::<FileConfig>("file")
 }
 
-<<<<<<< HEAD
 impl_generate_config_from_default!(FileConfig);
 
-=======
 #[async_trait::async_trait]
->>>>>>> f8afe0b1
 #[typetag::serde(name = "file")]
 impl SourceConfig for FileConfig {
     async fn build(
