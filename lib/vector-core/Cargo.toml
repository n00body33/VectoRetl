--- conflicted
+++ resolved
@@ -79,11 +79,7 @@
 
 [dev-dependencies]
 base64 = "0.13.1"
-<<<<<<< HEAD
-chrono-tz = { version = "0.7.0", default-features = false }
-=======
 chrono-tz = { version = "0.8.0", default-features = false }
->>>>>>> 981f4497
 criterion = { version = "0.4.0", features = ["html_reports"] }
 env-test-util = "1.0.1"
 quickcheck = "1.0.3"
