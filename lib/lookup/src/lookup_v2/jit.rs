--- conflicted
+++ resolved
@@ -5,11 +5,7 @@
 //! This contains a hand-written state machine to maximize performance of the parser.
 //! This is important since a lot of parsing happens at runtime. Eventually Vector
 //! should pre-compile all paths. Once that happens it might make sense to re-write in something
-<<<<<<< HEAD
-//! more readable like `nom` and simplify the coalescing segments.
-=======
 //! more readable.
->>>>>>> 8ab759ce
 
 use std::borrow::Cow;
 use std::str::CharIndices;
@@ -70,10 +66,6 @@
     EscapedQuote,
     CoalesceStart,
     CoalesceField { start: usize },
-<<<<<<< HEAD
-    // using u32 to not increase the size of `JitState`
-=======
->>>>>>> 8ab759ce
     CoalesceFieldEnd { start: usize, end: usize },
     CoalesceEscapedFieldEnd,
     CoalesceQuote { start: usize },
@@ -263,20 +255,6 @@
                                 (None, JitState::CoalesceField { start })
                             }
                             ' ' => (None, JitState::CoalesceFieldEnd { start, end: index }),
-<<<<<<< HEAD
-                            '|' => (
-                                Some(Some(BorrowedSegment::CoalesceField(Cow::Borrowed(
-                                    &self.path[start..index],
-                                )))),
-                                JitState::CoalesceStart,
-                            ),
-                            ')' => (
-                                Some(Some(BorrowedSegment::CoalesceEnd(Cow::Borrowed(
-                                    &self.path[start..index],
-                                )))),
-                                JitState::Continue,
-                            ),
-=======
                             '|' => {
                                 self.coalesce_count += 1;
                                 (
@@ -299,25 +277,10 @@
                                     )
                                 }
                             }
->>>>>>> 8ab759ce
                             _ => (Some(Some(BorrowedSegment::Invalid)), JitState::End),
                         },
                         JitState::CoalesceFieldEnd { start, end } => match c {
                             ' ' => (None, JitState::CoalesceFieldEnd { start, end }),
-<<<<<<< HEAD
-                            '|' => (
-                                Some(Some(BorrowedSegment::CoalesceField(Cow::Borrowed(
-                                    &self.path[(start as usize)..(end as usize)],
-                                )))),
-                                JitState::CoalesceStart,
-                            ),
-                            ')' => (
-                                Some(Some(BorrowedSegment::CoalesceEnd(Cow::Borrowed(
-                                    &self.path[(start as usize)..(end as usize)],
-                                )))),
-                                JitState::Continue,
-                            ),
-=======
                             '|' => {
                                 self.coalesce_count += 1;
                                 (
@@ -340,25 +303,10 @@
                                     )
                                 }
                             }
->>>>>>> 8ab759ce
                             _ => (Some(Some(BorrowedSegment::Invalid)), JitState::End),
                         },
                         JitState::CoalesceEscapedFieldEnd => match c {
                             ' ' => (None, JitState::CoalesceEscapedFieldEnd),
-<<<<<<< HEAD
-                            '|' => (
-                                (Some(Some(BorrowedSegment::CoalesceField(
-                                    std::mem::take(&mut self.escape_buffer).into(),
-                                )))),
-                                JitState::CoalesceStart,
-                            ),
-                            ')' => (
-                                (Some(Some(BorrowedSegment::CoalesceEnd(
-                                    std::mem::take(&mut self.escape_buffer).into(),
-                                )))),
-                                JitState::Continue,
-                            ),
-=======
                             '|' => {
                                 self.coalesce_count += 1;
                                 (
@@ -381,7 +329,6 @@
                                     )
                                 }
                             }
->>>>>>> 8ab759ce
                             _ => (Some(Some(BorrowedSegment::Invalid)), JitState::End),
                         },
                         JitState::CoalesceQuote { start } => match c {
@@ -432,8 +379,6 @@
 
     #[test]
     fn parsing() {
-        // test .[0]
-
         let test_cases: Vec<(_, OwnedPath)> = vec![
             ("", owned_path!(OwnedSegment::Invalid)),
             (".", owned_path!()),
@@ -498,10 +443,6 @@
                     OwnedSegment::coalesce_end("b")
                 ),
             ),
-<<<<<<< HEAD
-            ("(a)", owned_path!(OwnedSegment::coalesce_end("a"))),
-=======
->>>>>>> 8ab759ce
             (
                 ".(a|b)[1]",
                 owned_path!(
@@ -578,10 +519,7 @@
                     OwnedSegment::coalesce_end("a")
                 ),
             ),
-<<<<<<< HEAD
-=======
             ("(a)", owned_path!(OwnedSegment::Invalid)),
->>>>>>> 8ab759ce
         ];
 
         for (path, expected) in test_cases {
