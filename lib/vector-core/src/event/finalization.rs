--- conflicted
+++ resolved
@@ -250,13 +250,8 @@
     }
 }
 
-<<<<<<< HEAD
-/// The status of an individual batch as a whole.
+/// The status of an individual batch.
 #[derive(Copy, Clone, Debug, Derivative, Deserialize, Eq, PartialEq, Serialize)]
-=======
-/// The status of an individual batch.
-#[derive(Atom, Copy, Clone, Debug, Derivative, Deserialize, Eq, PartialEq, Serialize)]
->>>>>>> 161511db
 #[derivative(Default)]
 #[repr(u8)]
 pub enum BatchStatus {
