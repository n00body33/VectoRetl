#[macro_use]
extern crate tracing;

use futures::{future, Future, Stream};
use std::{
    cmp::{max, min},
    fs::File,
    net::SocketAddr,
    path::{Path, PathBuf},
};
use structopt::StructOpt;
use tokio_signal::unix::{Signal, SIGHUP, SIGINT, SIGQUIT, SIGTERM};
use topology::Config;
use tracing_futures::Instrument;
use vector::{metrics, runtime, topology, trace};

#[derive(StructOpt, Debug)]
#[structopt(rename_all = "kebab-case")]
struct Opts {
    #[structopt(flatten)]
    root: RootOpts,

    #[structopt(subcommand)]
    sub_command: Option<SubCommand>,
}

#[derive(StructOpt, Debug)]
#[structopt(rename_all = "kebab-case")]
struct RootOpts {
    /// Read configuration from the specified file
    #[structopt(
        name = "config",
        value_name = "FILE",
        short,
        long,
        default_value = "/etc/vector/vector.toml"
    )]
    config_path: PathBuf,

    /// Exit on startup if any sinks fail healthchecks
    #[structopt(short, long)]
    require_healthy: bool,

    /// Exit on startup after config verification and optional healthchecks are run
    #[structopt(short, long)]
    dry_run: bool,

    /// Serve internal metrics from the given address
    #[structopt(short, long)]
    metrics_addr: Option<SocketAddr>,

    /// Number of threads to use for processing (default is number of available cores)
    #[structopt(short, long)]
    threads: Option<usize>,

    /// Enable more detailed internal logging. Repeat to increase level. Overridden by `--quiet`.
    #[structopt(short, long, parse(from_occurrences))]
    verbose: u8,

    /// Reduce detail of internal logging. Repeat to reduce further. Overrides `--verbose`.
    #[structopt(short, long, parse(from_occurrences))]
    quiet: u8,

    /// Control when ANSI terminal formatting is used.
    ///
    /// By default `vector` will try and detect if `stdout` is a terminal, if it is
    /// ANSI will be enabled. Otherwise it will be disabled. By providing this flag with
    /// the `--color always` option will always enable ANSI terminal formatting. `--color never`
    /// will disable all ANSI terminal formatting. `--color auto`, the default option, will attempt
    /// to detect it automatically.
    ///
    /// Options: `auto`, `always` or `never`
    #[structopt(long)]
    color: Option<Color>,
}

#[derive(StructOpt, Debug)]
#[structopt(rename_all = "kebab-case")]
enum SubCommand {
    /// Validate the target config, then exit.
    Validate(Validate),
}

#[derive(StructOpt, Debug)]
#[structopt(rename_all = "kebab-case")]
struct Validate {
    /// Ensure that the config topology is correct and that all components resolve
    #[structopt(short, long)]
    topology: bool,

    /// Fail validation on warnings
    #[structopt(short, long)]
    deny_warnings: bool,

    /// Read configuration from the specified file
    #[structopt(
        name = "config",
        value_name = "FILE",
        short,
        long,
        default_value = "/etc/vector/vector.toml"
    )]
    config_path: PathBuf,
}

#[derive(Debug, Clone, PartialEq)]
enum Color {
    Auto,
    Always,
    Never,
}

impl std::str::FromStr for Color {
    type Err = String;

    fn from_str(s: &str) -> Result<Self, Self::Err> {
        match s {
            "auto" => Ok(Color::Auto),
            "always" => Ok(Color::Always),
            "never" => Ok(Color::Never),
            s => Err(format!(
                "{} is not a valid option, expected `auto`, `always` or `never`",
                s
            )),
        }
    }
}

fn get_version() -> String {
    let pkg_version = if built_info::CI_PLATFORM.is_some() && built_info::PKG_VERSION.contains('-')
    {
        built_info::PKG_VERSION.replace("-dev", "-nightly")
    } else {
        built_info::PKG_VERSION.into()
    };
    let commit_hash = built_info::GIT_VERSION.and_then(|v| v.split('-').last());
    let built_date = chrono::DateTime::parse_from_rfc2822(built_info::BUILT_TIME_UTC)
        .unwrap()
        .format("%Y-%m-%d");
    let built_string = if let Some(commit_hash) = commit_hash {
        format!("{} {}", commit_hash, built_date)
    } else {
        built_date.to_string()
    };
    format!("{} ({})", pkg_version, built_string)
}

fn main() {
    openssl_probe::init_ssl_cert_env_vars();
<<<<<<< HEAD
    let version = get_version();
    let app = Opts::clap().version(&version[..]);
    let opts = Opts::from_clap(&app.get_matches());
=======
    let root_opts = Opts::from_args();
    let opts = root_opts.root;
    let sub_command = root_opts.sub_command;
>>>>>>> 6f236505

    let level = match opts.quiet {
        0 => match opts.verbose {
            0 => "info",
            1 => "debug",
            2..=255 => "trace",
        },
        1 => "warn",
        2..=255 => "error",
    };

    let levels = if let Ok(level) = std::env::var("LOG") {
        level
    } else {
        [
            format!("vector={}", level),
            format!("codec={}", level),
            format!("file_source={}", level),
        ]
        .join(",")
        .to_string()
    };

    let color = match opts.color.clone().unwrap_or(Color::Auto) {
        Color::Auto => atty::is(atty::Stream::Stdout),
        Color::Always => true,
        Color::Never => false,
    };

    let (metrics_controller, metrics_sink) = metrics::build();

    trace::init(
        color,
        levels.as_str(),
        opts.metrics_addr.map(|_| metrics_sink),
    );

    sub_command.map(|s| {
        std::process::exit(match s {
            SubCommand::Validate(v) => validate(&v, &opts),
        })
    });

    info!("Log level {:?} is enabled.", level);

    if let Some(threads) = opts.threads {
        if threads < 1 || threads > 4 {
            error!("The `threads` argument must be between 1 and 4 (inclusive).");
            std::process::exit(exitcode::CONFIG);
        }
    }

    info!(
        message = "Loading config.",
        path = ?opts.config_path
    );

    let file = if let Some(file) = open_config(&opts.config_path) {
        file
    } else {
        std::process::exit(exitcode::CONFIG);
    };

    trace!(
        message = "Parsing config.",
        path = ?opts.config_path
    );

    let config = vector::topology::Config::load(file);
    let config = handle_config_errors(config);
    let config = config.unwrap_or_else(|| {
        std::process::exit(exitcode::CONFIG);
    });

    let mut rt = {
        let threads = opts.threads.unwrap_or(max(1, num_cpus::get()));
        let num_threads = min(4, threads);
        runtime::Runtime::with_thread_count(num_threads).expect("Unable to create async runtime")
    };

    let (metrics_trigger, metrics_tripwire) = stream_cancel::Tripwire::new();

    if let Some(metrics_addr) = opts.metrics_addr {
        debug!("Starting metrics server");

        rt.spawn(
            metrics::serve(&metrics_addr, metrics_controller)
                .instrument(info_span!("metrics", addr = ?metrics_addr))
                .select(metrics_tripwire)
                .map(|_| ())
                .map_err(|_| ()),
        );
    }

    info!(
        message = "Vector is starting.",
        version = built_info::PKG_VERSION,
        git_version = built_info::GIT_VERSION.unwrap_or(""),
        released = built_info::BUILT_TIME_UTC,
        arch = built_info::CFG_TARGET_ARCH
    );

    if opts.dry_run {
        info!("Dry run enabled, exiting after config validation.");
    }

    let pieces = topology::validate(&config).unwrap_or_else(|| {
        std::process::exit(exitcode::CONFIG);
    });

    if opts.dry_run && !opts.require_healthy {
        info!("Config validated, exiting.");
        std::process::exit(exitcode::OK);
    }

    let result = topology::start_validated(config, pieces, &mut rt, opts.require_healthy);
    let (mut topology, mut graceful_crash) = result.unwrap_or_else(|| {
        std::process::exit(exitcode::CONFIG);
    });

    if opts.dry_run {
        info!("Healthchecks passed, exiting.");
        std::process::exit(exitcode::OK);
    }

    let sigint = Signal::new(SIGINT).flatten_stream();
    let sigterm = Signal::new(SIGTERM).flatten_stream();
    let sigquit = Signal::new(SIGQUIT).flatten_stream();
    let sighup = Signal::new(SIGHUP).flatten_stream();

    let mut signals = sigint.select(sigterm.select(sigquit.select(sighup)));

    let signal = loop {
        let signal = future::poll_fn(|| signals.poll());
        let crash = future::poll_fn(|| graceful_crash.poll());

        let next = signal
            .select2(crash)
            .wait()
            .map_err(|_| ())
            .expect("Neither stream errors");

        let signal = match next {
            future::Either::A((signal, _)) => signal.expect("Signal streams never end"),
            future::Either::B((_crash, _)) => SIGINT, // Trigger graceful shutdown if a component crashed
        };

        if signal != SIGHUP {
            break signal;
        }

        // Reload config
        info!(
            message = "Reloading config.",
            path = ?opts.config_path
        );

        let file = if let Some(file) = open_config(&opts.config_path) {
            file
        } else {
            continue;
        };

        trace!("Parsing config");
        let config = vector::topology::Config::load(file);
        let config = handle_config_errors(config);
        if let Some(config) = config {
            let success = topology.reload_config_and_respawn(config, &mut rt, opts.require_healthy);
            if !success {
                error!("Reload was not successful.");
            }
        } else {
            error!("Reload aborted.");
        }
    };

    if signal == SIGINT || signal == SIGTERM {
        use futures::future::Either;

        info!("Shutting down.");
        let shutdown = topology.stop();
        metrics_trigger.cancel();

        match rt.block_on(shutdown.select2(signals.into_future())) {
            Ok(Either::A(_)) => { /* Graceful shutdown finished */ }
            Ok(Either::B(_)) => {
                info!("Shutting down immediately.");
                // Dropping the shutdown future will immediately shut the server down
            }
            Err(_) => unreachable!(),
        }
    } else if signal == SIGQUIT {
        info!("Shutting down immediately");
        drop(topology);
    } else {
        unreachable!();
    }

    rt.shutdown_now().wait().unwrap();
}

fn handle_config_errors(config: Result<Config, Vec<String>>) -> Option<Config> {
    match config {
        Err(errors) => {
            for error in errors {
                error!("Configuration error: {}", error);
            }
            None
        }
        Ok(config) => Some(config),
    }
}

fn open_config(path: &Path) -> Option<File> {
    match File::open(path) {
        Ok(f) => Some(f),
        Err(error) => {
            if let std::io::ErrorKind::NotFound = error.kind() {
                error!(message = "Config file not found in path.", ?path);
                None
            } else {
                error!(message = "Error opening config file.", %error);
                None
            }
        }
    }
}

fn validate(opts: &Validate, root_opts: &RootOpts) -> exitcode::ExitCode {
    let (rconf, rconf_is_set) = root_opts.config_path.to_str().map_or(("", false), |s| {
        let default_root_config = RootOpts::from_iter(vec![""]);
        (
            s,
            s != default_root_config.config_path.to_str().unwrap_or(""),
        )
    });
    if rconf_is_set {
        error!(
            "Config flag should appear after sub command: `vector validate -c {}`.",
            rconf
        );
        return exitcode::USAGE;
    }

    let file = if let Some(file) = open_config(&opts.config_path) {
        file
    } else {
        error!(
            message = "Failed to open config file.",
            path = ?opts.config_path
        );
        return exitcode::CONFIG;
    };

    trace!(
        message = "Parsing config.",
        path = ?opts.config_path
    );

    let config = vector::topology::Config::load(file);
    let config = handle_config_errors(config);
    let config = config.unwrap_or_else(|| {
        error!(
            message = "Failed to parse config file.",
            path = ?opts.config_path
        );
        std::process::exit(exitcode::CONFIG);
    });

    if opts.topology {
        let exit = match topology::builder::check(&config) {
            Err(errors) => {
                for error in errors {
                    error!("Topology error: {}", error);
                }
                Some(exitcode::CONFIG)
            }
            Ok(warnings) => {
                for warning in &warnings {
                    warn!("Topology warning: {}", warning);
                }
                if opts.deny_warnings && !warnings.is_empty() {
                    Some(exitcode::CONFIG)
                } else {
                    None
                }
            }
        };
        if exit.is_some() {
            error!(
                message = "Failed to verify config file topology.",
                path = ?opts.config_path
            );
            return exit.unwrap();
        }
    }

    debug!(
        message = "Validation successful.",
        path = ?opts.config_path
    );
    exitcode::OK
}

#[allow(unused)]
mod built_info {
    include!(concat!(env!("OUT_DIR"), "/built.rs"));
}<|MERGE_RESOLUTION|>--- conflicted
+++ resolved
@@ -147,15 +147,9 @@
 
 fn main() {
     openssl_probe::init_ssl_cert_env_vars();
-<<<<<<< HEAD
-    let version = get_version();
-    let app = Opts::clap().version(&version[..]);
-    let opts = Opts::from_clap(&app.get_matches());
-=======
     let root_opts = Opts::from_args();
     let opts = root_opts.root;
     let sub_command = root_opts.sub_command;
->>>>>>> 6f236505
 
     let level = match opts.quiet {
         0 => match opts.verbose {
