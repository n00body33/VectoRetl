--- conflicted
+++ resolved
@@ -41,13 +41,8 @@
 regex = { version = "1.10.3", default-features = false, features = ["std", "perf"] }
 ryu = { version = "1", default-features = false }
 serde = { version = "1.0.195", default-features = false, features = ["derive", "rc"] }
-<<<<<<< HEAD
-serde_json = { version = "1.0.111", default-features = false }
+serde_json.workspace = true
 serde_with.workspace = true
-=======
-serde_json.workspace = true
-serde_with = { version = "3.5.0", default-features = false, features = ["std", "macros"] }
->>>>>>> 7056f5fe
 smallvec = { version = "1", default-features = false, features = ["serde", "const_generics"] }
 snafu = { version = "0.7.5", default-features = false }
 socket2 = { version = "0.5.5", default-features = false }
