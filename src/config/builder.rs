#[cfg(feature = "api")]
use super::api;
use super::{
    compiler, provider, Config, EnrichmentTableConfig, EnrichmentTableOuter, HealthcheckOptions,
    SinkConfig, SinkOuter, SourceConfig, SourceOuter, TestDefinition, TransformOuter,
};
use indexmap::IndexMap;
use serde::{Deserialize, Serialize};
use vector_core::config::GlobalOptions;
use vector_core::default_data_dir;
use vector_core::transform::TransformConfig;

#[derive(Deserialize, Serialize, Debug, Default)]
#[serde(deny_unknown_fields)]
pub struct ConfigBuilder {
    #[serde(flatten)]
    pub global: GlobalOptions,
    #[cfg(feature = "api")]
    #[serde(default)]
    pub api: api::Options,
    #[serde(default)]
    pub healthchecks: HealthcheckOptions,
    #[serde(default)]
    pub enrichment_tables: IndexMap<String, EnrichmentTableOuter>,
    #[serde(default)]
    pub sources: IndexMap<String, SourceOuter>,
    #[serde(default)]
    pub sinks: IndexMap<String, SinkOuter>,
    #[serde(default)]
    pub transforms: IndexMap<String, TransformOuter>,
    #[serde(default)]
    pub tests: Vec<TestDefinition>,
    pub provider: Option<Box<dyn provider::ProviderConfig>>,
}

impl Clone for ConfigBuilder {
    fn clone(&self) -> Self {
        // This is a hack around the issue of cloning
        // trait objects. So instead to clone the config
        // we first serialize it into JSON, then back from
        // JSON. Originally we used TOML here but TOML does not
        // support serializing `None`.
        let json = serde_json::to_value(self).unwrap();
        serde_json::from_value(json).unwrap()
    }
}

impl From<Config> for ConfigBuilder {
    fn from(c: Config) -> Self {
        ConfigBuilder {
            global: c.global,
            #[cfg(feature = "api")]
            api: c.api,
            healthchecks: c.healthchecks,
            enrichment_tables: c.enrichment_tables,
            sources: c.sources,
            sinks: c.sinks,
            transforms: c.transforms,
            provider: None,
            tests: c.tests,
        }
    }
}

impl ConfigBuilder {
    pub fn build(self) -> Result<Config, Vec<String>> {
        let (config, warnings) = self.build_with_warnings()?;

        for warning in warnings {
            warn!("{}", warning);
        }

        Ok(config)
    }

    pub fn build_with_warnings(self) -> Result<(Config, Vec<String>), Vec<String>> {
        compiler::compile(self)
    }

<<<<<<< HEAD
    pub fn add_enrichment_table<E: EnrichmentTableConfig + 'static, T: Into<String>>(
        &mut self,
        name: T,
        enrichment_table: E,
    ) {
        self.enrichment_tables.insert(
            name.into(),
            EnrichmentTableOuter::new(Box::new(enrichment_table)),
        );
    }

    pub fn add_source<S: SourceConfig + 'static, T: Into<String>>(&mut self, name: T, source: S) {
        self.sources.insert(name.into(), SourceOuter::new(source));
=======
    pub fn add_source<S: SourceConfig + 'static, T: Into<String>>(&mut self, id: T, source: S) {
        self.sources.insert(id.into(), SourceOuter::new(source));
>>>>>>> ab809ee1
    }

    pub fn add_sink<S: SinkConfig + 'static, T: Into<String>>(
        &mut self,
        id: T,
        inputs: &[&str],
        sink: S,
    ) {
        let inputs = inputs.iter().map(|&s| s.to_owned()).collect::<Vec<_>>();
        let sink = SinkOuter::new(inputs, Box::new(sink));

        self.sinks.insert(id.into(), sink);
    }

    pub fn add_transform<T: TransformConfig + 'static, S: Into<String>>(
        &mut self,
        id: S,
        inputs: &[&str],
        transform: T,
    ) {
        let inputs = inputs.iter().map(|&s| s.to_owned()).collect::<Vec<_>>();
        let transform = TransformOuter {
            inner: Box::new(transform),
            inputs,
        };

        self.transforms.insert(id.into(), transform);
    }

    pub fn append(&mut self, with: Self) -> Result<(), Vec<String>> {
        let mut errors = Vec::new();

        #[cfg(feature = "api")]
        if let Err(error) = self.api.merge(with.api) {
            errors.push(error);
        }

        self.provider = with.provider;

        if self.global.data_dir.is_none() || self.global.data_dir == default_data_dir() {
            self.global.data_dir = with.global.data_dir;
        } else if with.global.data_dir != default_data_dir()
            && self.global.data_dir != with.global.data_dir
        {
            // If two configs both set 'data_dir' and have conflicting values
            // we consider this an error.
            errors.push("conflicting values for 'data_dir' found".to_owned());
        }

        // If the user has multiple config files, we must *merge* log schemas
        // until we meet a conflict, then we are allowed to error.
        if let Err(merge_errors) = self.global.log_schema.merge(&with.global.log_schema) {
            errors.extend(merge_errors);
        }

        self.healthchecks.merge(with.healthchecks);

        with.enrichment_tables.keys().for_each(|k| {
            if self.enrichment_tables.contains_key(k) {
                errors.push(format!("duplicate enrichment_table name found: {}", k));
            }
        });
        with.sources.keys().for_each(|k| {
            if self.sources.contains_key(k) {
                errors.push(format!("duplicate source id found: {}", k));
            }
        });
        with.sinks.keys().for_each(|k| {
            if self.sinks.contains_key(k) {
                errors.push(format!("duplicate sink id found: {}", k));
            }
        });
        with.transforms.keys().for_each(|k| {
            if self.transforms.contains_key(k) {
                errors.push(format!("duplicate transform id found: {}", k));
            }
        });
        with.tests.iter().for_each(|wt| {
            if self.tests.iter().any(|t| t.name == wt.name) {
                errors.push(format!("duplicate test name found: {}", wt.name));
            }
        });
        if !errors.is_empty() {
            return Err(errors);
        }

        self.enrichment_tables.extend(with.enrichment_tables);
        self.sources.extend(with.sources);
        self.sinks.extend(with.sinks);
        self.transforms.extend(with.transforms);
        self.tests.extend(with.tests);

        Ok(())
    }
}<|MERGE_RESOLUTION|>--- conflicted
+++ resolved
@@ -77,7 +77,6 @@
         compiler::compile(self)
     }
 
-<<<<<<< HEAD
     pub fn add_enrichment_table<E: EnrichmentTableConfig + 'static, T: Into<String>>(
         &mut self,
         name: T,
@@ -89,12 +88,8 @@
         );
     }
 
-    pub fn add_source<S: SourceConfig + 'static, T: Into<String>>(&mut self, name: T, source: S) {
-        self.sources.insert(name.into(), SourceOuter::new(source));
-=======
     pub fn add_source<S: SourceConfig + 'static, T: Into<String>>(&mut self, id: T, source: S) {
         self.sources.insert(id.into(), SourceOuter::new(source));
->>>>>>> ab809ee1
     }
 
     pub fn add_sink<S: SinkConfig + 'static, T: Into<String>>(
