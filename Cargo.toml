--- conflicted
+++ resolved
@@ -130,13 +130,9 @@
 clap = { version = "4.4.18", default-features = false, features = ["derive", "error-context", "env", "help", "std", "string", "usage", "wrap_help"] }
 pin-project = { version = "1.1.4", default-features = false }
 serde_json = { version = "1.0.112", default-features = false, features = ["raw_value", "std"] }
-<<<<<<< HEAD
-vrl = { version = "0.10.0", features = ["arbitrary", "cli", "test", "test_framework"] }
-=======
 serde = { version = "1.0.196", default-features = false, features = ["alloc", "derive", "rc"] }
 toml = { version = "0.8.9", default-features = false, features = ["display", "parse"] }
-vrl = { version = "0.9.1", features = ["arbitrary", "cli", "test", "test_framework"] }
->>>>>>> 28a4cb4c
+vrl = { version = "0.10.0", features = ["arbitrary", "cli", "test", "test_framework"] }
 
 [dependencies]
 pin-project.workspace = true
