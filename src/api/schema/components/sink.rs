--- conflicted
+++ resolved
@@ -13,11 +13,7 @@
 
 #[derive(Debug, Clone)]
 pub struct Data {
-<<<<<<< HEAD
-    pub id: ComponentId,
-=======
-    pub component_id: String,
->>>>>>> ab809ee1
+    pub component_id: ComponentId,
     pub component_type: String,
     pub inputs: Vec<ComponentId>,
 }
@@ -26,14 +22,10 @@
 pub struct Sink(pub Data);
 
 impl Sink {
-<<<<<<< HEAD
-    pub fn get_name(&self) -> &str {
-        self.0.id.name.as_str()
-=======
-    pub fn get_component_id(&self) -> &str {
-        self.0.component_id.as_str()
->>>>>>> ab809ee1
-    }
+    pub fn get_component_id(&self) -> &ComponentId {
+        &self.0.component_id
+    }
+
     pub fn get_component_type(&self) -> &str {
         self.0.component_type.as_str()
     }
@@ -49,9 +41,9 @@
 impl filter::CustomFilter<Sink> for SinksFilter {
     fn matches(&self, sink: &Sink) -> bool {
         filter_check!(
-            self.component_id
-                .as_ref()
-                .map(|f| f.iter().all(|f| f.filter_value(sink.get_component_id()))),
+            self.component_id.as_ref().map(|f| f
+                .iter()
+                .all(|f| f.filter_value(&sink.get_component_id().to_string()))),
             self.component_type
                 .as_ref()
                 .map(|f| f.iter().all(|f| f.filter_value(sink.get_component_type())))
@@ -73,9 +65,10 @@
 impl sort::SortableByField<SinksSortFieldName> for Sink {
     fn sort(&self, rhs: &Self, field: &SinksSortFieldName) -> cmp::Ordering {
         match field {
-            SinksSortFieldName::ComponentId => {
-                Ord::cmp(self.get_component_id(), rhs.get_component_id())
-            }
+            SinksSortFieldName::ComponentId => Ord::cmp(
+                &self.get_component_id().to_string(),
+                &rhs.get_component_id().to_string(),
+            ),
             SinksSortFieldName::ComponentType => {
                 Ord::cmp(self.get_component_type(), rhs.get_component_type())
             }
@@ -86,8 +79,8 @@
 #[Object]
 impl Sink {
     /// Sink component_id
-    pub async fn component_id(&self) -> &str {
-        self.get_component_id()
+    pub async fn component_id(&self) -> String {
+        self.get_component_id().to_string()
     }
 
     /// Sink type
@@ -100,19 +93,12 @@
         self.0
             .inputs
             .iter()
-<<<<<<< HEAD
-            .filter_map(|id| match state::component_by_id(id) {
-                Some(Component::Source(s)) => Some(s),
-                _ => None,
-            })
-=======
             .filter_map(
                 |component_id| match state::component_by_component_id(component_id) {
                     Some(Component::Source(s)) => Some(s),
                     _ => None,
                 },
             )
->>>>>>> ab809ee1
             .collect()
     }
 
@@ -121,19 +107,12 @@
         self.0
             .inputs
             .iter()
-<<<<<<< HEAD
-            .filter_map(|id| match state::component_by_id(id) {
-                Some(Component::Transform(t)) => Some(t),
-                _ => None,
-            })
-=======
             .filter_map(
                 |component_id| match state::component_by_component_id(component_id) {
                     Some(Component::Transform(t)) => Some(t),
                     _ => None,
                 },
             )
->>>>>>> ab809ee1
             .collect()
     }
 
@@ -151,29 +130,17 @@
     fn sink_fixtures() -> Vec<Sink> {
         vec![
             Sink(Data {
-<<<<<<< HEAD
-                id: ComponentId::from("webserver"),
-=======
-                component_id: "webserver".to_string(),
->>>>>>> ab809ee1
+                component_id: ComponentId::from("webserver"),
                 component_type: "http".to_string(),
                 inputs: vec![],
             }),
             Sink(Data {
-<<<<<<< HEAD
-                id: ComponentId::from("db"),
-=======
-                component_id: "db".to_string(),
->>>>>>> ab809ee1
+                component_id: ComponentId::from("db"),
                 component_type: "clickhouse".to_string(),
                 inputs: vec![],
             }),
             Sink(Data {
-<<<<<<< HEAD
-                id: ComponentId::from("zip_drive"),
-=======
-                component_id: "zip_drive".to_string(),
->>>>>>> ab809ee1
+                component_id: ComponentId::from("zip_drive"),
                 component_type: "file".to_string(),
                 inputs: vec![],
             }),
@@ -189,8 +156,12 @@
         }];
         sort::by_fields(&mut sinks, &fields);
 
-        for (i, component_id) in ["db", "webserver", "zip_drive"].iter().enumerate() {
-            assert_eq!(sinks[i].get_component_id(), *component_id);
+        for (i, component_id) in ["db", "webserver", "zip_drive"]
+            .iter()
+            .map(ComponentId::from)
+            .enumerate()
+        {
+            assert_eq!(sinks[i].get_component_id(), &component_id);
         }
     }
 
@@ -203,8 +174,12 @@
         }];
         sort::by_fields(&mut sinks, &fields);
 
-        for (i, component_id) in ["zip_drive", "webserver", "db"].iter().enumerate() {
-            assert_eq!(sinks[i].get_component_id(), *component_id);
+        for (i, component_id) in ["zip_drive", "webserver", "db"]
+            .iter()
+            .map(ComponentId::from)
+            .enumerate()
+        {
+            assert_eq!(sinks[i].get_component_id(), &component_id);
         }
     }
 
@@ -217,8 +192,12 @@
         }];
         sort::by_fields(&mut sinks, &fields);
 
-        for (i, component_id) in ["db", "zip_drive", "webserver"].iter().enumerate() {
-            assert_eq!(sinks[i].get_component_id(), *component_id);
+        for (i, component_id) in ["db", "zip_drive", "webserver"]
+            .iter()
+            .map(ComponentId::from)
+            .enumerate()
+        {
+            assert_eq!(sinks[i].get_component_id(), &component_id);
         }
     }
 
@@ -231,8 +210,12 @@
         }];
         sort::by_fields(&mut sinks, &fields);
 
-        for (i, component_id) in ["webserver", "zip_drive", "db"].iter().enumerate() {
-            assert_eq!(sinks[i].get_component_id(), *component_id);
+        for (i, component_id) in ["webserver", "zip_drive", "db"]
+            .iter()
+            .map(ComponentId::from)
+            .enumerate()
+        {
+            assert_eq!(sinks[i].get_component_id(), &component_id);
         }
     }
 }