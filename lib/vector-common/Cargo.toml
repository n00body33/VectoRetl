[package]
name = "vector-common"
version = "0.1.0"
authors = ["Vector Contributors <vector@datadoghq.com>"]
edition = "2021"
publish = false

[features]
default = [
  "aws_cloudwatch_logs_subscription",
  "btreemap",
  "conversion",
  "tokenize",
  "encoding",
  "estimated_json_encoded_size_of",
  "sensitive_string"
]

aws_cloudwatch_logs_subscription = [
  "chrono?/serde",
  "serde/derive",
]

btreemap = []

byte_size_of = ["dep:bytes", "dep:chrono"]

estimated_json_encoded_size_of = ["serde", "dep:bytes", "dep:chrono"]

conversion = [
  "dep:bytes",
  "dep:chrono",
  "dep:snafu",
]

encoding = [
  "serde",
  "dep:nom",
  "dep:snafu",
  "btreemap"
]

sensitive_string = []

test = []

tokenize = [
  "dep:nom",
]

[dependencies]
async-stream = "0.3.3"
bytes = { version = "1.2.1", default-features = false, optional = true }
chrono-tz = { version = "0.6.3", default-features = false, features = ["serde"] }
chrono = { version = "0.4", default-features = false, optional = true, features = ["clock"] }
crossbeam-utils = { version = "0.8.12", default-features = false }
derivative = "2.1.3"
futures = { version = "0.3.24", default-features = false, features = ["std"] }
metrics = "0.20.1"
nom = { version = "7", optional = true }
ordered-float = { version = "3.2.0", default-features = false }
pin-project = { version = "1.0.12", default-features = false }
<<<<<<< HEAD
ryu = { version = "1", default-features = false }
serde_json = { version = "1.0.86", default-features = false, features = ["std", "raw_value"] }
=======
serde_json = { version = "1.0.87", default-features = false, features = ["std", "raw_value"] }
>>>>>>> 26e743c2
serde = { version = "1.0.145", optional = true, features = ["derive"] }
smallvec = { version = "1", default-features = false }
snafu = { version = "0.7", optional = true }
stream-cancel = { version = "0.8.1", default-features = false }
tokio = { version = "1.21.2", default-features = false, features = ["macros", "time"] }
tracing = { version = "0.1.34", default-features = false }
value = { path = "../value", features = ["json", "arbitrary"] }
vector-config = { path = "../vector-config" }
vector-config-common = { path = "../vector-config-common" }
vector-config-macros = { path = "../vector-config-macros" }

[dev-dependencies]
futures = { version = "0.3.24", default-features = false, features = ["async-await", "std"] }
tokio = { version = "1.21.2", default-features = false, features = ["rt", "time"] }
quickcheck = "1"
quickcheck_macros = "1"<|MERGE_RESOLUTION|>--- conflicted
+++ resolved
@@ -60,12 +60,8 @@
 nom = { version = "7", optional = true }
 ordered-float = { version = "3.2.0", default-features = false }
 pin-project = { version = "1.0.12", default-features = false }
-<<<<<<< HEAD
 ryu = { version = "1", default-features = false }
-serde_json = { version = "1.0.86", default-features = false, features = ["std", "raw_value"] }
-=======
 serde_json = { version = "1.0.87", default-features = false, features = ["std", "raw_value"] }
->>>>>>> 26e743c2
 serde = { version = "1.0.145", optional = true, features = ["derive"] }
 smallvec = { version = "1", default-features = false }
 snafu = { version = "0.7", optional = true }
