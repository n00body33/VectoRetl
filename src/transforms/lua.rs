use super::Transform;
use crate::event::Event;
use serde::{Deserialize, Serialize};

#[derive(Deserialize, Serialize, Debug)]
#[serde(deny_unknown_fields)]
pub struct LuaConfig {
    source: String,
}

#[typetag::serde(name = "lua")]
impl crate::topology::config::TransformConfig for LuaConfig {
    fn build(&self) -> Result<Box<dyn Transform>, String> {
        Lua::new(&self.source).map(|l| {
            let b: Box<dyn Transform> = Box::new(l);
            b
        })
    }
}

pub struct Lua {
    lua: rlua::Lua,
}

impl Lua {
    pub fn new(source: &str) -> Result<Self, String> {
        let lua = rlua::Lua::new();

        lua.context(|ctx| {
            let func = ctx.load(&source).into_function()?;
            ctx.set_named_registry_value("vector_func", func)?;
            Ok(())
        })
        .map_err(|err| format_error(&err))?;

        Ok(Self { lua })
    }

    fn process(&self, event: Event) -> Result<Option<Event>, rlua::Error> {
        self.lua.context(|ctx| {
            let globals = ctx.globals();

            globals.set("event", event)?;

            let func = ctx.named_registry_value::<_, rlua::Function>("vector_func")?;
            func.call(())?;

            globals.get::<_, Option<Event>>("event")
        })
    }
}

impl Transform for Lua {
    fn transform(&self, event: Event) -> Option<Event> {
        match self.process(event) {
            Ok(event) => event,
            Err(err) => {
                error!(
                    "Error in lua script; discarding event.\n{}",
                    format_error(&err)
                );
                None
            }
        }
    }
}

impl rlua::UserData for Event {
    fn add_methods<'lua, M: rlua::UserDataMethods<'lua, Self>>(methods: &mut M) {
        methods.add_meta_method_mut(
            rlua::MetaMethod::NewIndex,
            |_ctx, this, (key, value): (String, Option<rlua::String<'lua>>)| {
                if let Some(string) = value {
                    this.as_mut_log()
                        .insert_explicit(key.into(), string.as_bytes().into());
                } else {
                    this.as_mut_log().remove(&key.into());
                }

                Ok(())
            },
        );

        methods.add_meta_method(rlua::MetaMethod::Index, |ctx, this, key: String| {
            if let Some(value) = this.as_log().get(&key.into()) {
                let string = ctx.create_string(&value.as_bytes())?;
                Ok(Some(string))
            } else {
                Ok(None)
            }
        });
    }
}

fn format_error(error: &rlua::Error) -> String {
    match error {
        rlua::Error::CallbackError { traceback, cause } => format_error(&cause) + "\n" + traceback,
        err => err.to_string(),
    }
}

#[cfg(test)]
mod tests {
    use super::{format_error, Lua};
    use crate::{event::Event, transforms::Transform};

    #[test]
    fn lua_add_field() {
        let transform = Lua::new(
            r#"
              event["hello"] = "goodbye"
            "#,
        )
        .unwrap();

        let event = Event::from("program me");

        let event = transform.transform(event).unwrap().into_log();

        assert_eq!(event.as_log()[&"hello".into()], "goodbye".into());
    }

    #[test]
    fn lua_read_field() {
        let transform = Lua::new(
            r#"
              _, _, name = string.find(event["message"], "Hello, my name is (%a+).")
              event["name"] = name
            "#,
        )
        .unwrap();

        let event = Event::from("Hello, my name is Bob.");

        let event = transform.transform(event).unwrap().into_log();

        assert_eq!(event.as_log()[&"name".into()], "Bob".into());
    }

    #[test]
    fn lua_remove_field() {
        let transform = Lua::new(
            r#"
              event["name"] = nil
            "#,
        )
        .unwrap();

        let mut event = Event::new_empty_log();
        event
            .as_mut_log()
            .insert_explicit("name".into(), "Bob".into());
        let event = transform.transform(event).unwrap();

        assert!(event.as_log().get(&"name".into()).is_none());
    }

    #[test]
    fn lua_drop_event() {
        let transform = Lua::new(
            r#"
              event = nil
            "#,
        )
        .unwrap();

        let mut event = Event::new_empty_log();
        event
            .as_mut_log()
            .insert_explicit("name".into(), "Bob".into());
        let event = transform.transform(event);

        assert!(event.is_none());
    }

    #[test]
    fn lua_read_empty_field() {
        let transform = Lua::new(
            r#"
              if event["non-existant"] == nil then
                event["result"] = "empty"
              else
                event["result"] = "found"
              end
            "#,
        )
        .unwrap();

        let event = Event::new_empty_log();
        let event = transform.transform(event).unwrap().into_log();

        assert_eq!(event.as_log()[&"result".into()], "empty".into());
    }

    #[test]
    fn lua_numeric_value() {
        let transform = Lua::new(
            r#"
              event["number"] = 3
            "#,
        )
        .unwrap();

<<<<<<< HEAD
        let event = transform
            .transform(Event::new_empty_log())
            .unwrap()
            .into_log();
        assert_eq!(event[&"number".into()], "3".into());
=======
        let event = transform.transform(Event::new_empty_log()).unwrap();
        assert_eq!(event.as_log()[&"number".into()], "3".into());
>>>>>>> e6306f3e
    }

    #[test]
    fn lua_non_coercible_value() {
        let transform = Lua::new(
            r#"
              event["junk"] = {"asdf"}
            "#,
        )
        .unwrap();

        let err = transform.process(Event::new_empty_log()).unwrap_err();
        let err = format_error(&err);
        assert!(err.contains("error converting Lua table to String"), err);
    }

    #[test]
    fn lua_non_string_key_write() {
        let transform = Lua::new(
            r#"
              event[false] = "hello"
            "#,
        )
        .unwrap();

        let err = transform.process(Event::new_empty_log()).unwrap_err();
        let err = format_error(&err);
        assert!(err.contains("error converting Lua boolean to String"), err);
    }

    #[test]
    fn lua_non_string_key_read() {
        let transform = Lua::new(
            r#"
              print(event[false])
            "#,
        )
        .unwrap();

        let err = transform.process(Event::new_empty_log()).unwrap_err();
        let err = format_error(&err);
        assert!(err.contains("error converting Lua boolean to String"), err);
    }

    #[test]
    fn lua_script_error() {
        let transform = Lua::new(
            r#"
              error("this is an error")
            "#,
        )
        .unwrap();

        let err = transform.process(Event::new_empty_log()).unwrap_err();
        let err = format_error(&err);
        assert!(err.contains("this is an error"), err);
    }

    #[test]
    fn lua_syntax_error() {
        let err = Lua::new(
            r#"
              1234 = sadf <>&*!#@
            "#,
        )
        .map(|_| ())
        .unwrap_err();

        assert!(err.contains("syntax error:"), err);
    }
}<|MERGE_RESOLUTION|>--- conflicted
+++ resolved
@@ -201,16 +201,8 @@
         )
         .unwrap();
 
-<<<<<<< HEAD
-        let event = transform
-            .transform(Event::new_empty_log())
-            .unwrap()
-            .into_log();
-        assert_eq!(event[&"number".into()], "3".into());
-=======
         let event = transform.transform(Event::new_empty_log()).unwrap();
         assert_eq!(event.as_log()[&"number".into()], "3".into());
->>>>>>> e6306f3e
     }
 
     #[test]
