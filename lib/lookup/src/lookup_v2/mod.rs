--- conflicted
+++ resolved
@@ -3,13 +3,10 @@
 use std::iter::Cloned;
 use std::slice::Iter;
 
-<<<<<<< HEAD
-=======
 use serde::{Deserialize, Deserializer, Serialize, Serializer};
 
 use self::jit::{JitLookup, JitPath};
 
->>>>>>> 80a2e09b
 /// Syntactic sugar for creating a pre-parsed path.
 ///
 /// Example: `path!("foo", 4, "bar")` is the pre-parsed path of `foo[4].bar`
@@ -158,23 +155,6 @@
             b: path,
         }
     }
-<<<<<<< HEAD
-}
-
-#[derive(Clone)]
-pub struct PathConcat<A, B> {
-    a: A,
-    b: B,
-}
-
-impl<'a, A: Path<'a>, B: Path<'a>> Path<'a> for PathConcat<A, B> {
-    type Iter = std::iter::Chain<A::Iter, B::Iter>;
-
-    fn segment_iter(&self) -> Self::Iter {
-        self.a.segment_iter().chain(self.b.segment_iter())
-    }
-=======
->>>>>>> 80a2e09b
 }
 
 impl<'a> Path<'a> for &'a Vec<OwnedSegment> {
@@ -331,17 +311,6 @@
     }
 }
 
-<<<<<<< HEAD
-impl<'a> From<&'a str> for BorrowedSegment<'a> {
-    fn from(field: &'a str) -> Self {
-        BorrowedSegment::field(field)
-    }
-}
-
-impl From<usize> for BorrowedSegment<'_> {
-    fn from(index: usize) -> Self {
-        BorrowedSegment::index(index)
-=======
 #[cfg(any(test, feature = "arbitrary"))]
 impl quickcheck::Arbitrary for BorrowedSegment<'static> {
     fn arbitrary(g: &mut quickcheck::Gen) -> Self {
@@ -410,6 +379,5 @@
             let path = serde_json::from_str::<serde_json::Value>(&path).unwrap();
             assert_eq!(path, expected);
         }
->>>>>>> 80a2e09b
     }
 }