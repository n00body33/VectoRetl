[transforms.remap_nested]
  inputs = []
  type = "remap"
  source = """
    .a.b = 123
    .x.y = 456
    .x.z = 789
  """
[[tests]]
  name = "remap_nested"
  [tests.input]
    insert_at = "remap_nested"
    type = "raw"
    value = ""
  [[tests.outputs]]
    extract_from = "remap_nested"
    [[tests.outputs.conditions]]
      "a.b.equals" = 123
      "x.y.equals" = 456
      "x.z.equals" = 789

[transforms.remap_array]
  inputs = []
  type = "remap"
  source = """
    .a[0] = 0
    .a[1] = "1"
    .a[2] = 2.0
    .b[2] = "two"
    .b[0] = 0
  """
[[tests]]
  name = "remap_array"
  [tests.input]
    insert_at = "remap_array"
    type = "raw"
    value = ""
  [[tests.outputs]]
    extract_from = "remap_array"
    [[tests.outputs.conditions]]
      "a[0].equals" = 0
      "a[1].equals" = "1"
      "a[2].equals" = 2.0

      "b[0].equals" = 0
      "b[1].equals" = "<null>"
      "b[2].equals" = "two"

[transforms.remap_arithmetic]
  inputs = []
  type = "remap"
  source = """
    .result_a = .a * .b + .c - .d
    .result_b = .a * (.b + .c) - .d
    .result_c = .a + .b * .c / .d
    .result_d = (.a + .b) * (.c / .d)
    .result_e = .e / .c
    .result_f = .e // .c
  """
[[tests]]
  name = "remap_arithmetic"
  [tests.input]
    insert_at = "remap_arithmetic"
    type = "log"
    [tests.input.log_fields]
      a = 3
      b = 7
      c = 12
      d = 6
      e = 9
  [[tests.outputs]]
    extract_from = "remap_arithmetic"
    [[tests.outputs.conditions]]
      "result_a.equals" = 27
      "result_b.equals" = 51
      "result_c.equals" = 17
      "result_d.equals" = 20
      "result_e.equals" = 0.75
      "result_f.equals" = 0

[transforms.remap_arithmetic_error]
  inputs = []
  type = "remap"
  drop_on_err = true
  source = """
    .a / .b
  """
[[tests]]
  name = "remap_arithmetic_error"
  no_outputs_from = ["remap_arithmetic_error"]
  [tests.input]
    insert_at = "remap_arithmetic_error"
    type = "log"
    [tests.input.log_fields]
      a = 10
      b = 0

[transforms.remap_boolean_arithmetic]
  inputs = []
  type = "remap"
  source = """
    .result_a = .a + .b > 9
    .result_b = .a * .b < 20
    .result_c = 1 >= .a / .b
    .result_d = .a + .b > .c + .d
  """
[[tests]]
  name = "remap_boolean_arithmetic"
  [tests.input]
    insert_at = "remap_boolean_arithmetic"
    type = "log"
    [tests.input.log_fields]
      a = 3
      b = 7
      c = 12
      d = 6
  [[tests.outputs]]
    extract_from = "remap_boolean_arithmetic"
    [[tests.outputs.conditions]]
      "result_a.equals" = true
      "result_b.equals" = false
      "result_c.equals" = true
      "result_d.equals" = false

[transforms.remap_delete_only_fields]
  inputs = []
  type = "remap"
  source = """
    only_fields(.foo, .bar, .buz.second)
    del(.foo.second)
  """
[[tests]]
  name = "remap_delete_only_fields"
  [tests.input]
    insert_at = "remap_delete_only_fields"
    type = "log"
    [tests.input.log_fields]
      "foo.first" = "foo first value"
      "foo.second" = "foo second value"
      bar = "bar value"
      baz = "baz value"
      "buz.first" = "buz first value"
      "buz.second" = "buz second value"
  [[tests.outputs]]
    extract_from = "remap_delete_only_fields"
    [[tests.outputs.conditions]]
      "foo.first.equals" = "foo first value"
      "foo.second.exists" = false
      "bar.equals" = "bar value"
      "baz.exists" = false
      "buz.first.exists" = false
      "buz.second.equals" = "buz second value"

[transforms.remap_coercion]
  inputs = []
  type = "remap"
  source = """
    .foo = to_string(.foo)
    .bar = to_int(.bar)
    .baz = to_float(.baz)
    .bev = to_bool(.bev)
    .a = to_timestamp(.a)
    .b = to_timestamp(.nope, 10)
    .c = to_timestamp(.nope, "2020-09-14T12:51:12+02:00")
  """
[[tests]]
  name = "remap_coercion"
  [tests.input]
    insert_at = "remap_coercion"
    type = "log"
    [tests.input.log_fields]
      foo = 10
      bar = "20"
      baz = "30.3"
      bev = "true"
      quix = "19/06/2019:17:20:49 -0400"
      a = "2020-09-14T12:53:44+03:00"
  [[tests.outputs]]
    extract_from = "remap_coercion"
    [[tests.outputs.conditions]]
      "foo.equals" = "10"
      "bar.equals" = 20
      "baz.equals" = 30.3
      "bev.equals" = true
      "a.equals" = "2020-09-14T09:53:44Z"
      "b.equals" = "1970-01-01T00:00:10Z"
      "c.equals" = "2020-09-14T10:51:12Z"

[transforms.remap_quoted_path]
  inputs = []
  type = "remap"
  source = """
    .a."b.c" = ."d.e"
  """
[[tests]]
  name = "remap_quoted_path"
  [tests.input]
    insert_at = "remap_quoted_path"
    type = "log"
    [tests.input.log_fields]
      "a.b\\.c" = "bar"
      "d\\.e" = "baz"
  [[tests.outputs]]
    extract_from = "remap_quoted_path"
    [[tests.outputs.conditions]]
      "a.b\\.c.equals" = "baz"

[transforms.remap_function_arguments]
  inputs = []
  type = "remap"
  source = """
    .a = to_string(.in)
    .b = to_string(value = .in)
    .c = to_string(.in, 20)
    .d = to_string(.in, default = 20)
    .e = to_string(.nope, 20)
    .f = to_string(.nope, default = 20)
    .g = to_string(value = .in, default = 20)
    .h = to_string(value = .in, 20)
    .i = to_string(default = 20, .in)
    .j = to_string(default = 20, value = .in)
    .k = to_string(default = 20, value = .nope)
    .l = to_string(default = .other, value = .nope)
  """
[[tests]]
  name = "remap_function_arguments"
  [tests.input]
    insert_at = "remap_function_arguments"
    type = "log"
    [tests.input.log_fields]
      in = 10
      other = 30
  [[tests.outputs]]
    extract_from = "remap_function_arguments"
    [[tests.outputs.conditions]]
      "a.equals" = "10"
      "b.equals" = "10"
      "c.equals" = "10"
      "d.equals" = "10"
      "e.equals" = ""
      "f.equals" = ""
      "g.equals" = "10"
      "h.equals" = "10"
      "i.equals" = "10"
      "j.equals" = "10"
      "k.equals" = ""
      "l.equals" = ""

[transforms.remap_function_upcase]
  inputs = []
  type = "remap"
  source = """
    .a = upcase(.a)
    .b = upcase(.b)
    .c.c = upcase(.c.c)

    if upcase(.f) == "F" {
        .f = "ff"
    }
  """
[[tests]]
  name = "remap_function_upcase"
  [tests.input]
    insert_at = "remap_function_upcase"
    type = "log"
    [tests.input.log_fields]
      a = "a"
      b = "bbb bb"
      "c.c" = "c.c"
      f = "f"
  [[tests.outputs]]
    extract_from = "remap_function_upcase"
    [[tests.outputs.conditions]]
      "a.equals" = "A"
      "b.equals" = "BBB BB"
      "c.c.equals" = "C.C"
      "f.equals" = "ff"

[transforms.remap_function_upcase_error]
  inputs = []
  type = "remap"
  drop_on_err = true
  source = """
    .a = upcase(.a)
    .b = upcase(.b)
  """
[[tests]]
  name = "remap_function_upcase_error"
  no_outputs_from = ["remap_function_upcase_error"]
  [tests.input]
    insert_at = "remap_function_upcase_error"
    type = "log"
    [tests.input.log_fields]
      a = "a"
      b = true

[transforms.remap_function_downcase]
  inputs = []
  type = "remap"
  drop_on_err = true
  source = """
    .a = downcase(.a)
    .b = downcase(.b)
    .c.c = downcase(.c.c)

    if downcase(.f) == "f" {
        .f = "FF"
    }
  """
[[tests]]
  name = "remap_function_downcase"
  [tests.input]
    insert_at = "remap_function_downcase"
    type = "log"
    [tests.input.log_fields]
      a = "A"
      b = "BBB BB"
      "c.c" = "C.C"
      f = "F"
  [[tests.outputs]]
    extract_from = "remap_function_downcase"
    [[tests.outputs.conditions]]
      "a.equals" = "a"
      "b.equals" = "bbb bb"
      "c.c.equals" = "c.c"
      "f.equals" = "FF"

[transforms.remap_function_downcase_error]
  inputs = []
  type = "remap"
  drop_on_err = true
  source = """
    .a = downcase(.a)
    .b = downcase(.b)
  """
[[tests]]
  name = "remap_function_downcase_error"
  no_outputs_from = ["remap_function_downcase_error"]
  [tests.input]
    insert_at = "remap_function_downcase_error"
    type = "log"
    [tests.input.log_fields]
      a = "A"
      b = 10

[transforms.remap_function_uuid_v4]
  inputs = []
  type = "remap"
  source = """
    .a = uuid_v4()

    if uuid_v4() != "" {
        .b = "bar"
    }
  """
[[tests]]
  name = "remap_function_uuid_v4"
  [tests.input]
    insert_at = "remap_function_uuid_v4"
    type = "log"
    [tests.input.log_fields]
      b = "foo"
  [[tests.outputs]]
    extract_from = "remap_function_uuid_v4"
    [[tests.outputs.conditions]]
      "a.regex" = "(?i)^[0-9a-f]{8}-[0-9a-f]{4}-4[0-9a-f]{3}-[89ab][0-9a-f]{3}-[0-9a-f]{12}$"
      "b.equals" = "bar"

[transforms.remap_function_sha1]
  inputs = []
  type = "remap"
  source = """
    .a = sha1(.a)

    if sha1(.b) == "62cdb7020ff920e5aa642c3d4066950dd1f01f4d" {
        .b = sha1(.a + .b + "baz")
    }
  """
[[tests]]
  name = "remap_function_sha1"
  [tests.input]
    insert_at = "remap_function_sha1"
    type = "log"
    [tests.input.log_fields]
      a = "foo"
      b = "bar"
  [[tests.outputs]]
    extract_from = "remap_function_sha1"
    [[tests.outputs.conditions]]
      "a.equals" = "0beec7b5ea3f0fdbc95d0dd47f3c5bc275da8a33"
      "b.equals" = "6f74c252bb7f19f553115af5e49a733b9ff17138"

[transforms.remap_function_sha1_error]
  inputs = []
  type = "remap"
  drop_on_err = true
  source = """
    .a = sha1(.a)
    .b = sha1(.b)
  """
[[tests]]
  name = "remap_function_sha1_error"
  no_outputs_from = ["remap_function_sha1_error"]
  [tests.input]
    insert_at = "remap_function_sha1_error"
    type = "log"
    [tests.input.log_fields]
      a = "foo"
      b = true

[transforms.remap_function_md5]
  inputs = []
  type = "remap"
  source = """
    .a = md5(.a)

    if md5(.b) == "37b51d194a7513e45b56f6524f2d51f2" {
        .b = md5(.a + .b + "baz")
    }
  """
[[tests]]
  name = "remap_function_md5"
  [tests.input]
    insert_at = "remap_function_md5"
    type = "log"
    [tests.input.log_fields]
      a = "foo"
      b = "bar"
  [[tests.outputs]]
    extract_from = "remap_function_md5"
    [[tests.outputs.conditions]]
      "a.equals" = "acbd18db4cc2f85cedef654fccc4a4d8"
      "b.equals" = "223cfa6567e4c0599c9a23628bf7a234"

[transforms.remap_function_md5_error]
  inputs = []
  type = "remap"
  drop_on_err = true
  source = """
    .a = md5(.a)
    .b = md5(.b)
  """
[[tests]]
  name = "remap_function_md5_error"
  no_outputs_from = ["remap_function_md5_error"]
  [tests.input]
    insert_at = "remap_function_md5_error"
    type = "log"
    [tests.input.log_fields]
      a = "foo"
      b = true

[transforms.remap_function_now]
  inputs = []
  type = "remap"
  source = """
    .a = now()
  """
[[tests]]
  name = "remap_function_now"
  [tests.input]
    insert_at = "remap_function_now"
    type = "log"
    [tests.input.log_fields]
  [[tests.outputs]]
    extract_from = "remap_function_now"
    [[tests.outputs.conditions]]
      "a.ends_with" = "Z"

[transforms.remap_function_format_timestamp]
  inputs = []
  type = "remap"
  source = """
    .a = format_timestamp(to_timestamp(.foo), format = "%+")
  """
[[tests]]
  name = "remap_function_format_timestamp"
  [tests.input]
    insert_at = "remap_function_format_timestamp"
    type = "log"
    [tests.input.log_fields]
      foo = 10
  [[tests.outputs]]
    extract_from = "remap_function_format_timestamp"
    [[tests.outputs.conditions]]
      "a.equals" = "1970-01-01T00:00:10+00:00"

[transforms.remap_function_contains]
  inputs = []
  type = "remap"
  source = """
    .a = contains(.foo, substring = .bar)
    .b = contains(.bar, substring = "bar")
    .c = contains(.bar, substring = "BAR", case_sensitive = true)
    .d = contains(.bar, substring = "BAR", case_sensitive = false)
    .e = contains(.foobar, substring = "oba")
    .f = contains(.foobar, substring = "OBA", case_sensitive = true)
    .g = contains(.foobar, substring = "OBA", case_sensitive = false)
  """
[[tests]]
  name = "remap_function_contains"
  [tests.input]
    insert_at = "remap_function_contains"
    type = "log"
    [tests.input.log_fields]
      foo = "foo"
      bar = "bar"
      foobar = "foobar"
  [[tests.outputs]]
    extract_from = "remap_function_contains"
    [[tests.outputs.conditions]]
      "a.equals" = false
      "b.equals" = true
      "c.equals" = false
      "d.equals" = true
      "e.equals" = true
      "f.equals" = false
      "g.equals" = true

[transforms.remap_function_starts_with]
  inputs = []
  type = "remap"
  source = """
    .a = starts_with(.foobar, substring = .foo)
    .b = starts_with(.foobar, substring = "foo")
    .c = starts_with(.foobar, substring = "bar")
    .d = starts_with(.foobar, substring = "FOO", case_sensitive = true)
    .e = starts_with(.foobar, substring = "FOO", case_sensitive = false)
  """
[[tests]]
  name = "remap_function_starts_with"
  [tests.input]
    insert_at = "remap_function_starts_with"
    type = "log"
    [tests.input.log_fields]
      foo = "foo"
      foobar = "foobar"
  [[tests.outputs]]
    extract_from = "remap_function_starts_with"
    [[tests.outputs.conditions]]
      "a.equals" = true
      "b.equals" = true
      "c.equals" = false
      "d.equals" = false
      "e.equals" = true

[transforms.remap_function_ends_with]
  inputs = []
  type = "remap"
  source = """
    .a = ends_with(.foobar, substring = .bar)
    .b = ends_with(.foobar, substring = "bar")
    .c = ends_with(.foobar, substring = "foo")
    .d = ends_with(.foobar, substring = "BAR", case_sensitive = true)
    .e = ends_with(.foobar, substring = "BAR", case_sensitive = false)
  """
[[tests]]
  name = "remap_function_ends_with"
  [tests.input]
    insert_at = "remap_function_ends_with"
    type = "log"
    [tests.input.log_fields]
      bar = "bar"
      foobar = "foobar"
  [[tests.outputs]]
    extract_from = "remap_function_ends_with"
    [[tests.outputs.conditions]]
      "a.equals" = true
      "b.equals" = true
      "c.equals" = false
      "d.equals" = false
      "e.equals" = true

[transforms.remap_function_slice]
  inputs = []
  type = "remap"
  source = """
    .a = slice(.foo + .bar, 1)
    .b = slice(.foo + .bar, 0, 1)
    .c = slice(.foo + .bar, start = -2)
    .d = slice(.foo + .bar, start = 1, end = -1)
  """
[[tests]]
  name = "remap_function_slice"
  [tests.input]
    insert_at = "remap_function_slice"
    type = "log"
    [tests.input.log_fields]
      foo = "foo"
      bar = "bar"
  [[tests.outputs]]
    extract_from = "remap_function_slice"
    [[tests.outputs.conditions]]
      "a.equals" = "oobar"
      "b.equals" = "f"
      "c.equals" = "ar"
      "d.equals" = "ooba"

[transforms.remap_function_tokenize]
  inputs = []
  type = "remap"
  source = """
    .a = tokenize(.a)
    .b = tokenize(.b)
  """
[[tests]]
  name = "remap_function_tokenize"
  [tests.input]
    insert_at = "remap_function_tokenize"
    type = "log"
    [tests.input.log_fields]
      a = "217.250.207.207 - - [07/Sep/2020:16:38:00 -0400] \"DELETE /deliverables/next-generation/user-centric HTTP/1.1\" 205 11881"
      b = "bar"
  [[tests.outputs]]
    extract_from = "remap_function_tokenize"
    [[tests.outputs.conditions]]
      "a.length_eq" = 7
      "a[0].equals" = "217.250.207.207"
      "a[1].equals" = "<null>"
      "a[2].equals" = "<null>"
      "a[3].equals" = "07/Sep/2020:16:38:00 -0400"
      "a[4].equals" = "DELETE /deliverables/next-generation/user-centric HTTP/1.1"
      "a[5].equals" = "205"
      "a[6].equals" = "11881"
      "b.length_eq" = 1
      "b[0].equals" = "bar"

[transforms.remap_function_sha2]
  inputs = []
  type = "remap"
  source = """
    .a = sha2(.a)

    if sha2(.b) == "725eb523fe006a6ee0071380bd3b4c57590abd44b88614cd3eddf594e3afe1ac" {
        .b = sha2(.a + .b + "baz")
    }
  """
[[tests]]
  name = "remap_function_sha2"
  [tests.input]
    insert_at = "remap_function_sha2"
    type = "log"
    [tests.input.log_fields]
      a = "foo"
      b = "bar"
  [[tests.outputs]]
    extract_from = "remap_function_sha2"
    [[tests.outputs.conditions]]
      "a.equals" = "d58042e6aa5a335e03ad576c6a9e43b41591bfd2077f72dec9df7930e492055d"
      "b.equals" = "211adce11372368668b582f2a9420a2df7512856ff62f37b124b82d9f505b42f"

[transforms.remap_function_sha3]
  inputs = []
  type = "remap"
  source = """
    .a = sha3(.a)

    if sha3(.b) == "03457d23880d7847fc3f58780dd58cda7237a7144ac6758e76d45cec0e06ba69440a855e913ef03790c618777f5b0ec25fc34c4b82d7538151745b120b4f8b37" {
        .b = sha3(.a + .b + "baz")
    }
  """
[[tests]]
  name = "remap_function_sha3"
  [tests.input]
    insert_at = "remap_function_sha3"
    type = "log"
    [tests.input.log_fields]
      a = "foo"
      b = "bar"
  [[tests.outputs]]
    extract_from = "remap_function_sha3"
    [[tests.outputs.conditions]]
      "a.equals" = "4bca2b137edc580fe50a88983ef860ebaca36c857b1f492839d6d7392452a63c82cbebc68e3b70a2a1480b4bb5d437a7cba6ecf9d89f9ff3ccd14cd6146ea7e7"
      "b.equals" = "dbae094156f1bf73d9f442f75eb01e52398eb667cd12ba1dcb95748fc0151880ea260310c1451570d60b37bef8655d01f62280e5e24e70cffe3a55c23c2d7351"

[transforms.remap_function_parse_duration]
  inputs = []
  type = "remap"
  source = """
    .a = parse_duration(.a, "ms")
    .b = parse_duration("100ms", output = .b)
  """
[[tests]]
  name = "remap_function_parse_duration"
  [tests.input]
    insert_at = "remap_function_parse_duration"
    type = "log"
    [tests.input.log_fields]
      a = "2s"
      b = "s"
  [[tests.outputs]]
    extract_from = "remap_function_parse_duration"
    [[tests.outputs.conditions]]
      "a.equals" = 2000
      "b.equals" = 0.1

[transforms.remap_function_format_number]
  inputs = []
  type = "remap"
  source = """
    .a = format_number(.a, scale = 2, decimal_separator = ",", grouping_separator = ".")
  """
[[tests]]
  name = "remap_function_format_number"
  [tests.input]
    insert_at = "remap_function_format_number"
    type = "log"
    [tests.input.log_fields]
      a = 1234.567
  [[tests.outputs]]
    extract_from = "remap_function_format_number"
    [[tests.outputs.conditions]]
      "a.equals" = "1.234,56"

[transforms.remap_function_parse_url]
  inputs = []
  type = "remap"
  source = """
    .parts = parse_url(.url)
  """
[[tests]]
  name = "remap_function_parse_url"
  [tests.input]
    insert_at = "remap_function_parse_url"
    type = "log"
    [tests.input.log_fields]
      url = "https://master.vector.dev/docs/reference/transforms/merge/?hello=world#configuration"
  [[tests.outputs]]
    extract_from = "remap_function_parse_url"
    [[tests.outputs.conditions]]
      "parts.scheme.equals" = "https"
      "parts.username.equals" = ""
      "parts.password.equals" = ""
      "parts.host.equals" = "master.vector.dev"
      "parts.port.equals" = "<null>"
      "parts.path.equals" = "/docs/reference/transforms/merge/"
      "parts.query.length_eq" = 1
      "parts.query.hello.equals" = "world"
      "parts.fragment.equals" = "configuration"

[transforms.remap_function_ceil]
  inputs = []
  type = "remap"
  source = """
    .a = ceil(.num)
    .b = ceil(.num, precision = 1)
    .c = ceil(.num, precision = 2)
  """
[[tests]]
  name = "remap_function_ceil"
  [tests.input]
    insert_at = "remap_function_ceil"
    type = "log"
    [tests.input.log_fields]
      num = 92.489
  [[tests.outputs]]
    extract_from = "remap_function_ceil"
    [[tests.outputs.conditions]]
      "a.equals" = 93
      "b.equals" = 92.5
      "c.equals" = 92.49

[transforms.remap_function_floor]
  inputs = []
  type = "remap"
  source = """
    .a = floor(.num)
    .b = floor(.num, precision = 1)
    .c = floor(.num, precision = 2)
  """
[[tests]]
  name = "remap_function_floor"
  [tests.input]
    insert_at = "remap_function_floor"
    type = "log"
    [tests.input.log_fields]
      num = 92.489
  [[tests.outputs]]
    extract_from = "remap_function_floor"
    [[tests.outputs.conditions]]
      "a.equals" = 92
      "b.equals" = 92.4
      "c.equals" = 92.48

[transforms.remap_function_round]
  inputs = []
  type = "remap"
  source = """
    .a = round(.num)
    .b = round(.num, precision = 1)
    .c = round(.num, precision = 2)
  """
[[tests]]
  name = "remap_function_round"
  [tests.input]
    insert_at = "remap_function_round"
    type = "log"
    [tests.input.log_fields]
      num = 92.489
  [[tests.outputs]]
    extract_from = "remap_function_round"
    [[tests.outputs.conditions]]
      "a.equals" = 92
      "b.equals" = 92.5
      "c.equals" = 92.49

[transforms.remap_function_parse_syslog]
  inputs = []
  type = "remap"
  source = """
   .a = parse_syslog(.a)
   """
[[tests]]
  name = "remap_function_parse_syslog"
  [tests.input]
    insert_at = "remap_function_parse_syslog"
    type = "log"
    [tests.input.log_fields]
      a = "<28>1 2020-05-22T14:59:09.250-03:00 OX-XXX-MX204 OX-XXX-CONTEUDO:rpd 6589 - - bgp_listen_accept: %DAEMON-4: Connection attempt from unconfigured neighbor: 2001:XXX::219:166+57284"
  [[tests.outputs]]
  extract_from = "remap_function_parse_syslog"
  [[tests.outputs.conditions]]
    "a.facility.equals" = "daemon"
    "a.severity.equals" = "warning"
    "a.timestamp.equals" = "2020-05-22T17:59:09.250Z"
    "a.hostname.equals" = "OX-XXX-MX204"
    "a.appname.equals" = "OX-XXX-CONTEUDO:rpd"
    "a.procid.equals" = 6589
    "a.message.equals" = "bgp_listen_accept: %DAEMON-4: Connection attempt from unconfigured neighbor: 2001:XXX::219:166+57284"

[transforms.remap_function_split_regex]
  inputs=[]
  type = "remap"
  source = """
    .foo = split(.foo, /a.b/i, 3)
  """
[[tests]]
  name = "remap_function_split_regex"
  [tests.input]
    insert_at = "remap_function_split_regex"
    type = "log"
    [tests.input.log_fields]
      foo = "barAbBbataabfizzaxbbuzz"
  [[tests.outputs]]
    extract_from = "remap_function_split_regex"
    [[tests.outputs.conditions]]
    "foo[0].equals" = "bar"
    "foo[1].equals" = "bat"
    "foo[2].equals" = "fizzaxbbuzz"

[transforms.remap_function_split_string]
  inputs=[]
  type = "remap"
  source = """
    .foo = split(.foo, " ", 3)
  """
[[tests]]
  name = "remap_function_split_string"
  [tests.input]
    insert_at = "remap_function_split_string"
    type = "log"
    [tests.input.log_fields]
      foo = "bar bat fizz buzz"
  [[tests.outputs]]
    extract_from = "remap_function_split_string"
    [[tests.outputs.conditions]]
    "foo[0].equals" = "bar"
    "foo[1].equals" = "bat"
    "foo[2].equals" = "fizz buzz"

[transforms.remap_function_parse_timestamp]
  inputs = []
  type = "remap"
  source = """
    .foo = parse_timestamp("10", "%s")
  """
[[tests]]
  name = "remap_function_parse_timestamp"
  [tests.input]
    insert_at = "remap_function_parse_timestamp"
    type = "raw"
    value = ""
  [[tests.outputs]]
    extract_from = "remap_function_parse_timestamp"
    [[tests.outputs.conditions]]
    "foo.equals" = "1970-01-01T00:00:10Z"

[transforms.remap_function_truncate]
  inputs = []
  type = "remap"
  source = """
    .foo = truncate("foobar", limit = 3)
    .bar = truncate("foobar", limit = 4, ellipsis = true)
  """
[[tests]]
  name = "remap_function_truncate"
  [tests.input]
    insert_at = "remap_function_truncate"
    type = "raw"
    value = ""
  [[tests.outputs]]
    extract_from = "remap_function_truncate"
    [[tests.outputs.conditions]]
    "foo.equals" = "foo"
    "bar.equals" = "foob..."

[transforms.remap_function_strip_whitespace]
  inputs = []
  type = "remap"
  source = """
    .foo = strip_whitespace("  foobar  ")
  """
[[tests]]
  name = "remap_function_strip_whitespace"
  [tests.input]
    insert_at = "remap_function_strip_whitespace"
    type = "raw"
    value = ""
  [[tests.outputs]]
    extract_from = "remap_function_strip_whitespace"
    [[tests.outputs.conditions]]
    "foo.equals" = "foobar"

[transforms.remap_function_parse_grok]
  inputs = []
  type = "remap"
  source = """
    .grokked = parse_grok(.message, "%{TIMESTAMP_ISO8601:timestamp} (%{EMAILADDRESS:email}|%{LOGLEVEL:level}) %{GREEDYDATA:message}")
    .grokked2 = parse_grok(.message, "%{TIMESTAMP_ISO8601:timestamp} (%{EMAILADDRESS:email}|%{LOGLEVEL:level}) %{GREEDYDATA:message}", remove_empty = true)
    """
[[tests]]
  name = "remap_function_parse_grok"
  [tests.input]
    insert_at = "remap_function_parse_grok"
    type = "log"
    [tests.input.log_fields]
      message = "2020-10-02T23:22:12.223222Z info Hello world"
  [[tests.outputs]]
    extract_from = "remap_function_parse_grok"
    [[tests.outputs.conditions]]
    "grokked.timestamp.equals" = "2020-10-02T23:22:12.223222Z"
    "grokked.level.equals" = "info"
    "grokked.message.equals" = "Hello world"
    "grokked.email.equals" = ""
    "grokked2.timestamp.equals" = "2020-10-02T23:22:12.223222Z"
    "grokked2.level.equals" = "info"
    "grokked2.email.exists" = false
    "grokked2.message.equals" = "Hello world"

[transforms.remap_function_ip_subnet]
  inputs = []
  type = "remap"
  source = """
    .a = ip_subnet("192.168.10.23", "255.255.0.0")
    .b = ip_subnet("192.168.10.23", "/8")
    .c = ip_subnet("2404:6800:4003:c02::64", "ffff:ffff::")
    .d = ip_subnet("2404:6800:4003:c02::64", "/16")
  """
[[tests]]
  name = "remap_function_ip_subnet"
  [tests.input]
    insert_at = "remap_function_ip_subnet"
    type = "raw"
    value = ""
  [[tests.outputs]]
    extract_from = "remap_function_ip_subnet"
    [[tests.outputs.conditions]]
    "a.equals" = "192.168.0.0"
    "b.equals" = "192.0.0.0"
    "c.equals" = "2404:6800::"
    "d.equals" = "2404::"

[transforms.remap_function_ip_cidr_contains]
  inputs = []
  type = "remap"
  source = """
    .a = ip_cidr_contains(cidr = "192.168.0.0/16", value = "192.168.10.2")
    .b = ip_cidr_contains(cidr = "192.168.0.0/16", value = "192.169.10.2")
    .c = ip_cidr_contains(cidr = "2404:6800:4003:c02::/64", value = "2404:6800:4003:c02::aaaa")
    .d = ip_cidr_contains("2404:6800:4003:c02::/64", "2404:6800:4004:c02::aaaa")
  """
[[tests]]
  name = "remap_function_ip_cidr_contains"
  [tests.input]
    insert_at = "remap_function_ip_cidr_contains"
    type = "raw"
    value = ""
  [[tests.outputs]]
    extract_from = "remap_function_ip_cidr_contains"
    [[tests.outputs.conditions]]
    "a.equals" = true
    "b.equals" = false
    "c.equals" = true
    "d.equals" = false

[transforms.remap_function_ip_to_ipv6]
  inputs = []
  type = "remap"
  source = """
    .a = ip_to_ipv6("192.168.10.2")
  """
[[tests]]
  name = "remap_function_ip_to_ipv6"
  [tests.input]
    insert_at = "remap_function_ip_to_ipv6"
    type = "raw"
    value = ""
  [[tests.outputs]]
    extract_from = "remap_function_ip_to_ipv6"
    [[tests.outputs.conditions]]
    "a.equals" = "::ffff:192.168.10.2"

[transforms.remap_function_ipv6_to_ipv4]
  inputs = []
  type = "remap"
  source = """
    .a = ipv6_to_ipv4("::ffff:192.168.10.2")
  """
[[tests]]
  name = "remap_function_ipv6_to_ipv4"
  [tests.input]
    insert_at = "remap_function_ipv6_to_ipv4"
    type = "raw"
    value = ""
  [[tests.outputs]]
    extract_from = "remap_function_ipv6_to_ipv4"
    [[tests.outputs.conditions]]
    "a.equals" = "192.168.10.2"

[transforms.remap_function_exists]
  inputs = []
  type = "remap"
  source = """
    .data = parse_json(.data)
    .a = exists(.foo)
    .b = exists(.bar)
    .c = exists(.data.child)
    .d = exists(.data.nochild)
    .e = exists(.data.arr[2])
    .f = exists(.data.arr[3])
  """
[[tests]]
  name = "remap_function_exists"
  [tests.input]
    insert_at = "remap_function_exists"
    type = "log"
    [tests.input.log_fields]
      data = """
        { "child": 42, "arr": [1,3,3] }
      """
      foo = 42
  [[tests.outputs]]
    extract_from = "remap_function_exists"
    [[tests.outputs.conditions]]
    "a.equals" = true
    "b.equals" = false
    "c.equals" = true
    "d.equals" = false
    "e.equals" = true
    "f.equals" = false

[transforms.remap_function_compact]
  inputs = []
  type = "remap"
  source = """
    .compactarr = compact(parse_json(.arr))
    .compactmap = compact(parse_json(.map))
    .a = exists(.compactmap.field1)
    .b = exists(.compactmap.field2)
    .c = exists(.compactmap.field3)
    .d = exists(.compactmap.field4.nested1)
    .e = exists(.compactmap.field4.nested2)
  """
[[tests]]
  name = "remap_function_compact"
  [tests.input]
    insert_at = "remap_function_compact"
    type = "log"
    [tests.input.log_fields]
      arr = """
          [null, "", [], 1]
          """
      map = """
          {"field1": null,
           "field2": 32,
           "field3": "",
           "field4": { "nested1": 3,
                       "nested2": null } }
            """
  [[tests.outputs]]
    extract_from = "remap_function_compact"
    [[tests.outputs.conditions]]
    "a.equals" = false
    "b.equals" = true
    "c.equals" = false
    "d.equals" = true
    "e.equals" = false
    "compactarr[0].equals" = 1

[transforms.remap_function_assert_pass]
  inputs = []
  type = "remap"
  drop_on_err = true
  source = """
    assert(.foo, message = "assert failed")
    .check = "checked"
  """
[[tests]]
  name = "remap_function_assert_pass"
  [tests.input]
    insert_at = "remap_function_assert_pass"
    type = "log"
    [tests.input.log_fields]
      foo = true
  [[tests.outputs]]
  extract_from = "remap_function_assert_pass"
  [[tests.outputs.conditions]]
  "check.equals" = "checked"

[transforms.remap_function_assert_fail]
  inputs = []
  type = "remap"
  drop_on_err = true
  source = """
    assert(.foo, message = "assert failed")
  """
[[tests]]
  name = "remap_function_assert_fail"
  no_outputs_from = ["remap_function_assert_fail"]
  [tests.input]
    insert_at = "remap_function_assert_fail"
    type = "log"
    [tests.input.log_fields]
      foo = false

[transforms.remap_function_log]
  inputs=[]
  type = "remap"
  source = """
    log(.foo, level="info")
  """
[[tests]]
  name = "remap_function_log"
  [tests.input]
    insert_at = "remap_function_log"
    type = "log"
    [tests.input.log_fields]
      foo = "this should be unchanged"
  [[tests.outputs]]
    extract_from = "remap_function_log"
    [[tests.outputs.conditions]]
    "foo.equals" = "this should be unchanged"

[transforms.remap_function_merge]
  inputs=[]
  type = "remap"
  source = """
    .foo = parse_json(.foo)
    .bar = parse_json(.bar)
    merge(.bar, .foo, deep = true)
  """
[[tests]]
  name = "remap_function_merge"
  [tests.input]
    insert_at = "remap_function_merge"
    type = "log"
    [tests.input.log_fields]
      bar = """
        {"field1": "ook"}
      """
      foo = """
        {"field2": "ook ook"}
      """
  [[tests.outputs]]
    extract_from = "remap_function_merge"
    [[tests.outputs.conditions]]
    "bar.field1.equals" = "ook"
    "bar.field2.equals" = "ook ook"

[transforms.remap_function_flatten]
  inputs = []
  type = "remap"
  source = """
      .arr = flatten(parse_json(.arr))
      .map = flatten(parse_json(.map))
      .a = .map."field1.field2"
      .b = .map."field1.field3"
      """
[[tests]]
  name = "remap_function_flatten"
  [tests.input]
    insert_at = "remap_function_flatten"
    type = "log"
    [tests.input.log_fields]
      arr = "[1, 2, [3, 4, [5, 6]]]"
      map = """
        {"field1": {"field2": 1, "field3": 2} }
        """
  [[tests.outputs]]
    extract_from = "remap_function_flatten"
    [[tests.outputs.conditions]]
    "arr[0].equals" = 1
    "arr[1].equals" = 2
    "arr[2].equals" = 3
    "arr[3].equals" = 4
    "arr[4].equals" = 5
    "arr[5].equals" = 6
    "a.equals" = 1
    "b.equals" = 2

[transforms.remap_function_redact]
  inputs = []
  type = "remap"
  source = """
    .a = redact(.input, filters = ["pattern"], patterns = ["hello"])
    .b = redact(.input, filters = ["pattern"], patterns = ["hello", "wor"])
    .c = redact(.input, filters = ["pattern"], patterns = [/world|universe/])
    .d = redact(.input, filters = ["pattern"], patterns = [])
    .e = redact(.input, filters = ["pattern"], patterns = ["hello", /[uieao]/])
  """
[[tests]]
  name = "remap_function_redact"
  [tests.input]
    insert_at = "remap_function_redact"
    type = "log"
    [tests.input.log_fields]
      input = "hello world, hello universe"
  [[tests.outputs]]
    extract_from = "remap_function_redact"
    [[tests.outputs.conditions]]
    "a.equals" = "**** world, **** universe"
    "b.equals" = "**** ****ld, **** universe"
    "c.equals" = "hello ****, hello ****"
    "d.equals" = "hello world, hello universe"
    "e.equals" = "**** w****rld, **** ****n****v****rs****"

[transforms.remap_function_replace]
  inputs = []
  type = "remap"
  source = """
    .a = replace("foo", pattern = "o", with = "bar", 1)
    .b = replace("foo", pattern = /o/, with = "bar")
  """
[[tests]]
  name = "remap_function_replace"
  [tests.input]
    insert_at = "remap_function_replace"
    type = "log"
    [tests.input.log_fields]
      input = "hello world, hello universe"
  [[tests.outputs]]
    extract_from = "remap_function_replace"
    [[tests.outputs.conditions]]
    "a.equals" = "fbaro"
    "b.equals" = "fbarbar"

[transforms.remap_function_ok]
  inputs = []
  type = "remap"
  source = """
    .pass = ok(.a = .a * 3)
    .fail = ok(.b = true * false)
  """
[[tests]]
  name = "remap_function_ok"
  [tests.input]
    insert_at = "remap_function_ok"
    type = "log"
    [tests.input.log_fields]
      a = "a"
      b = "nope"
  [[tests.outputs]]
    extract_from = "remap_function_ok"
    [[tests.outputs.conditions]]
    "a.equals" = "aaa"
    "b.equals" = "nope"
    "pass.equals" = true
    "fail.equals" = false

[transforms.remap_function_parse_aws_alb_log]
  inputs = []
  type = "remap"
  source = """
    .parts = parse_aws_alb_log(.log)
  """
[[tests]]
  name = "remap_function_parse_aws_alb_log"
  [tests.input]
    insert_at = "remap_function_parse_aws_alb_log"
    type = "log"
    [tests.input.log_fields]
      log = 'http 2018-11-30T22:23:00.186641Z app/my-loadbalancer/50dc6c495c0c9188 192.168.131.39:2817 - 0.000 0.001 0.000 200 200 34 366 "GET http://www.example.com:80/ HTTP/1.1" "curl/7.46.0" - - arn:aws:elasticloadbalancing:us-east-2:123456789012:targetgroup/my-targets/73e2d6bc24d8a067 "Root=1-58337364-23a8c76965a2ef7629b185e3" "-" "-" 0 2018-11-30T22:22:48.364000Z "forward" "-" "-" "-" "-" "-" "-"'
  [[tests.outputs]]
    extract_from = "remap_function_parse_aws_alb_log"
    [[tests.outputs.conditions]]
      "parts.type.equals" = "http"
      "parts.timestamp.equals" = "2018-11-30T22:23:00.186641Z"
      "parts.elb.equals" = "app/my-loadbalancer/50dc6c495c0c9188"
      "parts.client_host.equals" = "192.168.131.39:2817"
      "parts.target_host.equals" = "<null>"
      "parts.request_processing_time.equals" = 0.0
      "parts.target_processing_time.equals" = 0.001
      "parts.response_processing_time.equals" = 0.0
      "parts.elb_status_code.equals" = "200"
      "parts.target_status_code.equals" = "200"
      "parts.received_bytes.equals" = 34
      "parts.sent_bytes.equals" = 366
      "parts.request_method.equals" = "GET"
      "parts.request_url.equals" = "http://www.example.com:80/"
      "parts.request_protocol.equals" = "HTTP/1.1"
      "parts.user_agent.equals" = "curl/7.46.0"
      "parts.ssl_cipher.equals" = "<null>"
      "parts.ssl_protocol.equals" = "<null>"
      "parts.target_group_arn.equals" = "arn:aws:elasticloadbalancing:us-east-2:123456789012:targetgroup/my-targets/73e2d6bc24d8a067"
      "parts.trace_id.equals" = "Root=1-58337364-23a8c76965a2ef7629b185e3"
      "parts.domain_name.equals" = "<null>"
      "parts.chosen_cert_arn.equals" = "<null>"
      "parts.matched_rule_priority.equals" = "0"
      "parts.request_creation_time.equals" = "2018-11-30T22:22:48.364000Z"
      "parts.actions_executed.equals" = "forward"
      "parts.redirect_url.equals" = "<null>"
      "parts.error_reason.equals" = "<null>"
      "parts.classification.equals" = "<null>"
      "parts.classification_reason.equals" = "<null>"

[transforms.remap_function_parse_aws_vpc_flow_log]
  inputs = []
  type = "remap"
  source = """
    .a = parse_aws_vpc_flow_log(.a)
    .b = parse_aws_vpc_flow_log(.b, format = "instance_id interface_id srcaddr dstaddr pkt_srcaddr pkt_dstaddr")
  """
[[tests]]
  name = "remap_function_parse_aws_vpc_flow_log"
  [tests.input]
    insert_at = "remap_function_parse_aws_vpc_flow_log"
    type = "log"
    [tests.input.log_fields]
      a = "2 123456789010 eni-1235b8ca123456789 - - - - - - - 1431280876 1431280934 - NODATA"
      b = "- eni-1235b8ca123456789 10.0.1.5 10.0.0.220 10.0.1.5 203.0.113.5"
  [[tests.outputs]]
    extract_from = "remap_function_parse_aws_vpc_flow_log"
    [[tests.outputs.conditions]]
      "a.version.equals" = 2
      "a.account_id.equals" = 123456789010
      "a.interface_id.equals" = "eni-1235b8ca123456789"
      "a.srcaddr.equals" = "<null>"
      "a.dstaddr.equals" = "<null>"
      "a.srcport.equals" = "<null>"
      "a.dstport.equals" = "<null>"
      "a.protocol.equals" = "<null>"
      "a.packets.equals" = "<null>"
      "a.bytes.equals" = "<null>"
      "a.start.equals" = 1431280876
      "a.end.equals" = 1431280934
      "a.action.equals" = "<null>"
      "a.log_status.equals" = "NODATA"
      "b.instance_id.equals" = "<null>"
      "b.interface_id.equals" = "eni-1235b8ca123456789"
      "b.srcaddr.equals" = "10.0.1.5"
      "b.dstaddr.equals" = "10.0.0.220"
      "b.pkt_srcaddr.equals" = "10.0.1.5"
      "b.pkt_dstaddr.equals" = "203.0.113.5"

[transforms.remap_metrics]
  inputs = []
  type = "remap"
  source = """
      .tags.host = "ook"
      .tags.name = .name
      .tags.namespace = .namespace
      .tags.type = .type
   """
[[tests]]
  name = "remap_metrics"
  [tests.input]
    insert_at = "remap_metrics"
    type = "metric"
    [tests.input.metric]
      name = "example counter"
      namespace = "zork"
      kind = "absolute"
      counter.value = 1.0
  [[tests.outputs]]
    extract_from = "remap_metrics"
    [[tests.outputs.conditions]]
      "name.equals" = "example counter"
      "namespace.equals" = "zork"
      "host.equals" = "ook"
      "type.equals" = "counter"

[transforms.remap_function_encode_json]
  inputs = []
  type = "remap"
  source = """
    .a = encode_json(parse_json(.a))
    .b = encode_json(parse_json(.b))
  """
[[tests]]
  name = "remap_function_encode_json"
  [tests.input]
    insert_at = "remap_function_encode_json"
    type = "log"
    [tests.input.log_fields]
      a = "[1, 2, 3]"
      b = """{"field1": {"field2": 1, "field3": null}}"""
  [[tests.outputs]]
    extract_from = "remap_function_encode_json"
    [[tests.outputs.conditions]]
      "a.equals" = "[1,2,3]"
      "b.equals" = """{"field1":{"field2":1,"field3":null}}"""

[transforms.remap_function_parse_regex]
  inputs = []
  type = "remap"
  source = '''
    . = parse_regex(.message, /^(?P<host>[\w\.]+) - (?P<user>[\w]+) (?P<bytes_in>[\d]+) \[(?P<timestamp>.*)\] "(?P<method>[\w]+) (?P<path>.*)" (?P<status>[\d]+) (?P<bytes_out>[\d]+)$/)
    .bytes_in = to_int(.bytes_in)
    .status = to_int(.status)
    .bytes_out = to_int(.bytes_out)
  '''
[[tests]]
  name = "remap_function_parse_regex"
  [tests.input]
    insert_at = "remap_function_parse_regex"
    type = "log"
    [tests.input.log_fields]
      message = "5.86.210.12 - zieme4647 5667 [19/06/2019:17:20:49 -0400] \"GET /embrace/supply-chains/dynamic/vertical\" 201 20574"
  [[tests.outputs]]
    extract_from = "remap_function_parse_regex"
    [[tests.outputs.conditions]]
    "bytes_in.equals" = 5667
    "host.equals" = "5.86.210.12"
    "user.equals" = "zieme4647"
    "timestamp.equals" = "19/06/2019:17:20:49 -0400"
    "method.equals" = "GET"
    "path.equals" = "/embrace/supply-chains/dynamic/vertical"
    "status.equals" = 201
    "bytes_out.equals" = 20574
    "0.equals" = "5.86.210.12 - zieme4647 5667 [19/06/2019:17:20:49 -0400] \"GET /embrace/supply-chains/dynamic/vertical\" 201 20574"

[transforms.remap_function_parse_regex_all]
  inputs = []
  type = "remap"
  source = '''
    .result = parse_regex_all(.message, /(?P<fruit>[\w\.]+) and (?P<veg>[\w]+)/)
  '''
[[tests]]
  name = "remap_function_parse_regex_all"
  [tests.input]
    insert_at = "remap_function_parse_regex_all"
    type = "log"
    [tests.input.log_fields]
      message = "apples and carrots, peaches and peas"
  [[tests.outputs]]
    extract_from = "remap_function_parse_regex_all"
    [[tests.outputs.conditions]]
    "result[0].fruit.equals" = "apples"
    "result[0].veg.equals" = "carrots"
    "result[0].0.equals" = "apples and carrots"
    "result[1].fruit.equals" = "peaches"
    "result[1].veg.equals" = "peas"
    "result[1].0.equals" = "peaches and peas"

[transforms.remap_function_parse_aws_cloudwatch_log_subscription_message]
  inputs = []
  type = "remap"
  source = '''
    .result = parse_aws_cloudwatch_log_subscription_message(.message)
  '''
[[tests]]
  name = "remap_function_parse_aws_cloudwatch_log_subscription_message"
  [tests.input]
    insert_at = "remap_function_parse_aws_cloudwatch_log_subscription_message"
    type = "log"
    [tests.input.log_fields]
      message = "{\"messageType\":\"CONTROL_MESSAGE\",\"owner\":\"CloudwatchLogs\",\"logGroup\":\"\",\"logStream\":\"\",\"subscriptionFilters\":[],\"logEvents\":[{\"id\":\"\",\"timestamp\":1600110003794,\"message\":\"CWL CONTROL MESSAGE: Checking health of destination Firehose.\"}]}"
  [[tests.outputs]]
    extract_from = "remap_function_parse_aws_cloudwatch_log_subscription_message"
    [[tests.outputs.conditions]]
      "result.owner.equals" = "CloudwatchLogs"
      "result.message_type.equals" = "CONTROL_MESSAGE"
      "result.log_group.equals" = ""
      "result.log_stream.equals" = ""
      "result.subscription_filters.length_eq" = 0
      "result.log_events.length_eq" = 1
      "result.log_events[0].id.equals" = ""
      "result.log_events[0].timestamp.equals" = "2020-09-14T19:00:03.794Z"
      "result.log_events[0].message.equals" = "CWL CONTROL MESSAGE: Checking health of destination Firehose."

<<<<<<< HEAD
[transforms.remap_function_is_nullish]
  inputs = []
  type = "remap"
  source = """
    .a = is_nullish(.a)
    .b = is_nullish(.b)
    .c = is_nullish(.c)
    .d = is_nullish(.d)
    .e = is_nullish(.e)
    .f = is_nullish(.f)
    .g = is_nullish(.g)
  """
[[tests]]
  name = "remap_function_is_nullish"
  [tests.input]
    insert_at = "remap_function_is_nullish"
    type = "log"
    [tests.input.log_fields]
      a = ""
      b = " "
      c = "     "
      d = "-"
      e = "\n"
      f = "\r"
      g = "i am a teapot"
  [[tests.outputs]]
    extract_from = "remap_function_is_nullish"
    [[tests.outputs.conditions]]
      "a.equals" = true
      "b.equals" = true
      "c.equals" = true
      "d.equals" = true
      "e.equals" = true
      "f.equals" = true
      "g.equals" = false
=======
[transforms.remap_function_parse_key_value]
  inputs = []
  type = "remap"
  source = '''
    . = parse_key_value(.message, key_value_delimiter = "=", field_delimiter = " ")
  '''
[[tests]]
  name = "remap_function_parse_key_value"
  [tests.input]
    insert_at = "remap_function_parse_key_value"
    type = "log"
    [tests.input.log_fields]
      message = '''
	path="/cart_link" host=lumberjack-store.herokuapp.com request_id=6ad70ccd-40db-477c-afce-f7e3719a886b fwd="108.30.189.26" dyno=web.1 connect=0ms service=73ms status=304 bytes=656 protocol=https
	'''
  [[tests.outputs]]
    extract_from = "remap_function_parse_key_value"
    [[tests.outputs.conditions]]
    "path.equals" = "/cart_link"
    "host.equals" = "lumberjack-store.herokuapp.com"
    "request_id.equals" = "6ad70ccd-40db-477c-afce-f7e3719a886b"
    "fwd.equals" = "108.30.189.26"
    "dyno.equals" = "web.1"
    "connect.equals" = "0ms"
    "service.equals" = "73ms"
    "status.equals" = "304"
    "bytes.equals" = "656"
    "protocol.equals" = "https"
>>>>>>> e56fed70
<|MERGE_RESOLUTION|>--- conflicted
+++ resolved
@@ -1488,43 +1488,6 @@
       "result.log_events[0].timestamp.equals" = "2020-09-14T19:00:03.794Z"
       "result.log_events[0].message.equals" = "CWL CONTROL MESSAGE: Checking health of destination Firehose."
 
-<<<<<<< HEAD
-[transforms.remap_function_is_nullish]
-  inputs = []
-  type = "remap"
-  source = """
-    .a = is_nullish(.a)
-    .b = is_nullish(.b)
-    .c = is_nullish(.c)
-    .d = is_nullish(.d)
-    .e = is_nullish(.e)
-    .f = is_nullish(.f)
-    .g = is_nullish(.g)
-  """
-[[tests]]
-  name = "remap_function_is_nullish"
-  [tests.input]
-    insert_at = "remap_function_is_nullish"
-    type = "log"
-    [tests.input.log_fields]
-      a = ""
-      b = " "
-      c = "     "
-      d = "-"
-      e = "\n"
-      f = "\r"
-      g = "i am a teapot"
-  [[tests.outputs]]
-    extract_from = "remap_function_is_nullish"
-    [[tests.outputs.conditions]]
-      "a.equals" = true
-      "b.equals" = true
-      "c.equals" = true
-      "d.equals" = true
-      "e.equals" = true
-      "f.equals" = true
-      "g.equals" = false
-=======
 [transforms.remap_function_parse_key_value]
   inputs = []
   type = "remap"
@@ -1553,4 +1516,39 @@
     "status.equals" = "304"
     "bytes.equals" = "656"
     "protocol.equals" = "https"
->>>>>>> e56fed70
+
+[transforms.remap_function_is_nullish]
+  inputs = []
+  type = "remap"
+  source = """
+    .a = is_nullish(.a)
+    .b = is_nullish(.b)
+    .c = is_nullish(.c)
+    .d = is_nullish(.d)
+    .e = is_nullish(.e)
+    .f = is_nullish(.f)
+    .g = is_nullish(.g)
+  """
+[[tests]]
+  name = "remap_function_is_nullish"
+  [tests.input]
+    insert_at = "remap_function_is_nullish"
+    type = "log"
+    [tests.input.log_fields]
+      a = ""
+      b = " "
+      c = "     "
+      d = "-"
+      e = "\n"
+      f = "\r"
+      g = "i am a teapot"
+  [[tests.outputs]]
+    extract_from = "remap_function_is_nullish"
+    [[tests.outputs.conditions]]
+      "a.equals" = true
+      "b.equals" = true
+      "c.equals" = true
+      "d.equals" = true
+      "e.equals" = true
+      "f.equals" = true
+      "g.equals" = false