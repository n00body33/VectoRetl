[package]
name = "vector_core"
version = "0.1.0"
authors = ["Vector Contributors <vector@datadoghq.com>"]
edition = "2021"
publish = false

[dependencies]
async-graphql = { version = "3.0.36", default-features = false, optional = true }
async-trait = { version = "0.1", default-features = false }
atomig = { version = "0.3.3", features = ["derive", "serde"] }
bitmask-enum = { version = "1.1.3", default-features = false }
bytes = { version = "1.1.0", default-features = false, features = ["serde"] }
chrono = { version = "0.4.19", default-features = false, features = ["serde"] }
db-key = { version = "0.0.5", default-features = false, optional = true }
derivative = { version = "2.2.0", default-features = false }
dyn-clone = { version = "1.0.5", default-features = false }
enrichment = { path = "../enrichment", optional = true }
enumflags2 = { version = "0.7.4", default-features = false }
float_eq = { version = "0.7", default-features = false }
futures = { version = "0.3.21", default-features = false, features = ["std"] }
futures-util = { version = "0.3.21", default-features = false, features = ["std"] }
http = { version = "0.2.6", default-features = false }
hyper-proxy = { version = "0.9.1", default-features = false, features = ["openssl-tls"] }
indexmap = { version = "~1.8.0", default-features = false, features = ["serde"] }
lookup = { path = "../lookup", features = ["arbitrary"] }
metrics = { version = "0.17.1", default-features = false, features = ["std"]}
metrics-tracing-context = { version = "0.9.0", default-features = false }
metrics-util = { version = "0.10.2", default-features = false, features = ["std"] }
mlua = { version = "0.7.4", default-features = false, features = ["lua54", "send", "vendored"], optional = true }
no-proxy = { version  = "0.3.1", default-features = false, features = ["serialize"] }
once_cell = { version = "1.10", default-features = false }
ordered-float = { version = "2.10.0", default-features = false }
pin-project = { version = "1.0.10", default-features = false }
<<<<<<< HEAD
prost = { version = "0.10", default-features = false, features = ["std"] }
prost-types = { version = "0.9", default-features = false }
=======
prost = { version = "0.9", default-features = false, features = ["std"] }
prost-types = { version = "0.10", default-features = false }
>>>>>>> d8088db8
regex = { version = "1.5.5", default-features = false, features = ["std", "perf"] }
serde = { version = "1.0.136", default-features = false, features = ["derive", "rc"] }
serde_json = { version = "1.0.79", default-features = false }
snafu = { version = "0.7.0", default-features = false }
substring = { version = "1.4", default-features = false }
tokio = { version = "1.17.0", default-features = false }
tokio-stream = { version = "0.1", default-features = false, features = ["time"], optional = true }
tokio-util = { version = "0.7.0", default-features = false, features = ["time"] }
toml = { version = "0.5.8", default-features = false }
tower = { version = "0.4", default-features = false, features = ["util"] }
tracing = { version = "0.1.32", default-features = false }
tracing-core = { version = "0.1.23", default-features = false }
tracing-log = { version = "0.1.2", default-features = false }
tracing-subscriber = { version = "0.3.9", default-features = false, features = ["std"] }
typetag = { version = "0.1.8", default-features = false }
twox-hash = { version = "1.6.2", default-features = false }
value = { path = "../value", default-features = false, features = ["lua", "toml", "json", "api"] }
vector_buffers = { path = "../vector-buffers", default-features = false }
vector_common = { path = "../vector-common" }
# Rename to "vrl" once we use a release with stable `-Z namespaced-features`:
# https://doc.rust-lang.org/cargo/reference/unstable.html#namespaced-features
vrl-lib = { package = "vrl", path = "../vrl/vrl", optional = true }

[build-dependencies]
prost-build = "0.10"

[dev-dependencies]
criterion = { version = "0.3.5", features = ["html_reports"] }
env-test-util = "1.0.1"
quickcheck = "1.0.3"
proptest = "1.0"
pretty_assertions = "1.2.0"
tokio-test = "0.4.2"
ndarray = "0.15.4"
ndarray-stats = "0.5.0"
noisy_float = "0.2.0"
rand = "0.8.5"
rand_distr = "0.4.3"
tracing-subscriber = { version = "0.3.9", default-features = false, features = ["env-filter", "fmt", "ansi", "registry"] }
vector_common = { path = "../vector-common", default-features = false, features = ["test"] }
value = { path = "../value", default-features = false, features = ["lua", "toml", "json", "api", "arbitrary", "test"] }

[features]
api = ["async-graphql", "value/api"]
default = []
lua = ["mlua", "tokio-stream"]
vrl = ["vrl-lib", "enrichment"]
test = ["vector_common/test"]

[[bench]]
name = "event"
path = "benches/event/main.rs"
harness = false<|MERGE_RESOLUTION|>--- conflicted
+++ resolved
@@ -32,13 +32,8 @@
 once_cell = { version = "1.10", default-features = false }
 ordered-float = { version = "2.10.0", default-features = false }
 pin-project = { version = "1.0.10", default-features = false }
-<<<<<<< HEAD
 prost = { version = "0.10", default-features = false, features = ["std"] }
-prost-types = { version = "0.9", default-features = false }
-=======
-prost = { version = "0.9", default-features = false, features = ["std"] }
 prost-types = { version = "0.10", default-features = false }
->>>>>>> d8088db8
 regex = { version = "1.5.5", default-features = false, features = ["std", "perf"] }
 serde = { version = "1.0.136", default-features = false, features = ["derive", "rc"] }
 serde_json = { version = "1.0.79", default-features = false }
