--- conflicted
+++ resolved
@@ -31,94 +31,7 @@
     }
 }
 
-<<<<<<< HEAD
-impl Kind {
-    pub const fn new(kind: u16) -> Self {
-        Kind::from_bits_truncate(kind)
-    }
-
-    /// Returns `true` if self is more than one, but not all
-    /// [`value::Kind`]s.
-    pub fn is_many(self) -> bool {
-        !self.is_exact() && !self.is_all() && !self.is_empty()
-    }
-
-    /// Returns `true` if self is any valid [`value::Kind`].
-    pub fn is_any(self) -> bool {
-        self.is_all()
-    }
-
-    /// Return the existing kinds, without non-scalar kinds (objects and arrays).
-    pub fn scalar(self) -> Self {
-        self & !(Kind::Array | Kind::Object)
-    }
-
-    /// Returns `true` if the [`value::Kind`] is a scalar and `false` if it's
-    /// map or array.
-    pub fn is_scalar(self) -> bool {
-        self == self.scalar()
-    }
-
-    /// Returns a quoted variant of `as_str`
-    ///
-    /// This function is a close duplicate of `as_str`, returning the same
-    /// underlying str but with quotes. We avoid the obvious `format!("{}",
-    /// self.as_str())` here as that incurs an allocation cost and the `Display`
-    /// of `Kind` is sometimes in the hot path.
-    ///
-    /// See https://github.com/vectordotdev/vector/pull/6878 for details.
-    pub(crate) fn quoted(self) -> &'static str {
-        match self {
-            Kind::Bytes => "\"string\"",
-            Kind::Integer => "\"integer\"",
-            Kind::Float => "\"float\"",
-            Kind::Boolean => "\"boolean\"",
-            Kind::Object => "\"object\"",
-            Kind::Array => "\"array\"",
-            Kind::Timestamp => "\"timestamp\"",
-            Kind::Regex => "\"regex\"",
-            Kind::Null => "\"null\"",
-            _ if self.is_all() => "\"unknown type\"",
-            _ if self.is_empty() => "\"none\"",
-            _ => "\"multiple\"",
-        }
-    }
-
-    pub fn as_str(self) -> &'static str {
-        match self {
-            Kind::Bytes => "string",
-            Kind::Integer => "integer",
-            Kind::Float => "float",
-            Kind::Boolean => "boolean",
-            Kind::Object => "object",
-            Kind::Array => "array",
-            Kind::Timestamp => "timestamp",
-            Kind::Regex => "regex",
-            Kind::Null => "null",
-            _ if self.is_all() => "unknown type",
-            _ if self.is_empty() => "none",
-            _ => "multiple",
-        }
-    }
-
-    pub fn is_exact(self) -> bool {
-        matches!(
-            self,
-            Kind::Bytes
-                | Kind::Integer
-                | Kind::Float
-                | Kind::Boolean
-                | Kind::Object
-                | Kind::Array
-                | Kind::Timestamp
-                | Kind::Regex
-                | Kind::Null
-        )
-    }
-
-=======
 pub trait DefaultValue {
->>>>>>> 1711a8bd
     /// Returns the default [`Value`] for a given [`Kind`].
     ///
     /// If the kind is unknown (or inexact), `null` is returned as the default
