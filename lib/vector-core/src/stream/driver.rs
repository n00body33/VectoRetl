--- conflicted
+++ resolved
@@ -4,15 +4,11 @@
 use tokio::{pin, select};
 use tower::Service;
 use tracing::Instrument;
-<<<<<<< HEAD
 use vector_common::internal_event::{
-    register, service, BytesSent, CountByteSize, EventsSent, InternalEventHandle as _, Output,
-    Registered,
+    register, BytesSent, CallError, CountByteSize, EventsSent, InternalEventHandle as _, Output,
+    PollReadyError, Registered,
 };
-=======
-use vector_common::internal_event::{BytesSent, CallError, CountByteSize, PollReadyError};
 use vector_common::request_metadata::{MetaDescriptive, RequestMetadata};
->>>>>>> 95fabca3
 
 use super::FuturesUnorderedCount;
 use crate::{
@@ -157,11 +153,13 @@
 
                         let fut = svc.call(req)
                             .err_into()
-<<<<<<< HEAD
-                            .map(move |result| Self::handle_response(result, request_id, finalizers, &events_sent))
-=======
-                            .map(move |result| Self::handle_response(result, request_id, finalizers, &metadata))
->>>>>>> 95fabca3
+                            .map(move |result| Self::handle_response(
+                                result,
+                                request_id,
+                                finalizers,
+                                &metadata,
+                                &events_sent,
+                            ))
                             .instrument(info_span!("request", request_id).or_current());
 
                         in_flight.push(fut);
@@ -184,11 +182,8 @@
         result: Result<Svc::Response, Svc::Error>,
         request_id: usize,
         finalizers: EventFinalizers,
-<<<<<<< HEAD
+        metadata: &RequestMetadata,
         events_sent: &Registered<EventsSent>,
-=======
-        metadata: &RequestMetadata,
->>>>>>> 95fabca3
     ) {
         match result {
             Err(error) => {
@@ -205,21 +200,11 @@
                             protocol: protocol.to_string().into(),
                         });
                     }
-<<<<<<< HEAD
                     events_sent.emit(response.events_sent());
-=======
-                    let cbs = response.events_sent();
-                    emit(EventsSent {
-                        count: cbs.0,
-                        byte_size: cbs.1,
-                        output: None,
-                    });
-
                 // This condition occurs specifically when the `HttpBatchService::call()` is called *within* the `Service::call()`
                 } else if response.event_status() == EventStatus::Rejected {
                     Self::emit_call_error(None, request_id, metadata.event_count());
                     finalizers.update_status(EventStatus::Rejected);
->>>>>>> 95fabca3
                 }
             }
         };
