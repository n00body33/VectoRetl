use futures::Future;

pub mod docker;
pub mod file;
pub mod journald;
#[cfg(feature = "rdkafka")]
pub mod kafka;
<<<<<<< HEAD
pub mod socket;
=======
pub mod kubernetes;
>>>>>>> 2019265a
pub mod splunk_hec;
pub mod statsd;
pub mod stdin;
pub mod syslog;
mod util;
pub mod vector;

pub type Source = Box<dyn Future<Item = (), Error = ()> + Send>;<|MERGE_RESOLUTION|>--- conflicted
+++ resolved
@@ -5,11 +5,8 @@
 pub mod journald;
 #[cfg(feature = "rdkafka")]
 pub mod kafka;
-<<<<<<< HEAD
+pub mod kubernetes;
 pub mod socket;
-=======
-pub mod kubernetes;
->>>>>>> 2019265a
 pub mod splunk_hec;
 pub mod statsd;
 pub mod stdin;
