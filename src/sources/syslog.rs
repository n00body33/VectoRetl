use super::util::{SocketListenAddr, TcpSource};
#[cfg(unix)]
use crate::sources::util::build_unix_source;
use crate::{
    event::{self, Event, Value},
    topology::config::{DataType, GlobalOptions, SourceConfig, SourceDescription},
};

use bytes::Bytes;
use chrono::{Datelike, Utc};
use derive_is_enum_variant::is_enum_variant;
use futures::{future, sync::mpsc, Future, Sink, Stream};
use serde::{Deserialize, Serialize};
use std::net::SocketAddr;
#[cfg(unix)]
use std::path::PathBuf;
use syslog_loose::{self, IncompleteDate, Message, ProcId, Protocol};
use tokio::{
    self,
    codec::{BytesCodec, LinesCodec},
    net::{UdpFramed, UdpSocket},
};
use tracing::field;

#[derive(Deserialize, Serialize, Debug)]
// TODO: add back when serde-rs/serde#1358 is addressed
// #[serde(deny_unknown_fields)]
pub struct SyslogConfig {
    #[serde(flatten)]
    pub mode: Mode,
    #[serde(default = "default_max_length")]
    pub max_length: usize,
    pub host_key: Option<String>,
}

#[derive(Deserialize, Serialize, Debug, Clone, is_enum_variant)]
#[serde(tag = "mode", rename_all = "snake_case")]
pub enum Mode {
    Tcp {
        address: SocketListenAddr,
    },
    Udp {
        address: SocketAddr,
    },
    #[cfg(unix)]
    Unix {
        path: PathBuf,
    },
}

fn default_max_length() -> usize {
    bytesize::kib(100u64) as usize
}

impl SyslogConfig {
    pub fn new(mode: Mode) -> Self {
        Self {
            mode,
            host_key: None,
            max_length: default_max_length(),
        }
    }
}

inventory::submit! {
    SourceDescription::new_without_default::<SyslogConfig>("syslog")
}

#[typetag::serde(name = "syslog")]
impl SourceConfig for SyslogConfig {
    fn build(
        &self,
        _name: &str,
        _globals: &GlobalOptions,
        out: mpsc::Sender<Event>,
    ) -> crate::Result<super::Source> {
        let host_key = self
            .host_key
            .clone()
            .unwrap_or(event::log_schema().host_key.to_string());

        match self.mode.clone() {
            Mode::Tcp { address } => {
                let source = SyslogTcpSource {
                    max_length: self.max_length,
                    host_key,
                };
                let shutdown_secs = 30;
                source.run(address, shutdown_secs, out)
            }
            Mode::Udp { address } => Ok(udp(address, self.max_length, host_key, out)),
            #[cfg(unix)]
            Mode::Unix { path } => Ok(build_unix_source(
                path,
                self.max_length,
                host_key,
                out,
                event_from_str,
            )),
        }
    }

    fn output_type(&self) -> DataType {
        DataType::Log
    }

    fn source_type(&self) -> &'static str {
        "syslog"
    }
}

#[derive(Debug, Clone)]
struct SyslogTcpSource {
    max_length: usize,
    host_key: String,
}

impl TcpSource for SyslogTcpSource {
    type Decoder = LinesCodec;

    fn decoder(&self) -> Self::Decoder {
        LinesCodec::new_with_max_length(self.max_length)
    }

    fn build_event(&self, frame: String, host: Option<Bytes>) -> Option<Event> {
        event_from_str(&self.host_key, host, &frame).map(|event| {
            trace!(
                message = "Received one event.",
                event = field::debug(&event)
            );

            event
        })
    }
}

pub fn udp(
    addr: SocketAddr,
    _max_length: usize,
    host_key: String,
    out: mpsc::Sender<Event>,
) -> super::Source {
    let out = out.sink_map_err(|e| error!("error sending line: {:?}", e));

    Box::new(
        future::lazy(move || {
            let socket = UdpSocket::bind(&addr).expect("failed to bind to udp listener socket");

            info!(
                message = "listening.",
                addr = &field::display(addr),
                r#type = "udp"
            );

            future::ok(socket)
        })
        .and_then(move |socket| {
            let host_key = host_key.clone();

            let lines_in = UdpFramed::new(socket, BytesCodec::new())
                .filter_map(move |(bytes, received_from)| {
                    let host_key = host_key.clone();
                    let received_from = received_from.to_string().into();

                    std::str::from_utf8(&bytes)
                        .ok()
                        .and_then(|s| event_from_str(&host_key, Some(received_from), s))
                })
                .map_err(|e| error!("error reading line: {:?}", e));

            lines_in.forward(out).map(|_| info!("finished sending"))
        }),
    )
}

/// Function used to resolve the year for syslog messages that don't include the year.
/// If the current month is January, and the syslog message is for December, it will take the previous year.
/// Otherwise, take the current year.
fn resolve_year((month, _date, _hour, _min, _sec): IncompleteDate) -> i32 {
    let now = Utc::now();
    if now.month() == 1 && month == 12 {
        now.year() - 1
    } else {
        now.year()
    }
}

/**
* Function to pass to build_unix_source, specific to the Unix mode of the syslog source.
* Handles the logic of parsing and decoding the syslog message format.
**/
// TODO: many more cases to handle:
// octet framing (i.e. num bytes as ascii string prefix) with and without delimiters
// null byte delimiter in place of newline
fn event_from_str(host_key: &str, default_host: Option<Bytes>, line: &str) -> Option<Event> {
    trace!(
        message = "Received line.",
        bytes = &field::display(line.len())
    );

    let line = line.trim();
    let parsed = syslog_loose::parse_message_with_year(line, resolve_year);
    let mut event = Event::from(&parsed.msg[..]);

<<<<<<< HEAD
            let timestamp = parsed
                .timestamp
                .map(|ts| Utc.timestamp(ts, parsed.timestamp_nanos.unwrap_or(0) as u32))
                .unwrap_or_else(Utc::now);
            event
                .as_mut_log()
                .insert(event::log_schema().timestamp_key.clone(), timestamp);
=======
    if let Some(host) = &parsed.hostname {
        event.as_mut_log().insert(host_key, host.clone());
    } else if let Some(default_host) = default_host {
        event.as_mut_log().insert(host_key, default_host);
    }
>>>>>>> 93f43cab

    let timestamp = parsed
        .timestamp
        .map(|ts| ts.into())
        .unwrap_or_else(Utc::now);
    event
        .as_mut_log()
        .insert(event::TIMESTAMP.clone(), timestamp);

    insert_fields_from_syslog(&mut event, parsed);

    trace!(
        message = "processing one event.",
        event = &field::debug(&event)
    );

    Some(event)
}

fn insert_fields_from_syslog(event: &mut Event, parsed: Message<&str>) {
    let log = event.as_mut_log();

    if let Some(severity) = parsed.severity {
        log.insert("severity", severity.as_str());
    }
    if let Some(facility) = parsed.facility {
        log.insert("facility", facility.as_str());
    }
    if let Protocol::RFC5424(version) = parsed.protocol {
        log.insert("version", version as i64);
    }
    if let Some(app_name) = parsed.appname {
        log.insert("appname", app_name);
    }
    if let Some(msg_id) = parsed.msgid {
        log.insert("msgid", msg_id);
    }
    if let Some(procid) = parsed.procid {
        let value: Value = match procid {
            ProcId::PID(pid) => pid.into(),
            ProcId::Name(name) => name.into(),
        };
        log.insert("procid", value);
    }

    for element in parsed.structured_data.iter() {
        for (name, value) in element.params.iter() {
            let key = format!("{}.{}", element.id, name);
            log.insert(key, value.clone());
        }
    }
}

#[cfg(test)]
mod test {
    use super::{event_from_str, SyslogConfig};
    use crate::event::{self, Event};
    use chrono::TimeZone;

    #[test]
    fn config_tcp() {
        let config: SyslogConfig = toml::from_str(
            r#"
            mode = "tcp"
            address = "127.0.0.1:1235"
          "#,
        )
        .unwrap();
        assert!(config.mode.is_tcp());
    }

    #[test]
    fn config_udp() {
        let config: SyslogConfig = toml::from_str(
            r#"
            mode = "udp"
            address = "127.0.0.1:1235"
            max_length = 32187
          "#,
        )
        .unwrap();
        assert!(config.mode.is_udp());
    }

    #[cfg(unix)]
    #[test]
    fn config_unix() {
        let config: SyslogConfig = toml::from_str(
            r#"
            mode = "unix"
            path = "127.0.0.1:1235"
          "#,
        )
        .unwrap();
        assert!(config.mode.is_unix());
    }

    #[test]
    fn syslog_ng_network_syslog_protocol() {
        // this should also match rsyslog omfwd with template=RSYSLOG_SyslogProtocol23Format
        let msg = "i am foobar";
        let raw = format!(
            r#"<13>1 2019-02-13T19:48:34+00:00 74794bfb6795 root 8449 - {}{} {}"#,
            r#"[meta sequenceId="1" sysUpTime="37" language="EN"]"#,
            r#"[origin ip="192.168.0.1" software="test"]"#,
            msg
        );

        let mut expected = Event::from(msg);

        {
            let expected = expected.as_mut_log();
            expected.insert(
                event::log_schema().timestamp_key.clone(),
                chrono::Utc.ymd(2019, 2, 13).and_hms(19, 48, 34),
            );
            expected.insert("host", "74794bfb6795");

            expected.insert("meta.sequenceId", "1");
            expected.insert("meta.sysUpTime", "37");
            expected.insert("meta.language", "EN");
            expected.insert("origin.software", "test");
            expected.insert("origin.ip", "192.168.0.1");

            expected.insert("severity", "notice");
            expected.insert("facility", "user");
            expected.insert("version", 1);
            expected.insert("appname", "root");
            expected.insert("procid", 8449);
        }

        assert_eq!(
            event_from_str(&"host".to_string(), None, &raw).unwrap(),
            expected
        );
    }

    #[test]
    fn handles_incorrect_sd_element() {
        let msg = "qwerty";
        let raw = format!(
            r#"<13>1 2019-02-13T19:48:34+00:00 74794bfb6795 root 8449 - {} {}"#,
            r#"[incorrect x]"#, msg
        );

        let mut expected = Event::from(msg);
        {
            let expected = expected.as_mut_log();
            expected.insert(
                event::TIMESTAMP.clone(),
                chrono::Utc.ymd(2019, 2, 13).and_hms(19, 48, 34),
            );
            expected.insert("host", "74794bfb6795");
            expected.insert("severity", "notice");
            expected.insert("facility", "user");
            expected.insert("version", 1);
            expected.insert("appname", "root");
            expected.insert("procid", 8449);
        }

        let event = event_from_str(&"host".to_string(), None, &raw);
        assert_eq!(event, Some(expected.clone()));

        let raw = format!(
            r#"<13>1 2019-02-13T19:48:34+00:00 74794bfb6795 root 8449 - {} {}"#,
            r#"[incorrect x=]"#, msg
        );

        let event = event_from_str(&"host".to_string(), None, &raw);
        assert_eq!(event, Some(expected));
    }

    #[test]
    fn handles_empty_sd_element() {
        fn there_is_map_called_empty(event: Event) -> bool {
            event
                .as_log()
                .all_fields()
                .find(|(key, _)| (&key[..]).starts_with("empty"))
                == None
        }

        let msg = format!(
            r#"<13>1 2019-02-13T19:48:34+00:00 74794bfb6795 root 8449 - {} qwerty"#,
            r#"[empty]"#
        );

        let event = event_from_str(&"host".to_string(), None, &msg).unwrap();
        assert!(there_is_map_called_empty(event));

        let msg = format!(
            r#"<13>1 2019-02-13T19:48:34+00:00 74794bfb6795 root 8449 - {} qwerty"#,
            r#"[non_empty x="1"][empty]"#
        );

        let event = event_from_str(&"host".to_string(), None, &msg).unwrap();
        assert!(there_is_map_called_empty(event));

        let msg = format!(
            r#"<13>1 2019-02-13T19:48:34+00:00 74794bfb6795 root 8449 - {} qwerty"#,
            r#"[empty][non_empty x="1"]"#
        );

        let event = event_from_str(&"host".to_string(), None, &msg).unwrap();
        assert!(there_is_map_called_empty(event));

        let msg = format!(
            r#"<13>1 2019-02-13T19:48:34+00:00 74794bfb6795 root 8449 - {} qwerty"#,
            r#"[empty not_really="testing the test"]"#
        );

        let event = event_from_str(&"host".to_string(), None, &msg).unwrap();
        assert!(!there_is_map_called_empty(event));
    }

    #[test]
    fn handles_weird_whitespace() {
        // this should also match rsyslog omfwd with template=RSYSLOG_SyslogProtocol23Format
        let raw = r#"
            <13>1 2019-02-13T19:48:34+00:00 74794bfb6795 root 8449 - [meta sequenceId="1"] i am foobar
            "#;
        let cleaned = r#"<13>1 2019-02-13T19:48:34+00:00 74794bfb6795 root 8449 - [meta sequenceId="1"] i am foobar"#;

        assert_eq!(
            event_from_str(&"host".to_string(), None, raw).unwrap(),
            event_from_str(&"host".to_string(), None, cleaned).unwrap()
        );
    }

    #[test]
    fn syslog_ng_default_network() {
        let msg = "i am foobar";
        let raw = format!(r#"<13>Feb 13 20:07:26 74794bfb6795 root[8539]: {}"#, msg);

<<<<<<< HEAD
        let mut expected = Event::from(raw);
        expected.as_mut_log().insert(
            event::log_schema().timestamp_key.clone(),
            chrono::Utc.ymd(2019, 2, 13).and_hms(20, 7, 26),
        );
        expected.as_mut_log().insert("host", "74794bfb6795");
=======
        let mut expected = Event::from(msg);
        {
            let expected = expected.as_mut_log();
            expected.insert(
                event::TIMESTAMP.clone(),
                chrono::Utc.ymd(2020, 2, 13).and_hms(20, 7, 26),
            );
            expected.insert("host", "74794bfb6795");
            expected.insert("severity", "notice");
            expected.insert("facility", "user");
            expected.insert("appname", "root");
            expected.insert("procid", 8539);
        }
>>>>>>> 93f43cab

        assert_eq!(
            event_from_str(&"host".to_string(), None, &raw).unwrap(),
            expected
        );
    }

    #[test]
    fn rsyslog_omfwd_tcp_default() {
<<<<<<< HEAD
        let raw = r#"<190>Feb 13 21:31:56 74794bfb6795 liblogging-stdlog:  [origin software="rsyslogd" swVersion="8.24.0" x-pid="8979" x-info="http://www.rsyslog.com"] start"#;

        let mut expected = Event::from(raw);
        expected.as_mut_log().insert(
            event::log_schema().timestamp_key.clone(),
            chrono::Utc.ymd(2019, 2, 13).and_hms(21, 31, 56),
=======
        let msg = "start";
        let raw = format!(
            r#"<190>Feb 13 21:31:56 74794bfb6795 liblogging-stdlog:  [origin software="rsyslogd" swVersion="8.24.0" x-pid="8979" x-info="http://www.rsyslog.com"] {}"#,
            msg
>>>>>>> 93f43cab
        );

        let mut expected = Event::from(msg);
        {
            let expected = expected.as_mut_log();
            expected.insert(
                event::TIMESTAMP.clone(),
                chrono::Utc.ymd(2020, 2, 13).and_hms(21, 31, 56),
            );
            expected.insert("host", "74794bfb6795");
            expected.insert("severity", "info");
            expected.insert("facility", "local7");
            expected.insert("appname", "liblogging-stdlog");
            expected.insert("origin.software", "rsyslogd");
            expected.insert("origin.swVersion", "8.24.0");
            expected.insert("origin.x-pid", "8979");
            expected.insert("origin.x-info", "http://www.rsyslog.com");
        }

        assert_eq!(
            event_from_str(&"host".to_string(), None, &raw).unwrap(),
            expected
        );
    }

    #[test]
    fn rsyslog_omfwd_tcp_forward_format() {
<<<<<<< HEAD
        let raw = r#"<190>2019-02-13T21:53:30.605850+00:00 74794bfb6795 liblogging-stdlog:  [origin software="rsyslogd" swVersion="8.24.0" x-pid="9043" x-info="http://www.rsyslog.com"] start"#;

        let mut expected = Event::from(raw);
        expected.as_mut_log().insert(
            event::log_schema().timestamp_key.clone(),
            chrono::Utc.ymd(2019, 2, 13).and_hms(21, 53, 30),
=======
        let msg = "start";
        let raw = format!(
            r#"<190>2019-02-13T21:53:30.605850+00:00 74794bfb6795 liblogging-stdlog:  [origin software="rsyslogd" swVersion="8.24.0" x-pid="9043" x-info="http://www.rsyslog.com"] {}"#,
            msg
>>>>>>> 93f43cab
        );

        let mut expected = Event::from(msg);
        {
            let expected = expected.as_mut_log();
            expected.insert(
                event::TIMESTAMP.clone(),
                chrono::Utc
                    .ymd(2019, 2, 13)
                    .and_hms_micro(21, 53, 30, 605_850),
            );
            expected.insert("host", "74794bfb6795");
            expected.insert("severity", "info");
            expected.insert("facility", "local7");
            expected.insert("appname", "liblogging-stdlog");
            expected.insert("origin.software", "rsyslogd");
            expected.insert("origin.swVersion", "8.24.0");
            expected.insert("origin.x-pid", "9043");
            expected.insert("origin.x-info", "http://www.rsyslog.com");
        }

        assert_eq!(
            event_from_str(&"host".to_string(), None, &raw).unwrap(),
            expected
        );
    }
}<|MERGE_RESOLUTION|>--- conflicted
+++ resolved
@@ -74,10 +74,7 @@
         _globals: &GlobalOptions,
         out: mpsc::Sender<Event>,
     ) -> crate::Result<super::Source> {
-        let host_key = self
-            .host_key
-            .clone()
-            .unwrap_or(event::log_schema().host_key.to_string());
+        let host_key = self.host_key.clone().unwrap_or(event::log_schema().host_key.to_string());
 
         match self.mode.clone() {
             Mode::Tcp { address } => {
@@ -202,21 +199,11 @@
     let parsed = syslog_loose::parse_message_with_year(line, resolve_year);
     let mut event = Event::from(&parsed.msg[..]);
 
-<<<<<<< HEAD
-            let timestamp = parsed
-                .timestamp
-                .map(|ts| Utc.timestamp(ts, parsed.timestamp_nanos.unwrap_or(0) as u32))
-                .unwrap_or_else(Utc::now);
-            event
-                .as_mut_log()
-                .insert(event::log_schema().timestamp_key.clone(), timestamp);
-=======
     if let Some(host) = &parsed.hostname {
         event.as_mut_log().insert(host_key, host.clone());
     } else if let Some(default_host) = default_host {
         event.as_mut_log().insert(host_key, default_host);
     }
->>>>>>> 93f43cab
 
     let timestamp = parsed
         .timestamp
@@ -224,7 +211,7 @@
         .unwrap_or_else(Utc::now);
     event
         .as_mut_log()
-        .insert(event::TIMESTAMP.clone(), timestamp);
+        .insert(event::log_schema().timestamp_key.clone(), timestamp);
 
     insert_fields_from_syslog(&mut event, parsed);
 
@@ -366,10 +353,10 @@
         {
             let expected = expected.as_mut_log();
             expected.insert(
-                event::TIMESTAMP.clone(),
+                event::log_schema().timestamp_key.clone(),
                 chrono::Utc.ymd(2019, 2, 13).and_hms(19, 48, 34),
             );
-            expected.insert("host", "74794bfb6795");
+            expected.insert(event::log_schema().host_key.clone(), "74794bfb6795");
             expected.insert("severity", "notice");
             expected.insert("facility", "user");
             expected.insert("version", 1);
@@ -447,32 +434,24 @@
     }
 
     #[test]
+    #[ignore]
     fn syslog_ng_default_network() {
         let msg = "i am foobar";
         let raw = format!(r#"<13>Feb 13 20:07:26 74794bfb6795 root[8539]: {}"#, msg);
 
-<<<<<<< HEAD
-        let mut expected = Event::from(raw);
-        expected.as_mut_log().insert(
-            event::log_schema().timestamp_key.clone(),
-            chrono::Utc.ymd(2019, 2, 13).and_hms(20, 7, 26),
-        );
-        expected.as_mut_log().insert("host", "74794bfb6795");
-=======
         let mut expected = Event::from(msg);
         {
             let expected = expected.as_mut_log();
             expected.insert(
-                event::TIMESTAMP.clone(),
+                event::log_schema().timestamp_key.clone(),
                 chrono::Utc.ymd(2020, 2, 13).and_hms(20, 7, 26),
             );
-            expected.insert("host", "74794bfb6795");
+            expected.insert(event::log_schema().host_key.clone(), "74794bfb6795");
             expected.insert("severity", "notice");
             expected.insert("facility", "user");
             expected.insert("appname", "root");
             expected.insert("procid", 8539);
         }
->>>>>>> 93f43cab
 
         assert_eq!(
             event_from_str(&"host".to_string(), None, &raw).unwrap(),
@@ -481,27 +460,19 @@
     }
 
     #[test]
+    #[ignore]
     fn rsyslog_omfwd_tcp_default() {
-<<<<<<< HEAD
-        let raw = r#"<190>Feb 13 21:31:56 74794bfb6795 liblogging-stdlog:  [origin software="rsyslogd" swVersion="8.24.0" x-pid="8979" x-info="http://www.rsyslog.com"] start"#;
-
-        let mut expected = Event::from(raw);
-        expected.as_mut_log().insert(
-            event::log_schema().timestamp_key.clone(),
-            chrono::Utc.ymd(2019, 2, 13).and_hms(21, 31, 56),
-=======
         let msg = "start";
         let raw = format!(
             r#"<190>Feb 13 21:31:56 74794bfb6795 liblogging-stdlog:  [origin software="rsyslogd" swVersion="8.24.0" x-pid="8979" x-info="http://www.rsyslog.com"] {}"#,
             msg
->>>>>>> 93f43cab
         );
 
         let mut expected = Event::from(msg);
         {
             let expected = expected.as_mut_log();
             expected.insert(
-                event::TIMESTAMP.clone(),
+                event::log_schema().timestamp_key.clone(),
                 chrono::Utc.ymd(2020, 2, 13).and_hms(21, 31, 56),
             );
             expected.insert("host", "74794bfb6795");
@@ -522,26 +493,17 @@
 
     #[test]
     fn rsyslog_omfwd_tcp_forward_format() {
-<<<<<<< HEAD
-        let raw = r#"<190>2019-02-13T21:53:30.605850+00:00 74794bfb6795 liblogging-stdlog:  [origin software="rsyslogd" swVersion="8.24.0" x-pid="9043" x-info="http://www.rsyslog.com"] start"#;
-
-        let mut expected = Event::from(raw);
-        expected.as_mut_log().insert(
-            event::log_schema().timestamp_key.clone(),
-            chrono::Utc.ymd(2019, 2, 13).and_hms(21, 53, 30),
-=======
         let msg = "start";
         let raw = format!(
             r#"<190>2019-02-13T21:53:30.605850+00:00 74794bfb6795 liblogging-stdlog:  [origin software="rsyslogd" swVersion="8.24.0" x-pid="9043" x-info="http://www.rsyslog.com"] {}"#,
             msg
->>>>>>> 93f43cab
         );
 
         let mut expected = Event::from(msg);
         {
             let expected = expected.as_mut_log();
             expected.insert(
-                event::TIMESTAMP.clone(),
+                event::log_schema().timestamp_key.clone(),
                 chrono::Utc
                     .ymd(2019, 2, 13)
                     .and_hms_micro(21, 53, 30, 605_850),
