--- conflicted
+++ resolved
@@ -164,65 +164,6 @@
 vrl-stdlib = { path = "lib/vrl/stdlib" }
 
 # External libs
-<<<<<<< HEAD
-anyhow = "1.0.37"
-async-compression = { version = "0.3.7", features = ["tokio-02", "gzip", "zstd"] }
-avro-rs = { version = "0.13.0", optional = true }
-base64 = { version = "0.13.0", optional = true }
-bloom = { version = "0.3.2", optional = true }
-bollard = { version = "0.9.1", features = ["ssl"], optional = true }
-bytes = { version = "0.5.6", features = ["serde"] }
-bytesize = { version = "1.0.0", optional = true }
-chrono = { version = "0.4.19", features = ["serde"] }
-cidr-utils = "0.5.1"
-colored = "2.0"
-dashmap = "4"
-db-key = "0.0.5"
-derivative = "2.1.1"
-dirs-next = { version = "2.0.0", optional = true }
-dyn-clone = "1.0.3"
-encoding_rs = { version = "0.8", features = ["serde"] }
-evmap = { version = "10.0.2", features = ["bytes"], optional = true }
-exitcode = "1.1.2"
-flate2 = "1.0.19"
-getset = "0.1.1"
-glob = "0.3.0"
-grok = { version = "~1.0.1", optional = true }
-headers = "0.3"
-heim = { version = "0.1.0-rc.1", features = ["full"], optional = true }
-hostname = "0.3.1"
-http = "0.2"
-hyper = "0.13"
-hyper-openssl = "0.8"
-indexmap = {version = "1.6.2", features = ["serde"]}
-indoc = "1.0.3"
-inventory = "0.1.10"
-k8s-openapi = { version = "0.11.0", features = ["v1_16"], optional = true }
-lazy_static = "1.3.0"
-leveldb = { version = "0.8", optional = true, default-features = false }
-listenfd = { version = "0.3.3", optional = true }
-logfmt = { version = "0.0.2", optional = true }
-lru = { version = "0.6.3", optional = true }
-maxminddb = { version = "0.17.0", optional = true }
-mongodb = { version = "1.1.1", optional = true }
-async-nats = { version = "0.9.4", optional = true }
-nom = { version = "6.0.1", optional = true }
-notify = "4.0.14"
-num_cpus = "1.10.0"
-once_cell = "1.3"
-openssl = "0.10.32"
-openssl-probe = "0.1.2"
-percent-encoding = "2.1.0"
-pest = "2.1.3"
-pest_derive = "2.1.0"
-pin-project = "1.0.1"
-postgres-openssl = { version = "0.3.0", optional = true }
-pulsar = { version = "1.0.0", default-features = false, features = ["tokio-runtime"], optional = true }
-rand = { version = "0.8.0", features = ["small_rng"] }
-rand_distr = "0.4.0"
-rdkafka = { version = "0.24.0", features = ["libz", "ssl", "zstd"], optional = true }
-regex = "1.4.5"
-=======
 anyhow = { version = "1.0.40", default-features = false }
 async-compression = { version = "0.3.7", default-features = false, features = ["tokio", "gzip", "zstd"] }
 avro-rs = { version = "0.13.0", default-features = false, optional = true }
@@ -255,7 +196,6 @@
 indexmap = { version = "1.6.2", default-features = false, features = ["serde"] }
 indoc = { version = "1.0.3", default-features = false }
 inventory = { version = "0.1.10", default-features = false }
-jemallocator = { version = "0.3.2", default-features = false, optional = true }
 k8s-openapi = { version = "0.11.0", default-features = true, features = ["api", "v1_16"], optional = true }
 lazy_static = { version = "1.4.0", default-features = false }
 leveldb = { version = "0.8.6", default-features = false, optional = true }
@@ -281,7 +221,6 @@
 rand_distr = { version = "0.4.0", default-features = false }
 rdkafka = { version = "0.26.0", default-features = false, features = ["libz", "ssl", "zstd"], optional = true }
 regex = { version = "1.4.5", default-features = false, features = ["std", "perf"] }
->>>>>>> c931e844
 # make sure to update the external docs when the Lua version changes
 rlua = { version = "0.17.0", default-features = true, optional = true }
 seahash = { version = "4.1.0", default-features = false, optional = true }
