--- conflicted
+++ resolved
@@ -746,13 +746,10 @@
           <<: *require-packages
       - verify-rpm-artifact-on-centos-7:
           <<: *require-packages
-<<<<<<< HEAD
+      - verify-systemd-on-debian:
+          <<: *require-packages
       - release-docker:
           <<: *require-verifications
-=======
-      - verify-systemd-on-debian:
-          <<: *require-packages
->>>>>>> 2e6516f8
       - release-s3:
           <<: *require-verifications
 
