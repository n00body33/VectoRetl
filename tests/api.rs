--- conflicted
+++ resolved
@@ -69,11 +69,8 @@
         config.build().unwrap()
     }
 
-    async fn from_str_config(
-        conf: &str,
-        format: config::FormatHint,
-    ) -> vector::topology::RunningTopology {
-        let mut c = config::load_from_str(conf, format).unwrap();
+    async fn from_str_config(conf: &str) -> vector::topology::RunningTopology {
+        let mut c = config::load_from_str(conf, Some(Format::TOML)).unwrap();
         c.api.address = Some(next_addr());
 
         let diff = config::ConfigDiff::initial(&c);
@@ -421,7 +418,6 @@
     #[allow(clippy::float_cmp)]
     /// Tests componentProcessedEventsTotals returns increasing metrics, ordered by
     /// source -> transform -> sink
-<<<<<<< HEAD
     fn api_graphql_component_processed_events_totals() {
         metrics_test(
             "tests::api_graphql_component_processed_events_totals",
@@ -458,38 +454,6 @@
                     .next()
                     .await
                     .expect("Didn't return results");
-=======
-    async fn api_graphql_component_processed_events_totals() {
-        init_metrics();
-
-        let topology = from_str_config(
-            r#"
-            [api]
-              enabled = true
-
-            [sources.processed_events_total_batch_source]
-              type = "generator"
-              lines = ["Random line", "And another"]
-              batch_interval = 0.1
-
-            [sinks.processed_events_total_batch_sink]
-              # General
-              type = "blackhole"
-              inputs = ["processed_events_total_batch_source"]
-              print_amount = 100000
-            "#,
-            Some(Format::TOML),
-        )
-        .await;
-
-        let server = api::Server::start(topology.config());
-        let client = new_subscription_client(server.addr()).await;
-        let subscription = client.component_processed_events_totals_subscription(500);
-
-        tokio::pin! {
-            let stream = subscription.stream();
-        }
->>>>>>> 2a796e58
 
                 assert_eq!(data[0].name, "processed_events_total_batch_source");
                 assert_eq!(data[1].name, "processed_events_total_batch_sink");
@@ -501,7 +465,6 @@
     #[allow(clippy::float_cmp)]
     /// Tests componentProcessedBytesTotals returns increasing metrics, ordered by
     /// source -> transform -> sink
-<<<<<<< HEAD
     fn api_graphql_component_processed_bytes_totals() {
         metrics_test(
             "tests::api_graphql_component_processed_bytes_totals",
@@ -533,130 +496,14 @@
                     .skip(1)
                     .take(1)
                     .map(|r| r.unwrap().data.unwrap().component_processed_bytes_totals)
-=======
-    async fn api_graphql_component_processed_bytes_totals() {
-        init_metrics();
-
-        let topology = from_str_config(
-            r#"
-            [api]
-              enabled = true
-
-            [sources.processed_bytes_total_batch_source]
-              type = "generator"
-              lines = ["Random line", "And another"]
-              batch_interval = 0.1
-
-            [sinks.processed_bytes_total_batch_sink]
-              # General
-              type = "blackhole"
-              inputs = ["processed_bytes_total_batch_source"]
-              print_amount = 100000
-            "#,
-            Some(Format::TOML),
-        )
-        .await;
-
-        let server = api::Server::start(topology.config());
-        let client = new_subscription_client(server.addr()).await;
-        let subscription = client.component_processed_bytes_totals_subscription(500);
-
-        tokio::pin! {
-            let stream = subscription.stream();
-        }
-
-        let data = stream
-            .next()
-            .await
-            .unwrap()
-            .unwrap()
-            .data
-            .unwrap()
-            .component_processed_bytes_totals;
-
-        // Bytes are currently only relevant on sinks
-        assert_eq!(data[0].name, "processed_bytes_total_batch_sink");
-        assert!(data[0].metric.processed_bytes_total > 0.00);
-    }
-
-    #[tokio::test]
-    #[ignore]
-    /// Tests componentAdded receives an added component
-    async fn api_graphql_component_added_subscription() {
-        init_metrics();
-
-        // Initial topology
-        let mut topology = from_str_config(
-            r#"
-            [api]
-              enabled = true
-
-            [sources.component_added_source_1]
-              type = "generator"
-              lines = ["Random line", "And another"]
-              batch_interval = 0.1
-
-            [sinks.component_added_sink]
-              # General
-              type = "blackhole"
-              inputs = ["component_added_source_1"]
-              print_amount = 100000
-            "#,
-            Some(Format::TOML),
-        )
-        .await;
-
-        let server = api::Server::start(topology.config());
-        let client = new_subscription_client(server.addr()).await;
-
-        // Spawn a handler for listening to changes
-        let handle = tokio::spawn(async move {
-            let subscription = client.component_added();
-
-            tokio::pin! {
-                let component_added = subscription.stream();
-            }
-
-            assert_eq!(
-                "component_added_source_2",
-                component_added
->>>>>>> 2a796e58
                     .next()
                     .await
                     .expect("Didn't return results");
 
-<<<<<<< HEAD
                 // Bytes are currently only relevant on sinks
                 assert_eq!(data[0].name, "processed_bytes_total_batch_sink");
                 assert!(data[0].metric.processed_bytes_total > 0.00);
             },
-=======
-        // After a short delay, update the config to include `gen2`
-        tokio::time::delay_for(tokio::time::Duration::from_millis(200)).await;
-
-        let c = config::load_from_str(
-            r#"
-            [api]
-              enabled = true
-
-            [sources.component_added_source_1]
-              type = "generator"
-              lines = ["Random line", "And another"]
-              batch_interval = 0.1
-
-            [sources.component_added_source_2]
-              type = "generator"
-              lines = ["3rd line", "4th line"]
-              batch_interval = 0.1
-
-            [sinks.component_added_sink]
-              # General
-              type = "blackhole"
-              inputs = ["component_added_source_1", "component_added_source_2"]
-              print_amount = 100000
-            "#,
-            Some(Format::TOML),
->>>>>>> 2a796e58
         )
     }
 
@@ -731,7 +578,7 @@
                   print_amount = 100000
             "#;
 
-            let c = config::load_from_str(conf).unwrap();
+            let c = config::load_from_str(conf, Some(Format::TOML)).unwrap();
 
             topology.reload_config_and_respawn(c, false).await.unwrap();
             server.update_config(topology.config());
@@ -743,7 +590,6 @@
 
     #[test]
     /// Tests componentRemoves detects when a component has been removed
-<<<<<<< HEAD
     fn api_graphql_component_removed_subscription() {
         metrics_test("tests::api_graphql_component_removed_subscription", async {
             let mut conf = r#"
@@ -814,7 +660,7 @@
                   print_amount = 100000
             "#;
 
-            let c = config::load_from_str(conf).unwrap();
+            let c = config::load_from_str(conf, Some(Format::TOML)).unwrap();
 
             topology.reload_config_and_respawn(c, false).await.unwrap();
             server.update_config(topology.config());
@@ -822,89 +668,5 @@
             // Await the join handle
             handle.await.unwrap();
         })
-=======
-    async fn api_graphql_component_removed_subscription() {
-        init_metrics();
-
-        // Initial topology
-        let mut topology = from_str_config(
-            r#"
-            [api]
-              enabled = true
-
-            [sources.component_removed_source_1]
-              type = "generator"
-              lines = ["Random line", "And another"]
-              batch_interval = 0.1
-
-            [sources.component_removed_source_2]
-              type = "generator"
-              lines = ["3rd line", "4th line"]
-              batch_interval = 0.1
-
-            [sinks.component_removed_sink]
-              # General
-              type = "blackhole"
-              inputs = ["component_removed_source_1", "component_removed_source_2"]
-              print_amount = 100000
-            "#,
-            Some(Format::TOML),
-        )
-        .await;
-
-        let server = api::Server::start(topology.config());
-        let client = new_subscription_client(server.addr()).await;
-
-        // Spawn a handler for listening to changes
-        let handle = tokio::spawn(async move {
-            let subscription = client.component_removed();
-
-            tokio::pin! {
-                let component_removed = subscription.stream();
-            }
-
-            assert_eq!(
-                "component_removed_source_2",
-                component_removed
-                    .next()
-                    .await
-                    .unwrap()
-                    .unwrap()
-                    .data
-                    .unwrap()
-                    .component_removed
-                    .name,
-            );
-        });
-
-        // After a short delay, update the config to remove `gen2`
-        tokio::time::delay_for(tokio::time::Duration::from_millis(200)).await;
-
-        let c = config::load_from_str(
-            r#"
-            [api]
-              enabled = true
-
-            [sources.component_removed_source_1]
-              type = "generator"
-              lines = ["Random line", "And another"]
-              batch_interval = 0.1
-
-            [sinks.component_removed_sink]
-              # General
-              type = "blackhole"
-              inputs = ["component_removed_source_1"]
-              print_amount = 100000
-            "#,
-            Some(Format::TOML),
-        )
-        .unwrap();
-
-        topology.reload_config_and_respawn(c, false).await.unwrap();
-        server.update_config(topology.config());
-
-        // Await the join handle
-        handle.await.unwrap();
->>>>>>> 2a796e58
     }
 }