use ::value::Value;
use vector_common::conversion::Conversion;
use vrl::prelude::*;

fn to_float(value: Value) -> Resolved {
    use Value::*;
    match value {
        Float(_) => Ok(value),
        Integer(v) => Ok(Value::from_f64_or_zero(v as f64)),
        Boolean(v) => Ok(NotNan::new(if v { 1.0 } else { 0.0 }).unwrap().into()),
        Null => Ok(NotNan::new(0.0).unwrap().into()),
        Timestamp(v) => Ok(Value::from_f64_or_zero(
            v.timestamp_nanos() as f64 / 1_000_000_000_f64,
        )),
        Bytes(v) => Conversion::Float
            .convert(v)
            .map_err(|e| e.to_string().into()),
        v => Err(format!("unable to coerce {} into float", v.kind()).into()),
    }
}

#[derive(Clone, Copy, Debug)]
pub struct ToFloat;

impl Function for ToFloat {
    fn identifier(&self) -> &'static str {
        "to_float"
    }

    fn parameters(&self) -> &'static [Parameter] {
        &[Parameter {
            keyword: "value",
            kind: kind::ANY,
            required: true,
        }]
    }

    fn examples(&self) -> &'static [Example] {
        &[
            Example {
                title: "integer",
                source: "to_float(5)",
                result: Ok("5.0"),
            },
            Example {
                title: "float",
                source: "to_float(5.6)",
                result: Ok("5.6"),
            },
            Example {
                title: "true",
                source: "to_float(true)",
                result: Ok("1.0"),
            },
            Example {
                title: "false",
                source: "to_float(false)",
                result: Ok("0.0"),
            },
            Example {
                title: "null",
                source: "to_float(null)",
                result: Ok("0.0"),
            },
            Example {
                title: "valid string",
                source: "to_float!(s'5.6')",
                result: Ok("5.6"),
            },
            Example {
                title: "invalid string",
                source: "to_float!(s'foobar')",
                result: Err(
                    r#"function call error for "to_float" at (0:20): Invalid floating point number "foobar": invalid float literal"#,
                ),
            },
            Example {
                title: "timestamp",
                source: "to_float(t'2020-01-01T00:00:00.100Z')",
                result: Ok("1577836800.1"),
            },
            Example {
                title: "array",
                source: "to_float!([])",
                result: Err(
                    r#"function call error for "to_float" at (0:13): unable to coerce array into float"#,
                ),
            },
            Example {
                title: "object",
                source: "to_float!({})",
                result: Err(
                    r#"function call error for "to_float" at (0:13): unable to coerce object into float"#,
                ),
            },
            Example {
                title: "regex",
                source: "to_float!(r'foo')",
                result: Err(
                    r#"function call error for "to_float" at (0:17): unable to coerce regex into float"#,
                ),
            },
        ]
    }

    fn compile(
        &self,
        _state: (&mut state::LocalEnv, &mut state::ExternalEnv),
        _ctx: &mut FunctionCompileContext,
        mut arguments: ArgumentList,
    ) -> Compiled {
        let value = arguments.required("value");

        Ok(Box::new(ToFloatFn { value }))
    }
<<<<<<< HEAD

    fn call_by_vm(&self, _ctx: &mut Context, args: &mut VmArgumentList) -> Resolved {
        let value = args.required("value");

        to_float(value)
    }

    fn symbol(&self) -> Option<(&'static str, usize)> {
        // TODO
        None
    }
=======
>>>>>>> d483777f
}

#[derive(Debug, Clone)]
struct ToFloatFn {
    value: Box<dyn Expression>,
}

impl Expression for ToFloatFn {
    fn resolve(&self, ctx: &mut Context) -> Resolved {
        let value = self.value.resolve(ctx)?;

        to_float(value)
    }

    fn type_def(&self, state: (&state::LocalEnv, &state::ExternalEnv)) -> TypeDef {
        let td = self.value.type_def(state);

        TypeDef::float().with_fallibility(
            td.contains_bytes()
                || td.contains_array()
                || td.contains_object()
                || td.contains_regex(),
        )
    }
}

#[inline(never)]
#[no_mangle]
pub extern "C" fn vrl_fn_to_float(value: &mut Value, result: &mut Resolved) {
    todo!()
}

#[cfg(test)]
mod tests {
    use chrono::prelude::*;

    use super::*;

    test_function![
        to_float => ToFloat;

        float {
            args: func_args![value: 20.5],
            want: Ok(20.5),
            tdef: TypeDef::float().infallible(),
        }

        integer {
            args: func_args![value: 20],
            want: Ok(20.0),
            tdef: TypeDef::float().infallible(),
        }

        timestamp {
             args: func_args![value: Utc.ymd(2014, 7, 8).and_hms_milli(9, 10, 11, 12)],
             want: Ok(1404810611.012),
             tdef: TypeDef::float().infallible(),
        }
    ];
}<|MERGE_RESOLUTION|>--- conflicted
+++ resolved
@@ -113,20 +113,11 @@
 
         Ok(Box::new(ToFloatFn { value }))
     }
-<<<<<<< HEAD
-
-    fn call_by_vm(&self, _ctx: &mut Context, args: &mut VmArgumentList) -> Resolved {
-        let value = args.required("value");
-
-        to_float(value)
-    }
 
     fn symbol(&self) -> Option<(&'static str, usize)> {
         // TODO
         None
     }
-=======
->>>>>>> d483777f
 }
 
 #[derive(Debug, Clone)]
