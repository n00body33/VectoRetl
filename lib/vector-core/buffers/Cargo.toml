[package]
name = "buffers"
version = "0.1.0"
authors = ["Vector Contributors <vector@timber.io>"]
edition = "2021"
publish = false

[dependencies]
bytes = { version = "1.1.0", default-features = false }
db-key = { version = "0.0.5", default-features = false, optional = true }
futures = { version = "0.3.17", default-features = false, features = ["std"] }
core_common = { path = "../core-common", default-features = false }
leveldb = { version = "0.8.6", default-features = false, optional = true }
metrics = { version = "0.17.0", default-features = false, features = ["std"] }
pin-project = { version = "1.0.8", default-features = false }
serde = { version = "1.0.130", default-features = false, features = ["derive"] }
<<<<<<< HEAD
snafu = { version = "0.6.10", default-features = false, features = ["std"] }
tokio = { version = "1.12.0", default-features = false, features = ["rt", "macros", "rt-multi-thread", "sync"] }
tokio-stream = { version = "0.1", default-features = false, features = ["sync"] }
tokio-util = { version = "0.6", default-features = false, features = ["codec", "time", "io"] }
=======
snafu = { version = "0.6.10", default-features = false, features = ["std"], optional = true }
tokio = { version = "1.13.0", default-features = false, features = ["rt", "macros", "rt-multi-thread"] }
>>>>>>> ac2b1f04
tracing = { version = "0.1.29", default-features = false }

[dev-dependencies]
criterion = { version = "0.3", features = ["html_reports"] }
pretty_assertions = "1.0.0"
quickcheck = "1.0"
tempdir = "0.3"
tokio-test = "0.4.2"
metrics-exporter-prometheus = "0.6"
metrics-util = { version = "0.10.1", default-features = false }
metrics-tracing-context = { version = "0.8.1", default-features = false }
tracing-subscriber = { version = "0.2.25", default-features = false, features = ["registry"] }

[features]
disk-buffer = ["db-key", "leveldb"]

[[bench]]
name = "on_disk"
harness = false
required-features = ["disk-buffer"]

[[bench]]
name = "in_memory"
harness = false<|MERGE_RESOLUTION|>--- conflicted
+++ resolved
@@ -14,15 +14,10 @@
 metrics = { version = "0.17.0", default-features = false, features = ["std"] }
 pin-project = { version = "1.0.8", default-features = false }
 serde = { version = "1.0.130", default-features = false, features = ["derive"] }
-<<<<<<< HEAD
 snafu = { version = "0.6.10", default-features = false, features = ["std"] }
-tokio = { version = "1.12.0", default-features = false, features = ["rt", "macros", "rt-multi-thread", "sync"] }
+tokio = { version = "1.13.0", default-features = false, features = ["rt", "macros", "rt-multi-thread", "sync"] }
 tokio-stream = { version = "0.1", default-features = false, features = ["sync"] }
-tokio-util = { version = "0.6", default-features = false, features = ["codec", "time", "io"] }
-=======
-snafu = { version = "0.6.10", default-features = false, features = ["std"], optional = true }
-tokio = { version = "1.13.0", default-features = false, features = ["rt", "macros", "rt-multi-thread"] }
->>>>>>> ac2b1f04
+tokio-util = { version = "0.6", default-features = false }
 tracing = { version = "0.1.29", default-features = false }
 
 [dev-dependencies]
