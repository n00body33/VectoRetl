use std::borrow::Cow;

use metrics::counter;
use vector_core::internal_event::InternalEvent;

<<<<<<< HEAD
use super::prelude::{error_stage, error_type};
use crate::{emit, internal_events::ComponentEventsDropped};
=======
use vector_common::internal_event::{error_stage, error_type};
>>>>>>> 675cbf44

fn truncate_string_at(s: &str, maxlen: usize) -> Cow<str> {
    let ellipsis: &str = "[...]";
    if s.len() >= maxlen {
        let mut len = maxlen - ellipsis.len();
        while !s.is_char_boundary(len) {
            len -= 1;
        }
        format!("{}{}", &s[..len], ellipsis).into()
    } else {
        s.into()
    }
}

#[derive(Debug)]
pub struct ParserMatchError<'a> {
    pub value: &'a [u8],
}

impl InternalEvent for ParserMatchError<'_> {
    fn emit(self) {
        error!(
            message = "Pattern failed to match.",
            error_code = "no_match_found",
            error_type = error_type::CONDITION_FAILED,
            stage = error_stage::PROCESSING,
            field = &truncate_string_at(&String::from_utf8_lossy(self.value), 60)[..],
            internal_log_rate_secs = 30
        );
        counter!(
            "component_errors_total", 1,
            "error_code" => "no_match_found",
            "error_type" => error_type::CONDITION_FAILED,
            "stage" => error_stage::PROCESSING,
        );
        // deprecated
        counter!("processing_errors_total", 1, "error_type" => "failed_match");
    }
}

#[derive(Debug)]
pub struct ParserMissingFieldError<'a> {
    pub field: &'a str,
}

impl InternalEvent for ParserMissingFieldError<'_> {
    fn emit(self) {
        let reason = "Field does not exist.";
        error!(
            message = reason,
            field = %self.field,
            error_code = "field_not_found",
            error_type = error_type::CONDITION_FAILED,
            stage = error_stage::PROCESSING,
            internal_log_rate_secs = 10
        );
        counter!(
            "component_errors_total", 1,
            "error_code" => "field_not_found",
            "error_type" => error_type::CONDITION_FAILED,
            "stage" => error_stage::PROCESSING,
            "field" => self.field.to_string(),
        );
        // deprecated
        counter!("processing_errors_total", 1, "error_type" => "missing_field");

        emit!(ComponentEventsDropped {
            count: 1,
            intentional: false,
            reason
        });
    }
}

#[derive(Debug)]
pub struct ParserConversionError<'a> {
    pub name: &'a str,
    pub error: crate::types::Error,
}

impl<'a> InternalEvent for ParserConversionError<'a> {
    fn emit(self) {
        error!(
            message = "Could not convert types.",
            name = %self.name,
            error = ?self.error,
            error_code = "type_conversion",
            error_type = error_type::CONVERSION_FAILED,
            stage = error_stage::PROCESSING,
            internal_log_rate_secs = 30
        );
        counter!(
            "component_errors_total", 1,
            "error_code" => "type_conversion",
            "error_type" => error_type::CONVERSION_FAILED,
            "stage" => error_stage::PROCESSING,
            "name" => self.name.to_string(),
        );
        // deprecated
        counter!("processing_errors_total", 1, "error_type" => "type_conversion_failed");
    }
}

#[cfg(test)]
mod test {
    #[test]
    fn truncate_utf8() {
        let message = "Hello 😁 this is test.";
        assert_eq!("Hello [...]", super::truncate_string_at(message, 13));
    }
}<|MERGE_RESOLUTION|>--- conflicted
+++ resolved
@@ -3,12 +3,11 @@
 use metrics::counter;
 use vector_core::internal_event::InternalEvent;
 
-<<<<<<< HEAD
-use super::prelude::{error_stage, error_type};
-use crate::{emit, internal_events::ComponentEventsDropped};
-=======
+use crate::{
+    emit,
+    internal_events::{ComponentEventsDropped, UNINTENTIONAL},
+};
 use vector_common::internal_event::{error_stage, error_type};
->>>>>>> 675cbf44
 
 fn truncate_string_at(s: &str, maxlen: usize) -> Cow<str> {
     let ellipsis: &str = "[...]";
@@ -75,11 +74,7 @@
         // deprecated
         counter!("processing_errors_total", 1, "error_type" => "missing_field");
 
-        emit!(ComponentEventsDropped {
-            count: 1,
-            intentional: false,
-            reason
-        });
+        emit!(ComponentEventsDropped::<UNINTENTIONAL> { count: 1, reason });
     }
 }
 
