use futures::Future;
use tempfile::tempdir;
use vector::test_util::{
    next_addr, random_lines, receive_lines, send_lines, shutdown_on_idle, wait_for_tcp,
};
use vector::topology::{config, Topology};
use vector::{buffers::BufferConfig, sinks, sources};

#[test]
fn test_buffering() {
    let data_dir = tempdir().unwrap();
    let data_dir = data_dir.path().to_path_buf();

    let num_lines: usize = 10;

    let in_addr = next_addr();
    let out_addr = next_addr();

    // Run vector while sink server is not running, and then shut it down abruptly
    let mut config = config::Config::empty();
    config.add_source("in", sources::tcp::TcpConfig::new(in_addr));
    config.add_sink(
        "out",
        &["in"],
        sinks::tcp::TcpSinkConfig { address: out_addr },
    );
    config.sinks["out"].buffer = BufferConfig::Disk { max_size: 10_000 };
    config.data_dir = Some(data_dir.clone());
    let (mut topology, _warnings) = Topology::build(config).unwrap();

    let mut rt = tokio::runtime::Runtime::new().unwrap();

    topology.start(&mut rt);
    wait_for_tcp(in_addr);

    let input_lines = random_lines(100).take(num_lines).collect::<Vec<_>>();
    let send = send_lines(in_addr, input_lines.clone().into_iter());
    rt.block_on(send).unwrap();

    std::thread::sleep(std::time::Duration::from_millis(100));

    rt.shutdown_now().wait().unwrap();
    drop(topology);

    // Start sink server, then run vector again. It should send all of the lines from the first run.
    let mut config = config::Config::empty();
    config.add_source("in", sources::tcp::TcpConfig::new(in_addr));
    config.add_sink(
        "out",
        &["in"],
        sinks::tcp::TcpSinkConfig { address: out_addr },
    );
    config.sinks["out"].buffer = BufferConfig::Disk { max_size: 10_000 };
    config.data_dir = Some(data_dir);
    let (mut topology, _warnings) = Topology::build(config).unwrap();

    let mut rt = tokio::runtime::Runtime::new().unwrap();

    let output_lines = receive_lines(&out_addr, &rt.executor());

    topology.start(&mut rt);

    wait_for_tcp(in_addr);

    let input_lines2 = random_lines(100).take(num_lines).collect::<Vec<_>>();
    let send = send_lines(in_addr, input_lines2.clone().into_iter());
    rt.block_on(send).unwrap();

    std::thread::sleep(std::time::Duration::from_millis(100));

    topology.stop();

    shutdown_on_idle(rt);

    let output_lines = output_lines.wait().unwrap();
    assert_eq!(num_lines * 2, output_lines.len());
    assert_eq!(input_lines, &output_lines[..num_lines]);
    assert_eq!(input_lines2, &output_lines[num_lines..]);
}

#[test]
fn test_max_size() {
    let data_dir = tempdir().unwrap();
    let data_dir = data_dir.path().to_path_buf();

    let num_lines: usize = 1000;
    let line_size = 1000;
<<<<<<< HEAD
    let max_size = num_lines * (line_size + 36/* protobuf encoding takes a few extra bytes */) / 2;
=======
    let max_size = num_lines * (line_size + 35/* protobuf encoding takes a few extra bytes */) / 2;
>>>>>>> 3cc9b281

    let in_addr = next_addr();
    let out_addr = next_addr();

    // Run vector while sink server is not running, and then shut it down abruptly
    let mut config = config::Config::empty();
    config.add_source("in", sources::tcp::TcpConfig::new(in_addr));
    config.add_sink(
        "out",
        &["in"],
        sinks::tcp::TcpSinkConfig { address: out_addr },
    );
    config.sinks["out"].buffer = BufferConfig::Disk { max_size };
    config.data_dir = Some(data_dir.clone());
    let (mut topology, _warnings) = Topology::build(config).unwrap();

    let mut rt = tokio::runtime::Runtime::new().unwrap();

    topology.start(&mut rt);
    wait_for_tcp(in_addr);

    let input_lines = random_lines(line_size).take(num_lines).collect::<Vec<_>>();
    let send = send_lines(in_addr, input_lines.clone().into_iter());
    rt.block_on(send).unwrap();

    std::thread::sleep(std::time::Duration::from_millis(100));

    rt.shutdown_now().wait().unwrap();
    drop(topology);

    // Start sink server, then run vector again. It should send the lines from the first run that fit in the limited space
    let mut config = config::Config::empty();
    config.add_source("in", sources::tcp::TcpConfig::new(in_addr));
    config.add_sink(
        "out",
        &["in"],
        sinks::tcp::TcpSinkConfig { address: out_addr },
    );
    config.sinks["out"].buffer = BufferConfig::Disk { max_size };
    config.data_dir = Some(data_dir);
    let (mut topology, _warnings) = Topology::build(config).unwrap();

    let mut rt = tokio::runtime::Runtime::new().unwrap();

    let output_lines = receive_lines(&out_addr, &rt.executor());

    topology.start(&mut rt);

    wait_for_tcp(in_addr);

    topology.stop();

    shutdown_on_idle(rt);

    let output_lines = output_lines.wait().unwrap();
    assert_eq!(num_lines / 2, output_lines.len());
    assert_eq!(&input_lines[..num_lines / 2], &output_lines[..]);
}

#[test]
fn test_max_size_resume() {
    let data_dir = tempdir().unwrap();
    let data_dir = data_dir.path().to_path_buf();

    let num_lines: usize = 1000;
    let line_size = 1000;
    let max_size = num_lines * line_size / 2;

    let in_addr1 = next_addr();
    let in_addr2 = next_addr();
    let out_addr = next_addr();

    let mut config = config::Config::empty();
    config.add_source("in1", sources::tcp::TcpConfig::new(in_addr1));
    config.add_source("in2", sources::tcp::TcpConfig::new(in_addr2));
    config.add_sink(
        "out",
        &["in1", "in2"],
        sinks::tcp::TcpSinkConfig { address: out_addr },
    );
    config.sinks["out"].buffer = BufferConfig::Disk { max_size };
    config.data_dir = Some(data_dir.clone());
    let (mut topology, _warnings) = Topology::build(config).unwrap();

    let mut rt = tokio::runtime::Runtime::new().unwrap();

    topology.start(&mut rt);
    wait_for_tcp(in_addr1);
    wait_for_tcp(in_addr2);

    // Send all of the input lines _before_ the output sink is ready. This causes the writers to stop
    // writing to the on-disk buffer, and once the output sink is available and the size of the buffer
    // begins to decrease, they should starting writing again.
    let input_lines1 = random_lines(line_size).take(num_lines).collect::<Vec<_>>();
    let send1 = send_lines(in_addr1, input_lines1.clone().into_iter());
    let input_lines2 = random_lines(line_size).take(num_lines).collect::<Vec<_>>();
    let send2 = send_lines(in_addr2, input_lines2.clone().into_iter());
    rt.block_on(send1.join(send2)).unwrap();

    std::thread::sleep(std::time::Duration::from_millis(100));

    let output_lines = receive_lines(&out_addr, &rt.executor());

    topology.stop();

    shutdown_on_idle(rt);

    let output_lines = output_lines.wait().unwrap();
    assert_eq!(num_lines * 2, output_lines.len());
}

#[test]
#[ignore]
fn test_reclaim_disk_space() {
    let data_dir = tempdir().unwrap();
    let data_dir = data_dir.path().to_path_buf();

    let num_lines: usize = 10_000;
    let line_size = 1000;

    let in_addr = next_addr();
    let out_addr = next_addr();

    // Run vector while sink server is not running, and then shut it down abruptly
    let mut config = config::Config::empty();
    config.add_source("in", sources::tcp::TcpConfig::new(in_addr));
    config.add_sink(
        "out",
        &["in"],
        sinks::tcp::TcpSinkConfig { address: out_addr },
    );
    config.sinks["out"].buffer = BufferConfig::Disk {
        max_size: 1_000_000_000,
    };
    config.data_dir = Some(data_dir.clone());
    let (mut topology, _warnings) = Topology::build(config).unwrap();

    let mut rt = tokio::runtime::Runtime::new().unwrap();

    topology.start(&mut rt);
    wait_for_tcp(in_addr);

    let input_lines = random_lines(line_size).take(num_lines).collect::<Vec<_>>();
    let send = send_lines(in_addr, input_lines.clone().into_iter());
    rt.block_on(send).unwrap();

    std::thread::sleep(std::time::Duration::from_millis(500));

    rt.shutdown_now().wait().unwrap();
    drop(topology);

    let before_disk_size: u64 = walkdir::WalkDir::new(&data_dir)
        .into_iter()
        .filter_map(|entry| entry.ok())
        .filter_map(|entry| entry.metadata().ok())
        .filter(|metadata| metadata.is_file())
        .map(|m| m.len())
        .sum();

    // Start sink server, then run vector again. It should send all of the lines from the first run.
    let mut config = config::Config::empty();
    config.add_source("in", sources::tcp::TcpConfig::new(in_addr));
    config.add_sink(
        "out",
        &["in"],
        sinks::tcp::TcpSinkConfig { address: out_addr },
    );
    config.sinks["out"].buffer = BufferConfig::Disk {
        max_size: 1_000_000_000,
    };
    config.data_dir = Some(data_dir.clone());
    let (mut topology, _warnings) = Topology::build(config).unwrap();

    let mut rt = tokio::runtime::Runtime::new().unwrap();

    let output_lines = receive_lines(&out_addr, &rt.executor());

    topology.start(&mut rt);

    wait_for_tcp(in_addr);

    let input_lines2 = random_lines(line_size).take(num_lines).collect::<Vec<_>>();
    let send = send_lines(in_addr, input_lines2.clone().into_iter());
    rt.block_on(send).unwrap();

    std::thread::sleep(std::time::Duration::from_millis(1000));

    topology.stop();

    shutdown_on_idle(rt);

    let output_lines = output_lines.wait().unwrap();
    assert_eq!(num_lines * 2 - 1, output_lines.len());
    assert_eq!(&input_lines[1..], &output_lines[..num_lines - 1]);
    assert_eq!(input_lines2, &output_lines[num_lines - 1..]);

    let after_disk_size: u64 = walkdir::WalkDir::new(&data_dir)
        .into_iter()
        .filter_map(|entry| entry.ok())
        .filter_map(|entry| entry.metadata().ok())
        .filter(|metadata| metadata.is_file())
        .map(|m| m.len())
        .sum();

    println!("after {}, before {}", after_disk_size, before_disk_size);
    assert!(after_disk_size < before_disk_size);
}<|MERGE_RESOLUTION|>--- conflicted
+++ resolved
@@ -85,11 +85,7 @@
 
     let num_lines: usize = 1000;
     let line_size = 1000;
-<<<<<<< HEAD
-    let max_size = num_lines * (line_size + 36/* protobuf encoding takes a few extra bytes */) / 2;
-=======
-    let max_size = num_lines * (line_size + 35/* protobuf encoding takes a few extra bytes */) / 2;
->>>>>>> 3cc9b281
+    let max_size = num_lines * (line_size + 39/* protobuf encoding takes a few extra bytes */) / 2;
 
     let in_addr = next_addr();
     let out_addr = next_addr();
