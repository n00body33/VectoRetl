use std::{net::IpAddr, str::FromStr};

use cidr_utils::cidr::IpCidr;
use indexmap::IndexMap;
use regex::Regex;
use serde::{Deserialize, Serialize};

use crate::{
    conditions::{Condition, ConditionConfig, ConditionDescription},
    event::{Event, Value},
};

#[derive(Deserialize, Serialize, Clone, Derivative)]
#[serde(untagged)]
#[derivative(Debug)]
pub enum CheckFieldsPredicateArg {
    #[derivative(Debug = "transparent")]
    String(String),
    #[derivative(Debug = "transparent")]
    VecString(Vec<String>),
    #[derivative(Debug = "transparent")]
    Integer(i64),
    #[derivative(Debug = "transparent")]
    Float(f64),
    #[derivative(Debug = "transparent")]
    Boolean(bool),
}

pub trait CheckFieldsPredicate: std::fmt::Debug + Send + Sync + dyn_clone::DynClone {
    fn check(&self, e: &Event) -> bool;
}

dyn_clone::clone_trait_object!(CheckFieldsPredicate);

//------------------------------------------------------------------------------

#[derive(Debug, Clone)]
pub(crate) struct EqualsPredicate {
    target: String,
    arg: CheckFieldsPredicateArg,
}

impl EqualsPredicate {
    pub fn new(
        target: String,
        arg: &CheckFieldsPredicateArg,
    ) -> Result<Box<dyn CheckFieldsPredicate>, String> {
        Ok(Box::new(Self {
            target,
            arg: arg.clone(),
        }))
    }
}

impl CheckFieldsPredicate for EqualsPredicate {
    fn check(&self, event: &Event) -> bool {
        match event {
<<<<<<< HEAD
            Event::Log(l) | Event::Trace(l) => {
                l.get(&self.target).map_or(false, |v| match &self.arg {
                    CheckFieldsPredicateArg::String(s) => s.as_bytes() == v.as_bytes(),
                    CheckFieldsPredicateArg::VecString(ss) => {
                        ss.iter().any(|s| s.as_bytes() == v.as_bytes())
                    }
                    CheckFieldsPredicateArg::Integer(i) => match v {
                        Value::Integer(vi) => *i == *vi,
                        Value::Float(vf) => *i == *vf as i64,
                        _ => false,
                    },
                    CheckFieldsPredicateArg::Float(f) => match v {
                        Value::Float(vf) => *f == *vf,
                        Value::Integer(vi) => *f == *vi as f64,
                        _ => false,
                    },
                    CheckFieldsPredicateArg::Boolean(b) => match v {
                        Value::Boolean(vb) => *b == *vb,
                        _ => false,
                    },
                })
            }
=======
            Event::Log(l) => l.get(&self.target).map_or(false, |v| match &self.arg {
                CheckFieldsPredicateArg::String(s) => s.as_bytes() == v.as_bytes(),
                CheckFieldsPredicateArg::VecString(ss) => {
                    ss.iter().any(|s| s.as_bytes() == v.as_bytes())
                }
                CheckFieldsPredicateArg::Integer(i) => match v {
                    Value::Integer(vi) => *i == *vi,
                    Value::Float(vf) => *i == vf.into_inner() as i64,
                    _ => false,
                },
                CheckFieldsPredicateArg::Float(f) => match v {
                    Value::Float(vf) => *f == vf.into_inner(),
                    Value::Integer(vi) => *f == *vi as f64,
                    _ => false,
                },
                CheckFieldsPredicateArg::Boolean(b) => match v {
                    Value::Boolean(vb) => *b == *vb,
                    _ => false,
                },
            }),
>>>>>>> c7b2a146
            Event::Metric(m) => m
                .tags()
                .and_then(|t| t.get(&self.target))
                .map_or(false, |v| match &self.arg {
                    CheckFieldsPredicateArg::String(s) => s.as_bytes() == v.as_bytes(),
                    _ => false,
                }),
        }
    }
}

//------------------------------------------------------------------------------

#[derive(Debug, Clone)]
struct ContainsPredicate {
    target: String,
    arg: Vec<String>,
}

impl ContainsPredicate {
    pub fn new(
        target: String,
        arg: &CheckFieldsPredicateArg,
    ) -> Result<Box<dyn CheckFieldsPredicate>, String> {
        match arg {
            CheckFieldsPredicateArg::String(s) => Ok(Box::new(Self {
                target,
                arg: vec![s.clone()],
            })),
            CheckFieldsPredicateArg::VecString(ss) => Ok(Box::new(Self {
                target,
                arg: ss.clone(),
            })),
            _ => Err("contains predicate requires a string or list of string argument".to_owned()),
        }
    }
}

impl CheckFieldsPredicate for ContainsPredicate {
    fn check(&self, event: &Event) -> bool {
        match event {
            Event::Log(l) => l.get(&self.target).map_or(false, |v| {
                let v = v.to_string_lossy();
                self.arg.iter().any(|s| v.contains(s))
            }),
            _ => false,
        }
    }
}

//------------------------------------------------------------------------------

#[derive(Debug, Clone)]
struct StartsWithPredicate {
    target: String,
    arg: Vec<String>,
}

impl StartsWithPredicate {
    pub fn new(
        target: String,
        arg: &CheckFieldsPredicateArg,
    ) -> Result<Box<dyn CheckFieldsPredicate>, String> {
        match arg {
            CheckFieldsPredicateArg::String(s) => Ok(Box::new(Self {
                target,
                arg: vec![s.clone()],
            })),
            CheckFieldsPredicateArg::VecString(ss) => Ok(Box::new(Self {
                target,
                arg: ss.clone(),
            })),
            _ => {
                Err("starts_with predicate requires a string or list of string argument".to_owned())
            }
        }
    }
}

impl CheckFieldsPredicate for StartsWithPredicate {
    fn check(&self, event: &Event) -> bool {
        match event {
            Event::Log(l) => l.get(&self.target).map_or(false, |v| {
                let v = v.to_string_lossy();
                self.arg.iter().any(|s| v.starts_with(s))
            }),
            _ => false,
        }
    }
}

//------------------------------------------------------------------------------

#[derive(Debug, Clone)]
struct EndsWithPredicate {
    target: String,
    arg: Vec<String>,
}

impl EndsWithPredicate {
    pub fn new(
        target: String,
        arg: &CheckFieldsPredicateArg,
    ) -> Result<Box<dyn CheckFieldsPredicate>, String> {
        match arg {
            CheckFieldsPredicateArg::String(s) => Ok(Box::new(Self {
                target,
                arg: vec![s.clone()],
            })),
            CheckFieldsPredicateArg::VecString(ss) => Ok(Box::new(Self {
                target,
                arg: ss.clone(),
            })),
            _ => Err("ends_with predicate requires a string argument".to_owned()),
        }
    }
}

impl CheckFieldsPredicate for EndsWithPredicate {
    fn check(&self, event: &Event) -> bool {
        match event {
            Event::Log(l) => l.get(&self.target).map_or(false, |v| {
                let v = v.to_string_lossy();
                self.arg.iter().any(|s| v.ends_with(s))
            }),
            _ => false,
        }
    }
}

//------------------------------------------------------------------------------

#[derive(Debug, Clone)]
struct NotEqualsPredicate {
    target: String,
    arg: Vec<String>,
}

impl NotEqualsPredicate {
    pub fn new(
        target: String,
        arg: &CheckFieldsPredicateArg,
    ) -> Result<Box<dyn CheckFieldsPredicate>, String> {
        Ok(Box::new(Self {
            target,
            arg: match arg {
                CheckFieldsPredicateArg::String(s) => vec![s.clone()],
                CheckFieldsPredicateArg::VecString(ss) => ss.clone(),
                CheckFieldsPredicateArg::Integer(a) => vec![format!("{}", a)],
                CheckFieldsPredicateArg::Float(a) => vec![format!("{}", a)],
                CheckFieldsPredicateArg::Boolean(a) => vec![format!("{}", a)],
            },
        }))
    }
}

impl CheckFieldsPredicate for NotEqualsPredicate {
    fn check(&self, event: &Event) -> bool {
        match event {
            Event::Log(l) | Event::Trace(l) => {
                l.get(&self.target)
                    .map(|f| f.as_bytes())
                    .map_or(false, |b| {
                        //false if any match, else true
                        !self.arg.iter().any(|s| b == s.as_bytes())
                    })
            }
            Event::Metric(m) => m
                .tags()
                .and_then(|t| t.get(&self.target))
                .map_or(false, |v| {
                    !self.arg.iter().any(|s| v.as_bytes() == s.as_bytes())
                }),
        }
    }
}

//------------------------------------------------------------------------------

#[derive(Debug, Clone)]
struct RegexPredicate {
    target: String,
    regex: Regex,
}

impl RegexPredicate {
    pub fn new(
        target: String,
        arg: &CheckFieldsPredicateArg,
    ) -> Result<Box<dyn CheckFieldsPredicate>, String> {
        let pattern = match arg {
            CheckFieldsPredicateArg::String(s) => s.clone(),
            _ => return Err("regex predicate requires a string argument".to_owned()),
        };
        let regex = Regex::new(&pattern)
            .map_err(|error| format!("Invalid regex \"{}\": {}", pattern, error))?;
        Ok(Box::new(Self { target, regex }))
    }
}

impl CheckFieldsPredicate for RegexPredicate {
    fn check(&self, event: &Event) -> bool {
        match event {
            Event::Log(log) => log
                .get(&self.target)
                .map(|field| field.to_string_lossy())
                .map_or(false, |field| self.regex.is_match(&field)),
            Event::Metric(metric) => metric
                .tags()
                .and_then(|tags| tags.get(&self.target))
                .map_or(false, |field| self.regex.is_match(field)),
            Event::Trace(trace) => trace
                .get(&self.target)
                .map(|field| field.to_string_lossy())
                .map_or(false, |field| self.regex.is_match(&field)),
        }
    }
}

//------------------------------------------------------------------------------

#[derive(Debug, Clone)]
struct ExistsPredicate {
    target: String,
    arg: bool,
}

impl ExistsPredicate {
    pub fn new(
        target: String,
        arg: &CheckFieldsPredicateArg,
    ) -> Result<Box<dyn CheckFieldsPredicate>, String> {
        match arg {
            CheckFieldsPredicateArg::Boolean(b) => Ok(Box::new(Self { target, arg: *b })),
            _ => Err("exists predicate requires a boolean argument".to_owned()),
        }
    }
}

impl CheckFieldsPredicate for ExistsPredicate {
    fn check(&self, event: &Event) -> bool {
        (match event {
            Event::Log(l) | Event::Trace(l) => l.get(&self.target).is_some(),
            Event::Metric(m) => m.tags().map_or(false, |t| t.contains_key(&self.target)),
        }) == self.arg
    }
}

//------------------------------------------------------------------------------

#[derive(Debug, Clone)]
struct IpCidrPredicate {
    target: String,
    cidrs: Vec<IpCidr>,
}

impl IpCidrPredicate {
    pub fn new(
        target: String,
        arg: &CheckFieldsPredicateArg,
    ) -> Result<Box<dyn CheckFieldsPredicate>, String> {
        let cidr_strings = match arg {
            CheckFieldsPredicateArg::String(s) => vec![s.clone()],
            CheckFieldsPredicateArg::VecString(ss) => ss.clone(),
            _ => {
                return Err(
                    "ip_cidr_contains predicate requires a string or list of string argument"
                        .to_owned(),
                )
            }
        };
        let cidrs = match cidr_strings.iter().map(IpCidr::from_str).collect() {
            Ok(v) => v,
            Err(error) => return Err(format!("Invalid IP CIDR: {}", error)),
        };
        Ok(Box::new(Self { target, cidrs }))
    }
}

impl CheckFieldsPredicate for IpCidrPredicate {
    fn check(&self, event: &Event) -> bool {
        match event {
            Event::Log(l) => l.get(&self.target).map_or(false, |v| {
                let v = v.to_string_lossy();
                IpAddr::from_str(&v).map_or(false, |ip_addr| {
                    self.cidrs.iter().any(|cidr| cidr.contains(ip_addr))
                })
            }),
            _ => false,
        }
    }
}

//------------------------------------------------------------------------------

#[derive(Debug, Clone)]
struct NegatePredicate {
    subpred: Box<dyn CheckFieldsPredicate>,
}

impl NegatePredicate {
    pub fn new(
        predicate: &str,
        target: String,
        arg: &CheckFieldsPredicateArg,
    ) -> Result<Box<dyn CheckFieldsPredicate>, String> {
        let subpred = build_predicate(predicate, target, arg)?;
        Ok(Box::new(Self { subpred }))
    }
}

impl CheckFieldsPredicate for NegatePredicate {
    fn check(&self, event: &Event) -> bool {
        !self.subpred.check(event)
    }
}

//------------------------------------------------------------------------------

#[derive(Debug, Clone)]
struct LengthEqualsPredicate {
    target: String,
    arg: i64,
}

impl LengthEqualsPredicate {
    pub fn new(
        target: String,
        arg: &CheckFieldsPredicateArg,
    ) -> Result<Box<dyn CheckFieldsPredicate>, String> {
        match arg {
            CheckFieldsPredicateArg::Integer(i) => {
                if *i < 0 {
                    return Err("length_eq predicate integer cannot be negative".to_owned());
                }

                Ok(Box::new(Self { target, arg: *i }))
            }
            _ => Err("length_eq predicate requires an integer argument".to_owned()),
        }
    }
}

impl CheckFieldsPredicate for LengthEqualsPredicate {
    fn check(&self, event: &Event) -> bool {
        match event {
            Event::Log(l) => l.get(&self.target).map_or(false, |v| {
                let len = match v {
                    Value::Bytes(value) => value.len(),
                    Value::Array(value) => value.len(),
                    Value::Map(value) => value.len(),
                    Value::Null => 0,
                    value => value.to_string_lossy().len(),
                };

                len as i64 == self.arg
            }),
            _ => false,
        }
    }
}

//------------------------------------------------------------------------------

fn build_predicate(
    predicate: &str,
    target: String,
    arg: &CheckFieldsPredicateArg,
) -> Result<Box<dyn CheckFieldsPredicate>, String> {
    match predicate {
        "eq" | "equals" => EqualsPredicate::new(target, arg),
        "neq" | "not_equals" => NotEqualsPredicate::new(target, arg),
        "contains" => ContainsPredicate::new(target, arg),
        "prefix" => {
            warn!(
                message = "The `prefix` comparison predicate is deprecated, use `starts_with` instead.",
                %target,
            );
            StartsWithPredicate::new(target, arg)
        }
        "starts_with" => StartsWithPredicate::new(target, arg),
        "ends_with" => EndsWithPredicate::new(target, arg),
        "exists" => ExistsPredicate::new(target, arg),
        "regex" => RegexPredicate::new(target, arg),
        "ip_cidr_contains" => IpCidrPredicate::new(target, arg),
        "length_eq" => LengthEqualsPredicate::new(target, arg),
        _ if predicate.starts_with("not_") => NegatePredicate::new(&predicate[4..], target, arg),
        _ => Err(format!("predicate type '{}' not recognized", predicate)),
    }
}

fn build_predicates(
    map: &IndexMap<String, CheckFieldsPredicateArg>,
) -> Result<IndexMap<String, Box<dyn CheckFieldsPredicate>>, Vec<String>> {
    let mut predicates: IndexMap<String, Box<dyn CheckFieldsPredicate>> = IndexMap::new();
    let mut errors = Vec::new();

    for (target_pred, arg) in map {
        if target_pred
            .rfind('.')
            .and_then(|i| {
                if i > 0 && i < target_pred.len() - 1 {
                    Some(i)
                } else {
                    None
                }
            })
            .map(|i| {
                let mut target = target_pred.clone();
                let pred = target.split_off(i + 1);
                target.truncate(target.len() - 1);
                match build_predicate(&pred, target, arg) {
                    Ok(pred) => {
                        predicates.insert(format!("{}: {:?}", target_pred, arg), pred);
                    }
                    Err(err) => errors.push(err),
                };
            })
            .is_none()
        {
            errors.push(format!("predicate not found in check_fields value '{}', format must be <target>.<predicate>", target_pred));
        }
    }

    if errors.is_empty() {
        Ok(predicates)
    } else {
        Err(errors)
    }
}

//------------------------------------------------------------------------------

#[derive(Deserialize, Serialize, Debug, Default, Clone)]
pub struct CheckFieldsConfig {
    #[serde(flatten, default)]
    predicates: IndexMap<String, CheckFieldsPredicateArg>,
}

inventory::submit! {
    ConditionDescription::new::<CheckFieldsConfig>("check_fields")
}

impl_generate_config_from_default!(CheckFieldsConfig);

impl CheckFieldsConfig {
    #[cfg(test)]
    #[allow(clippy::missing_const_for_fn)] // const cannot run destructor
    pub fn new(predicates: IndexMap<String, CheckFieldsPredicateArg>) -> Self {
        Self { predicates }
    }
}

#[typetag::serde(name = "check_fields")]
impl ConditionConfig for CheckFieldsConfig {
    fn build(
        &self,
        _enrichment_tables: &enrichment::TableRegistry,
    ) -> crate::Result<Box<dyn Condition>> {
        warn!(message = "The `check_fields` condition is deprecated, use `vrl` instead.",);
        build_predicates(&self.predicates)
            .map(|preds| -> Box<dyn Condition> { Box::new(CheckFields { predicates: preds }) })
            .map_err(|errs| {
                if errs.len() > 1 {
                    let mut err_fmt = errs.join("\n");
                    err_fmt.insert_str(0, "failed to parse predicates:\n");
                    err_fmt
                } else {
                    errs[0].clone()
                }
                .into()
            })
    }
}

//------------------------------------------------------------------------------

#[derive(Clone)]
pub struct CheckFields {
    predicates: IndexMap<String, Box<dyn CheckFieldsPredicate>>,
}

impl Condition for CheckFields {
    fn check(&self, e: &Event) -> bool {
        self.predicates.iter().all(|(_, p)| p.check(e))
    }

    fn check_with_context(&self, e: &Event) -> Result<(), String> {
        let failed_preds = self
            .predicates
            .iter()
            .filter(|(_, p)| !p.check(e))
            .map(|(n, _)| n.to_owned())
            .collect::<Vec<_>>();
        if failed_preds.is_empty() {
            Ok(())
        } else {
            Err(format!(
                "predicates failed: [ {} ]",
                failed_preds.join(", ")
            ))
        }
    }
}

//------------------------------------------------------------------------------

#[cfg(test)]
mod test {
    use super::*;
    use crate::event::Event;

    #[test]
    fn generate_config() {
        crate::test_util::test_generate_config::<CheckFieldsConfig>();
    }

    #[test]
    fn check_predicate_errors() {
        let cases = vec![
            ("foo", "predicate not found in check_fields value 'foo', format must be <target>.<predicate>"),
            (".nah", "predicate not found in check_fields value '.nah', format must be <target>.<predicate>"),
            ("", "predicate not found in check_fields value '', format must be <target>.<predicate>"),
            ("what.", "predicate not found in check_fields value 'what.', format must be <target>.<predicate>"),
            ("foo.nix_real", "predicate type 'nix_real' not recognized"),
        ];

        let mut aggregated_preds: IndexMap<String, CheckFieldsPredicateArg> = IndexMap::new();
        let mut exp_errs = Vec::new();
        for (pred, exp) in cases {
            aggregated_preds.insert(pred.into(), CheckFieldsPredicateArg::String("foo".into()));
            exp_errs.push(exp);

            let mut preds: IndexMap<String, CheckFieldsPredicateArg> = IndexMap::new();
            preds.insert(pred.into(), CheckFieldsPredicateArg::String("foo".into()));

            assert_eq!(
                CheckFieldsConfig { predicates: preds }
                    .build(&Default::default())
                    .err()
                    .unwrap()
                    .to_string(),
                exp.to_owned()
            );
        }

        let mut exp_err = exp_errs.join("\n");
        exp_err.insert_str(0, "failed to parse predicates:\n");

        assert_eq!(
            CheckFieldsConfig {
                predicates: aggregated_preds
            }
            .build(&Default::default())
            .err()
            .unwrap()
            .to_string(),
            exp_err
        );
    }

    #[test]
    fn check_field_equals() {
        let mut preds: IndexMap<String, CheckFieldsPredicateArg> = IndexMap::new();
        preds.insert(
            "message.equals".into(),
            CheckFieldsPredicateArg::String("foo".into()),
        );
        preds.insert(
            "other_thing.eq".into(),
            CheckFieldsPredicateArg::String("bar".into()),
        );
        preds.insert(
            "third_thing.eq".into(),
            CheckFieldsPredicateArg::VecString(vec!["hello".into(), "world".into()]),
        );

        let cond = CheckFieldsConfig { predicates: preds }
            .build(&Default::default())
            .unwrap();

        let mut event = Event::from("neither");
        assert!(!cond.check(&event));
        assert_eq!(
            cond.check_with_context(&event),
            Err(
                "predicates failed: [ message.equals: \"foo\", other_thing.eq: \"bar\", third_thing.eq: [\"hello\", \"world\"] ]"
                    .to_owned()
            )
        );

        event.as_mut_log().insert("message", "foo");
        assert!(!cond.check(&event));
        assert_eq!(
            cond.check_with_context(&event),
            Err("predicates failed: [ other_thing.eq: \"bar\", third_thing.eq: [\"hello\", \"world\"] ]".to_owned())
        );

        event.as_mut_log().insert("other_thing", "bar");
        event.as_mut_log().insert("third_thing", "hello");
        assert!(cond.check(&event));
        assert_eq!(cond.check_with_context(&event), Ok(()));

        event.as_mut_log().insert("third_thing", "world");
        assert!(cond.check(&event));
        assert_eq!(cond.check_with_context(&event), Ok(()));

        event.as_mut_log().insert("message", "not foo");
        assert!(!cond.check(&event));
        assert_eq!(
            cond.check_with_context(&event),
            Err("predicates failed: [ message.equals: \"foo\" ]".to_owned())
        );
    }

    #[test]
    fn check_field_contains() {
        let mut preds: IndexMap<String, CheckFieldsPredicateArg> = IndexMap::new();
        preds.insert(
            "message.contains".into(),
            CheckFieldsPredicateArg::String("foo".into()),
        );
        preds.insert(
            "other_thing.contains".into(),
            CheckFieldsPredicateArg::String("bar".into()),
        );
        preds.insert(
            "third_thing.contains".into(),
            CheckFieldsPredicateArg::VecString(vec!["hello".into(), "world".into()]),
        );

        let cond = CheckFieldsConfig { predicates: preds }
            .build(&Default::default())
            .unwrap();

        let mut event = Event::from("neither");
        assert!(!cond.check(&event));
        assert_eq!(
            cond.check_with_context(&event),
            Err(
                "predicates failed: [ message.contains: \"foo\", other_thing.contains: \"bar\", third_thing.contains: [\"hello\", \"world\"] ]"
                    .to_owned()
            )
        );

        event.as_mut_log().insert("message", "hello foo world");
        event.as_mut_log().insert("third_thing", "hello world");
        assert!(!cond.check(&event));
        assert_eq!(
            cond.check_with_context(&event),
            Err("predicates failed: [ other_thing.contains: \"bar\" ]".to_owned())
        );

        event.as_mut_log().insert("other_thing", "hello bar world");
        assert!(cond.check(&event));
        assert_eq!(cond.check_with_context(&event), Ok(()));

        event
            .as_mut_log()
            .insert("third_thing", "not hell0 or w0rld");
        assert!(!cond.check(&event));
        assert_eq!(
            cond.check_with_context(&event),
            Err("predicates failed: [ third_thing.contains: [\"hello\", \"world\"] ]".to_owned()),
        );

        event.as_mut_log().insert("third_thing", "world");
        assert!(cond.check(&event));
        assert_eq!(cond.check_with_context(&event), Ok(()));

        event.as_mut_log().insert("message", "not fo0");
        assert!(!cond.check(&event));
        assert_eq!(
            cond.check_with_context(&event),
            Err("predicates failed: [ message.contains: \"foo\" ]".to_owned())
        );
    }

    #[test]
    fn check_field_prefix() {
        let mut preds: IndexMap<String, CheckFieldsPredicateArg> = IndexMap::new();
        preds.insert(
            "message.prefix".into(),
            CheckFieldsPredicateArg::String("foo".into()),
        );
        preds.insert(
            "other_thing.prefix".into(),
            CheckFieldsPredicateArg::String("bar".into()),
        );

        let cond = CheckFieldsConfig { predicates: preds }
            .build(&Default::default())
            .unwrap();

        let mut event = Event::from("neither");
        assert!(!cond.check(&event));
        assert_eq!(
            cond.check_with_context(&event),
            Err(
                "predicates failed: [ message.prefix: \"foo\", other_thing.prefix: \"bar\" ]"
                    .to_owned()
            )
        );

        event.as_mut_log().insert("message", "foo hello world");
        assert!(!cond.check(&event));
        assert_eq!(
            cond.check_with_context(&event),
            Err("predicates failed: [ other_thing.prefix: \"bar\" ]".to_owned())
        );

        event.as_mut_log().insert("other_thing", "bar hello world");
        assert!(cond.check(&event));
        assert_eq!(cond.check_with_context(&event), Ok(()));

        event.as_mut_log().insert("message", "not prefixed");
        assert!(!cond.check(&event));
        assert_eq!(
            cond.check_with_context(&event),
            Err("predicates failed: [ message.prefix: \"foo\" ]".to_owned())
        );
    }

    #[test]
    fn check_field_starts_with() {
        let mut preds: IndexMap<String, CheckFieldsPredicateArg> = IndexMap::new();
        preds.insert(
            "message.starts_with".into(),
            CheckFieldsPredicateArg::String("foo".into()),
        );
        preds.insert(
            "other_thing.starts_with".into(),
            CheckFieldsPredicateArg::String("bar".into()),
        );
        preds.insert(
            "third_thing.starts_with".into(),
            CheckFieldsPredicateArg::VecString(vec!["hello".into(), "world".into()]),
        );

        let cond = CheckFieldsConfig { predicates: preds }
            .build(&Default::default())
            .unwrap();

        let mut event = Event::from("neither");
        assert!(!cond.check(&event));
        assert_eq!(
            cond.check_with_context(&event),
            Err(
                "predicates failed: [ message.starts_with: \"foo\", other_thing.starts_with: \"bar\", third_thing.starts_with: [\"hello\", \"world\"] ]"
                    .to_owned()
            )
        );

        event.as_mut_log().insert("third_thing", "hello world");
        event.as_mut_log().insert("message", "foo hello world");
        assert!(!cond.check(&event));
        assert_eq!(
            cond.check_with_context(&event),
            Err("predicates failed: [ other_thing.starts_with: \"bar\" ]".to_owned())
        );

        event.as_mut_log().insert("other_thing", "bar hello world");
        assert!(cond.check(&event));
        assert_eq!(cond.check_with_context(&event), Ok(()));

        event
            .as_mut_log()
            .insert("third_thing", "wrong hello world");
        assert!(!cond.check(&event));
        assert_eq!(
            cond.check_with_context(&event),
            Err(
                "predicates failed: [ third_thing.starts_with: [\"hello\", \"world\"] ]".to_owned()
            ),
        );

        event.as_mut_log().insert("third_thing", "world");
        assert!(cond.check(&event));
        assert_eq!(cond.check_with_context(&event), Ok(()));

        event.as_mut_log().insert("message", "not prefixed");
        assert!(!cond.check(&event));
        assert_eq!(
            cond.check_with_context(&event),
            Err("predicates failed: [ message.starts_with: \"foo\" ]".to_owned())
        );
    }

    #[test]
    fn check_field_ends_with() {
        let mut preds: IndexMap<String, CheckFieldsPredicateArg> = IndexMap::new();
        preds.insert(
            "message.ends_with".into(),
            CheckFieldsPredicateArg::String("foo".into()),
        );
        preds.insert(
            "other_thing.ends_with".into(),
            CheckFieldsPredicateArg::String("bar".into()),
        );
        preds.insert(
            "third_thing.ends_with".into(),
            CheckFieldsPredicateArg::VecString(vec!["hello".into(), "world".into()]),
        );

        let cond = CheckFieldsConfig { predicates: preds }
            .build(&Default::default())
            .unwrap();

        let mut event = Event::from("neither");
        assert!(!cond.check(&event));
        assert_eq!(
            cond.check_with_context(&event),
            Err(
                "predicates failed: [ message.ends_with: \"foo\", other_thing.ends_with: \"bar\", third_thing.ends_with: [\"hello\", \"world\"] ]"
                    .to_owned()
            )
        );

        event.as_mut_log().insert("message", "hello world foo");
        event.as_mut_log().insert("third_thing", "hello world");
        assert!(!cond.check(&event));
        assert_eq!(
            cond.check_with_context(&event),
            Err("predicates failed: [ other_thing.ends_with: \"bar\" ]".to_owned())
        );

        event.as_mut_log().insert("other_thing", "hello world bar");
        assert!(cond.check(&event));
        assert_eq!(cond.check_with_context(&event), Ok(()));

        event.as_mut_log().insert("third_thing", "hello world bad");
        assert!(!cond.check(&event));
        assert_eq!(
            cond.check_with_context(&event),
            Err("predicates failed: [ third_thing.ends_with: [\"hello\", \"world\"] ]".to_owned()),
        );

        event.as_mut_log().insert("third_thing", "world hello");
        assert!(cond.check(&event));
        assert_eq!(cond.check_with_context(&event), Ok(()));

        event.as_mut_log().insert("message", "not suffixed");
        assert!(!cond.check(&event));
        assert_eq!(
            cond.check_with_context(&event),
            Err("predicates failed: [ message.ends_with: \"foo\" ]".to_owned())
        );
    }

    #[test]
    fn check_field_not_equals() {
        let mut preds: IndexMap<String, CheckFieldsPredicateArg> = IndexMap::new();
        preds.insert(
            "message.not_equals".into(),
            CheckFieldsPredicateArg::String("foo".into()),
        );
        preds.insert(
            "other_thing.neq".into(),
            CheckFieldsPredicateArg::String("bar".into()),
        );
        preds.insert(
            "third_thing.neq".into(),
            CheckFieldsPredicateArg::VecString(vec!["hello".into(), "world".into()]),
        );

        let cond = CheckFieldsConfig { predicates: preds }
            .build(&Default::default())
            .unwrap();

        let mut event = Event::from("not foo");
        assert!(!cond.check(&event));
        assert_eq!(
            cond.check_with_context(&event),
            Err("predicates failed: [ other_thing.neq: \"bar\", third_thing.neq: [\"hello\", \"world\"] ]".to_owned())
        );

        event.as_mut_log().insert("other_thing", "not bar");
        event
            .as_mut_log()
            .insert("third_thing", "not hello or world");
        assert!(cond.check(&event));
        assert_eq!(cond.check_with_context(&event), Ok(()));

        event.as_mut_log().insert("third_thing", "world");
        assert!(!cond.check(&event));
        assert_eq!(
            cond.check_with_context(&event),
            Err("predicates failed: [ third_thing.neq: [\"hello\", \"world\"] ]".to_owned()),
        );

        event.as_mut_log().insert("third_thing", "hello");
        assert!(!cond.check(&event));
        assert_eq!(
            cond.check_with_context(&event),
            Err("predicates failed: [ third_thing.neq: [\"hello\", \"world\"] ]".to_owned()),
        );

        event.as_mut_log().insert("third_thing", "safe");
        event.as_mut_log().insert("other_thing", "bar");
        assert!(!cond.check(&event));
        assert_eq!(
            cond.check_with_context(&event),
            Err("predicates failed: [ other_thing.neq: \"bar\" ]".to_owned())
        );

        event.as_mut_log().insert("message", "foo");
        assert!(!cond.check(&event));
        assert_eq!(
            cond.check_with_context(&event),
            Err(
                "predicates failed: [ message.not_equals: \"foo\", other_thing.neq: \"bar\" ]"
                    .to_owned()
            )
        );
    }

    #[test]
    fn check_field_regex() {
        let mut preds: IndexMap<String, CheckFieldsPredicateArg> = IndexMap::new();
        preds.insert(
            "message.regex".into(),
            CheckFieldsPredicateArg::String("^start".into()),
        );
        preds.insert(
            "other_thing.regex".into(),
            CheckFieldsPredicateArg::String("end$".into()),
        );

        let cond = CheckFieldsConfig { predicates: preds }
            .build(&Default::default())
            .unwrap();

        let mut event = Event::from("starts with a bang");
        assert!(!cond.check(&event));
        assert_eq!(
            cond.check_with_context(&event),
            Err(r#"predicates failed: [ other_thing.regex: "end$" ]"#.to_owned())
        );

        event.as_mut_log().insert("other_thing", "at the end");
        assert!(cond.check(&event));
        assert_eq!(cond.check_with_context(&event), Ok(()));

        event.as_mut_log().insert("other_thing", "end up here");
        assert!(!cond.check(&event));
        assert_eq!(
            cond.check_with_context(&event),
            Err(r#"predicates failed: [ other_thing.regex: "end$" ]"#.to_owned())
        );

        event.as_mut_log().insert("message", "foo");
        assert!(!cond.check(&event));
        assert_eq!(
            cond.check_with_context(&event),
            Err(
                r#"predicates failed: [ message.regex: "^start", other_thing.regex: "end$" ]"#
                    .to_owned()
            )
        );
    }

    #[test]
    fn check_ip_cidr() {
        let mut preds: IndexMap<String, CheckFieldsPredicateArg> = IndexMap::new();
        preds.insert(
            "foo.ip_cidr_contains".into(),
            CheckFieldsPredicateArg::String("10.0.0.0/8".into()),
        );
        preds.insert(
            "bar.ip_cidr_contains".into(),
            CheckFieldsPredicateArg::VecString(vec!["2000::/3".into(), "192.168.0.0/16".into()]),
        );

        let cond = CheckFieldsConfig { predicates: preds }
            .build(&Default::default())
            .unwrap();

        let mut event = Event::from("ignored message");
        assert!(!cond.check(&event));
        assert_eq!(
            cond.check_with_context(&event),
            Err("predicates failed: [ foo.ip_cidr_contains: \"10.0.0.0/8\", bar.ip_cidr_contains: [\"2000::/3\", \"192.168.0.0/16\"] ]".to_owned()),
        );

        event.as_mut_log().insert("foo", "10.1.2.3");
        assert!(!cond.check(&event));
        assert_eq!(
            cond.check_with_context(&event),
            Err(
                "predicates failed: [ bar.ip_cidr_contains: [\"2000::/3\", \"192.168.0.0/16\"] ]"
                    .to_owned()
            ),
        );

        event.as_mut_log().insert("bar", "2000::");
        assert!(cond.check(&event));
        assert_eq!(cond.check_with_context(&event), Ok(()));

        event.as_mut_log().insert("bar", "192.168.255.255");
        assert!(cond.check(&event));
        assert_eq!(cond.check_with_context(&event), Ok(()));

        event.as_mut_log().insert("foo", "192.200.200.200");
        assert!(!cond.check(&event));
        assert_eq!(
            cond.check_with_context(&event),
            Err("predicates failed: [ foo.ip_cidr_contains: \"10.0.0.0/8\" ]".to_owned()),
        );

        event.as_mut_log().insert("foo", "not an ip");
        assert!(!cond.check(&event));
        assert_eq!(
            cond.check_with_context(&event),
            Err("predicates failed: [ foo.ip_cidr_contains: \"10.0.0.0/8\" ]".to_owned()),
        );
    }

    #[test]
    fn check_field_exists() {
        let mut preds: IndexMap<String, CheckFieldsPredicateArg> = IndexMap::new();
        preds.insert("foo.exists".into(), CheckFieldsPredicateArg::Boolean(true));
        preds.insert("bar.exists".into(), CheckFieldsPredicateArg::Boolean(false));

        let cond = CheckFieldsConfig { predicates: preds }
            .build(&Default::default())
            .unwrap();

        let mut event = Event::from("ignored field");
        assert!(!cond.check(&event));
        assert_eq!(
            cond.check_with_context(&event),
            Err("predicates failed: [ foo.exists: true ]".to_owned())
        );

        event.as_mut_log().insert("foo", "not ignored");
        assert!(cond.check(&event));
        assert_eq!(cond.check_with_context(&event), Ok(()));

        event.as_mut_log().insert("bar", "also not ignored");
        assert!(!cond.check(&event));
        assert_eq!(
            cond.check_with_context(&event),
            Err("predicates failed: [ bar.exists: false ]".to_owned())
        );
    }

    #[test]
    fn check_field_length_eq() {
        let mut preds: IndexMap<String, CheckFieldsPredicateArg> = IndexMap::new();
        preds.insert("foo.length_eq".into(), CheckFieldsPredicateArg::Integer(10));
        preds.insert("bar.length_eq".into(), CheckFieldsPredicateArg::Integer(4));

        let cond = CheckFieldsConfig { predicates: preds }
            .build(&Default::default())
            .unwrap();

        let mut event = Event::from("");
        assert!(!cond.check(&event));
        assert_eq!(
            cond.check_with_context(&event),
            Err("predicates failed: [ foo.length_eq: 10, bar.length_eq: 4 ]".to_owned())
        );

        event.as_mut_log().insert("foo", "helloworld");
        assert!(!cond.check(&event));
        assert_eq!(
            cond.check_with_context(&event),
            Err("predicates failed: [ bar.length_eq: 4 ]".to_owned())
        );

        event.as_mut_log().insert("bar", vec![0, 1, 2, 3]);
        assert!(cond.check(&event));
        assert_eq!(cond.check_with_context(&event), Ok(()));
    }

    #[test]
    fn negate_predicate() {
        let mut preds: IndexMap<String, CheckFieldsPredicateArg> = IndexMap::new();
        preds.insert(
            "foo.not_exists".into(),
            CheckFieldsPredicateArg::Boolean(true),
        );
        let cond = CheckFieldsConfig { predicates: preds }
            .build(&Default::default())
            .unwrap();

        let mut event = Event::from("ignored field");
        assert!(cond.check(&event));
        assert_eq!(cond.check_with_context(&event), Ok(()));

        event.as_mut_log().insert("foo", "not ignored");
        assert!(!cond.check(&event));
        assert_eq!(
            cond.check_with_context(&event),
            Err("predicates failed: [ foo.not_exists: true ]".into())
        );
    }
}<|MERGE_RESOLUTION|>--- conflicted
+++ resolved
@@ -55,31 +55,7 @@
 impl CheckFieldsPredicate for EqualsPredicate {
     fn check(&self, event: &Event) -> bool {
         match event {
-<<<<<<< HEAD
-            Event::Log(l) | Event::Trace(l) => {
-                l.get(&self.target).map_or(false, |v| match &self.arg {
-                    CheckFieldsPredicateArg::String(s) => s.as_bytes() == v.as_bytes(),
-                    CheckFieldsPredicateArg::VecString(ss) => {
-                        ss.iter().any(|s| s.as_bytes() == v.as_bytes())
-                    }
-                    CheckFieldsPredicateArg::Integer(i) => match v {
-                        Value::Integer(vi) => *i == *vi,
-                        Value::Float(vf) => *i == *vf as i64,
-                        _ => false,
-                    },
-                    CheckFieldsPredicateArg::Float(f) => match v {
-                        Value::Float(vf) => *f == *vf,
-                        Value::Integer(vi) => *f == *vi as f64,
-                        _ => false,
-                    },
-                    CheckFieldsPredicateArg::Boolean(b) => match v {
-                        Value::Boolean(vb) => *b == *vb,
-                        _ => false,
-                    },
-                })
-            }
-=======
-            Event::Log(l) => l.get(&self.target).map_or(false, |v| match &self.arg {
+            Event::Log(l) | Event::Trace(l)=> l.get(&self.target).map_or(false, |v| match &self.arg {
                 CheckFieldsPredicateArg::String(s) => s.as_bytes() == v.as_bytes(),
                 CheckFieldsPredicateArg::VecString(ss) => {
                     ss.iter().any(|s| s.as_bytes() == v.as_bytes())
@@ -99,7 +75,6 @@
                     _ => false,
                 },
             }),
->>>>>>> c7b2a146
             Event::Metric(m) => m
                 .tags()
                 .and_then(|t| t.get(&self.target))
