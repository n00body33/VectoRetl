--- conflicted
+++ resolved
@@ -39,14 +39,9 @@
 #[configurable_component(source("logstash"))]
 #[derive(Clone, Debug)]
 pub struct LogstashConfig {
-<<<<<<< HEAD
-    #[configurable(derived)]
-    address: SocketListenAddr,
-=======
     /// The socket address to listen for connections on.
     #[configurable(metadata(docs::examples = "0.0.0.0:5044"))]
     address: SocketAddr,
->>>>>>> 71086e16
 
     #[configurable(derived)]
     keepalive: Option<TcpKeepaliveConfig>,
