[package]
name = "vector-api-client"
version = "0.1.2"
authors = ["Vector Contributors <vector@datadoghq.com>"]
edition = "2021"
publish = false
license = "MPL-2.0"

[dependencies]

# Serde
<<<<<<< HEAD
serde = { version = "1.0.136", default-features = false, features = ["derive"] }
serde_json = { version = "1.0.79", default-features = false, features = ["raw_value"] }
=======
serde = { version = "1.0.137", features = ["derive"] }
serde_json = { version = "1.0.80", features = ["raw_value"] }
>>>>>>> e2222943

# Error handling
anyhow = { version = "1.0.57", default-features = false, features = ["std"] }

# Tokio / Futures
async-trait = { version = "0.1", default-features = false }
futures = { version = "0.3", default-features = false, features = ["compat", "io-compat"] }
tokio = { version = "1.18.0", default-features = false, features = ["macros", "rt", "sync"] }
tokio-stream = { version = "0.1.8", default-features = false, features = ["sync"] }

# GraphQL
graphql_client = { version = "0.10.0", default-features = false, features = ["graphql_query_derive"] }

# HTTP / WebSockets
reqwest = { version = "0.11.10", default-features = false, features = ["json"] }
tokio-tungstenite = { version = "0.15.0", default-features = false, features = ["connect", "rustls"] }

# External libs
chrono = { version = "0.4.6", default-features = false, features = ["serde"] }
url = { version = "2.2.2", default-features = false }
uuid = { version = "1", default-features = false, features = ["serde", "v4"] }
indoc = { version = "1.0.4", default-features = false }<|MERGE_RESOLUTION|>--- conflicted
+++ resolved
@@ -9,13 +9,8 @@
 [dependencies]
 
 # Serde
-<<<<<<< HEAD
 serde = { version = "1.0.136", default-features = false, features = ["derive"] }
-serde_json = { version = "1.0.79", default-features = false, features = ["raw_value"] }
-=======
-serde = { version = "1.0.137", features = ["derive"] }
-serde_json = { version = "1.0.80", features = ["raw_value"] }
->>>>>>> e2222943
+serde_json = { version = "1.0.80", default-features = false, features = ["raw_value"] }
 
 # Error handling
 anyhow = { version = "1.0.57", default-features = false, features = ["std"] }
