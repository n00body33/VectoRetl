--- conflicted
+++ resolved
@@ -24,7 +24,10 @@
       - [ComponentEventsDropped](#componenteventsdropped)
       - [SinkNetworkBytesSent](#sinknetworkbytessent)
       - [SourceNetworkBytesReceived](#sourcenetworkbytesreceived)
-  - [Health checks](#health-checks)
+  - [Sink Operational Requirements](#sink-operational-requirements)
+    - [Health checks](#health-checks)
+    - [Finalization](#finalization)
+  - [Acknowledgements](#acknowledgements)
 
 ## Introduction
 
@@ -168,7 +171,6 @@
 *All components* that can drop events MUST emit a `ComponentEventsDropped`
 event in accordance with the [EventsDropped event] requirements.
 
-<<<<<<< HEAD
 #### SinkNetworkBytesSent
 
 *Sinks* MUST emit a `SinkNetworkBytesSent` that represents the egress of
@@ -220,12 +222,9 @@
     defined properties as key-value pairs.
   - MUST NOT be rate limited.
 
-## Health checks
-=======
 ## Sink Operational Requirements
 
 ### Health checks
->>>>>>> 92a5082f
 
 All sink components SHOULD define a health check. These checks are executed at
 boot and as part of `vector validate`. This health check SHOULD, as closely as
