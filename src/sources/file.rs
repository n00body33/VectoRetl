use std::{convert::TryInto, future, path::PathBuf, time::Duration};

use bytes::Bytes;
use chrono::Utc;
use codecs::{BytesDeserializer, BytesDeserializerConfig};
use file_source::{
    calculate_ignore_before,
    paths_provider::glob::{Glob, MatchOptions},
    Checkpointer, FileFingerprint, FileServer, FingerprintStrategy, Fingerprinter, Line, ReadFrom,
    ReadFromConfig,
};
use futures::{FutureExt, Stream, StreamExt, TryFutureExt};
use lookup::{
    lookup_v2::{parse_value_path, OptionalValuePath},
    owned_value_path, path, OwnedValuePath,
};
use regex::bytes::Regex;
use serde_with::serde_as;
use snafu::{ResultExt, Snafu};
use tokio::{sync::oneshot, task::spawn_blocking};
use tracing::{Instrument, Span};
use value::Kind;
use vector_common::finalizer::OrderedFinalizer;
use vector_config::{configurable_component, NamedComponent};
use vector_core::config::{LegacyKey, LogNamespace};

use super::util::{EncodingConfig, MultilineConfig};
use crate::{
    config::{
        log_schema, DataType, Output, SourceAcknowledgementsConfig, SourceConfig, SourceContext,
    },
    encoding_transcode::{Decoder, Encoder},
    event::{BatchNotifier, BatchStatus, LogEvent},
    internal_events::{
        FileBytesReceived, FileEventsReceived, FileOpen, FileSourceInternalEventsEmitter,
        StreamClosedError,
    },
    line_agg::{self, LineAgg},
    serde::bool_or_struct,
    shutdown::ShutdownSignal,
    SourceSender,
};

#[derive(Debug, Snafu)]
enum BuildError {
    #[snafu(display("data_dir option required, but not given here or globally"))]
    NoDataDir,
    #[snafu(display(
        "could not create subdirectory {:?} inside of data_dir {:?}",
        subdir,
        data_dir
    ))]
    MakeSubdirectoryError {
        subdir: PathBuf,
        data_dir: PathBuf,
        source: std::io::Error,
    },
    #[snafu(display("data_dir {:?} does not exist", data_dir))]
    MissingDataDir { data_dir: PathBuf },
    #[snafu(display("data_dir {:?} is not writable", data_dir))]
    DataDirNotWritable { data_dir: PathBuf },
    #[snafu(display(
        "message_start_indicator {:?} is not a valid regex: {}",
        indicator,
        source
    ))]
    InvalidMessageStartIndicator {
        indicator: String,
        source: regex::Error,
    },
}

/// Configuration for the `file` source.
#[serde_as]
#[configurable_component(source("file"))]
#[derive(Clone, Debug, PartialEq, Eq)]
#[serde(deny_unknown_fields)]
pub struct FileConfig {
    /// Array of file patterns to include. [Globbing](https://vector.dev/docs/reference/configuration/sources/file/#globbing) is supported.
    #[configurable(metadata(docs::examples = "/var/log/**/*.log"))]
    pub include: Vec<PathBuf>,

    /// Array of file patterns to exclude. [Globbing](https://vector.dev/docs/reference/configuration/sources/file/#globbing) is supported.
    ///
    /// Takes precedence over the `include` option. Note: The `exclude` patterns are applied _after_ the attempt to glob everything
    /// in `include`. This means that all files are first matched by `include` and then filtered by the `exclude`
    /// patterns. This can be impactful if `include` contains directories with contents that are not accessible.
    #[serde(default)]
    #[configurable(metadata(docs::examples = "/var/log/binary-file.log"))]
    pub exclude: Vec<PathBuf>,

    /// Overrides the name of the log field used to add the file path to each event.
    ///
    /// The value will be the full path to the file where the event was read message.
    ///
    /// By default, `file` is used.
    #[serde(default = "default_file_key")]
    #[configurable(metadata(docs::examples = "path"))]
    pub file_key: Option<OptionalValuePath>,

    /// Whether or not to start reading from the beginning of a new file.
    ///
    /// DEPRECATED: This is a deprecated option -- replaced by `ignore_checkpoints`/`read_from` -- and should be removed.
    #[configurable(deprecated)]
    #[serde(default)]
    pub start_at_beginning: Option<bool>,

    /// Whether or not to ignore existing checkpoints when determining where to start reading a file.
    ///
    /// Checkpoints are still written normally.
    #[serde(default)]
    pub ignore_checkpoints: Option<bool>,

    #[configurable(derived)]
    #[serde(default)]
    pub read_from: Option<ReadFromConfig>,

    /// Ignore files with a data modification date older than the specified number of seconds.
    #[serde(alias = "ignore_older", default)]
    #[configurable(metadata(docs::type_unit = "seconds"))]
    #[configurable(metadata(docs::examples = "600"))]
    pub ignore_older_secs: Option<u64>,

    /// The maximum number of bytes a line can contain before being discarded.
    ///
    /// This protects against malformed lines or tailing incorrect files.
    #[serde(default = "default_max_line_bytes")]
    #[configurable(metadata(docs::type_unit = "bytes"))]
    pub max_line_bytes: usize,

    /// Overrides the name of the log field used to add the current hostname to each event.
    ///
    /// The value is the current hostname.
    ///
    /// By default, the [global `log_schema.host_key` option][global_host_key] is used.
    ///
    /// [global_host_key]: https://vector.dev/docs/reference/configuration/global-options/#log_schema.host_key
    #[serde(default)]
    #[configurable(metadata(docs::examples = "hostname"))]
    pub host_key: Option<OptionalValuePath>,

    /// The directory used to persist file checkpoint positions.
    ///
    /// By default, the global `data_dir` option is used. Make sure the running user has write permissions to this directory.
    #[serde(default)]
    pub data_dir: Option<PathBuf>,

    /// Enables adding the file offset to each event and sets the name of the log field used.
    ///
    /// The value will be the byte offset of the start of the line within the file.
    ///
    /// Off by default, the offset is only added to the event if this is set.
    #[serde(default)]
    #[configurable(metadata(docs::examples = "offset"))]
    pub offset_key: Option<OptionalValuePath>,

    /// Delay between file discovery calls, in milliseconds.
    ///
    /// This controls the interval at which files are searched. A higher value results in greater chances of some short-lived files being missed between searches, but a lower value increases the performance impact of file discovery.
    #[serde(
        alias = "glob_minimum_cooldown",
        default = "default_glob_minimum_cooldown_ms"
    )]
    #[configurable(metadata(docs::type_unit = "milliseconds"))]
    pub glob_minimum_cooldown_ms: u64,

    #[configurable(derived)]
    #[serde(alias = "fingerprinting", default)]
    fingerprint: FingerprintConfig,

    /// Ignore missing files when fingerprinting.
    ///
    /// This may be useful when used with source directories containing dangling symlinks.
    #[serde(default)]
    pub ignore_not_found: bool,

    /// String value used to identify the start of a multi-line message.
    ///
    /// DEPRECATED: This is a deprecated option -- replaced by `multiline` -- and should be removed.
    #[configurable(deprecated)]
    #[serde(default)]
    pub message_start_indicator: Option<String>,

    /// How long to wait for more data when aggregating a multi-line message, in milliseconds.
    ///
    /// DEPRECATED: This is a deprecated option -- replaced by `multiline` -- and should be removed.
    #[configurable(deprecated)]
    #[serde(default = "default_multi_line_timeout")]
    pub multi_line_timeout: u64,

    /// Multiline aggregation configuration.
    ///
    /// If not specified, multiline aggregation is disabled.
    #[serde(default)]
    pub multiline: Option<MultilineConfig>,

    /// An approximate limit on the amount of data read from a single file at a given time.
    #[serde(default = "default_max_read_bytes")]
    #[configurable(metadata(docs::type_unit = "bytes"))]
    pub max_read_bytes: usize,

    /// Instead of balancing read capacity fairly across all watched files, prioritize draining the oldest files before moving on to read data from younger files.
    #[serde(default)]
    pub oldest_first: bool,

    /// Timeout from reaching `EOF` after which file will be removed from filesystem, unless new data is written in the meantime.
    ///
    /// If not specified, files will not be removed.
    #[serde(alias = "remove_after", default)]
    #[serde_as(as = "Option<serde_with::DurationSeconds<u64>>")]
    #[configurable(metadata(docs::examples = "0"))]
    #[configurable(metadata(docs::examples = "5"))]
    #[configurable(metadata(docs::examples = "60"))]
    pub remove_after_secs: Option<Duration>,

    /// String sequence used to separate one file line from another.
    #[serde(default = "default_line_delimiter")]
    #[configurable(metadata(docs::examples = "\r\n"))]
    pub line_delimiter: String,

    #[configurable(derived)]
    #[serde(default)]
    pub encoding: Option<EncodingConfig>,

    #[configurable(derived)]
    #[serde(default, deserialize_with = "bool_or_struct")]
    acknowledgements: SourceAcknowledgementsConfig,

    /// The namespace to use for logs. This overrides the global setting.
    #[configurable(metadata(docs::hidden))]
    #[serde(default)]
    log_namespace: Option<bool>,
}

fn default_max_line_bytes() -> usize {
    bytesize::kib(100u64) as usize
}

fn default_file_key() -> Option<OptionalValuePath> {
    Some(OptionalValuePath::from(owned_value_path!("file")))
}

const fn default_glob_minimum_cooldown_ms() -> u64 {
    1000
}

const fn default_multi_line_timeout() -> u64 {
    1000
}

const fn default_max_read_bytes() -> usize {
    2048
}

fn default_line_delimiter() -> String {
    "\n".to_string()
}

/// Configuration for how files should be identified.
///
/// This is important for `checkpointing` when file rotation is used.
#[configurable_component]
#[derive(Clone, Debug, PartialEq, Eq)]
#[serde(tag = "strategy", rename_all = "snake_case")]
#[configurable(metadata(
    docs::enum_tag_description = "The strategy used to uniquely identify files.\n\nThis is important for checkpointing when file rotation is used."
))]
pub enum FingerprintConfig {
    /// Read lines from the beginning of the file and compute a checksum over them.
    Checksum {
        /// Maximum number of bytes to use, from the lines that are read, for generating the checksum.
<<<<<<< HEAD
        ///
=======
>>>>>>> eeb2bb5f
        // TODO: Should we properly expose this in the documentation? There could definitely be value in allowing more
        // bytes to be used for the checksum generation, but we should commit to exposing it rather than hiding it.
        #[serde(alias = "fingerprint_bytes")]
        #[configurable(metadata(docs::hidden))]
        #[configurable(metadata(docs::type_unit = "bytes"))]
        bytes: Option<usize>,

        /// The number of bytes to skip ahead (or ignore) when reading the data used for generating the checksum.
        ///
        /// This can be helpful if all files share a common header that should be skipped.
        #[configurable(metadata(docs::type_unit = "bytes"))]
        ignored_header_bytes: usize,

        /// The number of lines to read for generating the checksum.
        ///
        /// If your files share a common header that is not always a fixed size,
        ///
        /// If the file has less than this amount of lines, it won’t be read at all.
        #[serde(default = "default_lines")]
        #[configurable(metadata(docs::type_unit = "lines"))]
        lines: usize,
    },

    /// Use the [device and inode][inode] as the identifier.
    ///
    /// [inode]: https://en.wikipedia.org/wiki/Inode
    #[serde(rename = "device_and_inode")]
    DevInode,
}

impl Default for FingerprintConfig {
    fn default() -> Self {
        Self::Checksum {
            bytes: None,
            ignored_header_bytes: 0,
            lines: default_lines(),
        }
    }
}

const fn default_lines() -> usize {
    1
}

impl From<FingerprintConfig> for FingerprintStrategy {
    fn from(config: FingerprintConfig) -> FingerprintStrategy {
        match config {
            FingerprintConfig::Checksum {
                bytes,
                ignored_header_bytes,
                lines,
            } => {
                let bytes = match bytes {
                    Some(bytes) => {
                        warn!(message = "The `fingerprint.bytes` option will be used to convert old file fingerprints created by vector < v0.11.0, but are not supported for new file fingerprints. The first line will be used instead.");
                        bytes
                    }
                    None => 256,
                };
                FingerprintStrategy::Checksum {
                    bytes,
                    ignored_header_bytes,
                    lines,
                }
            }
            FingerprintConfig::DevInode => FingerprintStrategy::DevInode,
        }
    }
}

#[derive(Debug)]
pub(crate) struct FinalizerEntry {
    pub(crate) file_id: FileFingerprint,
    pub(crate) offset: u64,
}

impl Default for FileConfig {
    fn default() -> Self {
        Self {
            include: vec![PathBuf::from("/var/log/**/*.log")],
            exclude: vec![],
            file_key: default_file_key(),
            start_at_beginning: None,
            ignore_checkpoints: None,
            read_from: None,
            ignore_older_secs: None,
            max_line_bytes: default_max_line_bytes(),
            fingerprint: FingerprintConfig::default(),
            ignore_not_found: false,
            host_key: None,
            offset_key: None,
            data_dir: None,
            glob_minimum_cooldown_ms: default_glob_minimum_cooldown_ms(), // millis
            message_start_indicator: None,
            multi_line_timeout: default_multi_line_timeout(), // millis
            multiline: None,
            max_read_bytes: default_max_read_bytes(),
            oldest_first: false,
            remove_after_secs: None,
            line_delimiter: default_line_delimiter(),
            encoding: None,
            acknowledgements: Default::default(),
            log_namespace: None,
        }
    }
}

impl_generate_config_from_default!(FileConfig);

#[async_trait::async_trait]
impl SourceConfig for FileConfig {
    async fn build(&self, cx: SourceContext) -> crate::Result<super::Source> {
        // add the source name as a subdir, so that multiple sources can
        // operate within the same given data_dir (e.g. the global one)
        // without the file servers' checkpointers interfering with each
        // other
        let data_dir = cx
            .globals
            // source are only global, name can be used for subdir
            .resolve_and_make_data_subdir(self.data_dir.as_ref(), cx.key.id())?;

        // Clippy rule, because async_trait?
        #[allow(clippy::suspicious_else_formatting)]
        {
            if let Some(ref config) = self.multiline {
                let _: line_agg::Config = config.try_into()?;
            }

            if let Some(ref indicator) = self.message_start_indicator {
                Regex::new(indicator)
                    .with_context(|_| InvalidMessageStartIndicatorSnafu { indicator })?;
            }
        }

        let acknowledgements = cx.do_acknowledgements(self.acknowledgements);

        let log_namespace = cx.log_namespace(self.log_namespace);

        Ok(file_source(
            self,
            data_dir,
            cx.shutdown,
            cx.out,
            acknowledgements,
            log_namespace,
        ))
    }

    fn outputs(&self, global_log_namespace: LogNamespace) -> Vec<Output> {
        let file_key = self
            .file_key
            .clone()
            .and_then(|k| k.path)
            .map(LegacyKey::Overwrite);

        // `host_key` defaults to the `log_schema().host_key()` if it's not configured in the source.
        let host_key = self
            .host_key
            .clone()
            .map_or_else(
                || parse_value_path(log_schema().host_key()).ok(),
                |k| k.path,
            )
            .map(LegacyKey::Overwrite);

        let offset_key = self
            .offset_key
            .clone()
            .and_then(|k| k.path)
            .map(LegacyKey::Overwrite);

        let schema_definition = BytesDeserializerConfig
            .schema_definition(global_log_namespace.merge(self.log_namespace))
            .with_standard_vector_source_metadata()
            .with_source_metadata(
                Self::NAME,
                host_key,
                &owned_value_path!("host"),
                Kind::bytes().or_undefined(),
                Some("host"),
            )
            .with_source_metadata(
                Self::NAME,
                offset_key,
                &owned_value_path!("offset"),
                Kind::integer(),
                None,
            )
            .with_source_metadata(
                Self::NAME,
                file_key,
                &owned_value_path!("path"),
                Kind::bytes(),
                None,
            );

        vec![Output::default(DataType::Log).with_schema_definition(schema_definition)]
    }

    fn can_acknowledge(&self) -> bool {
        true
    }
}

pub fn file_source(
    config: &FileConfig,
    data_dir: PathBuf,
    shutdown: ShutdownSignal,
    mut out: SourceSender,
    acknowledgements: bool,
    log_namespace: LogNamespace,
) -> super::Source {
    // the include option must be specified but also must contain at least one entry.
    if config.include.is_empty() {
        error!(message = "`include` configuration option must contain at least one file pattern.");
        return Box::pin(future::ready(Err(())));
    }

    let ignore_before = calculate_ignore_before(config.ignore_older_secs);
    let glob_minimum_cooldown = Duration::from_millis(config.glob_minimum_cooldown_ms);
    let (ignore_checkpoints, read_from) = reconcile_position_options(
        config.start_at_beginning,
        config.ignore_checkpoints,
        config.read_from,
    );

    let paths_provider = Glob::new(
        &config.include,
        &config.exclude,
        MatchOptions::default(),
        FileSourceInternalEventsEmitter,
    )
    .expect("invalid glob patterns");

    let encoding_charset = config.encoding.clone().map(|e| e.charset);

    // if file encoding is specified, need to convert the line delimiter (present as utf8)
    // to the specified encoding, so that delimiter-based line splitting can work properly
    let line_delimiter_as_bytes = match encoding_charset {
        Some(e) => Encoder::new(e).encode_from_utf8(&config.line_delimiter),
        None => Bytes::from(config.line_delimiter.clone()),
    };

    let checkpointer = Checkpointer::new(&data_dir);
    let file_server = FileServer {
        paths_provider,
        max_read_bytes: config.max_read_bytes,
        ignore_checkpoints,
        read_from,
        ignore_before,
        max_line_bytes: config.max_line_bytes,
        line_delimiter: line_delimiter_as_bytes,
        data_dir,
        glob_minimum_cooldown,
        fingerprinter: Fingerprinter {
            strategy: config.fingerprint.clone().into(),
            max_line_length: config.max_line_bytes,
            ignore_not_found: config.ignore_not_found,
        },
        oldest_first: config.oldest_first,
        remove_after: config.remove_after_secs,
        emitter: FileSourceInternalEventsEmitter,
        handle: tokio::runtime::Handle::current(),
    };

    let event_metadata = EventMetadata {
        host_key: config.host_key.clone().map_or_else(
            || parse_value_path(log_schema().host_key()).ok(),
            |k| k.path,
        ),
        hostname: crate::get_hostname().ok(),
        file_key: config.file_key.clone().and_then(|k| k.path),
        offset_key: config.offset_key.clone().and_then(|k| k.path),
    };

    let include = config.include.clone();
    let exclude = config.exclude.clone();
    let multiline_config = config.multiline.clone();
    let message_start_indicator = config.message_start_indicator.clone();
    let multi_line_timeout = config.multi_line_timeout;

    let (finalizer, shutdown_checkpointer) = if acknowledgements {
        // The shutdown sent in to the finalizer is the global
        // shutdown handle used to tell it to stop accepting new batch
        // statuses and just wait for the remaining acks to come in.
        let (finalizer, mut ack_stream) = OrderedFinalizer::<FinalizerEntry>::new(shutdown.clone());
        // We set up a separate shutdown signal to tie together the
        // finalizer and the checkpoint writer task in the file
        // server, to make it continue to write out updated
        // checkpoints until all the acks have come in.
        let (send_shutdown, shutdown2) = oneshot::channel::<()>();
        let checkpoints = checkpointer.view();
        tokio::spawn(async move {
            while let Some((status, entry)) = ack_stream.next().await {
                if status == BatchStatus::Delivered {
                    checkpoints.update(entry.file_id, entry.offset);
                }
            }
            send_shutdown.send(())
        });
        (Some(finalizer), shutdown2.map(|_| ()).boxed())
    } else {
        // When not dealing with end-to-end acknowledgements, just
        // clone the global shutdown to stop the checkpoint writer.
        (None, shutdown.clone().map(|_| ()).boxed())
    };

    let checkpoints = checkpointer.view();
    Box::pin(async move {
        info!(message = "Starting file server.", include = ?include, exclude = ?exclude);

        let mut encoding_decoder = encoding_charset.map(Decoder::new);

        // sizing here is just a guess
        let (tx, rx) = futures::channel::mpsc::channel::<Vec<Line>>(2);
        let rx = rx
            .map(futures::stream::iter)
            .flatten()
            .map(move |mut line| {
                emit!(FileBytesReceived {
                    byte_size: line.text.len(),
                    file: &line.filename,
                });
                // transcode each line from the file's encoding charset to utf8
                line.text = match encoding_decoder.as_mut() {
                    Some(d) => d.decode_to_utf8(line.text),
                    None => line.text,
                };
                line
            });

        let messages: Box<dyn Stream<Item = Line> + Send + std::marker::Unpin> =
            if let Some(ref multiline_config) = multiline_config {
                wrap_with_line_agg(
                    rx,
                    multiline_config.try_into().unwrap(), // validated in build
                )
            } else if let Some(msi) = message_start_indicator {
                wrap_with_line_agg(
                    rx,
                    line_agg::Config::for_legacy(
                        Regex::new(&msi).unwrap(), // validated in build
                        multi_line_timeout,
                    ),
                )
            } else {
                Box::new(rx)
            };

        // Once file server ends this will run until it has finished processing remaining
        // logs in the queue.
        let span = Span::current();
        let mut messages = messages.map(move |line| {
            let mut event = create_event(
                line.text,
                line.start_offset,
                &line.filename,
                &event_metadata,
                log_namespace,
            );

            if let Some(finalizer) = &finalizer {
                let (batch, receiver) = BatchNotifier::new_with_receiver();
                event = event.with_batch_notifier(&batch);
                let entry = FinalizerEntry {
                    file_id: line.file_id,
                    offset: line.end_offset,
                };
                finalizer.add(entry, receiver);
            } else {
                checkpoints.update(line.file_id, line.end_offset);
            }
            event
        });
        tokio::spawn(async move {
            match out
                .send_event_stream(&mut messages)
                .instrument(span.or_current())
                .await
            {
                Ok(()) => {
                    debug!("Finished sending.");
                }
                Err(error) => {
                    let (count, _) = messages.size_hint();
                    emit!(StreamClosedError { error, count });
                }
            }
        });

        let span = info_span!("file_server");
        spawn_blocking(move || {
            let _enter = span.enter();
            let result = file_server.run(tx, shutdown, shutdown_checkpointer, checkpointer);
            emit!(FileOpen { count: 0 });
            // Panic if we encounter any error originating from the file server.
            // We're at the `spawn_blocking` call, the panic will be caught and
            // passed to the `JoinHandle` error, similar to the usual threads.
            result.unwrap();
        })
        .map_err(|error| error!(message="File server unexpectedly stopped.", %error))
        .await
    })
}

/// Emit deprecation warning if the old option is used, and take it into account when determining
/// defaults. Any of the newer options will override it when set directly.
fn reconcile_position_options(
    start_at_beginning: Option<bool>,
    ignore_checkpoints: Option<bool>,
    read_from: Option<ReadFromConfig>,
) -> (bool, ReadFrom) {
    if start_at_beginning.is_some() {
        warn!(message = "Use of deprecated option `start_at_beginning`. Please use `ignore_checkpoints` and `read_from` options instead.")
    }

    match start_at_beginning {
        Some(true) => (
            ignore_checkpoints.unwrap_or(true),
            read_from.map(Into::into).unwrap_or(ReadFrom::Beginning),
        ),
        _ => (
            ignore_checkpoints.unwrap_or(false),
            read_from.map(Into::into).unwrap_or_default(),
        ),
    }
}

fn wrap_with_line_agg(
    rx: impl Stream<Item = Line> + Send + std::marker::Unpin + 'static,
    config: line_agg::Config,
) -> Box<dyn Stream<Item = Line> + Send + std::marker::Unpin + 'static> {
    let logic = line_agg::Logic::new(config);
    Box::new(
        LineAgg::new(
            rx.map(|line| {
                (
                    line.filename,
                    line.text,
                    (line.file_id, line.start_offset, line.end_offset),
                )
            }),
            logic,
        )
        .map(
            |(filename, text, (file_id, start_offset, end_offset))| Line {
                text,
                filename,
                file_id,
                start_offset,
                end_offset,
            },
        ),
    )
}

struct EventMetadata {
    host_key: Option<OwnedValuePath>,
    hostname: Option<String>,
    file_key: Option<OwnedValuePath>,
    offset_key: Option<OwnedValuePath>,
}

fn create_event(
    line: Bytes,
    offset: u64,
    file: &str,
    meta: &EventMetadata,
    log_namespace: LogNamespace,
) -> LogEvent {
    emit!(FileEventsReceived {
        count: 1,
        file,
        byte_size: line.len(),
    });

    let deserializer = BytesDeserializer::new();
    let mut event = deserializer.parse_single(line, log_namespace);

    log_namespace.insert_vector_metadata(
        &mut event,
        log_schema().source_type_key(),
        path!("source_type"),
        Bytes::from_static(FileConfig::NAME.as_bytes()),
    );
    log_namespace.insert_vector_metadata(
        &mut event,
        log_schema().timestamp_key(),
        path!("ingest_timestamp"),
        Utc::now(),
    );

    let legacy_host_key = meta.host_key.as_ref().map(LegacyKey::Overwrite);
    // `meta.host_key` is already `unwrap_or_else`ed so we can just pass it in.
    if let Some(hostname) = &meta.hostname {
        log_namespace.insert_source_metadata(
            FileConfig::NAME,
            &mut event,
            legacy_host_key,
            path!("host"),
            hostname.clone(),
        );
    }

    let legacy_offset_key = meta.offset_key.as_ref().map(LegacyKey::Overwrite);
    log_namespace.insert_source_metadata(
        FileConfig::NAME,
        &mut event,
        legacy_offset_key,
        path!("offset"),
        offset,
    );

    let legacy_file_key = meta.file_key.as_ref().map(LegacyKey::Overwrite);
    log_namespace.insert_source_metadata(
        FileConfig::NAME,
        &mut event,
        legacy_file_key,
        path!("path"),
        file,
    );

    event
}

#[cfg(test)]
mod tests {
    use std::{
        collections::HashSet,
        fs::{self, File},
        future::Future,
        io::{Seek, Write},
    };

    use encoding_rs::UTF_16LE;
    use lookup::LookupBuf;
    use similar_asserts::assert_eq;
    use tempfile::tempdir;
    use tokio::time::{sleep, timeout, Duration};
    use value::kind::Collection;
    use vector_core::schema::Definition;

    use super::*;
    use crate::{
        config::Config,
        event::{Event, EventStatus, Value},
        shutdown::ShutdownSignal,
        sources::file,
        test_util::components::{assert_source_compliance, FILE_SOURCE_TAGS},
    };

    #[test]
    fn generate_config() {
        crate::test_util::test_generate_config::<FileConfig>();
    }

    fn test_default_file_config(dir: &tempfile::TempDir) -> file::FileConfig {
        file::FileConfig {
            fingerprint: FingerprintConfig::Checksum {
                bytes: Some(8),
                ignored_header_bytes: 0,
                lines: 1,
            },
            data_dir: Some(dir.path().to_path_buf()),
            glob_minimum_cooldown_ms: 100, // millis
            ..Default::default()
        }
    }

    async fn sleep_500_millis() {
        sleep(Duration::from_millis(500)).await;
    }

    #[test]
    fn parse_config() {
        let config: FileConfig = toml::from_str(
            r#"
            include = [ "/var/log/**/*.log" ]
            file_key = "file"
            glob_minimum_cooldown_ms = 1000
            multi_line_timeout = 1000
            max_read_bytes = 2048
            line_delimiter = "\n"
        "#,
        )
        .unwrap();
        assert_eq!(config, FileConfig::default());
        assert_eq!(
            config.fingerprint,
            FingerprintConfig::Checksum {
                bytes: None,
                ignored_header_bytes: 0,
                lines: 1
            }
        );

        let config: FileConfig = toml::from_str(
            r#"
        include = [ "/var/log/**/*.log" ]
        [fingerprint]
        strategy = "device_and_inode"
        "#,
        )
        .unwrap();
        assert_eq!(config.fingerprint, FingerprintConfig::DevInode);

        let config: FileConfig = toml::from_str(
            r#"
        include = [ "/var/log/**/*.log" ]
        [fingerprint]
        strategy = "checksum"
        bytes = 128
        ignored_header_bytes = 512
        "#,
        )
        .unwrap();
        assert_eq!(
            config.fingerprint,
            FingerprintConfig::Checksum {
                bytes: Some(128),
                ignored_header_bytes: 512,
                lines: 1
            }
        );

        let config: FileConfig = toml::from_str(
            r#"
        include = [ "/var/log/**/*.log" ]
        [encoding]
        charset = "utf-16le"
        "#,
        )
        .unwrap();
        assert_eq!(config.encoding, Some(EncodingConfig { charset: UTF_16LE }));

        let config: FileConfig = toml::from_str(
            r#"
        include = [ "/var/log/**/*.log" ]
        read_from = "beginning"
        "#,
        )
        .unwrap();
        assert_eq!(config.read_from, Some(ReadFromConfig::Beginning));

        let config: FileConfig = toml::from_str(
            r#"
        include = [ "/var/log/**/*.log" ]
        read_from = "end"
        "#,
        )
        .unwrap();
        assert_eq!(config.read_from, Some(ReadFromConfig::End));
    }

    #[test]
    fn resolve_data_dir() {
        let global_dir = tempdir().unwrap();
        let local_dir = tempdir().unwrap();

        let mut config = Config::default();
        config.global.data_dir = global_dir.into_path().into();

        // local path given -- local should win
        let res = config
            .global
            .resolve_and_validate_data_dir(test_default_file_config(&local_dir).data_dir.as_ref())
            .unwrap();
        assert_eq!(res, local_dir.path());

        // no local path given -- global fallback should be in effect
        let res = config.global.resolve_and_validate_data_dir(None).unwrap();
        assert_eq!(res, config.global.data_dir.unwrap());
    }

    #[test]
    fn output_schema_definition_vector_namespace() {
        let definition = FileConfig::default().outputs(LogNamespace::Vector)[0]
            .clone()
            .log_schema_definition
            .unwrap();

        assert_eq!(
            definition,
            Definition::new_with_default_metadata(Kind::bytes(), [LogNamespace::Vector])
                .with_meaning(LookupBuf::root(), "message")
                .with_metadata_field(&owned_value_path!("vector", "source_type"), Kind::bytes())
                .with_metadata_field(
                    &owned_value_path!("vector", "ingest_timestamp"),
                    Kind::timestamp()
                )
                .with_metadata_field(
                    &owned_value_path!("file", "host"),
                    Kind::bytes().or_undefined()
                )
                .with_metadata_field(&owned_value_path!("file", "offset"), Kind::integer())
                .with_metadata_field(&owned_value_path!("file", "path"), Kind::bytes())
        )
    }

    #[test]
    fn output_schema_definition_legacy_namespace() {
        let definition = FileConfig::default().outputs(LogNamespace::Legacy)[0]
            .clone()
            .log_schema_definition
            .unwrap();

        assert_eq!(
            definition,
            Definition::new_with_default_metadata(
                Kind::object(Collection::empty()),
                [LogNamespace::Legacy]
            )
            .with_event_field(
                &owned_value_path!("message"),
                Kind::bytes(),
                Some("message")
            )
            .with_event_field(&owned_value_path!("source_type"), Kind::bytes(), None)
            .with_event_field(&owned_value_path!("timestamp"), Kind::timestamp(), None)
            .with_event_field(
                &owned_value_path!("host"),
                Kind::bytes().or_undefined(),
                Some("host")
            )
            .with_event_field(&owned_value_path!("offset"), Kind::undefined(), None)
            .with_event_field(&owned_value_path!("file"), Kind::bytes(), None)
        )
    }

    #[test]
    fn create_event_legacy_namespace() {
        let line = Bytes::from("hello world");
        let file = "some_file.rs";
        let offset: u64 = 0;

        let meta = EventMetadata {
            host_key: Some(owned_value_path!("host")),
            hostname: Some("Some.Machine".to_string()),
            file_key: Some(owned_value_path!("file")),
            offset_key: Some(owned_value_path!("offset")),
        };
        let log = create_event(line, offset, file, &meta, LogNamespace::Legacy);

        assert_eq!(log["file"], "some_file.rs".into());
        assert_eq!(log["host"], "Some.Machine".into());
        assert_eq!(log["offset"], 0.into());
        assert_eq!(log[log_schema().message_key()], "hello world".into());
        assert_eq!(log[log_schema().source_type_key()], "file".into());
        assert!(log[log_schema().timestamp_key()].is_timestamp());
    }

    #[test]
    fn create_event_custom_fields_legacy_namespace() {
        let line = Bytes::from("hello world");
        let file = "some_file.rs";
        let offset: u64 = 0;

        let meta = EventMetadata {
            host_key: Some(owned_value_path!("hostname")),
            hostname: Some("Some.Machine".to_string()),
            file_key: Some(owned_value_path!("file_path")),
            offset_key: Some(owned_value_path!("off")),
        };
        let log = create_event(line, offset, file, &meta, LogNamespace::Legacy);

        assert_eq!(log["file_path"], "some_file.rs".into());
        assert_eq!(log["hostname"], "Some.Machine".into());
        assert_eq!(log["off"], 0.into());
        assert_eq!(log[log_schema().message_key()], "hello world".into());
        assert_eq!(log[log_schema().source_type_key()], "file".into());
        assert!(log[log_schema().timestamp_key()].is_timestamp());
    }

    #[test]
    fn create_event_vector_namespace() {
        let line = Bytes::from("hello world");
        let file = "some_file.rs";
        let offset: u64 = 0;

        let meta = EventMetadata {
            host_key: Some(owned_value_path!("ignored")),
            hostname: Some("Some.Machine".to_string()),
            file_key: Some(owned_value_path!("ignored")),
            offset_key: Some(owned_value_path!("ignored")),
        };
        let log = create_event(line, offset, file, &meta, LogNamespace::Vector);

        assert_eq!(log.value(), &vrl::value!("hello world"));

        assert_eq!(
            log.metadata()
                .value()
                .get(path!("vector", "source_type"))
                .unwrap(),
            &vrl::value!("file")
        );
        assert!(log
            .metadata()
            .value()
            .get(path!("vector", "ingest_timestamp"))
            .unwrap()
            .is_timestamp());

        assert_eq!(
            log.metadata()
                .value()
                .get(path!(FileConfig::NAME, "host"))
                .unwrap(),
            &vrl::value!("Some.Machine")
        );
        assert_eq!(
            log.metadata()
                .value()
                .get(path!(FileConfig::NAME, "offset"))
                .unwrap(),
            &vrl::value!(0)
        );
        assert_eq!(
            log.metadata()
                .value()
                .get(path!(FileConfig::NAME, "path"))
                .unwrap(),
            &vrl::value!("some_file.rs")
        );
    }

    #[tokio::test]
    async fn file_happy_path() {
        let n = 5;

        let dir = tempdir().unwrap();
        let config = file::FileConfig {
            include: vec![dir.path().join("*")],
            ..test_default_file_config(&dir)
        };

        let path1 = dir.path().join("file1");
        let path2 = dir.path().join("file2");

        let received = run_file_source(&config, false, NoAcks, LogNamespace::Legacy, async {
            let mut file1 = File::create(&path1).unwrap();
            let mut file2 = File::create(&path2).unwrap();

            sleep_500_millis().await; // The files must be observed at their original lengths before writing to them

            for i in 0..n {
                writeln!(&mut file1, "hello {}", i).unwrap();
                writeln!(&mut file2, "goodbye {}", i).unwrap();
            }

            sleep_500_millis().await;
        })
        .await;

        let mut hello_i = 0;
        let mut goodbye_i = 0;

        for event in received {
            let line = event.as_log()[log_schema().message_key()].to_string_lossy();
            if line.starts_with("hello") {
                assert_eq!(line, format!("hello {}", hello_i));
                assert_eq!(
                    event.as_log()["file"].to_string_lossy(),
                    path1.to_str().unwrap()
                );
                hello_i += 1;
            } else {
                assert_eq!(line, format!("goodbye {}", goodbye_i));
                assert_eq!(
                    event.as_log()["file"].to_string_lossy(),
                    path2.to_str().unwrap()
                );
                goodbye_i += 1;
            }
        }
        assert_eq!(hello_i, n);
        assert_eq!(goodbye_i, n);
    }

    // https://github.com/vectordotdev/vector/issues/8363
    #[tokio::test]
    async fn file_read_empty_lines() {
        let n = 5;

        let dir = tempdir().unwrap();
        let config = file::FileConfig {
            include: vec![dir.path().join("*")],
            ..test_default_file_config(&dir)
        };

        let path = dir.path().join("file");

        let received = run_file_source(&config, false, NoAcks, LogNamespace::Legacy, async {
            let mut file = File::create(&path).unwrap();

            sleep_500_millis().await; // The files must be observed at their original lengths before writing to them

            writeln!(&mut file, "line for checkpointing").unwrap();
            for _i in 0..n {
                writeln!(&mut file).unwrap();
            }

            sleep_500_millis().await;
        })
        .await;

        assert_eq!(received.len(), n + 1);
    }

    #[tokio::test]
    async fn file_truncate() {
        let n = 5;

        let dir = tempdir().unwrap();
        let config = file::FileConfig {
            include: vec![dir.path().join("*")],
            ..test_default_file_config(&dir)
        };
        let path = dir.path().join("file");
        let received = run_file_source(&config, false, NoAcks, LogNamespace::Legacy, async {
            let mut file = File::create(&path).unwrap();

            sleep_500_millis().await; // The files must be observed at its original length before writing to it

            for i in 0..n {
                writeln!(&mut file, "pretrunc {}", i).unwrap();
            }

            sleep_500_millis().await; // The writes must be observed before truncating

            file.set_len(0).unwrap();
            file.seek(std::io::SeekFrom::Start(0)).unwrap();

            sleep_500_millis().await; // The truncate must be observed before writing again

            for i in 0..n {
                writeln!(&mut file, "posttrunc {}", i).unwrap();
            }

            sleep_500_millis().await;
        })
        .await;

        let mut i = 0;
        let mut pre_trunc = true;

        for event in received {
            assert_eq!(
                event.as_log()["file"].to_string_lossy(),
                path.to_str().unwrap()
            );

            let line = event.as_log()[log_schema().message_key()].to_string_lossy();

            if pre_trunc {
                assert_eq!(line, format!("pretrunc {}", i));
            } else {
                assert_eq!(line, format!("posttrunc {}", i));
            }

            i += 1;
            if i == n {
                i = 0;
                pre_trunc = false;
            }
        }
    }

    #[tokio::test]
    async fn file_rotate() {
        let n = 5;

        let dir = tempdir().unwrap();
        let config = file::FileConfig {
            include: vec![dir.path().join("*")],
            ..test_default_file_config(&dir)
        };

        let path = dir.path().join("file");
        let archive_path = dir.path().join("file");
        let received = run_file_source(&config, false, NoAcks, LogNamespace::Legacy, async {
            let mut file = File::create(&path).unwrap();

            sleep_500_millis().await; // The files must be observed at its original length before writing to it

            for i in 0..n {
                writeln!(&mut file, "prerot {}", i).unwrap();
            }

            sleep_500_millis().await; // The writes must be observed before rotating

            fs::rename(&path, archive_path).expect("could not rename");
            let mut file = File::create(&path).unwrap();

            sleep_500_millis().await; // The rotation must be observed before writing again

            for i in 0..n {
                writeln!(&mut file, "postrot {}", i).unwrap();
            }

            sleep_500_millis().await;
        })
        .await;

        let mut i = 0;
        let mut pre_rot = true;

        for event in received {
            assert_eq!(
                event.as_log()["file"].to_string_lossy(),
                path.to_str().unwrap()
            );

            let line = event.as_log()[log_schema().message_key()].to_string_lossy();

            if pre_rot {
                assert_eq!(line, format!("prerot {}", i));
            } else {
                assert_eq!(line, format!("postrot {}", i));
            }

            i += 1;
            if i == n {
                i = 0;
                pre_rot = false;
            }
        }
    }

    #[tokio::test]
    async fn file_multiple_paths() {
        let n = 5;

        let dir = tempdir().unwrap();
        let config = file::FileConfig {
            include: vec![dir.path().join("*.txt"), dir.path().join("a.*")],
            exclude: vec![dir.path().join("a.*.txt")],
            ..test_default_file_config(&dir)
        };

        let path1 = dir.path().join("a.txt");
        let path2 = dir.path().join("b.txt");
        let path3 = dir.path().join("a.log");
        let path4 = dir.path().join("a.ignore.txt");
        let received = run_file_source(&config, false, NoAcks, LogNamespace::Legacy, async {
            let mut file1 = File::create(&path1).unwrap();
            let mut file2 = File::create(&path2).unwrap();
            let mut file3 = File::create(&path3).unwrap();
            let mut file4 = File::create(&path4).unwrap();

            sleep_500_millis().await; // The files must be observed at their original lengths before writing to them

            for i in 0..n {
                writeln!(&mut file1, "1 {}", i).unwrap();
                writeln!(&mut file2, "2 {}", i).unwrap();
                writeln!(&mut file3, "3 {}", i).unwrap();
                writeln!(&mut file4, "4 {}", i).unwrap();
            }

            sleep_500_millis().await;
        })
        .await;

        let mut is = [0; 3];

        for event in received {
            let line = event.as_log()[log_schema().message_key()].to_string_lossy();
            let mut split = line.split(' ');
            let file = split.next().unwrap().parse::<usize>().unwrap();
            assert_ne!(file, 4);
            let i = split.next().unwrap().parse::<usize>().unwrap();

            assert_eq!(is[file - 1], i);
            is[file - 1] += 1;
        }

        assert_eq!(is, [n as usize; 3]);
    }

    #[tokio::test]
    async fn file_key_acknowledged() {
        file_key(Acks).await
    }

    #[tokio::test]
    async fn file_key_no_acknowledge() {
        file_key(NoAcks).await
    }

    async fn file_key(acks: AckingMode) {
        // Default
        {
            let dir = tempdir().unwrap();
            let config = file::FileConfig {
                include: vec![dir.path().join("*")],
                ..test_default_file_config(&dir)
            };

            let path = dir.path().join("file");
            let received = run_file_source(&config, true, acks, LogNamespace::Legacy, async {
                let mut file = File::create(&path).unwrap();

                sleep_500_millis().await;

                writeln!(&mut file, "hello there").unwrap();

                sleep_500_millis().await;
            })
            .await;

            assert_eq!(received.len(), 1);
            assert_eq!(
                received[0].as_log()["file"].to_string_lossy(),
                path.to_str().unwrap()
            );
        }

        // Custom
        {
            let dir = tempdir().unwrap();
            let config = file::FileConfig {
                include: vec![dir.path().join("*")],
                file_key: Some(OptionalValuePath::from(owned_value_path!("source"))),
                ..test_default_file_config(&dir)
            };

            let path = dir.path().join("file");
            let received = run_file_source(&config, true, acks, LogNamespace::Legacy, async {
                let mut file = File::create(&path).unwrap();

                sleep_500_millis().await;

                writeln!(&mut file, "hello there").unwrap();

                sleep_500_millis().await;
            })
            .await;

            assert_eq!(received.len(), 1);
            assert_eq!(
                received[0].as_log()["source"].to_string_lossy(),
                path.to_str().unwrap()
            );
        }

        // Hidden
        {
            let dir = tempdir().unwrap();
            let config = file::FileConfig {
                include: vec![dir.path().join("*")],
                file_key: None,
                ..test_default_file_config(&dir)
            };

            let path = dir.path().join("file");
            let received = run_file_source(&config, true, acks, LogNamespace::Legacy, async {
                let mut file = File::create(&path).unwrap();

                sleep_500_millis().await;

                writeln!(&mut file, "hello there").unwrap();

                sleep_500_millis().await;
            })
            .await;

            assert_eq!(received.len(), 1);
            assert_eq!(
                received[0].as_log().keys().unwrap().collect::<HashSet<_>>(),
                vec![
                    log_schema().host_key().to_string(),
                    log_schema().message_key().to_string(),
                    log_schema().timestamp_key().to_string(),
                    log_schema().source_type_key().to_string()
                ]
                .into_iter()
                .collect::<HashSet<_>>()
            );
        }
    }

    #[cfg(target_os = "linux")] // see #7988
    #[tokio::test]
    async fn file_start_position_server_restart_acknowledged() {
        file_start_position_server_restart(Acks).await
    }

    #[cfg(target_os = "linux")] // see #7988
    #[tokio::test]
    async fn file_start_position_server_restart_no_acknowledge() {
        file_start_position_server_restart(NoAcks).await
    }

    #[cfg(target_os = "linux")] // see #7988
    async fn file_start_position_server_restart(acking: AckingMode) {
        let dir = tempdir().unwrap();
        let config = file::FileConfig {
            include: vec![dir.path().join("*")],
            ..test_default_file_config(&dir)
        };

        let path = dir.path().join("file");
        let mut file = File::create(&path).unwrap();
        writeln!(&mut file, "zeroth line").unwrap();
        sleep_500_millis().await;

        // First time server runs it picks up existing lines.
        {
            let received = run_file_source(&config, true, acking, LogNamespace::Legacy, async {
                sleep_500_millis().await;
                writeln!(&mut file, "first line").unwrap();
                sleep_500_millis().await;
            })
            .await;

            let lines = extract_messages_string(received);
            assert_eq!(lines, vec!["zeroth line", "first line"]);
        }
        // Restart server, read file from checkpoint.
        {
            let received = run_file_source(&config, true, acking, LogNamespace::Legacy, async {
                sleep_500_millis().await;
                writeln!(&mut file, "second line").unwrap();
                sleep_500_millis().await;
            })
            .await;

            let lines = extract_messages_string(received);
            assert_eq!(lines, vec!["second line"]);
        }
        // Restart server, read files from beginning.
        {
            let config = file::FileConfig {
                include: vec![dir.path().join("*")],
                ignore_checkpoints: Some(true),
                read_from: Some(ReadFromConfig::Beginning),
                ..test_default_file_config(&dir)
            };
            let received = run_file_source(&config, false, acking, LogNamespace::Legacy, async {
                sleep_500_millis().await;
                writeln!(&mut file, "third line").unwrap();
                sleep_500_millis().await;
            })
            .await;

            let lines = extract_messages_string(received);
            assert_eq!(
                lines,
                vec!["zeroth line", "first line", "second line", "third line"]
            );
        }
    }

    #[tokio::test]
    async fn file_start_position_server_restart_unfinalized() {
        let dir = tempdir().unwrap();
        let config = file::FileConfig {
            include: vec![dir.path().join("*")],
            ..test_default_file_config(&dir)
        };

        let path = dir.path().join("file");
        let mut file = File::create(&path).unwrap();
        writeln!(&mut file, "the line").unwrap();
        sleep_500_millis().await;

        // First time server runs it picks up existing lines.
        let received = run_file_source(
            &config,
            false,
            Unfinalized,
            LogNamespace::Legacy,
            sleep_500_millis(),
        )
        .await;
        let lines = extract_messages_string(received);
        assert_eq!(lines, vec!["the line"]);

        // Restart server, it re-reads file since the events were not acknowledged before shutdown
        let received = run_file_source(
            &config,
            false,
            Unfinalized,
            LogNamespace::Legacy,
            sleep_500_millis(),
        )
        .await;
        let lines = extract_messages_string(received);
        assert_eq!(lines, vec!["the line"]);
    }

    #[tokio::test]
    async fn file_start_position_server_restart_with_file_rotation_acknowledged() {
        file_start_position_server_restart_with_file_rotation(Acks).await
    }

    #[tokio::test]
    async fn file_start_position_server_restart_with_file_rotation_no_acknowledge() {
        file_start_position_server_restart_with_file_rotation(NoAcks).await
    }

    async fn file_start_position_server_restart_with_file_rotation(acking: AckingMode) {
        let dir = tempdir().unwrap();
        let config = file::FileConfig {
            include: vec![dir.path().join("*")],
            ..test_default_file_config(&dir)
        };

        let path = dir.path().join("file");
        let path_for_old_file = dir.path().join("file.old");
        // Run server first time, collect some lines.
        {
            let received = run_file_source(&config, true, acking, LogNamespace::Legacy, async {
                let mut file = File::create(&path).unwrap();
                sleep_500_millis().await;
                writeln!(&mut file, "first line").unwrap();
                sleep_500_millis().await;
            })
            .await;

            let lines = extract_messages_string(received);
            assert_eq!(lines, vec!["first line"]);
        }
        // Perform 'file rotation' to archive old lines.
        fs::rename(&path, &path_for_old_file).expect("could not rename");
        // Restart the server and make sure it does not re-read the old file
        // even though it has a new name.
        {
            let received = run_file_source(&config, false, acking, LogNamespace::Legacy, async {
                let mut file = File::create(&path).unwrap();
                sleep_500_millis().await;
                writeln!(&mut file, "second line").unwrap();
                sleep_500_millis().await;
            })
            .await;

            let lines = extract_messages_string(received);
            assert_eq!(lines, vec!["second line"]);
        }
    }

    #[cfg(unix)] // this test uses unix-specific function `futimes` during test time
    #[tokio::test]
    async fn file_start_position_ignore_old_files() {
        use std::{
            os::unix::io::AsRawFd,
            time::{Duration, SystemTime},
        };

        let dir = tempdir().unwrap();
        let config = file::FileConfig {
            include: vec![dir.path().join("*")],
            ignore_older_secs: Some(5),
            ..test_default_file_config(&dir)
        };

        let received = run_file_source(&config, false, NoAcks, LogNamespace::Legacy, async {
            let before_path = dir.path().join("before");
            let mut before_file = File::create(&before_path).unwrap();
            let after_path = dir.path().join("after");
            let mut after_file = File::create(&after_path).unwrap();

            writeln!(&mut before_file, "first line").unwrap(); // first few bytes make up unique file fingerprint
            writeln!(&mut after_file, "_first line").unwrap(); //   and therefore need to be non-identical

            {
                // Set the modified times
                let before = SystemTime::now() - Duration::from_secs(8);
                let after = SystemTime::now() - Duration::from_secs(2);

                let before_time = libc::timeval {
                    tv_sec: before
                        .duration_since(SystemTime::UNIX_EPOCH)
                        .unwrap()
                        .as_secs() as _,
                    tv_usec: 0,
                };
                let before_times = [before_time, before_time];

                let after_time = libc::timeval {
                    tv_sec: after
                        .duration_since(SystemTime::UNIX_EPOCH)
                        .unwrap()
                        .as_secs() as _,
                    tv_usec: 0,
                };
                let after_times = [after_time, after_time];

                unsafe {
                    libc::futimes(before_file.as_raw_fd(), before_times.as_ptr());
                    libc::futimes(after_file.as_raw_fd(), after_times.as_ptr());
                }
            }

            sleep_500_millis().await;
            writeln!(&mut before_file, "second line").unwrap();
            writeln!(&mut after_file, "_second line").unwrap();

            sleep_500_millis().await;
        })
        .await;

        let before_lines = received
            .iter()
            .filter(|event| event.as_log()["file"].to_string_lossy().ends_with("before"))
            .map(|event| event.as_log()[log_schema().message_key()].to_string_lossy())
            .collect::<Vec<_>>();
        let after_lines = received
            .iter()
            .filter(|event| event.as_log()["file"].to_string_lossy().ends_with("after"))
            .map(|event| event.as_log()[log_schema().message_key()].to_string_lossy())
            .collect::<Vec<_>>();
        assert_eq!(before_lines, vec!["second line"]);
        assert_eq!(after_lines, vec!["_first line", "_second line"]);
    }

    #[tokio::test]
    async fn file_max_line_bytes() {
        let dir = tempdir().unwrap();
        let config = file::FileConfig {
            include: vec![dir.path().join("*")],
            max_line_bytes: 10,
            ..test_default_file_config(&dir)
        };

        let path = dir.path().join("file");
        let received = run_file_source(&config, false, NoAcks, LogNamespace::Legacy, async {
            let mut file = File::create(&path).unwrap();

            sleep_500_millis().await; // The files must be observed at their original lengths before writing to them

            writeln!(&mut file, "short").unwrap();
            writeln!(&mut file, "this is too long").unwrap();
            writeln!(&mut file, "11 eleven11").unwrap();
            let super_long = "This line is super long and will take up more space than BufReader's internal buffer, just to make sure that everything works properly when multiple read calls are involved".repeat(10000);
            writeln!(&mut file, "{}", super_long).unwrap();
            writeln!(&mut file, "exactly 10").unwrap();
            writeln!(&mut file, "it can end on a line that's too long").unwrap();

            sleep_500_millis().await;
            sleep_500_millis().await;

            writeln!(&mut file, "and then continue").unwrap();
            writeln!(&mut file, "last short").unwrap();

            sleep_500_millis().await;
            sleep_500_millis().await;
        }).await;

        let received = extract_messages_value(received);

        assert_eq!(
            received,
            vec!["short".into(), "exactly 10".into(), "last short".into()]
        );
    }

    #[tokio::test]
    async fn test_multi_line_aggregation_legacy() {
        let dir = tempdir().unwrap();
        let config = file::FileConfig {
            include: vec![dir.path().join("*")],
            message_start_indicator: Some("INFO".into()),
            multi_line_timeout: 25, // less than 50 in sleep()
            ..test_default_file_config(&dir)
        };

        let path = dir.path().join("file");
        let received = run_file_source(&config, false, NoAcks, LogNamespace::Legacy, async {
            let mut file = File::create(&path).unwrap();

            sleep_500_millis().await; // The files must be observed at their original lengths before writing to them

            writeln!(&mut file, "leftover foo").unwrap();
            writeln!(&mut file, "INFO hello").unwrap();
            writeln!(&mut file, "INFO goodbye").unwrap();
            writeln!(&mut file, "part of goodbye").unwrap();

            sleep_500_millis().await;

            writeln!(&mut file, "INFO hi again").unwrap();
            writeln!(&mut file, "and some more").unwrap();
            writeln!(&mut file, "INFO hello").unwrap();

            sleep_500_millis().await;

            writeln!(&mut file, "too slow").unwrap();
            writeln!(&mut file, "INFO doesn't have").unwrap();
            writeln!(&mut file, "to be INFO in").unwrap();
            writeln!(&mut file, "the middle").unwrap();

            sleep_500_millis().await;
        })
        .await;

        let received = extract_messages_value(received);

        assert_eq!(
            received,
            vec![
                "leftover foo".into(),
                "INFO hello".into(),
                "INFO goodbye\npart of goodbye".into(),
                "INFO hi again\nand some more".into(),
                "INFO hello".into(),
                "too slow".into(),
                "INFO doesn't have".into(),
                "to be INFO in\nthe middle".into(),
            ]
        );
    }

    #[tokio::test]
    async fn test_multi_line_aggregation() {
        let dir = tempdir().unwrap();
        let config = file::FileConfig {
            include: vec![dir.path().join("*")],
            multiline: Some(MultilineConfig {
                start_pattern: "INFO".to_owned(),
                condition_pattern: "INFO".to_owned(),
                mode: line_agg::Mode::HaltBefore,
                timeout_ms: 25, // less than 50 in sleep()
            }),
            ..test_default_file_config(&dir)
        };

        let path = dir.path().join("file");
        let received = run_file_source(&config, false, NoAcks, LogNamespace::Legacy, async {
            let mut file = File::create(&path).unwrap();

            sleep_500_millis().await; // The files must be observed at their original lengths before writing to them

            writeln!(&mut file, "leftover foo").unwrap();
            writeln!(&mut file, "INFO hello").unwrap();
            writeln!(&mut file, "INFO goodbye").unwrap();
            writeln!(&mut file, "part of goodbye").unwrap();

            sleep_500_millis().await;

            writeln!(&mut file, "INFO hi again").unwrap();
            writeln!(&mut file, "and some more").unwrap();
            writeln!(&mut file, "INFO hello").unwrap();

            sleep_500_millis().await;

            writeln!(&mut file, "too slow").unwrap();
            writeln!(&mut file, "INFO doesn't have").unwrap();
            writeln!(&mut file, "to be INFO in").unwrap();
            writeln!(&mut file, "the middle").unwrap();

            sleep_500_millis().await;
        })
        .await;

        let received = extract_messages_value(received);

        assert_eq!(
            received,
            vec![
                "leftover foo".into(),
                "INFO hello".into(),
                "INFO goodbye\npart of goodbye".into(),
                "INFO hi again\nand some more".into(),
                "INFO hello".into(),
                "too slow".into(),
                "INFO doesn't have".into(),
                "to be INFO in\nthe middle".into(),
            ]
        );
    }

    #[tokio::test]
    async fn test_multi_line_checkpointing() {
        let dir = tempdir().unwrap();
        let config = file::FileConfig {
            include: vec![dir.path().join("*")],
            multiline: Some(MultilineConfig {
                start_pattern: "INFO".to_owned(),
                condition_pattern: "INFO".to_owned(),
                mode: line_agg::Mode::HaltBefore,
                timeout_ms: 25, // less than 50 in sleep()
            }),
            ..test_default_file_config(&dir)
        };

        let path = dir.path().join("file");
        let mut file = File::create(&path).unwrap();

        writeln!(&mut file, "INFO hello").unwrap();
        writeln!(&mut file, "part of hello").unwrap();

        // Read and aggregate existing lines
        let received = run_file_source(
            &config,
            false,
            Acks,
            LogNamespace::Legacy,
            sleep_500_millis(),
        )
        .await;
        let lines = extract_messages_string(received);
        assert_eq!(lines, vec!["INFO hello\npart of hello"]);

        // After restart, we should not see any part of the previously aggregated lines
        let received_after_restart =
            run_file_source(&config, false, Acks, LogNamespace::Legacy, async {
                writeln!(&mut file, "INFO goodbye").unwrap();
            })
            .await;
        let lines = extract_messages_string(received_after_restart);
        assert_eq!(lines, vec!["INFO goodbye"]);
    }

    #[tokio::test]
    async fn test_fair_reads() {
        let dir = tempdir().unwrap();
        let config = file::FileConfig {
            include: vec![dir.path().join("*")],
            max_read_bytes: 1,
            oldest_first: false,
            ..test_default_file_config(&dir)
        };

        let older_path = dir.path().join("z_older_file");
        let mut older = File::create(&older_path).unwrap();

        sleep_500_millis().await;

        let newer_path = dir.path().join("a_newer_file");
        let mut newer = File::create(&newer_path).unwrap();

        writeln!(&mut older, "hello i am the old file").unwrap();
        writeln!(&mut older, "i have been around a while").unwrap();
        writeln!(&mut older, "you can read newer files at the same time").unwrap();

        writeln!(&mut newer, "and i am the new file").unwrap();
        writeln!(&mut newer, "this should be interleaved with the old one").unwrap();
        writeln!(&mut newer, "which is fine because we want fairness").unwrap();

        sleep_500_millis().await;

        let received = run_file_source(
            &config,
            false,
            NoAcks,
            LogNamespace::Legacy,
            sleep_500_millis(),
        )
        .await;

        let received = extract_messages_value(received);

        assert_eq!(
            received,
            vec![
                "hello i am the old file".into(),
                "and i am the new file".into(),
                "i have been around a while".into(),
                "this should be interleaved with the old one".into(),
                "you can read newer files at the same time".into(),
                "which is fine because we want fairness".into(),
            ]
        );
    }

    #[tokio::test]
    async fn test_oldest_first() {
        let dir = tempdir().unwrap();
        let config = file::FileConfig {
            include: vec![dir.path().join("*")],
            max_read_bytes: 1,
            oldest_first: true,
            ..test_default_file_config(&dir)
        };

        let older_path = dir.path().join("z_older_file");
        let mut older = File::create(&older_path).unwrap();

        sleep_500_millis().await;

        let newer_path = dir.path().join("a_newer_file");
        let mut newer = File::create(&newer_path).unwrap();

        writeln!(&mut older, "hello i am the old file").unwrap();
        writeln!(&mut older, "i have been around a while").unwrap();
        writeln!(&mut older, "you should definitely read all of me first").unwrap();

        writeln!(&mut newer, "i'm new").unwrap();
        writeln!(&mut newer, "hopefully you read all the old stuff first").unwrap();
        writeln!(&mut newer, "because otherwise i'm not going to make sense").unwrap();

        sleep_500_millis().await;

        let received = run_file_source(
            &config,
            false,
            NoAcks,
            LogNamespace::Legacy,
            sleep_500_millis(),
        )
        .await;

        let received = extract_messages_value(received);

        assert_eq!(
            received,
            vec![
                "hello i am the old file".into(),
                "i have been around a while".into(),
                "you should definitely read all of me first".into(),
                "i'm new".into(),
                "hopefully you read all the old stuff first".into(),
                "because otherwise i'm not going to make sense".into(),
            ]
        );
    }

    // Ignoring on mac: https://github.com/vectordotdev/vector/issues/8373
    #[cfg(not(target_os = "macos"))]
    #[tokio::test]
    async fn test_split_reads() {
        let dir = tempdir().unwrap();
        let config = file::FileConfig {
            include: vec![dir.path().join("*")],
            max_read_bytes: 1,
            ..test_default_file_config(&dir)
        };

        let path = dir.path().join("file");
        let mut file = File::create(&path).unwrap();

        writeln!(&mut file, "hello i am a normal line").unwrap();

        sleep_500_millis().await;

        let received = run_file_source(&config, false, NoAcks, LogNamespace::Legacy, async {
            sleep_500_millis().await;

            write!(&mut file, "i am not a full line").unwrap();

            // Longer than the EOF timeout
            sleep_500_millis().await;

            writeln!(&mut file, " until now").unwrap();

            sleep_500_millis().await;
        })
        .await;

        let received = extract_messages_value(received);

        assert_eq!(
            received,
            vec![
                "hello i am a normal line".into(),
                "i am not a full line until now".into(),
            ]
        );
    }

    #[tokio::test]
    async fn test_gzipped_file() {
        let dir = tempdir().unwrap();
        let config = file::FileConfig {
            include: vec![PathBuf::from("tests/data/gzipped.log")],
            // TODO: remove this once files are fingerprinted after decompression
            //
            // Currently, this needs to be smaller than the total size of the compressed file
            // because the fingerprinter tries to read until a newline, which it's not going to see
            // in the compressed data, or this number of bytes. If it hits EOF before that, it
            // can't return a fingerprint because the value would change once more data is written.
            max_line_bytes: 100,
            ..test_default_file_config(&dir)
        };

        let received = run_file_source(
            &config,
            false,
            NoAcks,
            LogNamespace::Legacy,
            sleep_500_millis(),
        )
        .await;

        let received = extract_messages_value(received);

        assert_eq!(
            received,
            vec![
                "this is a simple file".into(),
                "i have been compressed".into(),
                "in order to make me smaller".into(),
                "but you can still read me".into(),
                "hooray".into(),
            ]
        );
    }

    #[tokio::test]
    async fn test_non_utf8_encoded_file() {
        let dir = tempdir().unwrap();
        let config = file::FileConfig {
            include: vec![PathBuf::from("tests/data/utf-16le.log")],
            encoding: Some(EncodingConfig { charset: UTF_16LE }),
            ..test_default_file_config(&dir)
        };

        let received = run_file_source(
            &config,
            false,
            NoAcks,
            LogNamespace::Legacy,
            sleep_500_millis(),
        )
        .await;

        let received = extract_messages_value(received);

        assert_eq!(
            received,
            vec![
                "hello i am a file".into(),
                "i can unicode".into(),
                "but i do so in 16 bits".into(),
                "and when i byte".into(),
                "i become little-endian".into(),
            ]
        );
    }

    #[tokio::test]
    async fn test_non_default_line_delimiter() {
        let dir = tempdir().unwrap();
        let config = file::FileConfig {
            include: vec![dir.path().join("*")],
            line_delimiter: "\r\n".to_string(),
            ..test_default_file_config(&dir)
        };

        let path = dir.path().join("file");
        let received = run_file_source(&config, false, NoAcks, LogNamespace::Legacy, async {
            let mut file = File::create(&path).unwrap();

            sleep_500_millis().await; // The files must be observed at their original lengths before writing to them

            write!(&mut file, "hello i am a line\r\n").unwrap();
            write!(&mut file, "and i am too\r\n").unwrap();
            write!(&mut file, "CRLF is how we end\r\n").unwrap();
            write!(&mut file, "please treat us well\r\n").unwrap();

            sleep_500_millis().await;
        })
        .await;

        let received = extract_messages_value(received);

        assert_eq!(
            received,
            vec![
                "hello i am a line".into(),
                "and i am too".into(),
                "CRLF is how we end".into(),
                "please treat us well".into()
            ]
        );
    }

    #[tokio::test]
    async fn remove_file() {
        let n = 5;
        let remove_after_secs = 1;

        let dir = tempdir().unwrap();
        let config = file::FileConfig {
            include: vec![dir.path().join("*")],
            remove_after_secs: Some(remove_after_secs),
            ..test_default_file_config(&dir)
        };

        let path = dir.path().join("file");
        let received = run_file_source(&config, false, Acks, LogNamespace::Legacy, async {
            let mut file = File::create(&path).unwrap();

            sleep_500_millis().await; // The files must be observed at their original lengths before writing to them

            for i in 0..n {
                writeln!(&mut file, "{}", i).unwrap();
            }
            std::mem::drop(file);

            for _ in 0..10 {
                // Wait for remove grace period to end.
                sleep(Duration::from_secs(remove_after_secs + 1)).await;

                if File::open(&path).is_err() {
                    break;
                }
            }
        })
        .await;

        assert_eq!(received.len(), n);

        match File::open(&path) {
            Ok(_) => panic!("File wasn't removed"),
            Err(error) => assert_eq!(error.kind(), std::io::ErrorKind::NotFound),
        }
    }

    #[derive(Clone, Copy, Eq, PartialEq)]
    enum AckingMode {
        NoAcks,      // No acknowledgement handling and no finalization
        Unfinalized, // Acknowledgement handling but no finalization
        Acks,        // Full acknowledgements and proper finalization
    }
    use AckingMode::*;

    async fn run_file_source(
        config: &FileConfig,
        wait_shutdown: bool,
        acking_mode: AckingMode,
        log_namespace: LogNamespace,
        inner: impl Future<Output = ()>,
    ) -> Vec<Event> {
        assert_source_compliance(&FILE_SOURCE_TAGS, async move {
            let (tx, rx) = if acking_mode == Acks {
                let (tx, rx) = SourceSender::new_test_finalize(EventStatus::Delivered);
                (tx, rx.boxed())
            } else {
                let (tx, rx) = SourceSender::new_test();
                (tx, rx.boxed())
            };

            let (trigger_shutdown, shutdown, shutdown_done) = ShutdownSignal::new_wired();
            let data_dir = config.data_dir.clone().unwrap();
            let acks = !matches!(acking_mode, NoAcks);

            tokio::spawn(file::file_source(
                config,
                data_dir,
                shutdown,
                tx,
                acks,
                log_namespace,
            ));

            inner.await;

            drop(trigger_shutdown);

            let result = if acking_mode == Unfinalized {
                rx.take_until(tokio::time::sleep(Duration::from_secs(5)))
                    .collect::<Vec<_>>()
                    .await
            } else {
                timeout(Duration::from_secs(5), rx.collect::<Vec<_>>())
                    .await
                    .expect(
                        "Unclosed channel: may indicate file-server could not shutdown gracefully.",
                    )
            };
            if wait_shutdown {
                shutdown_done.await;
            }

            result
        })
        .await
    }

    fn extract_messages_string(received: Vec<Event>) -> Vec<String> {
        received
            .into_iter()
            .map(Event::into_log)
            .map(|log| {
                log[log_schema().message_key()]
                    .to_string_lossy()
                    .into_owned()
            })
            .collect()
    }

    fn extract_messages_value(received: Vec<Event>) -> Vec<Value> {
        received
            .into_iter()
            .map(Event::into_log)
            .map(|log| log[log_schema().message_key()].clone())
            .collect()
    }
}<|MERGE_RESOLUTION|>--- conflicted
+++ resolved
@@ -269,10 +269,7 @@
     /// Read lines from the beginning of the file and compute a checksum over them.
     Checksum {
         /// Maximum number of bytes to use, from the lines that are read, for generating the checksum.
-<<<<<<< HEAD
         ///
-=======
->>>>>>> eeb2bb5f
         // TODO: Should we properly expose this in the documentation? There could definitely be value in allowing more
         // bytes to be used for the checksum generation, but we should commit to exposing it rather than hiding it.
         #[serde(alias = "fingerprint_bytes")]
