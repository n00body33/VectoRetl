--- conflicted
+++ resolved
@@ -1,5 +1,5 @@
 use crate::{
-    event::{Event},
+    event::Event,
     internal_events::{SocketEventReceived, SocketMode},
     sources::util::{SocketListenAddr, TcpSource},
     tls::TlsConfig,
@@ -58,15 +58,13 @@
         let byte_size = frame.len();
         let mut event = Event::from(frame);
 
-        event
-            .as_mut_log()
-<<<<<<< HEAD
-            .insert(crate::config::log_schema().source_type_key(), "socket");
-=======
-            .insert(event::log_schema().source_type_key(), Bytes::from("socket"));
->>>>>>> d72b947c
+        event.as_mut_log().insert(
+            crate::config::log_schema().source_type_key(),
+            Bytes::from("socket"),
+        );
 
-        let host_key = (self.config.host_key.as_ref()).unwrap_or(&crate::config::log_schema().host_key());
+        let host_key =
+            (self.config.host_key.as_ref()).unwrap_or(&crate::config::log_schema().host_key());
 
         event.as_mut_log().insert(host_key.clone(), host);
 
