--- conflicted
+++ resolved
@@ -26,11 +26,8 @@
 mod diff;
 pub mod format;
 mod loading;
-<<<<<<< HEAD
 mod log_schema;
 pub mod provider;
-=======
->>>>>>> db7b142a
 mod unit_test;
 mod validation;
 mod vars;
