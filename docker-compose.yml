version: "3"
services:
    localstack:
      image: localstack/localstack@sha256:f21f1fc770ee4bfd5012afdc902154c56b7fb18c14cf672de151b65569c8251e
      ports:
        - "4568:4568"
        - "4582:4582"
        - "4571:4571"
      environment:
        SERVICES: kinesis:4568,cloudwatch:4582,elasticsearch:4571
    minio:
      image: minio/minio
      ports:
        - "9000:9000"
      environment:
        MINIO_ACCESS_KEY: "test-access-key"
        MINIO_SECRET_KEY: "test-secret-key"
      command: server /tmp
    mockwatchlogs:
      image: luciofranco/mockwatchlogs:latest
      ports:
        - "6000:6000"
      environment:
        RUST_LOG: trace
    zookeeper:
      image: wurstmeister/zookeeper
      ports:
        - "2181:2181"
    kafka:
      image: wurstmeister/kafka
      ports:
        - "9091-9093:9091-9093"
      environment:
        KAFKA_BROKER_ID: 1
        KAFKA_ZOOKEEPER_CONNECT: zookeeper:2181
        KAFKA_LISTENERS: PLAINTEXT://:9092,SSL://:9091
        KAFKA_ADVERTISED_LISTENERS: PLAINTEXT://localhost:9092,SSL://localhost:9091
        KAFKA_SSL_KEYSTORE_LOCATION: /certs/localhost.p12
        KAFKA_SSL_KEYSTORE_PASSWORD: NOPASS
        KAFKA_SSL_TRUSTSTORE_LOCATION: /certs/localhost.p12
        KAFKA_SSL_TRUSTSTORE_PASSWORD: NOPASS
        KAFKA_SSL_KEY_PASSWORD: NOPASS
        KAFKA_SSL_ENDPOINT_IDENTIFICATION_ALGORITHM: none
      volumes:
        - ./tests/data/localhost.p12:/certs/localhost.p12:ro
    splunk:
      image: timberio/splunk-hec-test:latest
      ports:
        - "8088:8088"
        - "8000:8000"
        - "8089:8089"
    elasticsearch:
      image: elasticsearch:6.6.2
      ports:
        - "9200:9200"
        - "9300:9300"
      environment:
        - discovery.type=single-node
    elasticsearch-tls:
      image: elasticsearch:6.6.2
      ports:
        - "9201:9200"
        - "9301:9300"
      environment:
        - discovery.type=single-node
        - xpack.security.enabled=true
        - xpack.security.http.ssl.enabled=true
        - xpack.security.transport.ssl.enabled=true
        - xpack.ssl.certificate=certs/localhost.crt
        - xpack.ssl.key=certs/localhost.key
      volumes:
        - ./tests/data:/usr/share/elasticsearch/config/certs:ro
    clickhouse:
      image: yandex/clickhouse-server:19
      ports:
        - "8123:8123"
<<<<<<< HEAD
    gcloud-pubsub:
      image: messagebird/gcloud-pubsub-emulator
      ports:
        - 8681-8682:8681-8682
      environment:
        - PUBSUB_PROJECT1=testproject,topic1:subscription1
=======
    ec2_metadata:
      image: timberiodev/mock-ec2-metadata:latest 
      ports: 
        - "8111:8111"
>>>>>>> bc50aa32
<|MERGE_RESOLUTION|>--- conflicted
+++ resolved
@@ -74,16 +74,13 @@
       image: yandex/clickhouse-server:19
       ports:
         - "8123:8123"
-<<<<<<< HEAD
+    ec2_metadata:
+      image: timberiodev/mock-ec2-metadata:latest 
+      ports: 
+        - "8111:8111"
     gcloud-pubsub:
       image: messagebird/gcloud-pubsub-emulator
       ports:
         - 8681-8682:8681-8682
       environment:
-        - PUBSUB_PROJECT1=testproject,topic1:subscription1
-=======
-    ec2_metadata:
-      image: timberiodev/mock-ec2-metadata:latest 
-      ports: 
-        - "8111:8111"
->>>>>>> bc50aa32
+        - PUBSUB_PROJECT1=testproject,topic1:subscription1