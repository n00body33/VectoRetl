#[cfg(unix)]
use crate::sinks::util::unix::{UnixService, UnixSinkConfig};
use crate::{
<<<<<<< HEAD
    config::{DataType, SinkConfig, SinkContext, SinkDescription},
=======
    buffers::Acker,
    config::{DataType, GenerateConfig, SinkConfig, SinkContext, SinkDescription},
>>>>>>> 8507ebc8
    event::metric::{Metric, MetricKind, MetricValue, StatisticKind},
    event::Event,
    internal_events::StatsdInvalidMetricReceived,
    sinks::util::{encode_namespace, BatchConfig, BatchSettings, BatchSink, Buffer, Compression},
    sinks::util::{
        tcp::{TcpService, TcpSinkConfig},
        udp::{UdpService, UdpSinkConfig},
    },
};
use futures::{future, FutureExt, TryFutureExt};
use futures01::{stream, Sink};
use serde::{Deserialize, Serialize};

use std::collections::BTreeMap;
use std::fmt::Display;
use std::task::{Context, Poll};
use tower::{Service, ServiceBuilder};

pub struct StatsdSvc {
    client: Client,
}

enum Client {
    Tcp(TcpService),
    Udp(UdpService),
    #[cfg(unix)]
    Unix(UnixService),
}

#[derive(Deserialize, Serialize, Debug, Clone)]
// TODO: add back when serde-rs/serde#1358 is addressed
// #[serde(deny_unknown_fields)]
pub struct StatsdSinkConfig {
    pub namespace: Option<String>,
    #[serde(flatten)]
    pub mode: Mode,
    #[serde(default)]
    pub batch: BatchConfig,
}

#[derive(Deserialize, Serialize, Debug, Clone)]
#[serde(tag = "mode", rename_all = "snake_case")]
pub enum Mode {
    Tcp(TcpSinkConfig),
    Udp(UdpSinkConfig),
    #[cfg(unix)]
    Unix(UnixSinkConfig),
}

inventory::submit! {
    SinkDescription::new::<StatsdSinkConfig>("statsd")
}

impl GenerateConfig for StatsdSinkConfig {
    fn generate_config() -> toml::Value {
        toml::Value::try_from(&Self {
            namespace: None,
            address: default_address(),
            batch: Default::default(),
        })
        .unwrap()
    }
}

#[async_trait::async_trait]
#[typetag::serde(name = "statsd")]
impl SinkConfig for StatsdSinkConfig {
    async fn build(
        &self,
        cx: SinkContext,
    ) -> crate::Result<(super::VectorSink, super::Healthcheck)> {
        // 1432 bytes is a recommended packet size to fit into MTU
        // https://github.com/statsd/statsd/blob/master/docs/metric_types.md#multi-metric-packets
        // However we need to leave some space for +1 extra trailing event in the buffer.
        // Also one might keep an eye on server side limitations, like
        // mentioned here https://github.com/DataDog/dd-agent/issues/2638
        let batch = BatchSettings::default()
            .bytes(1300)
            .events(1000)
            .timeout(1)
            .parse_config(self.batch)?;
        let namespace = self.namespace.clone();

        let (client, healthcheck) = match &self.mode {
            Mode::Tcp(config) => {
                let (service, healthcheck) = config.build_service(cx.clone())?;
                (Client::Tcp(service), healthcheck)
            }
            Mode::Udp(config) => {
                let (service, healthcheck) = config.build_service(cx.clone())?;
                (Client::Udp(service), healthcheck)
            }
            #[cfg(unix)]
            Mode::Unix(config) => {
                let (service, healthcheck) = config.build_service()?;
                (Client::Unix(service), healthcheck)
            }
        };
        let service = StatsdSvc { client };

        let sink = BatchSink::new(
            ServiceBuilder::new().service(service),
            Buffer::new(batch.size, Compression::None),
            batch.timeout,
            cx.acker(),
        )
        .sink_map_err(|e| error!("Fatal statsd sink error: {}", e))
        .with_flat_map(move |event| stream::iter_ok(encode_event(event, namespace.as_deref())));

        Ok((
            super::VectorSink::Futures01Sink(Box::new(sink)),
            healthcheck,
        ))
    }

    fn input_type(&self) -> DataType {
        DataType::Metric
    }

    fn sink_type(&self) -> &'static str {
        "statsd"
    }
}

fn encode_tags(tags: &BTreeMap<String, String>) -> String {
    let mut parts: Vec<_> = tags
        .iter()
        .map(|(name, value)| {
            if value == "true" {
                name.to_string()
            } else {
                format!("{}:{}", name, value)
            }
        })
        .collect();
    parts.sort();
    parts.join(",")
}

fn push_event<V: Display>(
    buf: &mut Vec<String>,
    metric: &Metric,
    val: V,
    metric_type: &str,
    sample_rate: Option<u32>,
) {
    buf.push(format!("{}:{}|{}", metric.name, val, metric_type));

    if let Some(sample_rate) = sample_rate {
        if sample_rate != 1 {
            buf.push(format!("@{}", 1.0 / f64::from(sample_rate)))
        }
    };

    if let Some(t) = &metric.tags {
        buf.push(format!("#{}", encode_tags(t)));
    };
}

fn encode_event(event: Event, namespace: Option<&str>) -> Option<Vec<u8>> {
    let mut buf = Vec::new();

    let metric = event.as_metric();
    match &metric.value {
        MetricValue::Counter { value } => {
            push_event(&mut buf, &metric, value, "c", None);
        }
        MetricValue::Gauge { value } => {
            match metric.kind {
                MetricKind::Incremental => {
                    push_event(&mut buf, &metric, format!("{:+}", value), "g", None)
                }
                MetricKind::Absolute => push_event(&mut buf, &metric, value, "g", None),
            };
        }
        MetricValue::Distribution {
            values,
            sample_rates,
            statistic,
        } => {
            let metric_type = match statistic {
                StatisticKind::Histogram => "h",
                StatisticKind::Summary => "d",
            };
            for (val, sample_rate) in values.iter().zip(sample_rates.iter()) {
                push_event(&mut buf, &metric, val, metric_type, Some(*sample_rate));
            }
        }
        MetricValue::Set { values } => {
            for val in values {
                push_event(&mut buf, &metric, val, "s", None);
            }
        }
        _ => {
            emit!(StatsdInvalidMetricReceived {
                value: &metric.value,
                kind: &metric.kind,
            });

            return None;
        }
    };

    let message = encode_namespace(namespace, '.', buf.join("|"));

    let mut body: Vec<u8> = message.into_bytes();
    body.push(b'\n');

    Some(body)
}

impl Service<Vec<u8>> for StatsdSvc {
    type Response = ();
    type Error = crate::Error;
    type Future = future::BoxFuture<'static, Result<(), Self::Error>>;

    fn poll_ready(&mut self, cx: &mut Context<'_>) -> Poll<Result<(), Self::Error>> {
        match &mut self.client {
            Client::Tcp(service) => service.poll_ready(cx).map_err(Into::into),
            Client::Udp(service) => service.poll_ready(cx).map_err(Into::into),
            #[cfg(unix)]
            Client::Unix(service) => service.poll_ready(cx).map_err(Into::into),
        }
    }

    fn call(&mut self, mut frame: Vec<u8>) -> Self::Future {
        if let Some(b'\n') = frame.last() {
            frame.pop();
        }
        match &mut self.client {
            Client::Tcp(service) => service.call(frame.into()).err_into().boxed(),
            Client::Udp(service) => service.call(frame.into()).err_into().boxed(),
            #[cfg(unix)]
            Client::Unix(service) => service.call(frame.into()).err_into().boxed(),
        }
    }
}

#[cfg(test)]
mod test {
    use super::*;
    use crate::{
        event::{metric::MetricKind, metric::MetricValue, metric::StatisticKind, Metric},
        test_util::*,
        Event,
    };
    use bytes::Bytes;
    use futures::{compat::Sink01CompatExt, stream, SinkExt, StreamExt, TryStreamExt};
    use futures01::sync::mpsc;
    use tokio::net::UdpSocket;
    use tokio_util::{codec::BytesCodec, udp::UdpFramed};

    #[cfg(feature = "sources-statsd")]
    use {crate::sources::statsd::parser::parse, std::str::from_utf8};

    #[test]
    fn generate_config() {
        crate::test_util::test_generate_config::<StatsdSinkConfig>();
    }

    fn tags() -> BTreeMap<String, String> {
        vec![
            ("normal_tag".to_owned(), "value".to_owned()),
            ("true_tag".to_owned(), "true".to_owned()),
            ("empty_tag".to_owned(), "".to_owned()),
        ]
        .into_iter()
        .collect()
    }

    #[test]
    fn test_encode_tags() {
        assert_eq!(
            &encode_tags(&tags()),
            "empty_tag:,normal_tag:value,true_tag"
        );
    }

    #[cfg(feature = "sources-statsd")]
    #[test]
    fn test_encode_counter() {
        let metric1 = Metric {
            name: "counter".to_owned(),
            timestamp: None,
            tags: Some(tags()),
            kind: MetricKind::Incremental,
            value: MetricValue::Counter { value: 1.5 },
        };
        let event = Event::Metric(metric1.clone());
        let frame = &encode_event(event, None).unwrap();
        let metric2 = parse(from_utf8(&frame).unwrap().trim()).unwrap();
        assert_eq!(metric1, metric2);
    }

    #[cfg(feature = "sources-statsd")]
    #[test]
    fn test_encode_absolute_counter() {
        let metric1 = Metric {
            name: "counter".to_owned(),
            timestamp: None,
            tags: None,
            kind: MetricKind::Absolute,
            value: MetricValue::Counter { value: 1.5 },
        };
        let event = Event::Metric(metric1);
        let frame = &encode_event(event, None).unwrap();
        // The statsd parser will parse the counter as Incremental,
        // so we can't compare it with the parsed value.
        assert_eq!("counter:1.5|c\n", from_utf8(&frame).unwrap());
    }

    #[cfg(feature = "sources-statsd")]
    #[test]
    fn test_encode_gauge() {
        let metric1 = Metric {
            name: "gauge".to_owned(),
            timestamp: None,
            tags: Some(tags()),
            kind: MetricKind::Incremental,
            value: MetricValue::Gauge { value: -1.5 },
        };
        let event = Event::Metric(metric1.clone());
        let frame = &encode_event(event, None).unwrap();
        let metric2 = parse(from_utf8(&frame).unwrap().trim()).unwrap();
        assert_eq!(metric1, metric2);
    }

    #[cfg(feature = "sources-statsd")]
    #[test]
    fn test_encode_absolute_gauge() {
        let metric1 = Metric {
            name: "gauge".to_owned(),
            timestamp: None,
            tags: Some(tags()),
            kind: MetricKind::Absolute,
            value: MetricValue::Gauge { value: 1.5 },
        };
        let event = Event::Metric(metric1.clone());
        let frame = &encode_event(event, None).unwrap();
        let metric2 = parse(from_utf8(&frame).unwrap().trim()).unwrap();
        assert_eq!(metric1, metric2);
    }

    #[cfg(feature = "sources-statsd")]
    #[test]
    fn test_encode_distribution() {
        let metric1 = Metric {
            name: "distribution".to_owned(),
            timestamp: None,
            tags: Some(tags()),
            kind: MetricKind::Incremental,
            value: MetricValue::Distribution {
                values: vec![1.5],
                sample_rates: vec![1],
                statistic: StatisticKind::Histogram,
            },
        };
        let event = Event::Metric(metric1.clone());
        let frame = &encode_event(event, None).unwrap();
        let metric2 = parse(from_utf8(&frame).unwrap().trim()).unwrap();
        assert_eq!(metric1, metric2);
    }

    #[cfg(feature = "sources-statsd")]
    #[test]
    fn test_encode_set() {
        let metric1 = Metric {
            name: "set".to_owned(),
            timestamp: None,
            tags: Some(tags()),
            kind: MetricKind::Incremental,
            value: MetricValue::Set {
                values: vec!["abc".to_owned()].into_iter().collect(),
            },
        };
        let event = Event::Metric(metric1.clone());
        let frame = &encode_event(event, None).unwrap();
        let metric2 = parse(from_utf8(&frame).unwrap().trim()).unwrap();
        assert_eq!(metric1, metric2);
    }

    #[tokio::test]
    async fn test_send_to_statsd() {
        trace_init();

        let addr = next_addr();

        let config = StatsdSinkConfig {
            namespace: Some("vector".into()),
            batch: BatchConfig {
                max_bytes: Some(512),
                timeout_secs: Some(1),
                ..Default::default()
            },
            mode: Mode::Udp(UdpSinkConfig {
                address: addr.to_string(),
            }),
        };

        let context = SinkContext::new_test();
        let (sink, _healthcheck) = config.build(context).await.unwrap();

        let events = vec![
            Event::Metric(Metric {
                name: "counter".to_owned(),
                timestamp: None,
                tags: Some(tags()),
                kind: MetricKind::Incremental,
                value: MetricValue::Counter { value: 1.5 },
            }),
            Event::Metric(Metric {
                name: "histogram".to_owned(),
                timestamp: None,
                tags: None,
                kind: MetricKind::Incremental,
                value: MetricValue::Distribution {
                    values: vec![2.0],
                    sample_rates: vec![100],
                    statistic: StatisticKind::Histogram,
                },
            }),
        ];
        let (tx, rx) = mpsc::channel(1);

        let socket = UdpSocket::bind(addr).await.unwrap();
        tokio::spawn(async move {
            UdpFramed::new(socket, BytesCodec::new())
                .map_err(|e| error!("Error reading line: {:?}", e))
                .map_ok(|(bytes, _addr)| bytes.freeze())
                .forward(
                    tx.sink_compat()
                        .sink_map_err(|e| error!("Error sending event: {:?}", e)),
                )
                .await
                .unwrap()
        });

        sink.run(stream::iter(events)).await.unwrap();

        let messages = collect_n(rx, 1).await.unwrap();
        assert_eq!(
            messages[0],
            Bytes::from("vector.counter:1.5|c|#empty_tag:,normal_tag:value,true_tag\nvector.histogram:2|h|@0.01"),
        );
    }
}<|MERGE_RESOLUTION|>--- conflicted
+++ resolved
@@ -1,12 +1,8 @@
 #[cfg(unix)]
 use crate::sinks::util::unix::{UnixService, UnixSinkConfig};
 use crate::{
-<<<<<<< HEAD
-    config::{DataType, SinkConfig, SinkContext, SinkDescription},
-=======
     buffers::Acker,
     config::{DataType, GenerateConfig, SinkConfig, SinkContext, SinkDescription},
->>>>>>> 8507ebc8
     event::metric::{Metric, MetricKind, MetricValue, StatisticKind},
     event::Event,
     internal_events::StatsdInvalidMetricReceived,
