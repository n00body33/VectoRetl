--- conflicted
+++ resolved
@@ -23,29 +23,24 @@
 use crate::{
     config::GenerateConfig,
     config::{DataType, SinkConfig, SinkContext},
+    event::EventFinalizers,
     http::HttpClient,
     rusoto::{AwsAuthentication, RegionOrEndpoint},
     serde::to_string,
-    sinks::gcp::{GcpAuthConfig, GcpCredentials},
-    sinks::gcs_common::config::{GcsPredefinedAcl, GcsRetryLogic, GcsStorageClass, BASE_URL},
-    sinks::gcs_common::service::{GcsRequest, GcsRequestSettings, GcsService},
-    sinks::gcs_common::sink::GcsSink,
-    sinks::{gcs_common, s3_common},
     sinks::{
+        gcp::{GcpAuthConfig, GcpCredentials},
+        gcs_common::{
+            self,
+            config::{GcsPredefinedAcl, GcsRetryLogic, GcsStorageClass, BASE_URL},
+            service::{GcsRequest, GcsRequestSettings, GcsService},
+            sink::GcsSink,
+        },
         s3_common::{
             self,
             config::{
-<<<<<<< HEAD
-                create_client, S3CannedAcl, S3RetryLogic, S3ServerSideEncryption, S3StorageClass,
+                create_service, S3CannedAcl, S3RetryLogic, S3ServerSideEncryption, S3StorageClass,
             },
-            service::{S3Request, S3Service},
-=======
-                build_healthcheck, create_service, S3CannedAcl, S3RetryLogic,
-                S3ServerSideEncryption, S3StorageClass,
-            },
-            partitioner::KeyPartitioner,
             service::{S3Metadata, S3Request, S3Service},
->>>>>>> 2701857f
             sink::S3Sink,
         },
         util::partitioner::KeyPartitioner,
@@ -452,24 +447,9 @@
         (metadata, events)
     }
 
-<<<<<<< HEAD
-    fn build_request(&self, metadata: Self::Metadata, payload: Self::Payload) -> Self::Request {
-        let (partition_key, batch_size, finalizers) = metadata;
-
-        let key = generate_object_key(self.key_prefix.clone(), partition_key);
-=======
     fn build_request(&self, mut metadata: Self::Metadata, payload: Self::Payload) -> Self::Request {
-        let filename = Uuid::new_v4().to_string();
-
-        metadata.partition_key = format!(
-            "{}/{}{}.{}",
-            self.key_prefix.clone().unwrap_or_default(),
-            metadata.partition_key,
-            filename,
-            "json.gz"
-        )
-        .replace("//", "/");
->>>>>>> 2701857f
+        metadata.partition_key =
+            generate_object_key(self.key_prefix.clone(), metadata.partition_key);
 
         trace!(
             message = "Sending events.",
