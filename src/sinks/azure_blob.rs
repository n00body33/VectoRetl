--- conflicted
+++ resolved
@@ -1,4 +1,4 @@
-use std::{convert::TryInto, num::NonZeroUsize, sync::Arc};
+use std::{convert::TryInto, io, sync::Arc};
 
 use azure_storage::blob::prelude::*;
 use bytes::Bytes;
@@ -6,11 +6,13 @@
 use serde::{Deserialize, Serialize};
 use tower::ServiceBuilder;
 use uuid::Uuid;
+use vector_core::ByteSizeOf;
 
 use crate::sinks::azure_common;
+use crate::sinks::azure_common::config::AzureBlobMetadata;
 use crate::{
     config::{DataType, GenerateConfig, SinkConfig, SinkContext},
-    event::{Event, EventFinalizers, Finalizable},
+    event::{Event, Finalizable},
     sinks::{
         azure_common::{
             config::{AzureBlobRequest, AzureBlobRetryLogic},
@@ -28,35 +30,6 @@
     },
     Result,
 };
-<<<<<<< HEAD
-=======
-use azure_core::prelude::*;
-use azure_core::HttpError;
-use azure_storage::blob::blob::responses::PutBlockBlobResponse;
-use azure_storage::blob::prelude::*;
-use azure_storage::core::prelude::*;
-use bytes::Bytes;
-use chrono::Utc;
-use futures::{future::BoxFuture, stream, FutureExt, SinkExt, StreamExt, TryFutureExt};
-use http::StatusCode;
-use serde::{Deserialize, Serialize};
-use snafu::Snafu;
-use std::{
-    convert::TryFrom,
-    result::Result as StdResult,
-    sync::Arc,
-    task::{Context, Poll},
-};
-use tower::{Service, ServiceBuilder};
-use tracing_futures::Instrument;
-use uuid::Uuid;
-use vector_core::ByteSizeOf;
-
-#[derive(Clone)]
-pub struct AzureBlobSink {
-    client: Arc<ContainerClient>,
-}
->>>>>>> 87c74887
 
 #[derive(Deserialize, Serialize, Debug, Clone)]
 #[serde(deny_unknown_fields)]
@@ -117,10 +90,8 @@
     }
 }
 
-const DEFAULT_REQUEST_LIMITS: TowerRequestConfig = {
-    TowerRequestConfig::const_new(Concurrency::Fixed(50), Concurrency::Fixed(50))
-        .rate_limit_num(250)
-};
+const DEFAULT_REQUEST_LIMITS: TowerRequestConfig =
+    TowerRequestConfig::new(Concurrency::Fixed(50)).rate_limit_num(250);
 
 const DEFAULT_BATCH_SETTINGS: BatchSettings<()> = {
     BatchSettings::const_default()
@@ -144,11 +115,9 @@
             .service(AzureBlobService::new(client));
 
         // Configure our partitioning/batching.
-        let batch_settings = DEFAULT_BATCH_SETTINGS.parse_config(self.batch)?;
-        let batch_size_bytes = NonZeroUsize::new(batch_settings.size.bytes);
-        let batch_size_events = NonZeroUsize::new(batch_settings.size.events)
-            .ok_or("batch events must be greater than 0")?;
-        let batch_timeout = batch_settings.timeout;
+        let batcher_settings = DEFAULT_BATCH_SETTINGS
+            .parse_config(self.batch)?
+            .into_batcher_settings()?;
 
         let blob_time_format = self
             .blob_time_format
@@ -172,11 +141,7 @@
             service,
             request_options,
             self.key_partitioner()?,
-            self.encoding.clone(),
-            self.compression,
-            batch_size_bytes,
-            batch_size_events,
-            batch_timeout,
+            batcher_settings,
         );
 
         Ok(VectorSink::Stream(Box::new(sink)))
@@ -203,21 +168,35 @@
 }
 
 impl RequestBuilder<(String, Vec<Event>)> for AzureBlobRequestOptions {
-    type Metadata = (String, usize, EventFinalizers);
+    type Metadata = AzureBlobMetadata;
     type Events = Vec<Event>;
+    type Encoder = EncodingConfig<StandardEncodings>;
     type Payload = Bytes;
     type Request = AzureBlobRequest;
+    type Error = io::Error;
+
+    fn compression(&self) -> Compression {
+        self.compression
+    }
+
+    fn encoder(&self) -> &Self::Encoder {
+        &self.encoding
+    }
 
     fn split_input(&self, input: (String, Vec<Event>)) -> (Self::Metadata, Self::Events) {
         let (partition_key, mut events) = input;
         let finalizers = events.take_finalizers();
-
-        ((partition_key, events.len(), finalizers), events)
-    }
-
-    fn build_request(&self, metadata: Self::Metadata, payload: Self::Payload) -> Self::Request {
-        let (key, batch_size, finalizers) = metadata;
-
+        let metadata = AzureBlobMetadata {
+            partition_key,
+            count: events.len(),
+            byte_size: events.size_of(),
+            finalizers,
+        };
+
+        (metadata, events)
+    }
+
+    fn build_request(&self, mut metadata: Self::Metadata, payload: Self::Payload) -> Self::Request {
         let blob_name = {
             let formatted_ts = Utc::now().format(self.blob_time_format.as_str());
 
@@ -227,27 +206,25 @@
         };
 
         let extension = self.compression.extension();
-        let blob_name = format!("{}{}.{}", key, blob_name, extension);
+        metadata.partition_key = format!("{}{}.{}", metadata.partition_key, blob_name, extension);
 
         debug!(
             message = "Sending events.",
             bytes = ?payload.len(),
-            events_len = ?batch_size,
+            events_len = ?metadata.count,
+            blob = ?metadata.partition_key,
             container = ?self.container_name,
-            blob = ?key
         );
 
         AzureBlobRequest {
             blob_data: payload,
-            blob_name,
             content_encoding: self.compression.content_encoding(),
             content_type: self.compression.content_type(),
-            finalizers,
-        }
-    }
-}
-
-<<<<<<< HEAD
+            metadata,
+        }
+    }
+}
+
 impl Compression {
     pub const fn content_type(self) -> &'static str {
         match self {
@@ -255,49 +232,6 @@
             Self::Gzip(_) => "application/gzip",
         }
     }
-=======
-fn encode_event(
-    mut event: Event,
-    blob_prefix: &Template,
-    encoding: &EncodingConfig<Encoding>,
-) -> Option<EncodedEvent<PartitionInnerBuffer<Vec<u8>, Bytes>>> {
-    let key = blob_prefix
-        .render_string(&event)
-        .map_err(|error| {
-            emit!(&TemplateRenderingFailed {
-                error,
-                field: Some("blob_prefix"),
-                drop_event: true,
-            });
-        })
-        .ok()?;
-
-    let byte_size = event.size_of();
-    encoding.apply_rules(&mut event);
-
-    let log = event.into_log();
-    let bytes = match encoding.codec() {
-        Encoding::Ndjson => serde_json::to_vec(&log)
-            .map(|mut b| {
-                b.push(b'\n');
-                b
-            })
-            .expect("Failed to encode event as json, this is a bug!"),
-        Encoding::Text => {
-            let mut bytes = log
-                .get(log_schema().message_key())
-                .map(|v| v.as_bytes().to_vec())
-                .expect("Failed to encode event as text");
-            bytes.push(b'\n');
-            bytes
-        }
-    };
-
-    Some(EncodedEvent::new(
-        PartitionInnerBuffer::new(bytes, key.into()),
-        byte_size,
-    ))
->>>>>>> 87c74887
 }
 
 #[cfg(test)]
@@ -356,7 +290,7 @@
         let (metadata, _events) = request_options.split_input((key, vec![log]));
         let request = request_options.build_request(metadata, Bytes::new());
 
-        assert_eq!(request.blob_name, "blob.log".to_string());
+        assert_eq!(request.metadata.partition_key, "blob.log".to_string());
         assert_eq!(request.content_encoding, None);
         assert_eq!(request.content_type, "text/plain");
     }
@@ -391,7 +325,7 @@
         let (metadata, _events) = request_options.split_input((key, vec![log]));
         let request = request_options.build_request(metadata, Bytes::new());
 
-        assert_eq!(request.blob_name, "blob.log.gz".to_string());
+        assert_eq!(request.metadata.partition_key, "blob.log.gz".to_string());
         assert_eq!(request.content_encoding, Some("gzip"));
         assert_eq!(request.content_type, "application/gzip");
     }
@@ -427,7 +361,7 @@
         let request = request_options.build_request(metadata, Bytes::new());
 
         assert_eq!(
-            request.blob_name,
+            request.metadata.partition_key,
             format!("blob{}.log", Utc::now().format("%F"))
         );
         assert_eq!(request.content_encoding, None);
@@ -464,7 +398,7 @@
         let (metadata, _events) = request_options.split_input((key, vec![log]));
         let request = request_options.build_request(metadata, Bytes::new());
 
-        assert_ne!(request.blob_name, "blob.log".to_string());
+        assert_ne!(request.metadata.partition_key, "blob.log".to_string());
         assert_eq!(request.content_encoding, None);
         assert_eq!(request.content_type, "text/plain");
     }
