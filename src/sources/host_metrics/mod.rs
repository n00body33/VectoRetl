--- conflicted
+++ resolved
@@ -219,19 +219,6 @@
                 metric.insert_tag("host".into(), hostname.into());
             }
         }
-<<<<<<< HEAD
-        //if let Some(version) = &version {
-        //for metric in &mut metrics {
-        //metric.insert_tag("version".to_owned(), version.clone());
-        //}
-        //}
-        //if let Some(configuration_key) = &configuration_key {
-        //for metric in &mut metrics {
-        //metric.insert_tag("configuration_key".to_owned(), configuration_key.clone());
-        //}
-        //}
-=======
->>>>>>> fb05aa0c
         emit!(EventsReceived {
             count: metrics.len(),
             byte_size: metrics.size_of(),
