--- conflicted
+++ resolved
@@ -87,13 +87,8 @@
         }
     }
 
-<<<<<<< HEAD
-    fn input_type(&self) -> DataType {
-        DataType::all()
-=======
     fn input(&self) -> Input {
-        Input::any()
->>>>>>> c7b2a146
+        Input::all()
     }
 
     fn outputs(&self) -> Vec<Output> {
@@ -119,13 +114,8 @@
         Ok(Transform::function(self.clone()))
     }
 
-<<<<<<< HEAD
-    fn input_type(&self) -> DataType {
-        DataType::all()
-=======
     fn input(&self) -> Input {
-        Input::any()
->>>>>>> c7b2a146
+        Input::all()
     }
 
     fn outputs(&self) -> Vec<Output> {
