--- conflicted
+++ resolved
@@ -121,10 +121,7 @@
     pub fn event_root() -> Self {
         Self::root(PathPrefix::Event)
     }
-<<<<<<< HEAD
-=======
 
->>>>>>> 0a870c78
     pub fn metadata_root() -> Self {
         Self::root(PathPrefix::Metadata)
     }
