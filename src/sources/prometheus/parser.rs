--- conflicted
+++ resolved
@@ -21,8 +21,7 @@
 
 #[cfg(any(test, feature = "sources-prometheus-scrape"))]
 pub(super) fn parse_text(packet: &str) -> Result<Vec<Event>, ParserError> {
-<<<<<<< HEAD
-    prometheus_parser::parse_text(packet).map(|group| reparse_groups(group, vec![], false))
+    vector_lib::prometheus::parser::parse_text(packet).map(|group| reparse_groups(group, vec![], false))
 }
 
 #[cfg(any(test, feature = "sources-prometheus-pushgateway"))]
@@ -31,20 +30,13 @@
     tag_overrides: impl IntoIterator<Item = (String, String)> + Clone,
     aggregate_metrics: bool,
 ) -> Result<Vec<Event>, ParserError> {
-    prometheus_parser::parse_text(packet)
+    vector_lib::prometheus::parser::parse_text(packet)
         .map(|group| reparse_groups(group, tag_overrides, aggregate_metrics))
-=======
-    vector_lib::prometheus::parser::parse_text(packet).map(reparse_groups)
->>>>>>> a6399284
 }
 
 #[cfg(feature = "sources-prometheus-remote-write")]
 pub(super) fn parse_request(request: proto::WriteRequest) -> Result<Vec<Event>, ParserError> {
-<<<<<<< HEAD
-    prometheus_parser::parse_request(request).map(|group| reparse_groups(group, vec![], false))
-=======
-    vector_lib::prometheus::parser::parse_request(request).map(reparse_groups)
->>>>>>> a6399284
+    vector_lib::prometheus::parser::parse_request(request).map(|group| reparse_groups(group, vec![], false))
 }
 
 fn reparse_groups(
