--- conflicted
+++ resolved
@@ -46,34 +46,23 @@
           workflow: benches.yml
           branch: master
           name: criterion
-          path: target/criterion
-<<<<<<< HEAD
+          path: target
       - name: Check if there were master artifacts
         run: |
-          test -f target/criterion || echo "::warning::No master benchmark artifacts could be fetched for comparison."
-=======
+          test -f target/criterion.zip || echo "::warning::No master benchmark artifacts could be fetched for comparison."
       - run: unzip target/criterion.zip
         continue-on-error: true
->>>>>>> d828d8a4
       - run: sudo bash scripts/environment/bootstrap-ubuntu-20.04.sh
       - run: bash scripts/environment/prepare.sh
       - run: echo "::add-matcher::.github/matchers/rust.json"
       - run: make slim-builds
-<<<<<<< HEAD
       - run: make bench | tee target/criterion/out
-      - uses: actions/upload-artifact@v2
-        with:
-          name: "vector-benches"
-          path: "./target/criterion/*"
-      - run: cat target/criterion/out | scripts/check-criterion-output.sh
-=======
-      - run: make bench
       - run: zip --recurse-paths target/criterion.zip target/criterion
       - uses: actions/upload-artifact@v2
         with:
           name: "criterion"
           path: "./target/criterion.zip"
->>>>>>> d828d8a4
+      - run: cat target/criterion/out | scripts/check-criterion-output.sh
 
   master-failure:
     name: master-failure
