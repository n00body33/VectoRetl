use std::{collections::BTreeSet, fmt};

use indexmap::IndexMap;
use serde::{de, ser};
use serde_json::Value;
use vector_config::{
    schema::{
        apply_metadata, generate_const_string_schema, generate_enum_schema, generate_one_of_schema,
        generate_struct_schema, get_or_generate_schema,
    },
    schemars::{gen::SchemaGenerator, schema::SchemaObject},
    Configurable, GenerateError, Metadata, ToValue,
};
use vector_config_common::attributes::CustomAttribute;

/// Compression configuration.
#[derive(Copy, Clone, Debug, Derivative, Eq, PartialEq)]
#[derivative(Default)]
pub enum Compression {
    /// No compression.
    #[derivative(Default)]
    None,

    /// [Gzip][gzip] compression.
    ///
    /// [gzip]: https://www.gzip.org/
    Gzip(CompressionLevel),

    /// [Zlib][zlib] compression.
    ///
    /// [zlib]: https://zlib.net/
    Zlib(CompressionLevel),
}

impl Compression {
    /// Gets whether or not this compression will actually compress the input.
    ///
    /// While it may be counterintuitive for "compression" to not compress, this is simply a
    /// consequence of designing a single type that may or may not compress so that we can avoid
    /// having to box writers at a higher-level.
    ///
    /// Some callers can benefit from knowing whether or not compression is actually taking place,
    /// as different size limitations may come into play.
    pub const fn is_compressed(&self) -> bool {
        !matches!(self, Compression::None)
    }

    pub const fn gzip_default() -> Compression {
        Compression::Gzip(CompressionLevel::const_default())
    }

    pub const fn zlib_default() -> Compression {
        Compression::Zlib(CompressionLevel::const_default())
    }

    pub const fn content_encoding(self) -> Option<&'static str> {
        match self {
            Self::None => None,
            Self::Gzip(_) => Some("gzip"),
            Self::Zlib(_) => Some("deflate"),
        }
    }

    pub const fn accept_encoding(self) -> Option<&'static str> {
        match self {
            Self::Gzip(_) => Some("gzip"),
            Self::Zlib(_) => Some("deflate"),
            _ => None,
        }
    }

    pub const fn extension(self) -> &'static str {
        match self {
            Self::None => "log",
            Self::Gzip(_) => "log.gz",
            Self::Zlib(_) => "log.zz",
        }
    }

    pub const fn level(self) -> flate2::Compression {
        match self {
            Self::None => flate2::Compression::none(),
            Self::Gzip(level) | Self::Zlib(level) => level.as_flate2(),
        }
    }
}

impl fmt::Display for Compression {
    fn fmt(&self, f: &mut fmt::Formatter) -> fmt::Result {
        match *self {
            Compression::None => write!(f, "none"),
            Compression::Gzip(ref level) => write!(f, "gzip({})", level.as_flate2().level()),
            Compression::Zlib(ref level) => write!(f, "zlib({})", level.as_flate2().level()),
        }
    }
}

impl<'de> de::Deserialize<'de> for Compression {
    fn deserialize<D>(deserializer: D) -> Result<Self, D::Error>
    where
        D: de::Deserializer<'de>,
    {
        struct StringOrMap;

        impl<'de> de::Visitor<'de> for StringOrMap {
            type Value = Compression;

            fn expecting(&self, f: &mut fmt::Formatter) -> fmt::Result {
                f.write_str("string or map")
            }

            fn visit_str<E>(self, s: &str) -> Result<Self::Value, E>
            where
                E: de::Error,
            {
                match s {
                    "none" => Ok(Compression::None),
                    "gzip" => Ok(Compression::gzip_default()),
                    "zlib" => Ok(Compression::zlib_default()),
                    _ => Err(de::Error::invalid_value(
                        de::Unexpected::Str(s),
                        &r#""none" or "gzip" or "zlib""#,
                    )),
                }
            }

            fn visit_map<A>(self, mut map: A) -> Result<Self::Value, A::Error>
            where
                A: de::MapAccess<'de>,
            {
                let mut algorithm = None;
                let mut level = None;

                while let Some(key) = map.next_key::<String>()? {
                    match key.as_str() {
                        "algorithm" => {
                            if algorithm.is_some() {
                                return Err(de::Error::duplicate_field("algorithm"));
                            }
                            algorithm = Some(map.next_value::<String>()?);
                        }
                        "level" => {
                            if level.is_some() {
                                return Err(de::Error::duplicate_field("level"));
                            }
                            level = Some(map.next_value::<CompressionLevel>()?);
                        }
                        _ => return Err(de::Error::unknown_field(&key, &["algorithm", "level"])),
                    };
                }

                match algorithm
                    .ok_or_else(|| de::Error::missing_field("algorithm"))?
                    .as_str()
                {
                    "none" => match level {
                        Some(_) => Err(de::Error::unknown_field("level", &[])),
                        None => Ok(Compression::None),
                    },
                    "gzip" => Ok(Compression::Gzip(level.unwrap_or_default())),
                    "zlib" => Ok(Compression::Zlib(level.unwrap_or_default())),
                    algorithm => Err(de::Error::unknown_variant(
                        algorithm,
                        &["none", "gzip", "zlib"],
                    )),
                }
            }
        }

        deserializer.deserialize_any(StringOrMap)
    }
}

impl ser::Serialize for Compression {
    fn serialize<S>(&self, serializer: S) -> Result<S::Ok, S::Error>
    where
        S: ser::Serializer,
    {
        use ser::SerializeMap;

        let default_level = CompressionLevel::const_default();

        match self {
            Compression::None => serializer.serialize_str("none"),
            Compression::Gzip(gzip_level) => {
                if *gzip_level != default_level {
                    let mut map = serializer.serialize_map(None)?;
                    map.serialize_entry("algorithm", "gzip")?;
                    map.serialize_entry("level", &gzip_level)?;
                    map.end()
                } else {
                    serializer.serialize_str("gzip")
                }
            }
            Compression::Zlib(zlib_level) => {
                if *zlib_level != default_level {
                    let mut map = serializer.serialize_map(None)?;
                    map.serialize_entry("algorithm", "zlib")?;
                    map.serialize_entry("level", &zlib_level)?;
                    map.end()
                } else {
                    serializer.serialize_str("zlib")
                }
            }
        }
    }
}

// TODO: Consider an approach for generating schema of "string or object" structure used by this type.
impl Configurable for Compression {
    fn referenceable_name() -> Option<&'static str> {
        Some(std::any::type_name::<Self>())
    }

    fn metadata() -> Metadata {
        let mut metadata = Metadata::default();
        metadata.set_title("Compression configuration.");
        metadata.set_description("All compression algorithms use the default compression level unless otherwise specified.");
        metadata.add_custom_attribute(CustomAttribute::kv("docs::enum_tagging", "external"));
        metadata.add_custom_attribute(CustomAttribute::flag("docs::advanced"));
        metadata
    }

    fn generate_schema(gen: &mut SchemaGenerator) -> Result<SchemaObject, GenerateError> {
        const ALGORITHM_NAME: &str = "algorithm";
        const LEVEL_NAME: &str = "level";
        const LOGICAL_NAME: &str = "logical_name";
        const ENUM_TAGGING_MODE: &str = "docs::enum_tagging";

        let generate_string_schema = |logical_name: &str,
                                      title: Option<&'static str>,
                                      description: &'static str|
         -> SchemaObject {
            let mut const_schema = generate_const_string_schema(logical_name.to_lowercase());
            let mut const_metadata = Metadata::with_description(description);
            if let Some(title) = title {
                const_metadata.set_title(title);
            }
            const_metadata.add_custom_attribute(CustomAttribute::kv(LOGICAL_NAME, logical_name));
            apply_metadata::<()>(&mut const_schema, const_metadata);
            const_schema
        };

        // First, we'll create the string-only subschemas for each algorithm, and wrap those up
        // within a one-of schema.
        let mut string_metadata = Metadata::with_description("Compression algorithm.");
        string_metadata.add_custom_attribute(CustomAttribute::kv(ENUM_TAGGING_MODE, "external"));

        let none_string_subschema = generate_string_schema("None", None, "No compression.");
        let gzip_string_subschema = generate_string_schema(
            "Gzip",
            Some("[Gzip][gzip] compression."),
            "[gzip]: https://www.gzip.org/",
        );
        let zlib_string_subschema = generate_string_schema(
            "Zlib",
            Some("[Zlib][zlib] compression."),
            "[zlib]: https://zlib.net/",
        );

        let mut all_string_oneof_subschema = generate_one_of_schema(&[
            none_string_subschema,
            gzip_string_subschema,
            zlib_string_subschema,
        ]);
<<<<<<< HEAD
        apply_metadata::<()>(&mut all_string_oneof_subschema, string_metadata);
=======
        apply_metadata(&mut all_string_oneof_subschema, string_metadata);
>>>>>>> 0d084c2f

        // Next we'll create a full schema for the given algorithms.
        //
        // TODO: We're currently using all three algorithms in the enum subschema for `algorithm`,
        // but in reality, `level` is never used when the algorithm is `none`. This is _currently_
        // fine because the field is optional, and we don't use `deny_unknown_fields`, so if users
        // specify it when the algorithm is `none`: no harm, no foul.
        //
        // However, it does lead to a suboptimal schema being generated, one that sort of implies it
        // may have value when set, even if the algorithm is `none`. We do this because, otherwise,
        // it's very hard to reconcile the resolved schemas during component documentation
        // generation, where we need to be able to generate the right enum key/value pair for the
        // `none` algorithm as part of the overall set of enum values declared for the `algorithm`
        // field in the "full" schema version.
        let compression_level_schema = get_or_generate_schema::<CompressionLevel>(gen, None)?;

        let mut required = BTreeSet::new();
        required.insert(ALGORITHM_NAME.to_string());

        let mut properties = IndexMap::new();
        properties.insert(
            ALGORITHM_NAME.to_string(),
            all_string_oneof_subschema.clone(),
        );
        properties.insert(LEVEL_NAME.to_string(), compression_level_schema);

<<<<<<< HEAD
        let mut full_subschema = generate_struct_schema(properties, required);
        let mut full_metadata = Metadata::with_description("");
=======
        let mut full_subschema = generate_struct_schema(properties, required, None);
        let mut full_metadata = Metadata::<()>::with_description("");
>>>>>>> 0d084c2f
        full_metadata.add_custom_attribute(CustomAttribute::flag("docs::hidden"));
        apply_metadata::<()>(&mut full_subschema, full_metadata);

        // Finally, we zip both schemas together.
        Ok(generate_one_of_schema(&[
            all_string_oneof_subschema,
            full_subschema,
        ]))
    }
}

impl ToValue for Compression {
    fn to_value(&self) -> Value {
        serde_json::to_value(self).expect("Could not convert compression settings to JSON")
    }
}

/// Compression level.
#[derive(Clone, Copy, Debug, Default, Eq, PartialEq)]
pub struct CompressionLevel(flate2::Compression);

impl CompressionLevel {
    #[cfg(test)]
    const fn new(level: u32) -> Self {
        Self(flate2::Compression::new(level))
    }

    const fn const_default() -> Self {
        Self(flate2::Compression::new(6))
    }

    const fn none() -> Self {
        Self(flate2::Compression::none())
    }

    const fn best() -> Self {
        Self(flate2::Compression::best())
    }

    const fn fast() -> Self {
        Self(flate2::Compression::fast())
    }

    pub const fn as_flate2(self) -> flate2::Compression {
        self.0
    }
}

impl<'de> de::Deserialize<'de> for CompressionLevel {
    fn deserialize<D>(deserializer: D) -> Result<Self, D::Error>
    where
        D: de::Deserializer<'de>,
    {
        struct NumberOrString;

        impl<'de> de::Visitor<'de> for NumberOrString {
            type Value = CompressionLevel;

            fn expecting(&self, f: &mut fmt::Formatter) -> fmt::Result {
                f.write_str("number or string")
            }

            fn visit_str<E>(self, s: &str) -> Result<Self::Value, E>
            where
                E: de::Error,
            {
                match s {
                    "none" => Ok(CompressionLevel::none()),
                    "fast" => Ok(CompressionLevel::fast()),
                    "default" => Ok(CompressionLevel::const_default()),
                    "best" => Ok(CompressionLevel::best()),
                    level => {
                        return Err(de::Error::invalid_value(
                            de::Unexpected::Str(level),
                            &r#""none", "fast", "best" or "default""#,
                        ))
                    }
                }
            }

            fn visit_i64<E>(self, v: i64) -> Result<Self::Value, E>
            where
                E: de::Error,
            {
                Err(de::Error::invalid_value(
                    de::Unexpected::Other(&v.to_string()),
                    &"0, 1, 2, 3, 4, 5, 6, 7, 8 or 9",
                ))
            }

            fn visit_u64<E>(self, v: u64) -> Result<Self::Value, E>
            where
                E: de::Error,
            {
                if v <= 9 {
                    Ok(CompressionLevel(flate2::Compression::new(v as u32)))
                } else {
                    return Err(de::Error::invalid_value(
                        de::Unexpected::Unsigned(v),
                        &"0, 1, 2, 3, 4, 5, 6, 7, 8 or 9",
                    ));
                }
            }
        }

        deserializer.deserialize_any(NumberOrString)
    }
}

impl ser::Serialize for CompressionLevel {
    fn serialize<S>(&self, serializer: S) -> Result<S::Ok, S::Error>
    where
        S: ser::Serializer,
    {
        const NONE: CompressionLevel = CompressionLevel::none();
        const FAST: CompressionLevel = CompressionLevel::fast();
        const BEST: CompressionLevel = CompressionLevel::best();

        match *self {
            NONE => serializer.serialize_str("none"),
            FAST => serializer.serialize_str("fast"),
            BEST => serializer.serialize_str("best"),
            level => serializer.serialize_u64(u64::from(level.0.level())),
        }
    }
}

// TODO: Consider an approach for generating schema of "string or number" structure used by this type.
impl Configurable for CompressionLevel {
    fn referenceable_name() -> Option<&'static str> {
        Some(std::any::type_name::<Self>())
    }

    fn metadata() -> Metadata {
        let mut metadata = Metadata::default();
        metadata.set_description("Compression level.");
        metadata
    }

    fn generate_schema(_: &mut SchemaGenerator) -> Result<SchemaObject, GenerateError> {
        let string_consts = ["none", "fast", "best", "default"]
            .iter()
            .map(|s| serde_json::Value::from(*s));

        let level_consts = (0u32..=9).map(serde_json::Value::from);

        let valid_values = string_consts.chain(level_consts).collect();
        Ok(generate_enum_schema(valid_values))
    }
}

impl ToValue for CompressionLevel {
    fn to_value(&self) -> Value {
        // FIXME
        serde_json::to_value(self).expect("Could not convert compression level to JSON")
    }
}

#[cfg(test)]
mod test {
    use super::{Compression, CompressionLevel};

    #[test]
    fn deserialization() {
        let fixtures_valid = [
            (r#""none""#, Compression::None),
            (
                r#""gzip""#,
                Compression::Gzip(CompressionLevel::const_default()),
            ),
            (
                r#""zlib""#,
                Compression::Zlib(CompressionLevel::const_default()),
            ),
            (r#"{"algorithm": "none"}"#, Compression::None),
            (
                r#"{"algorithm": "gzip"}"#,
                Compression::Gzip(CompressionLevel::const_default()),
            ),
            (
                r#"{"algorithm": "gzip", "level": "best"}"#,
                Compression::Gzip(CompressionLevel::best()),
            ),
            (
                r#"{"algorithm": "gzip", "level": 8}"#,
                Compression::Gzip(CompressionLevel::new(8)),
            ),
            (
                r#"{"algorithm": "zlib"}"#,
                Compression::Zlib(CompressionLevel::const_default()),
            ),
            (
                r#"{"algorithm": "zlib", "level": "best"}"#,
                Compression::Zlib(CompressionLevel::best()),
            ),
            (
                r#"{"algorithm": "zlib", "level": 8}"#,
                Compression::Zlib(CompressionLevel::new(8)),
            ),
        ];
        for (sources, result) in fixtures_valid.iter() {
            let deserialized: Result<Compression, _> = serde_json::from_str(sources);
            assert_eq!(deserialized.expect("valid source"), *result);
        }

        let fixtures_invalid = [
            (
                r#"42"#,
                r#"invalid type: integer `42`, expected string or map at line 1 column 2"#,
            ),
            (
                r#""b42""#,
                r#"invalid value: string "b42", expected "none" or "gzip" or "zlib" at line 1 column 5"#,
            ),
            (
                r#"{"algorithm": "b42"}"#,
                r#"unknown variant `b42`, expected one of `none`, `gzip`, `zlib` at line 1 column 20"#,
            ),
            (
                r#"{"algorithm": "none", "level": "default"}"#,
                r#"unknown field `level`, there are no fields at line 1 column 41"#,
            ),
            (
                r#"{"algorithm": "gzip", "level": -1}"#,
                r#"invalid value: -1, expected 0, 1, 2, 3, 4, 5, 6, 7, 8 or 9 at line 1 column 33"#,
            ),
            (
                r#"{"algorithm": "gzip", "level": "good"}"#,
                r#"invalid value: string "good", expected "none", "fast", "best" or "default" at line 1 column 37"#,
            ),
            (
                r#"{"algorithm": "gzip", "level": {}}"#,
                r#"invalid type: map, expected number or string at line 1 column 33"#,
            ),
            (
                r#"{"algorithm": "gzip", "level": "default", "key": 42}"#,
                r#"unknown field `key`, expected `algorithm` or `level` at line 1 column 47"#,
            ),
        ];
        for (source, result) in fixtures_invalid.iter() {
            let deserialized: Result<Compression, _> = serde_json::from_str(source);
            let error = deserialized.expect_err("invalid source");
            assert_eq!(error.to_string().as_str(), *result);
        }
    }

    #[test]
    fn from_and_to_value() {
        let fixtures_valid = [
            Compression::None,
            Compression::Gzip(CompressionLevel::const_default()),
            Compression::Gzip(CompressionLevel::new(7)),
            Compression::Zlib(CompressionLevel::best()),
            Compression::Zlib(CompressionLevel::new(7)),
        ];

        for v in fixtures_valid {
            // Check serialize-deserialize round trip with defaults
            let value = serde_json::to_value(v).unwrap();
            serde_json::from_value::<Compression>(value).unwrap();
        }
    }
}<|MERGE_RESOLUTION|>--- conflicted
+++ resolved
@@ -263,11 +263,7 @@
             gzip_string_subschema,
             zlib_string_subschema,
         ]);
-<<<<<<< HEAD
         apply_metadata::<()>(&mut all_string_oneof_subschema, string_metadata);
-=======
-        apply_metadata(&mut all_string_oneof_subschema, string_metadata);
->>>>>>> 0d084c2f
 
         // Next we'll create a full schema for the given algorithms.
         //
@@ -294,13 +290,8 @@
         );
         properties.insert(LEVEL_NAME.to_string(), compression_level_schema);
 
-<<<<<<< HEAD
-        let mut full_subschema = generate_struct_schema(properties, required);
+        let mut full_subschema = generate_struct_schema(properties, required, None);
         let mut full_metadata = Metadata::with_description("");
-=======
-        let mut full_subschema = generate_struct_schema(properties, required, None);
-        let mut full_metadata = Metadata::<()>::with_description("");
->>>>>>> 0d084c2f
         full_metadata.add_custom_attribute(CustomAttribute::flag("docs::hidden"));
         apply_metadata::<()>(&mut full_subschema, full_metadata);
 
