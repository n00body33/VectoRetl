---
date: "2022-03-22"
title: "0.21 Upgrade Guide"
description: "An upgrade guide that addresses breaking changes in 0.21.0"
authors: ["001wwang", "leebenson", "fuchsnj"]
pr_numbers: [11470]
release: "0.21.0"
hide_on_release_notes: false
badges:
  type: breaking change
---

Vector's 0.21.0 release includes **breaking changes**:

<<<<<<< HEAD
1. [Syntax changes for non-VRL paths](#path-syntax-changes)
2. [GraphQL API outputEventsByComponentIdPatterns subscription argument `patterns` changed to `outputsPatterns`](#api-patterns-to-outputspatterns)
3  [GraphQL API `EventNotification` type changes](#api-event-notification-changes)
4. [Deprecated GraphQL API subscriptions have been removed](#removed-deprecated-subscriptions)
5. [The `vector vrl` timezone flag `-tz` is now `-z`](#vector-vrl-timezone)
6. [The `vector top` human_metrics flag `-h` is now `-H`](#vector-top-human-metrics)
=======
1. [GraphQL API outputEventsByComponentIdPatterns subscription argument `patterns` changed to `outputsPatterns`](#api-patterns-to-outputspatterns)
2. [GraphQL API `EventNotification` type changes](#api-event-notification-changes)
3. [Deprecated GraphQL API subscriptions have been removed](#removed-deprecated-subscriptions)
4. [The `vector vrl` timezone flag `-tz` is now `-z`](#vector-vrl-timezone)
5. [The `vector top` human_metrics flag `-h` is now `-H`](#vector-top-human-metrics)
6. [Remainder operator (%) in VRL is fallible](#remainder-fallible)
>>>>>>> 36b4b482

And **deprecations**:

1. [`receivedEventsTotal`, `sentEventsTotal`, `sentEventsThroughput`, `receivedEventsThroughput` subscriptions have been deprecated](#deprecate-aggregate-subscriptions)

We cover them below to help you upgrade quickly:

## Upgrade guide

### Breaking changes

#### Syntax changes for non-VRL paths {#path-syntax-changes}

Previously, there were two different ways to describe paths. VRL uses a newer syntax, while everything
else in Vector (templating / all transforms except remap) still used an older syntax. This was a constant pain point for users,
and we have taken some steps to migrate towards the VRL syntax. This is a **breaking change** that may require migration.

The old syntax was very lenient in the characters that were allowed in a field name. It also supported single character escapes.
The new syntax only allows capital/lowercase letters, numbers, and underscore. Any other character will require the field name to be quoted.
Quotes around a field name replace single character escaping. This brings the old syntax in line with the newer (VRL) syntax. Note that
VRL makes a distinction between a field starting with a "." (event query) and without (variable query). Outside a VRL context,
the "." is optional and ignored.

Migration will be required for any paths used outside a VRL context. That is any transform (except remap and conditions), templating,
and any source or sink referencing field names. There are _no_ changes to the VRL syntax.

Here are some examples that require migrating

| old syntax | new syntax | comment |
| ------------- | --------------- | -------------- |
| foo\\.bar.baz     | "foo.bar".baz     | The `.` field separator needs to be escaped if used as part of a field name. The old syntax allowed individual character escaping. The new syntax requires quotes around the field name.
| headers.User-Agent | headers."User-Agent" | `-` requires quotes with the new syntax
| foo with spaces | "foo with spaces" | Spaces also need to be quoted

For more information on the new syntax, you can review the documentation [here](https://vector.dev/docs/reference/vrl/expressions/#path)



#### GraphQL API `outputEventsByComponentIdPatterns` subscription argument `patterns` changed to `outputsPatterns` {#api-patterns-to-outputspatterns}

To avoid confusion and align with the new `inputsPatterns` argument, we've
renamed the original `patterns` argument to `outputsPatterns`. `outputsPatterns`
allows you to specify patterns that will match against components (sources,
transforms) and display their _outflowing_ events. `inputsPatterns` allows you
to specify patterns that match against components (transforms, sinks) and
display their _incoming_ events.

Note that using an input pattern to match a component is effectively a
shorthand. It's the same as using one or more output patterns to match against
all the outputs flowing into a component.

Updating your subscriptions is as simple as renaming `patterns` to
`outputsPatterns`.

```diff
- subscription {
-  outputEventsByComponentIdPatterns(patterns: [...])
+ subscription {
+  outputEventsByComponentIdPatterns(outputsPatterns: [...])
```

#### GraphQL API `EventNotification` type changes {#api-event-notification-changes}

As part of adding a new notification (`InvalidMatch`) to warn users against
attempting invalid matches, we've reshaped the `EventNotification` type for
easier querying and future extensibility.

Previously, the `EventNotification` type consisted simply of a `pattern` and
plain enum describing the notification.

```graphql
type EventNotification {
  pattern: String!
  notification: EventNotificationType!
}
```

While this worked well for simple notifications like `Matched` and `NotMatched`,
it was awkward to extend to new notifications, like `InvalidMatch`, which may
want to include more information than `pattern`. Thus, the new
`EventNotification` type takes the following form:

```graphql
type EventNotification {
  notification: Notification!
  message: String!
}
```

where `Notification` is a union of specific kinds of notifications:

```graphql
union Notification = Matched | NotMatched | InvalidMatch
```

`message` is a new human-readable description of the notification while
`notification` contains additional details specific to the kind of notification.
All the same information is still available, and the following example shows how
you might convert an existing query to the new schema.

```diff
 subscription {
-   outputEventsByComponentIdPatterns(patterns: [...]) {
+   outputEventsByComponentIdPatterns(outputsPatterns: [...]) {
     __typename
     ... on EventNotification {
-       pattern
-       notification
+       message
+       notification {
+         __typename
+         ... on Matched {
+           pattern
+         }
+         ... on NotMatched {
+           pattern
+         }
+         ... on InvalidMatch {
+           pattern
+           invalidMatches
+         }
+       }
      }
     }
   }
 }
```

#### Deprecated GraphQL API subscriptions have been removed {#removed-deprecated-subscriptions}

The following deprecated subscriptions have been removed in this release. Please
use the listed alternatives.

- `eventsInTotal`: use `componentReceivedEventsTotals`
- `eventsOutTotal`: use `componentSentEventsTotals`
- `componentEventsInThroughputs`: use `componentReceivedEventsThroughputs`
- `componentEventsInTotals`: use `componentReceivedEventsTotals`
- `componentEventsOutThroughputs`: use `componentSentEventsThroughputs`
- `componentEventsOutTotals`: use `componentSentEventsTotals`
- `eventsInThroughput`: use `componentReceivedEventsThroughputs`
- `eventsOutThroughput`: use `componentSentEventsThroughputs`

#### The `vector vrl` timezone flag `-tz` is now `-z` {#vector-vrl-timezone}

We upgraded the Vector CLI to use [Clap v3](https://crates.io/crates/clap), a
popular Rust crate.

A breaking change in Clap v3 is that shortened CLI flags now use the `char`
type, meaning they are restricted to single characters.

As a consequence, the shortened form of our `vector vrl --timezone` flag
(previously `--tz`) has been updated to the more succinct `-z`.

#### The `vector top` human_metrics short flag `-h` is now `-H` {#vector-top-human-metrics}

To avoid clashing and issues with our upgrade to [Clap
v3](https://crates.io/crates/clap), the short `-h` from `--help` and `-h` from
`--human_metrics` in the `vector top` command have been disambiguated. The
shortened form for `--human_metrics` is now `-H` and `-h` is reserved for
`--help`.

#### Remainder operator (%) in VRL is fallible {#remainder-fallible}

The remainder operator in VRL has become a fallible operation. This is because
finding the remainder with a divisor of zero can raise an error that needs to
be handled.

Before this VRL would compile:

```coffee
.remainder = 50 % .value
```

If `.value` was zero, Vector would panic. This can be fixed by handling the error:

```coffee
.remainder = 50 % .value ?? 0
```

### Deprecations

#### `receivedEventsTotal`, `sentEventsTotal`, `sentEventsThroughput`, `receivedEventsThroughput` subscriptions have been deprecated {#deprecate-aggregate-subscriptions}

While these subscriptions were intended to display aggregate metrics across all
components, they currently only show a per-component metric and are made
redundant by more informative subscriptions that include specific component
information. To avoid misuse and confusion, we are deprecating them in favor of
the following alternatives.

- `receivedEventsTotal`: use `componentReceivedEventsTotals`
- `sentEventsTotal`: use `componentSentEventsTotals`
- `sentEventsThroughput`: use `componentSentEventsThroughputs`
- `receivedEventsThroughput`: use `componentReceivedEventsThroughputs`<|MERGE_RESOLUTION|>--- conflicted
+++ resolved
@@ -12,21 +12,15 @@
 
 Vector's 0.21.0 release includes **breaking changes**:
 
-<<<<<<< HEAD
+
 1. [Syntax changes for non-VRL paths](#path-syntax-changes)
 2. [GraphQL API outputEventsByComponentIdPatterns subscription argument `patterns` changed to `outputsPatterns`](#api-patterns-to-outputspatterns)
 3  [GraphQL API `EventNotification` type changes](#api-event-notification-changes)
 4. [Deprecated GraphQL API subscriptions have been removed](#removed-deprecated-subscriptions)
 5. [The `vector vrl` timezone flag `-tz` is now `-z`](#vector-vrl-timezone)
 6. [The `vector top` human_metrics flag `-h` is now `-H`](#vector-top-human-metrics)
-=======
-1. [GraphQL API outputEventsByComponentIdPatterns subscription argument `patterns` changed to `outputsPatterns`](#api-patterns-to-outputspatterns)
-2. [GraphQL API `EventNotification` type changes](#api-event-notification-changes)
-3. [Deprecated GraphQL API subscriptions have been removed](#removed-deprecated-subscriptions)
-4. [The `vector vrl` timezone flag `-tz` is now `-z`](#vector-vrl-timezone)
-5. [The `vector top` human_metrics flag `-h` is now `-H`](#vector-top-human-metrics)
-6. [Remainder operator (%) in VRL is fallible](#remainder-fallible)
->>>>>>> 36b4b482
+7. [Remainder operator (%) in VRL is fallible](#remainder-fallible)
+
 
 And **deprecations**:
 
