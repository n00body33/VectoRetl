/// Create a boxed [`Expression`][crate::Expression] trait object from a given `Value`.
///
/// Supports the same format as the [`value`] macro.
#[macro_export]
macro_rules! expr {
    ($($v:tt)*) => {{
        let value = $crate::value!($($v)*);
        value.into_expression()
    }};
}

#[macro_export]
macro_rules! test_type_def {
    ($($name:ident { expr: $expr:expr, want: $def:expr, })+) => {
        mod type_def {
            use super::*;

            $(
                #[test]
                fn $name() {
                    let mut state = $crate::state::Compiler::default();
                    let expression = Box::new($expr(&mut state));

                    assert_eq!(expression.type_def(&state), $def);
                }
            )+
        }
    };
}

#[macro_export]
macro_rules! func_args {
    () => (
        ::std::collections::HashMap::<&'static str, $crate::Value>::default()
    );
    ($($k:tt: $v:expr),+ $(,)?) => {
        vec![$((stringify!($k), $v.into())),+]
            .into_iter()
            .collect::<::std::collections::HashMap<&'static str, $crate::Value>>()
    };
}

#[macro_export]
macro_rules! bench_function {
    ($name:tt => $func:path; $($case:ident { args: $args:expr, want: $(Ok($ok:expr))? $(Err($err:expr))? $(,)* })+) => {
        fn $name(c: &mut criterion::Criterion) {
            let mut group = c.benchmark_group(&format!("vrl_stdlib/functions/{}", stringify!($name)));
            group.throughput(criterion::Throughput::Elements(1));
            $(
                group.bench_function(&format!("{}", stringify!($case)), |b| {
                    let (expression, want) = $crate::__prep_bench_or_test!($func, $args, $(Ok($crate::Value::from($ok)))? $(Err($err.to_owned()))?);
                    let expression = expression.unwrap();
                    let mut compiler_state = $crate::state::Compiler::default();
                    let mut runtime_state = $crate::state::Runtime::default();
                    let mut target: $crate::Value = ::std::collections::BTreeMap::default().into();
<<<<<<< HEAD
                    let tz = shared::TimeZone::default();
                    let enrichment_tables =
                        Some(Box::new($crate::enrichment_tables::EmptyEnrichmentTables) as Box<dyn $crate::enrichment_tables::EnrichmentTables>);
                    let mut ctx = $crate::Context::new(&mut target, &mut runtime_state, &tz, &enrichment_tables);
=======
                    let tz = shared::TimeZone::Named(chrono_tz::Tz::UTC);
                    let mut ctx = $crate::Context::new(&mut target, &mut runtime_state, &tz);
>>>>>>> 55995cb1

                    b.iter(|| {
                        let got = expression.resolve(&mut ctx).map_err(|e| e.to_string());
                        debug_assert_eq!(got, want);
                        got
                    })
                });
            )+
        }
    };
}

#[macro_export]
macro_rules! test_function {

    ($name:tt => $func:path; $($case:ident { args: $args:expr, want: $(Ok($ok:expr))? $(Err($err:expr))?, tdef: $tdef:expr,  $(,)* })+) => {
        test_function!($name => $func; before_each => {} $($case { args: $args, want: $(Ok($ok))? $(Err($err))?, tdef: $tdef, tz: shared::TimeZone::Named(chrono_tz::Tz::UTC), })+);
    };

    ($name:tt => $func:path; $($case:ident { args: $args:expr, want: $(Ok($ok:expr))? $(Err($err:expr))?, tdef: $tdef:expr, tz: $tz:expr,  $(,)* })+) => {
        test_function!($name => $func; before_each => {} $($case { args: $args, want: $(Ok($ok))? $(Err($err))?, tdef: $tdef, tz: $tz, })+);
    };

    ($name:tt => $func:path; before_each => $before:block $($case:ident { args: $args:expr, want: $(Ok($ok:expr))? $(Err($err:expr))?, tdef: $tdef:expr,  $(,)* })+) => {
        test_function!($name => $func; before_each => $before $($case { args: $args, want: $(Ok($ok))? $(Err($err))?, tdef: $tdef, tz: shared::TimeZone::Named(chrono_tz::Tz::UTC), })+);
    };

    ($name:tt => $func:path; before_each => $before:block $($case:ident { args: $args:expr, want: $(Ok($ok:expr))? $(Err($err:expr))?, tdef: $tdef:expr, tz: $tz:expr,  $(,)* })+) => {
        $crate::paste!{$(
            #[test]
            fn [<$name _ $case:snake:lower>]() {
                $before
                let (expression, want) = $crate::__prep_bench_or_test!($func, $args, $(Ok($crate::Value::from($ok)))? $(Err($err.to_owned()))?);
                match expression {
                    Ok(expression) => {
                        let mut compiler_state = $crate::state::Compiler::default();
                        let mut runtime_state = $crate::state::Runtime::default();
                        let mut target: $crate::Value = ::std::collections::BTreeMap::default().into();
                        let tz = $tz;
                        let enrichment_tables =
                            Some(Box::new($crate::enrichment_tables::EmptyEnrichmentTables) as Box<dyn $crate::enrichment_tables::EnrichmentTables>);
                        let mut ctx = $crate::Context::new(&mut target, &mut runtime_state, &tz, &enrichment_tables);

                        let got_value = expression.resolve(&mut ctx)
                            .map_err(|e| format!("{:#}", anyhow::anyhow!(e)));

                        assert_eq!(got_value, want);
                        let got_tdef = expression.type_def(&compiler_state);

                        assert_eq!(got_tdef, $tdef);
                    }
                    err@Err(_) => {
                        // Allow tests against compiler errors.
                        assert_eq!(err
                                   // We have to map to a value just to make sure the types match even though
                                   // it will never be used.
                                   .map(|_| Value::Null)
                                   .map_err(|e| format!("{:#}", e.message())), want);
                    }
                }
            }
        )+}
    };
}

#[doc(hidden)]
#[macro_export]
macro_rules! __prep_bench_or_test {
    ($func:path, $args:expr, $want:expr) => {{
        ($func.compile($args.into()), $want)
    }};
}

#[macro_export]
macro_rules! map {
    () => (
        ::std::collections::BTreeMap::new()
    );
    ($($k:tt: $v:expr),+ $(,)?) => {
        vec![$(($k.into(), $v.into())),+]
            .into_iter()
            .collect::<::std::collections::BTreeMap<_, _>>()
    };
}

#[macro_export]
macro_rules! type_def {
    (unknown) => {
        TypeDef::new().unknown()
    };

    (bytes) => {
        TypeDef::new().bytes()
    };

    (object { $($key:expr => $value:expr,)+ }) => {
        TypeDef::new().object::<&'static str, TypeDef>(btreemap! (
            $($key => $value,)+
        ))
    };

    (array [ $($value:expr,)+ ]) => {
        TypeDef::new().array_mapped::<(), TypeDef>(btreemap! (
            $(() => $value,)+
        ))
    };

    (array { $($idx:expr => $value:expr,)+ }) => {
        TypeDef::new().array_mapped::<Index, TypeDef>(btreemap! (
            $($idx => $value,)+
        ))
    };

    (array) => {
        TypeDef::new().array_mapped::<i32, TypeDef>(btreemap! ())
    };
}<|MERGE_RESOLUTION|>--- conflicted
+++ resolved
@@ -53,15 +53,10 @@
                     let mut compiler_state = $crate::state::Compiler::default();
                     let mut runtime_state = $crate::state::Runtime::default();
                     let mut target: $crate::Value = ::std::collections::BTreeMap::default().into();
-<<<<<<< HEAD
-                    let tz = shared::TimeZone::default();
+                    let tz = shared::TimeZone::Named(chrono_tz::Tz::UTC);
                     let enrichment_tables =
                         Some(Box::new($crate::enrichment_tables::EmptyEnrichmentTables) as Box<dyn $crate::enrichment_tables::EnrichmentTables>);
                     let mut ctx = $crate::Context::new(&mut target, &mut runtime_state, &tz, &enrichment_tables);
-=======
-                    let tz = shared::TimeZone::Named(chrono_tz::Tz::UTC);
-                    let mut ctx = $crate::Context::new(&mut target, &mut runtime_state, &tz);
->>>>>>> 55995cb1
 
                     b.iter(|| {
                         let got = expression.resolve(&mut ctx).map_err(|e| e.to_string());
