--- conflicted
+++ resolved
@@ -521,15 +521,11 @@
     let mut config = config_builder
         .build()
         .expect("config should not have any errors");
-<<<<<<< HEAD
 
     // It's possible we could extend the framework to allow specifying logic to
     // handle that, but I don't see much value currently since the healthcheck is
     // not enforced for components, and it doesn't impact the internal telemetry.
-    config.healthchecks.set_require_healthy(Some(false));
-=======
     config.healthchecks.enabled = false;
->>>>>>> fa99d6c2
 
     _ = std::thread::spawn(move || {
         let test_runtime = Builder::new_current_thread()
