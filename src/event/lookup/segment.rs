use crate::mapping::parser::Rule;
use pest::iterators::Pair;
use std::fmt::{Display, Formatter};

/// Segments are chunks of a lookup. They represent either a field or an index.
/// A sequence of Segments can become a lookup.
#[derive(Debug, PartialEq, Eq, PartialOrd, Ord, Clone, Hash)]
pub enum Segment {
    Field(String),
    Index(usize),
}

impl Segment {
    pub const fn field(v: String) -> Segment {
        Segment::Field(v)
    }

    pub fn is_field(&self) -> bool {
        matches!(self, Segment::Field(_))
    }

    pub const fn index(v: usize) -> Segment {
        Segment::Index(v)
    }

    pub fn is_value(&self) -> bool {
        matches!(self, Segment::Index(_))
    }

    #[tracing::instrument(skip(segment))]
    pub(crate) fn from_lookup(segment: Pair<'_, Rule>) -> crate::Result<Vec<Segment>> {
        let rule = segment.as_rule();
<<<<<<< HEAD
        tracing::trace!(segment = %segment.as_str(), ?rule, action = %"enter");
=======
        let full_segment = segment.as_str();
        tracing::trace!(segment = %full_segment, ?rule, action = %"enter");
>>>>>>> 3c4da03d
        let mut segments = Vec::default();
        for inner_segment in segment.into_inner() {
            match inner_segment.as_rule() {
                Rule::path_segment => {
                    segments.append(&mut Segment::from_path_segment(inner_segment)?)
                }
                Rule::quoted_path_segment => {
                    segments.push(Segment::from_quoted_path_segment(inner_segment)?)
                }
                _ => {
                    return Err(format!(
                        "Got invalid lookup rule. Got: {:?}. Want: {:?}",
                        inner_segment.as_rule(),
                        [Rule::path_segment, Rule::quoted_path_segment]
                    )
                    .into())
                }
            }
        }
        tracing::trace!(segment = %full_segment, ?rule, action = %"exit");
        Ok(segments)
    }

    #[tracing::instrument(skip(segment))]
    pub(crate) fn from_path_segment(segment: Pair<'_, Rule>) -> crate::Result<Vec<Segment>> {
        let rule = segment.as_rule();
<<<<<<< HEAD
        tracing::trace!(segment = %segment.as_str(), ?rule, action = %"enter");
=======
        let full_segment = segment.as_str();
        tracing::trace!(segment = %full_segment, ?rule, action = %"enter");
>>>>>>> 3c4da03d
        let mut segments = Vec::default();
        for inner_segment in segment.into_inner() {
            match inner_segment.as_rule() {
                Rule::path_field_name => {
                    tracing::trace!(segment = %inner_segment.as_str(), rule = ?inner_segment.as_rule(), action = %"push");
                    segments.push(Segment::field(inner_segment.as_str().to_owned()))
                }
                Rule::path_index => segments.push(Segment::from_path_index(inner_segment)?),
                _ => {
                    return Err(format!(
                        "Got invalid lookup rule. Got: {:?}. Want: {:?}",
                        inner_segment.as_rule(),
                        [Rule::path_field_name, Rule::path_index]
                    )
                    .into())
                }
            }
        }
        tracing::trace!(segment = %full_segment, ?rule, action = %"exit");
        Ok(segments)
    }

    #[tracing::instrument(skip(segment))]
    pub(crate) fn from_path_index(segment: Pair<'_, Rule>) -> crate::Result<Segment> {
        let full_segment = segment.as_str();
        tracing::trace!(segment = %full_segment, rule = ?segment.as_rule(), action = %"enter");
        let segment = segment.into_inner().next().expect(
            "Did not get pair inside path_index segment. This is an invariant. Please report it.",
        );
        let retval = match segment.as_rule() {
            Rule::inner_path_index => {
                let index = segment.as_str().parse()?;
                tracing::trace!(segment = %index, rule = ?segment.as_rule(), action = %"push");
                Ok(Segment::index(index))
            }
            _ => Err(format!(
                "Got invalid lookup rule. Got: {:?}. Want: {:?}",
                segment.as_rule(),
                [Rule::inner_path_index,]
            )
            .into()),
        };
        tracing::trace!(segment = %full_segment, rule = ?segment.as_rule(), action = %"exit");
        retval
    }

    #[tracing::instrument(skip(segment))]
    pub(crate) fn from_quoted_path_segment(segment: Pair<'_, Rule>) -> crate::Result<Segment> {
        let full_segment = segment.as_str();
        tracing::trace!(segment = %full_segment, rule = ?segment.as_rule(), action = %"enter");
        let segment = segment.into_inner().next()
            .expect("Did not get pair inside quoted_path_segment segment. This is an invariant. Please report it.");
        let retval = match segment.as_rule() {
            Rule::inner_quoted_string => {
                tracing::trace!(segment = %segment.as_str(), rule = ?segment.as_rule(), action = %"push");
                Ok(Segment::field(
                    String::from(r#"""#) + segment.as_str() + r#"""#,
                ))
            }
            _ => {
                return Err(format!(
                    "Got invalid lookup rule. Got: {:?}. Want: {:?}",
                    segment.as_rule(),
                    [Rule::inner_quoted_string,]
                )
                .into())
            }
        };
        tracing::trace!(segment = %full_segment, rule = ?segment.as_rule(), action = %"exit");
        retval
    }
}

impl Display for Segment {
    fn fmt(&self, formatter: &mut Formatter<'_>) -> Result<(), std::fmt::Error> {
        match self {
            Segment::Index(i) => write!(formatter, "{}", i),
            Segment::Field(f) => write!(formatter, "{}", f),
        }
    }
}

impl From<String> for Segment {
    fn from(s: String) -> Self {
        Self::Field(s)
    }
}

impl From<usize> for Segment {
    fn from(u: usize) -> Self {
        Self::index(u)
    }
}<|MERGE_RESOLUTION|>--- conflicted
+++ resolved
@@ -30,12 +30,8 @@
     #[tracing::instrument(skip(segment))]
     pub(crate) fn from_lookup(segment: Pair<'_, Rule>) -> crate::Result<Vec<Segment>> {
         let rule = segment.as_rule();
-<<<<<<< HEAD
-        tracing::trace!(segment = %segment.as_str(), ?rule, action = %"enter");
-=======
         let full_segment = segment.as_str();
         tracing::trace!(segment = %full_segment, ?rule, action = %"enter");
->>>>>>> 3c4da03d
         let mut segments = Vec::default();
         for inner_segment in segment.into_inner() {
             match inner_segment.as_rule() {
@@ -62,12 +58,8 @@
     #[tracing::instrument(skip(segment))]
     pub(crate) fn from_path_segment(segment: Pair<'_, Rule>) -> crate::Result<Vec<Segment>> {
         let rule = segment.as_rule();
-<<<<<<< HEAD
-        tracing::trace!(segment = %segment.as_str(), ?rule, action = %"enter");
-=======
         let full_segment = segment.as_str();
         tracing::trace!(segment = %full_segment, ?rule, action = %"enter");
->>>>>>> 3c4da03d
         let mut segments = Vec::default();
         for inner_segment in segment.into_inner() {
             match inner_segment.as_rule() {
