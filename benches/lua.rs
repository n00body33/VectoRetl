--- conflicted
+++ resolved
@@ -3,12 +3,7 @@
 use indexmap::IndexMap;
 use transforms::lua::v2::LuaConfig;
 use vector::{
-<<<<<<< HEAD
-    config::TransformConfig,
-    event::Lookup,
-=======
-    config::{TransformConfig, TransformContext},
->>>>>>> e222cbb3
+    config::TransformContext,
     test_util::runtime,
     transforms::{self, Transform},
     Event,
