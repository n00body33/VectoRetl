use std::borrow::Cow;

mod add_fields;
mod add_tags;
mod ansi_stripper;
#[cfg(feature = "sources-apache_metrics")]
mod apache_metrics;
#[cfg(feature = "api")]
mod api;
mod auto_concurrency;
#[cfg(feature = "transforms-aws_cloudwatch_logs_subscription_parser")]
mod aws_cloudwatch_logs_subscription_parser;
#[cfg(feature = "sources-aws_kinesis_firehose")]
mod aws_kinesis_firehose;
mod aws_kinesis_streams;
mod blackhole;
#[cfg(feature = "transforms-coercer")]
mod coercer;
#[cfg(feature = "transforms-concat")]
mod concat;
#[cfg(feature = "sinks-console")]
mod console;
#[cfg(feature = "transforms-dedupe")]
mod dedupe;
#[cfg(feature = "sources-docker")]
mod docker;
mod elasticsearch;
#[cfg(feature = "sources-generator")]
mod generator;
#[cfg(feature = "transforms-grok_parser")]
mod grok_parser;
mod heartbeat;
#[cfg(feature = "sources-host_metrics")]
mod host_metrics;
mod http;
#[cfg(all(unix, feature = "sources-journald"))]
mod journald;
#[cfg(feature = "transforms-json_parser")]
mod json_parser;
#[cfg(feature = "sources-kafka")]
mod kafka;
#[cfg(feature = "sources-kubernetes-logs")]
mod kubernetes_logs;
#[cfg(feature = "transforms-log_to_metric")]
mod log_to_metric;
mod logplex;
#[cfg(feature = "transforms-lua")]
mod lua;
<<<<<<< HEAD
mod nats;
=======
#[cfg(feature = "transforms-metric_to_log")]
mod metric_to_log;
mod process;
>>>>>>> 2f2583b5
#[cfg(feature = "sources-prometheus")]
mod prometheus;
#[cfg(feature = "transforms-reduce")]
mod reduce;
#[cfg(feature = "transforms-regex_parser")]
mod regex_parser;
mod remap;
#[cfg(feature = "transforms-remove_fields")]
mod remove_fields;
#[cfg(feature = "transforms-remove_tags")]
mod remove_tags;
#[cfg(feature = "transforms-rename_fields")]
mod rename_fields;
mod sampler;
#[cfg(feature = "sinks-sematext")]
mod sematext_metrics;
#[cfg(any(
    feature = "sources-socket",
    feature = "sources-syslog",
    feature = "sources-vector"
))]
mod socket;
mod split;
#[cfg(any(feature = "sources-splunk_hec", feature = "sinks-splunk_hec"))]
mod splunk_hec;
#[cfg(feature = "sinks-statsd")]
mod statsd_sink;
#[cfg(feature = "sources-statsd")]
mod statsd_source;
mod stdin;
#[cfg(feature = "transforms-swimlanes")]
mod swimlanes;
mod syslog;
#[cfg(feature = "transforms-tag_cardinality_limit")]
mod tag_cardinality_limit;
mod tcp;
#[cfg(feature = "transforms-tokenizer")]
mod tokenizer;
mod udp;
mod unix;
mod vector;
#[cfg(feature = "wasm")]
mod wasm;

pub mod kubernetes;

pub use self::add_fields::*;
pub use self::add_tags::*;
pub use self::ansi_stripper::*;
#[cfg(feature = "sources-apache_metrics")]
pub use self::apache_metrics::*;
#[cfg(feature = "api")]
pub use self::api::*;
pub use self::auto_concurrency::*;
#[cfg(feature = "transforms-aws_cloudwatch_logs_subscription_parser")]
pub(crate) use self::aws_cloudwatch_logs_subscription_parser::*;
#[cfg(feature = "sources-aws_kinesis_firehose")]
pub use self::aws_kinesis_firehose::*;
pub use self::aws_kinesis_streams::*;
pub use self::blackhole::*;
#[cfg(feature = "transforms-coercer")]
pub(crate) use self::coercer::*;
#[cfg(feature = "transforms-concat")]
pub use self::concat::*;
#[cfg(feature = "sinks-console")]
pub use self::console::*;
#[cfg(feature = "transforms-dedupe")]
pub(crate) use self::dedupe::*;
#[cfg(feature = "sources-docker")]
pub use self::docker::*;
pub use self::elasticsearch::*;
#[cfg(any(feature = "sources-file", feature = "sources-kubernetes-logs"))]
pub use self::file::*;
#[cfg(feature = "sources-generator")]
pub use self::generator::*;
#[cfg(feature = "transforms-grok_parser")]
pub(crate) use self::grok_parser::*;
pub use self::heartbeat::*;
#[cfg(feature = "sources-host_metrics")]
pub(crate) use self::host_metrics::*;
pub use self::http::*;
#[cfg(all(unix, feature = "sources-journald"))]
pub(crate) use self::journald::*;
#[cfg(feature = "transforms-json_parser")]
pub(crate) use self::json_parser::*;
#[cfg(feature = "sources-kafka")]
pub use self::kafka::*;
#[cfg(feature = "sources-kubernetes-logs")]
pub use self::kubernetes_logs::*;
#[cfg(feature = "transforms-log_to_metric")]
pub(crate) use self::log_to_metric::*;
pub use self::logplex::*;
#[cfg(feature = "transforms-lua")]
pub use self::lua::*;
<<<<<<< HEAD
pub use self::nats::*;
=======
#[cfg(feature = "transforms-metric_to_log")]
pub(crate) use self::metric_to_log::*;
pub use self::process::*;
>>>>>>> 2f2583b5
#[cfg(feature = "sources-prometheus")]
pub use self::prometheus::*;
#[cfg(feature = "transforms-reduce")]
pub(crate) use self::reduce::*;
#[cfg(feature = "transforms-regex_parser")]
pub(crate) use self::regex_parser::*;
pub use self::remap::*;
#[cfg(feature = "transforms-remove_fields")]
pub use self::remove_fields::*;
#[cfg(feature = "transforms-remove_tags")]
pub use self::remove_tags::*;
#[cfg(feature = "transforms-rename_fields")]
pub use self::rename_fields::*;
pub use self::sampler::*;
#[cfg(feature = "sinks-sematext")]
pub use self::sematext_metrics::*;
#[cfg(any(feature = "sources-socket", feature = "sources-syslog"))]
pub(crate) use self::socket::*;
pub use self::split::*;
#[cfg(any(feature = "sources-splunk_hec", feature = "sinks-splunk_hec"))]
pub(crate) use self::splunk_hec::*;
#[cfg(feature = "sinks-statsd")]
pub use self::statsd_sink::*;
#[cfg(feature = "sources-statsd")]
pub use self::statsd_source::*;
pub use self::stdin::*;
#[cfg(feature = "transforms-swimlanes")]
pub use self::swimlanes::*;
pub use self::syslog::*;
#[cfg(feature = "transforms-tag_cardinality_limit")]
pub(crate) use self::tag_cardinality_limit::*;
pub use self::tcp::*;
#[cfg(feature = "transforms-tokenizer")]
pub(crate) use self::tokenizer::*;
pub use self::udp::*;
pub use self::unix::*;
pub use self::vector::*;
#[cfg(feature = "wasm")]
pub use self::wasm::*;
#[cfg(windows)]
pub use self::windows::*;

pub trait InternalEvent {
    fn emit_logs(&self) {}
    fn emit_metrics(&self) {}
}

pub fn emit(event: impl InternalEvent) {
    event.emit_logs();
    event.emit_metrics();
}

#[macro_export]
macro_rules! emit {
    ($event:expr) => {
        $crate::internal_events::emit($event);
    };
}

// Modules that require emit! macro so they need to be defined after the macro.
#[cfg(any(feature = "sources-file", feature = "sources-kubernetes-logs"))]
mod file;
mod windows;

const ELLIPSIS: &str = "[...]";

pub fn truncate_string_at(s: &str, maxlen: usize) -> Cow<str> {
    if s.len() >= maxlen {
        let mut len = maxlen - ELLIPSIS.len();
        while !s.is_char_boundary(len) {
            len -= 1;
        }
        format!("{}{}", &s[..len], ELLIPSIS).into()
    } else {
        s.into()
    }
}

#[cfg(test)]
mod test {
    #[test]
    fn truncate_utf8() {
        let message = "hello 😁 this is test";
        assert_eq!("hello [...]", super::truncate_string_at(&message, 13));
    }
}<|MERGE_RESOLUTION|>--- conflicted
+++ resolved
@@ -46,13 +46,10 @@
 mod logplex;
 #[cfg(feature = "transforms-lua")]
 mod lua;
-<<<<<<< HEAD
-mod nats;
-=======
 #[cfg(feature = "transforms-metric_to_log")]
 mod metric_to_log;
+mod nats;
 mod process;
->>>>>>> 2f2583b5
 #[cfg(feature = "sources-prometheus")]
 mod prometheus;
 #[cfg(feature = "transforms-reduce")]
@@ -147,13 +144,10 @@
 pub use self::logplex::*;
 #[cfg(feature = "transforms-lua")]
 pub use self::lua::*;
-<<<<<<< HEAD
-pub use self::nats::*;
-=======
 #[cfg(feature = "transforms-metric_to_log")]
 pub(crate) use self::metric_to_log::*;
+pub use self::nats::*;
 pub use self::process::*;
->>>>>>> 2f2583b5
 #[cfg(feature = "sources-prometheus")]
 pub use self::prometheus::*;
 #[cfg(feature = "transforms-reduce")]
