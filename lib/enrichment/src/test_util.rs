--- conflicted
+++ resolved
@@ -40,23 +40,15 @@
 
     fn find_table_rows(
         &self,
-<<<<<<< HEAD
+        _case: Case,
         _condition: &[Condition],
         _select: Option<&[String]>,
-=======
-        _case: Case,
-        _condition: &[Condition],
->>>>>>> 438eb44a
         _index: Option<IndexHandle>,
     ) -> Result<Vec<BTreeMap<String, Value>>, String> {
         Ok(vec![self.data.clone()])
     }
 
-<<<<<<< HEAD
-    fn add_index(&mut self, fields: &[&str]) -> Result<IndexHandle, String> {
-=======
     fn add_index(&mut self, _case: Case, fields: &[&str]) -> Result<IndexHandle, String> {
->>>>>>> 438eb44a
         let mut indexes = self.indexes.lock().unwrap();
         indexes.push(fields.iter().map(|s| (*s).to_string()).collect());
         Ok(IndexHandle(indexes.len() - 1))
