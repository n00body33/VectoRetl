--- conflicted
+++ resolved
@@ -25,11 +25,9 @@
 pub mod file;
 #[cfg(feature = "sinks-gcp")]
 pub mod gcp;
-<<<<<<< HEAD
+#[cfg(feature = "sinks-honeycomb")]
 pub mod honeycomb;
-=======
 #[cfg(feature = "sinks-http")]
->>>>>>> f12df157
 pub mod http;
 #[cfg(feature = "sinks-humio_logs")]
 pub mod humio_logs;
