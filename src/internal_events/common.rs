use super::prelude::{error_stage, error_type};
use metrics::counter;
pub use vector_core::internal_event::EventsReceived;
use vector_core::internal_event::InternalEvent;

#[derive(Debug)]
pub struct BytesReceived {
    pub byte_size: usize,
    pub protocol: &'static str,
}

impl InternalEvent for BytesReceived {
    fn emit_logs(&self) {
        trace!(message = "Bytes received.", byte_size = %self.byte_size, protocol = %self.protocol);
    }

    fn emit_metrics(&self) {
        counter!("component_received_bytes_total", self.byte_size as u64, "protocol" => self.protocol);
    }
}

#[derive(Debug)]
pub struct HttpClientBytesReceived<'a> {
    pub byte_size: usize,
    pub protocol: &'a str,
    pub endpoint: &'a str,
}

impl InternalEvent for HttpClientBytesReceived<'_> {
    fn emit_logs(&self) {
        trace!(
            message = "Bytes received.",
            byte_size = %self.byte_size,
            protocol = %self.protocol,
            endpoint = %self.endpoint,
        );
    }

    fn emit_metrics(&self) {
        counter!(
            "component_received_bytes_total", self.byte_size as u64,
            "protocol" => self.protocol.to_owned(),
            "endpoint" => self.endpoint.to_owned(),
        );
    }
}

#[derive(Debug)]
pub struct EndpointBytesSent<'a> {
    pub byte_size: usize,
    pub protocol: &'a str,
    pub endpoint: &'a str,
}

impl<'a> InternalEvent for EndpointBytesSent<'a> {
    fn emit_logs(&self) {
        trace!(
            message = "Bytes sent.",
            byte_size = %self.byte_size,
            protocol = %self.protocol,
            endpoint = %self.endpoint
        );
    }

    fn emit_metrics(&self) {
        counter!(
            "component_sent_bytes_total", self.byte_size as u64,
            "protocol" => self.protocol.to_string(),
            "endpoint" => self.endpoint.to_string()
        );
    }
}

#[cfg(feature = "rusoto")]
pub struct AwsBytesSent {
    pub byte_size: usize,
    pub region: rusoto_core::Region,
}

#[cfg(feature = "rusoto")]
impl InternalEvent for AwsBytesSent {
    fn emit_logs(&self) {
        trace!(
            message = "Bytes sent.",
            protocol = "https",
            byte_size = %self.byte_size,
            region = ?self.region,
        );
    }

    fn emit_metrics(&self) {
        counter!(
            "component_sent_bytes_total", self.byte_size as u64,
            "protocol" => "https",
            "region" => self.region.name().to_owned(),
        );
    }
}

#[cfg(feature = "aws-core")]
pub struct AwsSdkBytesSent {
    pub byte_size: usize,
    pub region: Option<aws_types::region::Region>,
}

#[cfg(feature = "aws-core")]
impl InternalEvent for AwsSdkBytesSent {
    fn emit_logs(&self) {
<<<<<<< HEAD
        trace!(message = "Bytes sent.", byte_size = %self.byte_size, region = ?self.region);
    }

    fn emit_metrics(&self) {
        counter!(
            "component_sent_bytes_total", self.byte_size as u64,
            "protocol" => "https",
            "region" => self.region.as_ref().map(|r|r.as_ref().to_string()).unwrap_or_default()
=======
        trace!(
            message = "Bytes sent.",
            protocol = "https",
            byte_size = %self.byte_size,
            region = ?self.region,
        );
    }

    fn emit_metrics(&self) {
        let region = self
            .region
            .as_ref()
            .map(|r| r.as_ref().to_string())
            .unwrap_or_default();
        counter!(
            "component_sent_bytes_total", self.byte_size as u64,
            "protocol" => "https",
            "region" => region,
>>>>>>> 60800332
        );
    }
}

const STREAM_CLOSED: &str = "stream_closed";

#[derive(Debug)]
pub struct StreamClosedError {
    pub error: crate::source_sender::ClosedError,
    pub count: usize,
}

impl InternalEvent for StreamClosedError {
    fn emit_logs(&self) {
        error!(
            message = "Failed to forward event(s), downstream is closed.",
            error_code = STREAM_CLOSED,
            error_type = error_type::WRITER_FAILED,
            stage = error_stage::SENDING,
            count = %self.count,
        );
    }

    fn emit_metrics(&self) {
        counter!(
            "component_errors_total", 1,
            "error_code" => STREAM_CLOSED,
            "error_type" => error_type::WRITER_FAILED,
            "stage" => error_stage::SENDING,
        );
        counter!(
            "component_discarded_events_total", self.count as u64,
            "error_code" => STREAM_CLOSED,
            "error_type" => error_type::WRITER_FAILED,
            "stage" => error_stage::SENDING,
        );
    }
}<|MERGE_RESOLUTION|>--- conflicted
+++ resolved
@@ -106,16 +106,6 @@
 #[cfg(feature = "aws-core")]
 impl InternalEvent for AwsSdkBytesSent {
     fn emit_logs(&self) {
-<<<<<<< HEAD
-        trace!(message = "Bytes sent.", byte_size = %self.byte_size, region = ?self.region);
-    }
-
-    fn emit_metrics(&self) {
-        counter!(
-            "component_sent_bytes_total", self.byte_size as u64,
-            "protocol" => "https",
-            "region" => self.region.as_ref().map(|r|r.as_ref().to_string()).unwrap_or_default()
-=======
         trace!(
             message = "Bytes sent.",
             protocol = "https",
@@ -134,7 +124,6 @@
             "component_sent_bytes_total", self.byte_size as u64,
             "protocol" => "https",
             "region" => region,
->>>>>>> 60800332
         );
     }
 }
