--- conflicted
+++ resolved
@@ -286,12 +286,8 @@
 string = []
 strip_ansi_escape_codes = ["bytes", "strip-ansi-escapes"]
 strip_whitespace = []
-<<<<<<< HEAD
+strlen = []
 tag_types_externally = ["chrono", "regex"]
-=======
-strlen = []
-tag_types_externally = ["vector_common/btreemap", "chrono", "regex"]
->>>>>>> 62c5900f
 tally = []
 tally_value = []
 timestamp = []
