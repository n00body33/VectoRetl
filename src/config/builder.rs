#[cfg(feature = "enterprise")]
use std::collections::BTreeMap;
use std::path::Path;

use indexmap::IndexMap;
use serde::{Deserialize, Serialize};
use vector_core::{config::GlobalOptions, default_data_dir, transform::TransformConfig};

#[cfg(feature = "api")]
use super::api;
#[cfg(feature = "enterprise")]
use super::enterprise;
use super::{
    compiler, provider, schema, ComponentKey, Config, EnrichmentTableConfig, EnrichmentTableOuter,
    HealthcheckOptions, SecretBackend, SinkConfig, SinkOuter, SourceConfig, SourceOuter,
    TestDefinition, TransformOuter,
};

#[derive(Deserialize, Serialize, Debug, Default)]
#[serde(deny_unknown_fields)]
pub struct ConfigBuilder {
    #[serde(flatten)]
    pub global: GlobalOptions,
    #[cfg(feature = "api")]
    #[serde(default)]
    pub api: api::Options,
    #[serde(default)]
    pub schema: schema::Options,
    #[cfg(feature = "enterprise")]
    #[serde(default)]
    pub enterprise: Option<enterprise::Options>,
    #[serde(default)]
    pub healthchecks: HealthcheckOptions,
    #[serde(default)]
    pub enrichment_tables: IndexMap<ComponentKey, EnrichmentTableOuter>,
    #[serde(default)]
    pub sources: IndexMap<ComponentKey, SourceOuter>,
    #[serde(default)]
    pub sinks: IndexMap<ComponentKey, SinkOuter<String>>,
    #[serde(default)]
    pub transforms: IndexMap<ComponentKey, TransformOuter<String>>,
    #[serde(default)]
    pub tests: Vec<TestDefinition<String>>,
    pub provider: Option<Box<dyn provider::ProviderConfig>>,
    #[serde(default)]
    pub secret: IndexMap<ComponentKey, Box<dyn SecretBackend>>,
}

#[cfg(feature = "enterprise")]
#[derive(Serialize)]
struct ConfigBuilderHash<'a> {
    #[cfg(feature = "api")]
    api: &'a api::Options,
    schema: &'a schema::Options,
    global: &'a GlobalOptions,
    healthchecks: &'a HealthcheckOptions,
    enrichment_tables: BTreeMap<&'a ComponentKey, &'a EnrichmentTableOuter>,
    sources: BTreeMap<&'a ComponentKey, &'a SourceOuter>,
    sinks: BTreeMap<&'a ComponentKey, &'a SinkOuter<String>>,
    transforms: BTreeMap<&'a ComponentKey, &'a TransformOuter<String>>,
    tests: &'a Vec<TestDefinition<String>>,
    provider: &'a Option<Box<dyn provider::ProviderConfig>>,
    secret: BTreeMap<&'a ComponentKey, &'a dyn SecretBackend>,
}

impl Clone for ConfigBuilder {
    fn clone(&self) -> Self {
        // This is a hack around the issue of cloning
        // trait objects. So instead to clone the config
        // we first serialize it into JSON, then back from
        // JSON. Originally we used TOML here but TOML does not
        // support serializing `None`.
        let json = serde_json::to_value(self).unwrap();
        serde_json::from_value(json).unwrap()
    }
}

impl From<Config> for ConfigBuilder {
    fn from(config: Config) -> Self {
        let Config {
            global,
            #[cfg(feature = "api")]
            api,
            schema,
            #[cfg(feature = "enterprise")]
            enterprise,
            healthchecks,
            enrichment_tables,
            sources,
            sinks,
            transforms,
            tests,
            secret,
            ..
        } = config;

        let transforms = transforms
            .into_iter()
            .map(|(key, transform)| (key, transform.map_inputs(ToString::to_string)))
            .collect();

        let sinks = sinks
            .into_iter()
            .map(|(key, sink)| (key, sink.map_inputs(ToString::to_string)))
            .collect();

        let tests = tests.into_iter().map(TestDefinition::stringify).collect();

        ConfigBuilder {
            global,
            #[cfg(feature = "api")]
            api,
            schema,
            #[cfg(feature = "enterprise")]
            enterprise,
            healthchecks,
            enrichment_tables,
            sources,
            sinks,
            transforms,
            provider: None,
            tests,
            secret,
        }
    }
}

impl ConfigBuilder {
    pub fn build(self) -> Result<Config, Vec<String>> {
        let (config, warnings) = self.build_with_warnings()?;

        for warning in warnings {
            warn!("{}", warning);
        }

        Ok(config)
    }

    pub fn build_with_warnings(self) -> Result<(Config, Vec<String>), Vec<String>> {
        compiler::compile(self)
    }

    pub fn add_enrichment_table<E: EnrichmentTableConfig + 'static, T: Into<String>>(
        &mut self,
        name: T,
        enrichment_table: E,
    ) {
        self.enrichment_tables.insert(
            ComponentKey::from(name.into()),
            EnrichmentTableOuter::new(Box::new(enrichment_table)),
        );
    }

    pub fn add_source<S: SourceConfig + 'static, T: Into<String>>(&mut self, id: T, source: S) {
        self.sources
            .insert(ComponentKey::from(id.into()), SourceOuter::new(source));
    }

    pub fn add_sink<S: SinkConfig + 'static, T: Into<String>>(
        &mut self,
        id: T,
        inputs: &[&str],
        sink: S,
    ) {
        let inputs = inputs
            .iter()
            .map(|value| value.to_string())
            .collect::<Vec<_>>();
        let sink = SinkOuter::new(inputs, Box::new(sink));
        self.add_sink_outer(id, sink);
    }

    pub fn add_sink_outer(&mut self, id: impl Into<String>, sink: SinkOuter<String>) {
        self.sinks.insert(ComponentKey::from(id.into()), sink);
    }

    pub fn add_transform<T: TransformConfig + 'static, S: Into<String>>(
        &mut self,
        id: S,
        inputs: &[&str],
        transform: T,
    ) {
        let inputs = inputs
            .iter()
            .map(|value| value.to_string())
            .collect::<Vec<_>>();
        let transform = TransformOuter {
            inner: Box::new(transform),
            inputs,
        };

        self.transforms
            .insert(ComponentKey::from(id.into()), transform);
    }

    pub fn set_data_dir(&mut self, path: &Path) {
        self.global.data_dir = Some(path.to_owned());
    }

    pub fn append(&mut self, with: Self) -> Result<(), Vec<String>> {
        let mut errors = Vec::new();

        #[cfg(feature = "api")]
        if let Err(error) = self.api.merge(with.api) {
            errors.push(error);
        }

        self.schema = with.schema;

        #[cfg(feature = "enterprise")]
        {
            self.enterprise = with.enterprise;
            if let Some(datadog) = &self.enterprise {
                if datadog.enabled {
                    // enable other enterprise features
                    self.global.enterprise = true;
                }
            }
        }

        self.provider = with.provider;

        if self.global.proxy.http.is_some() && with.global.proxy.http.is_some() {
            errors.push("conflicting values for 'proxy.http' found".to_owned());
        }

        if self.global.proxy.https.is_some() && with.global.proxy.https.is_some() {
            errors.push("conflicting values for 'proxy.https' found".to_owned());
        }

        if !self.global.proxy.no_proxy.is_empty() && !with.global.proxy.no_proxy.is_empty() {
            errors.push("conflicting values for 'proxy.no_proxy' found".to_owned());
        }

        self.global.proxy = self.global.proxy.merge(&with.global.proxy);

        if self.global.data_dir.is_none() || self.global.data_dir == default_data_dir() {
            self.global.data_dir = with.global.data_dir;
        } else if with.global.data_dir != default_data_dir()
            && self.global.data_dir != with.global.data_dir
        {
            // If two configs both set 'data_dir' and have conflicting values
            // we consider this an error.
            errors.push("conflicting values for 'data_dir' found".to_owned());
        }

        // If the user has multiple config files, we must *merge* log schemas
        // until we meet a conflict, then we are allowed to error.
        if let Err(merge_errors) = self.global.log_schema.merge(&with.global.log_schema) {
            errors.extend(merge_errors);
        }

        self.healthchecks.merge(with.healthchecks);

        with.enrichment_tables.keys().for_each(|k| {
            if self.enrichment_tables.contains_key(k) {
                errors.push(format!("duplicate enrichment_table name found: {}", k));
            }
        });
        with.sources.keys().for_each(|k| {
            if self.sources.contains_key(k) {
                errors.push(format!("duplicate source id found: {}", k));
            }
        });
        with.sinks.keys().for_each(|k| {
            if self.sinks.contains_key(k) {
                errors.push(format!("duplicate sink id found: {}", k));
            }
        });
        with.transforms.keys().for_each(|k| {
            if self.transforms.contains_key(k) {
                errors.push(format!("duplicate transform id found: {}", k));
            }
        });
        with.tests.iter().for_each(|wt| {
            if self.tests.iter().any(|t| t.name == wt.name) {
                errors.push(format!("duplicate test name found: {}", wt.name));
            }
        });
        with.secret.keys().for_each(|k| {
            if self.secret.contains_key(k) {
                errors.push(format!("duplicate secret id found: {}", k));
            }
        });
        if !errors.is_empty() {
            return Err(errors);
        }

        self.enrichment_tables.extend(with.enrichment_tables);
        self.sources.extend(with.sources);
        self.sinks.extend(with.sinks);
        self.transforms.extend(with.transforms);
        self.tests.extend(with.tests);
        self.secret.extend(with.secret);

        Ok(())
    }

    #[cfg(feature = "enterprise")]
    /// SHA256 hexadecimal representation of a config builder. This is generated by serializing
    /// an order-stable JSON of the config builder and feeding its bytes into a SHA256 hasher.
    pub fn sha256_hash(&self) -> String {
        use sha2::{Digest, Sha256};

        let value = serde_json::to_string(&ConfigBuilderHash {
            #[cfg(feature = "api")]
            api: &self.api,
            schema: &self.schema,
            global: &self.global,
            healthchecks: &self.healthchecks,
            enrichment_tables: self.enrichment_tables.iter().collect(),
            sources: self.sources.iter().collect(),
            sinks: self.sinks.iter().collect(),
            transforms: self.transforms.iter().collect(),
            tests: &self.tests,
            provider: &self.provider,
            secret: self.secret.iter().map(|(k, v)| (k, v.as_ref())).collect(),
        })
        .expect("should serialize to JSON");
        let output = Sha256::digest(value.as_bytes());

        hex::encode(output)
    }

    #[cfg(test)]
    pub fn from_toml(input: &str) -> Self {
        crate::config::format::deserialize(input, crate::config::format::Format::Toml).unwrap()
    }

    #[cfg(test)]
    pub fn from_json(input: &str) -> Self {
        crate::config::format::deserialize(input, crate::config::format::Format::Json).unwrap()
    }
}

#[cfg(all(test, feature = "enterprise", feature = "api"))]
mod tests {
    use crate::config::ConfigBuilder;

    #[test]
    /// We are relying on `serde_json` to serialize keys in the ordered provided. If this test
    /// fails, it likely means an implementation detail of serialization has changed, which is
    /// likely to impact the final hash.
    fn version_json_order() {
        use serde_json::{json, Value};

        use super::{ConfigBuilder, ConfigBuilderHash};

        // Expected key order of serialization. This is important for guaranteeing that a
        // hash is reproducible across versions.
        let expected_keys = [
            "api",
            "schema",
            "global",
            "healthchecks",
            "enrichment_tables",
            "sources",
            "sinks",
            "transforms",
            "tests",
            "provider",
            "secret",
        ];

        let builder = ConfigBuilder::default();

        let value = json!(ConfigBuilderHash {
            api: &builder.api,
            schema: &builder.schema,
            global: &builder.global,
            healthchecks: &builder.healthchecks,
            enrichment_tables: builder.enrichment_tables.iter().collect(),
            sources: builder.sources.iter().collect(),
            sinks: builder.sinks.iter().collect(),
            transforms: builder.transforms.iter().collect(),
            tests: &builder.tests,
            provider: &builder.provider,
            secret: builder
                .secret
                .iter()
                .map(|(k, v)| (k, v.as_ref()))
                .collect(),
        });

        match value {
            // Should serialize to a map.
            Value::Object(map) => {
                // Check ordering.
                assert!(map.keys().eq(expected_keys));
            }
            _ => panic!("should serialize to object"),
        }
    }

    #[test]
    /// If this hash changes, it means either the `ConfigBuilder` has changed what it
    /// serializes, or the implementation of `serde_json` has changed. If this test fails, we
    /// should ideally be able to fix so that the original hash passes!
    fn version_hash_match() {
        assert_eq!(
<<<<<<< HEAD
            "04f00431541bd23532d6812444872b928058b1553f96a82f8c72f26aa9b00abd",
=======
            "e71a87b3e4c761176a9f90aa94387e26383113554a119b1cbaaa25d439f25464",
>>>>>>> 83bd797f
            ConfigBuilder::default().sha256_hash()
        );
    }
}<|MERGE_RESOLUTION|>--- conflicted
+++ resolved
@@ -398,11 +398,7 @@
     /// should ideally be able to fix so that the original hash passes!
     fn version_hash_match() {
         assert_eq!(
-<<<<<<< HEAD
-            "04f00431541bd23532d6812444872b928058b1553f96a82f8c72f26aa9b00abd",
-=======
             "e71a87b3e4c761176a9f90aa94387e26383113554a119b1cbaaa25d439f25464",
->>>>>>> 83bd797f
             ConfigBuilder::default().sha256_hash()
         );
     }
