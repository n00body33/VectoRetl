--- conflicted
+++ resolved
@@ -242,12 +242,8 @@
                             }
                         } else {
                             // untracked file fingerprint
-<<<<<<< HEAD
-                            self.watch_new_file(path, file_id, &mut fp_map, &checkpointer, false);
+                            self.watch_new_file(path, file_id, &mut fp_map, &checkpoints, false);
                             self.emitter.emit_files_open(fp_map.len());
-=======
-                            self.watch_new_file(path, file_id, &mut fp_map, &checkpoints, false);
->>>>>>> 947319bb
                         }
                     }
                 }
