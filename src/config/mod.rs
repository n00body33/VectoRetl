--- conflicted
+++ resolved
@@ -10,7 +10,6 @@
 use component::ComponentDescription;
 use indexmap::IndexMap; // IndexMap preserves insertion order, allowing us to output errors in the same order they are present in the file
 use serde::{Deserialize, Serialize};
-<<<<<<< HEAD
 use std::{
     collections::{HashMap, HashSet},
     fmt::{self, Display, Formatter},
@@ -22,16 +21,6 @@
     config::GlobalOptions,
     transform::{DataType, ExpandType, TransformConfig},
 };
-=======
-use std::collections::{HashMap, HashSet};
-use std::fmt::{self, Display, Formatter};
-use std::hash::Hash;
-use std::net::SocketAddr;
-use std::path::PathBuf;
-pub use vector_core::config::GlobalOptions;
-use vector_core::enrichment;
-pub use vector_core::transform::{DataType, ExpandType, TransformConfig, TransformContext};
->>>>>>> b9460e1e
 
 pub mod api;
 mod builder;
