[package]
name = "vector"
version = "0.16.0"
authors = ["Vector Contributors <vector@timber.io>"]
edition = "2018"
description = "A lightweight and ultra-fast tool for building observability pipelines"
homepage = "https://vector.dev"
license = "MPL-2.0"
readme = "README.md"
publish = false
default-run = "vector"
autobenches = false # our benchmarks are not runnable on their own either way

[[bin]]
name = "graphql-schema"
path = "src/api/schema/gen.rs"
required-features = ["default-no-api-client"]

[profile.dev]
split-debuginfo = "unpacked" # Faster debug builds on macOS

# CI-based builds use full release optimization.  See scripts/environment/release-flags.sh.
# This results in roughly a 5% reduction in performance when compiling locally vs when
# compiled via the CI pipeline.
[profile.release]
debug = false     # Do not include debug symbols in the executable.

[profile.bench]
debug = true

[package.metadata.deb]
name = "vector"
maintainer-scripts = "distribution/debian/scripts/"
conf-files = ["/etc/vector/vector.toml", "/etc/default/vector"]
assets = [
  ["target/release/vector", "/usr/bin/", "755"],
  ["config/vector.toml", "/etc/vector/vector.toml", "644"],
  ["config/examples/*", "/etc/vector/examples/", "644"],
  ["distribution/systemd/vector.service", "/lib/systemd/system/vector.service", "644"],
  ["distribution/systemd/vector.default", "/etc/default/vector", "600"]
]
license-file = ["target/debian-license.txt"]
extended-description-file = "target/debian-extended-description.txt"

[package.metadata.deb.systemd-units]
unit-scripts = "distribution/systemd/"

# libc requirements are defined by `cross`
# https://github.com/rust-embedded/cross#supported-targets
# Though, it seems like aarch64 libc is actually 2.18 and not 2.19
[package.metadata.deb.variants.armv7-unknown-linux-gnueabihf]
depends = "libc6 (>= 2.15)"

[package.metadata.deb.variants.x86_64-unknown-linux-gnu]
depends = "libc6 (>= 2.15)"

[package.metadata.deb.variants.x86_64-unknown-linux-musl]
depends = ""

[package.metadata.deb.variants.aarch64-unknown-linux-gnu]
depends = "libc6 (>= 2.18)"

[package.metadata.deb.variants.aarch64-unknown-linux-musl]
depends = ""

[workspace]
members = [
  ".",
  "lib/codec",
  "lib/vector-core",
  "lib/vector-core/buffers",
  "lib/dnsmsg-parser",
  "lib/fakedata",
  "lib/file-source",
  "lib/k8s-e2e-tests",
  "lib/k8s-test-framework",
  "lib/portpicker",
  "lib/prometheus-parser",
  "lib/shared",
  "lib/tracing-limit",
  "lib/vector-api-client",
  "lib/vector-wasm",
  "lib/lookup",
  "lib/vrl/cli",
  "lib/vrl/compiler",
  "lib/vrl/core",
  "lib/vrl/diagnostic",
  "lib/vrl/parser",
  "lib/vrl/stdlib",
  "lib/vrl/tests",
  "lib/vrl/proptests",
  "lib/datadog/search-syntax"
]

[dependencies]
# Internal libs
codec = { path = "lib/codec" }
dnsmsg-parser = { path = "lib/dnsmsg-parser", optional = true }
fakedata = { path = "lib/fakedata", optional = true }
file-source = { path = "lib/file-source", optional = true }
portpicker = { path = "lib/portpicker" }
prometheus-parser = { path = "lib/prometheus-parser", optional = true }
shared = { path = "lib/shared" }
tracing-limit = { path = "lib/tracing-limit" }
vector-api-client = { path = "lib/vector-api-client", optional = true }
vector_core = { path = "lib/vector-core", default-features = false, features = ["vrl"] }
vrl-cli = { path = "lib/vrl/cli", optional = true }
datadog-search-syntax = { path = "lib/datadog/search-syntax", optional = true }
shadow-rs = "0.6.12"

# Tokio / Futures
async-trait = "0.1.51"
futures = { version = "0.3.16", default-features = false, features = ["compat", "io-compat"], package = "futures" }
tokio = { version = "1.9.0", default-features = false, features = ["full"] }
tokio-openssl = { version = "0.6.2", default-features = false }
tokio-stream = { version = "0.1.7", default-features = false, features = ["net", "sync"] }
tokio-util = { version = "0.6.7", default-features = false, features = ["codec", "time"] }

# Tracing
tracing = { version = "0.1.26", default-features = false }
tracing-core = { version = "0.1.18", default-features = false }
tracing-futures = { version = "0.2.5", default-features = false, features = ["futures-03"] }
tracing-log = { version = "0.1.2", default-features = false }
tracing-subscriber = { version = "0.2.19", default-features = false }
tracing-tower = { git = "https://github.com/tokio-rs/tracing", default-features = false, rev = "f470db1b0354b368f62f9ee4d763595d16373231" }
tracing-opentelemetry = { version = "0.14.0", default-features = false }
opentelemetry = { version = "0.15.0", default-features = false, features = ["trace", "rt-tokio"] }
opentelemetry-datadog = { version = "0.3.1", default-features = false, features = ["reqwest-client"] }

# Metrics
metrics = { version = "0.17.0", default-features = false, features = ["std"] }
metrics-tracing-context = { version = "0.8.0", default-features = false }
metrics-util = { version = "0.10.0", default-features = false, features = ["std"] }

# Aws
rusoto_cloudwatch = { version = "0.47.0", optional = true }
rusoto_core = { version = "0.47.0", features = ["encoding"], optional = true }
rusoto_credential = { version = "0.47.0", optional = true }
rusoto_es = { version = "0.47.0", optional = true }
rusoto_firehose = { version = "0.47.0", optional = true }
rusoto_kinesis = { version = "0.47.0", optional = true }
rusoto_logs = { version = "0.47.0", optional = true }
rusoto_s3 = { version = "0.47.0", optional = true }
rusoto_signature = { version = "0.47.0", optional = true }
rusoto_sqs = { version = "0.47.0", optional = true }
rusoto_sts = { version = "0.47.0", optional = true }

# Azure
azure_core = { git = "https://github.com/Azure/azure-sdk-for-rust.git", rev = "16bcf0ab1bb6e380d966a69d314de1e99ede553a", default-features = false, features = ["enable_reqwest"], optional = true }
azure_storage = { git = "https://github.com/Azure/azure-sdk-for-rust.git", rev = "16bcf0ab1bb6e380d966a69d314de1e99ede553a", default-features = false, features = ["blob"], optional = true }
reqwest = { version = "0.11", optional = true }

# Tower
tower = { version = "0.4.8", default-features = false, features = ["buffer", "limit", "retry", "timeout", "util"] }
tower-layer = { version = "0.3.1", default-features = false }

# Serde
serde = { version = "1.0.127", default-features = false, features = ["derive"] }
serde_bytes = { version = "0.11.5", default-features = false, features = ["std"], optional = true }
serde_json = { version = "1.0.66", default-features = false, features = ["raw_value"] }
serde_yaml = { version = "0.8.17", default-features = false }
rmp-serde = { version = "0.15.5", default-features = false, optional = true }

# Messagepack

rmpv = { version = "0.4.7", default-features = false, features = ["with-serde"], optional = true }

# Prost
prost = { version = "0.8", default-features = false, features = ["std"]  }
prost-types = { version = "0.8", default-features = false }

# GCP
goauth = { version = "0.10.0", default-features = false, optional = true }
gouth = { version = "0.2.1", default-features = false, optional = true }
smpl_jwt = { version = "0.6.1", default-features = false, optional = true }

# API
async-graphql = { version = "=2.6.4", default-features = false, optional = true, features = ["chrono"] }
async-graphql-warp = { version = "=2.6.4", default-features = false, optional = true }
itertools = { version = "0.10.1", default-features = false, optional = true }

# API client
crossterm = { version = "0.20.0", default-features = false, optional = true }
num-format = { version = "0.4.0", default-features = false, features = ["with-num-bigint"], optional = true }
number_prefix = { version = "0.4.0", default-features = false, features = ["std"], optional = true }
tui = { version = "0.16.0", optional = true, default-features = false, features = ["crossterm"] }

# VRL Lang
vrl = { path = "lib/vrl/core" }
vrl-stdlib = { path = "lib/vrl/stdlib" }
vrl-parser = { path = "lib/vrl/parser", optional = true }
vrl-compiler = { path = "lib/vrl/compiler", optional = true }

# Lookup
lookup = { path = "lib/lookup" }

# External libs
anyhow = { version = "1.0.43", default-features = false }
async-compression = { version = "0.3.7", default-features = false, features = ["tokio", "gzip", "zstd"] }
avro-rs = { version = "0.13.0", default-features = false, optional = true }
base64 = { version = "0.13.0", default-features = false, optional = true }
bloom = { version = "0.3.2", default-features = false, optional = true }
bollard = { version = "0.11.0", default-features = false, features = ["ssl"], optional = true }
bytes = { version = "1.0.1", default-features = false, features = ["serde"] }
bytesize = { version = "1.1.0", default-features = false, optional = true }
chrono = { version = "0.4.19", default-features = false, features = ["serde"] }
cidr-utils = { version = "0.5.4", default-features = false }
colored = { version = "2.0.0", default-features = false }
dashmap = { version = "4.0.2", default-features = false }
derivative = { version = "2.2.0", default-features = false }
dirs-next = { version = "2.0.0", default-features = false, optional = true }
dyn-clone = { version = "1.0.4", default-features = false }
encoding_rs = { version = "0.8.28", features = ["serde"] }
evmap = { git = "https://github.com/lukesteensen/evmap.git", rev = "45ba973c22715a68c5e99efad4b072421f7ad40b", default-features = false, features = ["bytes"], optional = true }
exitcode = { version = "1.1.2", default-features = false }
flate2 = { version = "1.0.20", default-features = false }
getset = { version = "0.1.1", default-features = false }
glob = { version = "0.3.0", default-features = false }
grok = { version = "1.1.0", default-features = false, optional = true }
headers = { version = "0.3.4", default-features = false }
heim = { git = "https://github.com/heim-rs/heim.git", rev="b292f1535bb27c03800cdb7509fa81a40859fbbb", default-features = false, features = ["cpu", "disk", "host", "memory", "net"], optional = true }
hostname = { version = "0.3.1", default-features = false }
http = { version = "0.2.4", default-features = false }
hyper = { version = "0.14.11", default-features = false, features = ["stream"] }
hyper-openssl = { version = "0.9.1", default-features = false }
hyper-proxy = { version = "0.9.1", default-features = false, features = ["openssl-tls"] }
infer = { version = "0.5.0", default-features = false, optional = true}
indexmap = { version = "1.7.0", default-features = false, features = ["serde"] }
indoc = { version = "1.0.3", default-features = false }
inventory = { version = "0.1.10", default-features = false }
k8s-openapi = { version = "0.13.0", default-features = true, features = ["api", "v1_16"], optional = true }
lazy_static = { version = "1.4.0", default-features = false }
listenfd = { version = "0.3.5", default-features = false, optional = true }
logfmt = { version = "0.0.2", default-features = false, optional = true }
lru = { version = "0.6.6", default-features = false, optional = true }
maxminddb = { version = "0.21.0", default-features = false, optional = true }
md-5 = { version = "0.9", optional = true }
# make sure to update the external docs when the Lua version changes
mlua = { version = "0.6.2", default-features = false, features = ["lua54", "send", "vendored"], optional = true }
mongodb = { version = "2.0.0-beta.3", default-features = false, features = ["tokio-runtime"], optional = true }
async-nats = { version = "0.9.18", default-features = false, optional = true }
no-proxy = { version  = "0.3.1", default-features = false, features = ["serialize"] }
nom = { version = "6.1.2", default-features = false, optional = true }
notify = { version = "4.0.17", default-features = false }
num_cpus = { version = "1.13.0", default-features = false }
once_cell = { version = "1.8", default-features = false }
openssl = { version = "0.10.35", default-features = false }
openssl-probe = { version = "0.1.4", default-features = false }
percent-encoding = { version = "2.1.0", default-features = false }
pest = { version = "2.1.3", default-features = false }
pest_derive = { version = "2.1.0", default-features = false }
pin-project = { version = "1.0.8", default-features = false }
postgres-openssl = { version = "0.5.0", default-features = false, features = ["runtime"], optional = true }
pulsar = { version = "4.0", default-features = false, features = ["tokio-runtime"], optional = true }
rand = { version = "0.8.4", default-features = false, features = ["small_rng"] }
rand_distr = { version = "0.4.1", default-features = false }
rdkafka = { version = "0.26.0", default-features = false, features = ["tokio", "libz", "ssl", "zstd"], optional = true }
redis = { version = "0.21.0", default-features = false, features = ["connection-manager", "tokio-comp", "tokio-native-tls-comp"], optional = true }
regex = { version = "1.5.4", default-features = false, features = ["std", "perf"] }
seahash = { version = "4.1.0", default-features = false, optional = true }
semver = { version = "1.0.4", default-features = false, features = ["serde", "std"], optional = true }
snafu = { version = "0.6.10", default-features = false, features = ["futures"] }
snap = { version = "1.0.5", default-features = false, optional = true }
socket2 = { version = "0.4.1", default-features = false }
stream-cancel = { version = "0.8.1", default-features = false }
strip-ansi-escapes = { version = "0.1.0", default-features = false }
structopt = { version = "0.3.22", default-features = false }
syslog = { version = "5.0.0", default-features = false, optional = true }
syslog_loose = { version = "0.14.0", default-features = false, optional = true }
tokio-postgres = { version = "0.7.2", default-features = false, features = ["runtime", "with-chrono-0_4"], optional = true }
toml = { version = "0.5.8", default-features = false }
typetag = { version = "0.1.7", default-features = false }
twox-hash = { version = "1.6.1", default-features = false }
url = { version = "2.2.2", default-features = false, features = ["serde"] }
uuid = { version = "0.8.2", default-features = false, features = ["serde", "v4"], optional = true }
warp = { version = "0.3.1", default-features = false, optional = true }
zstd = { version = "0.6", default-features = false }
cfg-if = { version = "1.0.0", default-features = false }
tonic = { version = "0.5", optional = true, default-features = false, features = ["transport", "codegen", "prost", "tls"] }
data-encoding = { version = "2.2", default-features = false, features = ["std"], optional = true }
trust-dns-proto = { version = "0.20", features = ["dnssec"], optional = true }

# For WASM
async-stream = "0.3.2"
lucet-runtime = { git = "https://github.com/bytecodealliance/lucet.git", rev = "b1863dacc8c92c11e5434fc8815d9b9a26cfe3db", optional = true }
lucet-wasi = { git = "https://github.com/bytecodealliance/lucet.git", rev = "b1863dacc8c92c11e5434fc8815d9b9a26cfe3db", optional = true }
lucetc = { git = "https://github.com/bytecodealliance/lucet.git", rev = "b1863dacc8c92c11e5434fc8815d9b9a26cfe3db", optional = true }
vector-wasm = { path = "lib/vector-wasm", optional = true }

[target.'cfg(windows)'.dependencies]
schannel = "0.1.19"
windows-service = "0.4.0"

[target.'cfg(target_os = "macos")'.dependencies]
security-framework = "2.3.1"

[target.'cfg(unix)'.dependencies]
atty = "0.2.14"
nix = "0.22.1"

[build-dependencies]
<<<<<<< HEAD
shadow-rs = "0.6.12"
prost-build = { version = "0.7.0", optional = true }
tonic-build = { version = "0.4", default-features = false, features = ["transport", "prost"], optional = true }
=======
prost-build = { version = "0.8", optional = true }
tonic-build = { version = "0.5", default-features = false, features = ["transport", "prost"], optional = true }
>>>>>>> 4d634630

[dev-dependencies]
approx = "0.5.0"
assert_cmd = "2.0.0"
base64 = "0.13.0"
criterion = { version = "0.3.5", features = ["html_reports", "async_tokio"] }
httpmock = { version = "0.6.2", default-features = false }
libc = "0.2.99"
libz-sys = "1.1.3"
matches = "0.1.9"
pretty_assertions = "0.7.2"
reqwest = { version = "0.11.4", features = ["json"] }
tempfile = "3.2.0"
tokio = { version = "1.9.0", features = ["test-util"] }
tokio-test = "0.4.2"
tower-test = "0.4.0"
walkdir = "2.3.2"
quickcheck = "1.0.3"
lookup = { path = "lib/lookup", features = ["arbitrary"] }
azure_core = { git = "https://github.com/Azure/azure-sdk-for-rust.git", rev = "16bcf0ab1bb6e380d966a69d314de1e99ede553a", features = ["azurite_workaround"] }
azure_storage = { git = "https://github.com/Azure/azure-sdk-for-rust.git", rev = "16bcf0ab1bb6e380d966a69d314de1e99ede553a", features = ["azurite_workaround"] }


[patch.crates-io]
# A patch for lib/vector-core/buffers, addresses Issue 7514
leveldb-sys = { git = "https://github.com/timberio/leveldb-sys.git", branch = "leveldb_mmap_limit" }

[features]
# Default features for *-unknown-linux-gnu and *-apple-darwin
default = ["api", "api-client", "disk-buffer", "rdkafka-plain", "sinks", "sources", "sources-dnstap", "transforms", "unix", "vendor-all", "vrl-cli"]
# Default features for *-unknown-linux-* which make use of `cmake` for dependencies
default-cmake = ["api", "api-client", "disk-buffer", "rdkafka-cmake", "sinks", "sources", "sources-dnstap", "transforms", "unix", "vendor-all", "vrl-cli"]
# Default features for *-pc-windows-msvc
# TODO: Enable SASL https://github.com/timberio/vector/pull/3081#issuecomment-659298042
default-msvc = ["api", "api-client", "disk-buffer", "rdkafka-cmake", "sinks", "sources", "transforms", "vendor-libz", "vendor-openssl", "vrl-cli"]
default-musl = ["api", "api-client", "disk-buffer", "rdkafka-cmake", "sinks", "sources", "sources-dnstap", "transforms", "unix", "vendor-all", "vrl-cli"]
default-no-api-client = ["api", "disk-buffer", "rdkafka-plain", "sinks", "sources", "sources-dnstap", "transforms", "unix", "vendor-all", "vrl-cli"]
default-no-vrl-cli = ["api", "disk-buffer", "rdkafka-plain", "sinks", "sources", "sources-dnstap", "transforms", "unix", "vendor-all"]
disk-buffer = ["vector_core/disk-buffer"]

all-logs = ["sinks-logs", "sources-logs", "sources-dnstap", "transforms-logs"]
all-metrics = ["sinks-metrics", "sources-metrics", "transforms-metrics"]

# Target specific release features.
# The `make` tasks will select this according to the appropriate triple.
# Use this section to turn off or on specific features for specific triples.
target-aarch64-unknown-linux-gnu = ["api", "api-client", "disk-buffer", "rdkafka-cmake", "sinks", "sources", "sources-dnstap", "transforms", "unix", "vendor-libz", "vendor-openssl", "vrl-cli"]
target-aarch64-unknown-linux-musl = ["api", "api-client", "disk-buffer", "rdkafka-cmake", "sinks", "sources", "sources-dnstap", "transforms", "unix", "vendor-libz", "vendor-openssl", "vrl-cli"]
target-armv7-unknown-linux-gnueabihf = ["api", "api-client", "disk-buffer", "rdkafka-cmake", "sinks", "sources", "sources-dnstap", "transforms", "unix", "vendor-libz", "vendor-openssl", "vrl-cli"]
target-armv7-unknown-linux-musleabihf = ["api", "api-client", "rdkafka-cmake", "sinks", "sources", "sources-dnstap", "transforms", "vendor-libz", "vendor-openssl", "vrl-cli"]
target-x86_64-unknown-linux-gnu = ["api", "api-client", "disk-buffer", "rdkafka-cmake", "sinks", "sources", "sources-dnstap", "transforms", "unix", "vendor-all", "vrl-cli"]
target-x86_64-unknown-linux-musl = ["api", "api-client", "disk-buffer", "rdkafka-cmake", "sinks", "sources", "sources-dnstap", "transforms", "unix", "vendor-libz", "vendor-openssl", "vrl-cli"]

# Enables `rdkafka` dependency.
# This feature is more portable, but requires `cmake` as build dependency. Use it if `rdkafka-plain` doesn't work.
# The `sasl` feature has to be added because of the limitations of `librdkafka` build scripts for `cmake`.
rdkafka-cmake = ["rdkafka", "rdkafka/cmake_build"]
# This feature is less portable, but doesn't require `cmake` as build dependency
rdkafka-plain = ["rdkafka"]
rusoto = ["rusoto_core", "rusoto_credential", "rusoto_signature", "rusoto_sts"]
sasl = ["rdkafka/gssapi"]
# Enables features that work only on systems providing `cfg(unix)`
unix = []
# These are **very** useful on Cross compilations!
vendor-all = ["vendor-libz", "vendor-openssl", "vendor-sasl"]
vendor-sasl = ["rdkafka/gssapi-vendored"]
vendor-openssl = ["openssl/vendored"]
vendor-libz = ["libz-sys/static"]
# This feature enables the WASM foreign module support.
wasm = ["lucet-runtime", "lucet-wasi", "lucetc", "vector-wasm"]

# Enables kubernetes dependencies and shared code. Kubernetes-related sources,
# transforms and sinks should depend on this feature.
kubernetes = ["k8s-openapi", "evmap"]

docker = ["bollard", "dirs-next"]

# API
api = [
  "async-graphql",
  "async-graphql-warp",
  "base64",
  "itertools",
  "vector_core/api",
  "warp",
  "uuid",
]

# API client
api-client = [
  "crossterm",
  "num-format",
  "number_prefix",
  "tui",
  "vector_core/api",
  "vector-api-client",
]

# Sources
sources = ["sources-logs", "sources-metrics"]
sources-logs = [
  "sources-aws_kinesis_firehose",
  "sources-aws_s3",
  "sources-datadog",
  "sources-docker_logs",
  "sources-exec",
  "sources-file",
  "sources-fluent",
  "sources-generator",
  "sources-heroku_logs",
  "sources-http",
  "sources-internal_logs",
  "sources-journald",
  "sources-kafka",
  "sources-kubernetes_logs",
  "sources-logstash",
  "sources-socket",
  "sources-splunk_hec",
  "sources-stdin",
  "sources-syslog",
  "sources-vector",
  "sources-nats",
]
sources-metrics = [
  "sources-apache_metrics",
  "sources-aws_ecs_metrics",
  "sources-eventstoredb_metrics",
  "sources-host_metrics",
  "sources-internal_metrics",
  "sources-mongodb_metrics",
  "sources-nginx_metrics",
  "sources-postgresql_metrics",
  "sources-prometheus",
  "sources-statsd",
  "sources-vector",
]

sources-apache_metrics = []
sources-aws_ecs_metrics = []
sources-aws_kinesis_firehose = ["base64", "infer", "sources-utils-tls", "warp"]
sources-aws_s3 = ["rusoto", "rusoto_s3", "rusoto_sqs", "semver", "uuid"]
sources-datadog = ["sources-utils-http"]
sources-dnstap = ["bytesize", "base64", "data-encoding", "trust-dns-proto", "dnsmsg-parser", "tonic-build", "prost-build"]
sources-docker_logs = ["docker"]
sources-eventstoredb_metrics = []
sources-exec = []
sources-file = ["bytesize", "file-source"]
sources-fluent = ["base64", "bytesize", "listenfd", "tokio-util/net", "rmpv", "rmp-serde", "sources-utils-tcp-keepalive", "sources-utils-tcp-socket", "sources-utils-tls", "serde_bytes"]
sources-generator = ["fakedata"]
sources-heroku_logs = ["sources-utils-http"]
sources-host_metrics = ["heim"]
sources-http = ["sources-utils-http"]
sources-internal_logs = []
sources-internal_metrics = []
sources-journald = []
sources-kafka = ["rdkafka"]
sources-nats = ["async-nats"]
sources-logstash = ["bytesize", "listenfd", "tokio-util/net", "sources-utils-tcp-keepalive", "sources-utils-tcp-socket", "sources-utils-tls"]
sources-kubernetes_logs = ["file-source", "kubernetes", "transforms-merge", "transforms-regex_parser"]
sources-mongodb_metrics = ["mongodb"]
sources-nginx_metrics = ["nom"]
sources-postgresql_metrics = ["postgres-openssl", "tokio-postgres"]
sources-prometheus = ["prometheus-parser", "sinks-prometheus", "sources-utils-http", "warp"]
sources-socket = ["bytesize", "listenfd", "tokio-util/net", "sources-utils-udp", "sources-utils-tcp-keepalive", "sources-utils-tcp-socket", "sources-utils-tls", "sources-utils-unix"]
sources-splunk_hec = ["bytesize", "sources-utils-tls", "warp"]
sources-statsd = ["listenfd", "sources-utils-tcp-keepalive", "sources-utils-tcp-socket", "sources-utils-tls", "sources-utils-udp", "sources-utils-unix", "tokio-util/net"]
sources-stdin = ["bytesize"]
sources-syslog = ["bytesize", "listenfd", "tokio-util/net", "sources-utils-udp", "sources-utils-tcp-keepalive", "sources-utils-tcp-socket", "sources-utils-tls", "sources-utils-unix", "syslog_loose"]
sources-utils-http = ["snap", "sources-utils-tls", "warp"]
sources-utils-tcp-keepalive = []
sources-utils-tcp-socket = []
sources-utils-tls = []
sources-utils-udp = []
sources-utils-unix = []
sources-vector = ["listenfd", "sources-utils-tcp-keepalive", "sources-utils-tcp-socket", "sources-utils-tls", "tonic", "tonic-build", "prost-build"]

# Transforms
transforms = ["transforms-logs", "transforms-metrics"]
transforms-logs = [
  "transforms-add_fields",
  "transforms-ansi_stripper",
  "transforms-aws_cloudwatch_logs_subscription_parser",
  "transforms-aws_ec2_metadata",
  "transforms-coercer",
  "transforms-compound",
  "transforms-concat",
  "transforms-dedupe",
  "transforms-field_filter",
  "transforms-filter",
  "transforms-geoip",
  "transforms-grok_parser",
  "transforms-json_parser",
  "transforms-key_value_parser",
  "transforms-log_to_metric",
  "transforms-logfmt_parser",
  "transforms-lua",
  "transforms-merge",
  "transforms-metric_to_log",
  "transforms-reduce",
  "transforms-regex_parser",
  "transforms-remap",
  "transforms-remove_fields",
  "transforms-rename_fields",
  "transforms-route",
  "transforms-sample",
  "transforms-split",
  "transforms-tokenizer",
]
transforms-metrics = [
  "transforms-add_tags",
  "transforms-aggregate",
  "transforms-compound",
  "transforms-filter",
  "transforms-log_to_metric",
  "transforms-lua",
  "transforms-metric_to_log",
  "transforms-remap",
  "transforms-remove_tags",
  "transforms-tag_cardinality_limit",
]

transforms-add_fields = []
transforms-add_tags = []
transforms-aggregate = []
transforms-ansi_stripper = []
transforms-aws_cloudwatch_logs_subscription_parser= []
transforms-aws_ec2_metadata = ["evmap"]
transforms-coercer = []
transforms-compound = []
transforms-concat = []
transforms-dedupe = ["lru"]
transforms-field_filter = []
transforms-filter = ["datadog-search-syntax", "vrl-parser", "vrl-compiler"]
transforms-geoip = ["maxminddb"]
transforms-grok_parser = ["grok"]
transforms-json_parser = []
transforms-key_value_parser = []
transforms-log_to_metric = []
transforms-logfmt_parser = ["logfmt"]
transforms-lua = ["mlua", "vector_core/lua"]
transforms-merge = []
transforms-metric_to_log = []
transforms-reduce = []
transforms-regex_parser = []
transforms-remap = []
transforms-remove_fields = []
transforms-remove_tags = []
transforms-rename_fields = []
transforms-route = []
transforms-sample = ["seahash"]
transforms-split = []
transforms-tag_cardinality_limit = ["bloom"]
transforms-tokenizer = []
transforms-wasm = ["wasm"]

# Sinks
sinks = ["sinks-logs", "sinks-metrics"]
sinks-logs = [
  "sinks-aws_cloudwatch_logs",
  "sinks-aws_kinesis_firehose",
  "sinks-aws_kinesis_streams",
  "sinks-aws_s3",
  "sinks-aws_sqs",
  "sinks-azure_blob",
  "sinks-azure_monitor_logs",
  "sinks-blackhole",
  "sinks-clickhouse",
  "sinks-console",
  "sinks-datadog",
  "sinks-elasticsearch",
  "sinks-file",
  "sinks-gcp",
  "sinks-honeycomb",
  "sinks-http",
  "sinks-humio",
  "sinks-influxdb",
  "sinks-kafka",
  "sinks-logdna",
  "sinks-loki",
  "sinks-nats",
  "sinks-new_relic_logs",
  "sinks-papertrail",
  "sinks-pulsar",
  "sinks-redis",
  "sinks-sematext",
  "sinks-socket",
  "sinks-splunk_hec",
  "sinks-vector",
]
sinks-metrics = [
  "sinks-aws_cloudwatch_metrics",
  "sinks-blackhole",
  "sinks-console",
  "sinks-datadog",
  "sinks-humio",
  "sinks-influxdb",
  "sinks-kafka",
  "sinks-prometheus",
  "sinks-sematext",
  "sinks-statsd",
  "sinks-vector",
]

sinks-aws_cloudwatch_logs = ["rusoto", "rusoto_logs"]
sinks-aws_cloudwatch_metrics = ["rusoto", "rusoto_cloudwatch"]
sinks-aws_kinesis_firehose = ["rusoto", "rusoto_firehose"]
sinks-aws_kinesis_streams = ["rusoto", "rusoto_kinesis"]
sinks-aws_s3 = ["base64", "bytesize", "md-5", "rusoto", "rusoto_s3", "uuid"]
sinks-aws_sqs = ["rusoto", "rusoto_sqs"]
sinks-azure_blob = ["bytesize", "azure_core", "azure_storage", "reqwest", "uuid"]
sinks-azure_monitor_logs = ["bytesize"]
sinks-blackhole = []
sinks-clickhouse = ["bytesize"]
sinks-console = []
sinks-datadog = ["bytesize"]
sinks-elasticsearch = ["bytesize", "rusoto", "transforms-metric_to_log"]
sinks-file = []
sinks-gcp = ["base64", "bytesize", "goauth", "gouth", "smpl_jwt", "uuid"]
sinks-honeycomb = ["bytesize"]
sinks-http = ["bytesize"]
sinks-humio = ["sinks-splunk_hec", "transforms-metric_to_log"]
sinks-influxdb = ["bytesize"]
sinks-kafka = ["rdkafka"]
sinks-logdna = ["bytesize"]
sinks-loki = ["bytesize", "uuid"]
sinks-nats = ["async-nats"]
sinks-new_relic_logs = ["bytesize", "sinks-http"]
sinks-papertrail = ["syslog"]
sinks-prometheus = ["prometheus-parser", "snap", "sources-utils-tls"]
sinks-pulsar = ["avro-rs", "pulsar"]
sinks-redis = ["redis"]
sinks-sematext = ["sinks-elasticsearch", "sinks-influxdb"]
sinks-socket = ["sinks-utils-udp"]
sinks-splunk_hec = ["bytesize"]
sinks-statsd = ["sinks-utils-udp", "tokio-util/net"]
sinks-utils-udp = []
sinks-vector = ["sinks-utils-udp", "tonic", "tonic-build", "prost-build"]

# Identifies that the build is a nightly build
nightly = []

# Testing-related features
all-integration-tests = [
  "aws-integration-tests",
  "clickhouse-integration-tests",
  "docker-logs-integration-tests",
  "es-integration-tests",
  "eventstoredb_metrics-integration-tests",
  "fluent-integration-tests",
  "gcp-cloud-storage-integration-tests",
  "gcp-integration-tests",
  "gcp-pubsub-integration-tests",
  "humio-integration-tests",
  "influxdb-integration-tests",
  "kafka-integration-tests",
  "logstash-integration-tests",
  "loki-integration-tests",
  "mongodb_metrics-integration-tests",
  "nats-integration-tests",
  "nginx-integration-tests",
  "postgresql_metrics-integration-tests",
  "prometheus-integration-tests",
  "pulsar-integration-tests",
  "redis-integration-tests",
  "splunk-integration-tests",
  "dnstap-integration-tests",
]

aws-integration-tests = [
  "aws-cloudwatch-logs-integration-tests",
  "aws-cloudwatch-metrics-integration-tests",
  "aws-ec2-metadata-integration-tests",
  "aws-ecs-metrics-integration-tests",
  "aws-kinesis-firehose-integration-tests",
  "aws-kinesis-streams-integration-tests",
  "aws-s3-integration-tests",
  "aws-sqs-integration-tests",
]

azure-integration-tests = [
  "azure-blob-integration-tests"
]

aws-cloudwatch-logs-integration-tests = ["sinks-aws_cloudwatch_logs"]
aws-cloudwatch-metrics-integration-tests = ["sinks-aws_cloudwatch_metrics"]
aws-ec2-metadata-integration-tests = ["transforms-aws_ec2_metadata"]
aws-ecs-metrics-integration-tests = ["sources-aws_ecs_metrics"]
aws-kinesis-firehose-integration-tests = ["rusoto_es", "sinks-aws_kinesis_firehose", "sinks-elasticsearch"]
aws-kinesis-streams-integration-tests = ["sinks-aws_kinesis_streams"]
aws-s3-integration-tests = ["sinks-aws_s3", "sources-aws_s3"]
aws-sqs-integration-tests = ["sinks-aws_sqs"]
azure-blob-integration-tests = ["sinks-azure_blob"]
clickhouse-integration-tests = ["sinks-clickhouse", "warp"]
docker-logs-integration-tests = ["sources-docker_logs", "unix"]
es-integration-tests = ["sinks-elasticsearch"]
eventstoredb_metrics-integration-tests = ["sources-eventstoredb_metrics"]
fluent-integration-tests = ["docker", "sources-fluent", "uuid"]
gcp-cloud-storage-integration-tests = ["sinks-gcp"]
gcp-integration-tests = ["sinks-gcp"]
gcp-pubsub-integration-tests = ["sinks-gcp"]
humio-integration-tests = ["sinks-humio"]
influxdb-integration-tests = ["sinks-influxdb"]
kafka-integration-tests = ["sinks-kafka", "sources-kafka"]
logstash-integration-tests = ["docker", "sources-logstash", "uuid"]
loki-integration-tests = ["sinks-loki"]
mongodb_metrics-integration-tests = ["sources-mongodb_metrics"]
nats-integration-tests = ["sinks-nats", "sources-nats"]
nginx-integration-tests = ["sources-nginx_metrics"]
postgresql_metrics-integration-tests = ["sources-postgresql_metrics"]
prometheus-integration-tests = ["bytesize", "sinks-prometheus", "sources-prometheus"]
pulsar-integration-tests = ["sinks-pulsar"]
redis-integration-tests = ["sinks-redis"]
splunk-integration-tests = ["sinks-splunk_hec", "warp"]
dnstap-integration-tests = ["sources-dnstap"]

disable-resolv-conf = []
shutdown-tests = ["rdkafka", "sinks-blackhole", "sinks-console", "sinks-prometheus", "sources", "transforms-log_to_metric", "transforms-lua", "unix"]
cli-tests = ["sinks-blackhole", "sinks-socket", "sources-generator", "sources-file"]

# grouping together features for benchmarks
# excluing API client due to running out of memory during linking in Github Actions
benches = [
  "disk-buffer",
  "sinks-file",
  "sinks-http",
  "sinks-socket",
  "sources-file",
  "sources-socket",
  "sources-syslog",
  "transforms-add_fields",
  "transforms-coercer",
  "transforms-field_filter",
  "transforms-json_parser",
  "transforms-lua",
  "transforms-rename_fields",
  "transforms-regex_parser",
  "transforms-sample",
  "transforms-split",
]
dnstap-benches = ["sources-dnstap"]
language-benches = ["sinks-socket", "sources-socket", "transforms-add_fields", "transforms-json_parser", "transforms-lua", "transforms-regex_parser", "transforms-remap", "transforms-wasm"]
# Separate benching process for metrics due to the nature of the bootstrap procedures.
statistic-benches = []
metrics-benches = ["sinks-socket", "sources-socket"]
remap-benches = ["transforms-add_fields", "transforms-coercer", "transforms-json_parser", "transforms-remap"]
transform-benches = ["transforms-filter", "transforms-dedupe", "transforms-reduce"]
wasm-benches = ["transforms-add_fields", "transforms-field_filter", "transforms-lua", "transforms-remap", "transforms-wasm"]

[[bench]]
name = "default"
harness = false
test = true
required-features = ["benches"]

[[bench]]
name = "dnstap"
path = "benches/dnstap/mod.rs"
harness = false
test = true
required-features = ["dnstap-benches"]

[[bench]]
name = "wasm"
path = "benches/wasm/mod.rs"
harness = false
test = true
required-features = ["wasm-benches"]

[[bench]]
name = "remap"
harness = false
test = true
required-features = ["remap-benches"]

[[bench]]
name = "languages"
harness = false
test = true
required-features = ["language-benches"]

[[bench]]
name = "metrics_on"
harness = false
test = true
required-features = ["metrics-benches"]

[[bench]]
name = "metrics_no_tracing_integration"
harness = false
test = true
required-features = ["metrics-benches"]

[[bench]]
name = "metrics_off"
harness = false
test = true
required-features = ["metrics-benches"]

[[bench]]
name = "distribution_statistic"
harness = false
test = true
required-features = ["statistic-benches"]

[[bench]]
name = "transform"
harness = false
test = false
required-features = ["transform-benches"]<|MERGE_RESOLUTION|>--- conflicted
+++ resolved
@@ -299,14 +299,9 @@
 nix = "0.22.1"
 
 [build-dependencies]
-<<<<<<< HEAD
 shadow-rs = "0.6.12"
 prost-build = { version = "0.7.0", optional = true }
 tonic-build = { version = "0.4", default-features = false, features = ["transport", "prost"], optional = true }
-=======
-prost-build = { version = "0.8", optional = true }
-tonic-build = { version = "0.5", default-features = false, features = ["transport", "prost"], optional = true }
->>>>>>> 4d634630
 
 [dev-dependencies]
 approx = "0.5.0"
