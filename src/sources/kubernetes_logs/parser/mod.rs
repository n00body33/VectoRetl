mod cri;
mod docker;
mod test_util;

use crate::{
    event::{Event, Value},
    internal_events::KubernetesLogsFormatPickerEdgeCase,
    transforms::{FunctionTransform, OutputBuffer},
};

#[derive(Clone, Debug)]
enum ParserState {
    /// Runtime has not yet been detected.
    Uninitialized,

    /// Docker runtime is being used.
    Docker(docker::Docker),

    /// CRI is being used.
    Cri(cri::Cri),
}

#[derive(Clone, Debug)]
pub struct Parser {
    state: ParserState,
}

impl Parser {
    pub const fn new() -> Self {
        Self {
            state: ParserState::Uninitialized,
        }
    }
}

impl FunctionTransform for Parser {
    fn transform(&mut self, output: &mut OutputBuffer, event: Event) {
        match &mut self.state {
            ParserState::Uninitialized => {
                let message = match event
                    .as_log()
                    .get(crate::config::log_schema().message_key())
                {
                    Some(message) => message,
                    None => {
                        emit!(KubernetesLogsFormatPickerEdgeCase {
                            what: "got an event with no message field"
                        });
                        return;
                    }
                };

                let bytes = match message {
                    Value::Bytes(bytes) => bytes,
                    _ => {
                        emit!(KubernetesLogsFormatPickerEdgeCase {
                            what: "got an event with non-bytes message field"
                        });
                        return;
                    }
                };

                self.state = if bytes.len() > 1 && bytes[0] == b'{' {
                    ParserState::Docker(docker::Docker)
                } else {
                    ParserState::Cri(cri::Cri::default())
                };
                self.transform(output, event)
            }
            ParserState::Docker(t) => t.transform(output, event),
            ParserState::Cri(t) => t.transform(output, event),
        }
    }
}

#[cfg(test)]
mod tests {
    use super::*;
    use crate::{event::Event, test_util::trace_init, transforms::Transform};

    /// Picker has to work for all test cases for underlying parsers.
    fn cases() -> Vec<(String, Vec<Event>)> {
        let mut cases = vec![];
        cases.extend(docker::tests::cases());
        cases.extend(cri::tests::cases());
        cases
    }

    #[test]
    fn test_parsing() {
        trace_init();
        test_util::test_parser(|| Transform::function(Parser::new()), Event::from, cases());
    }

    #[test]
    fn test_parsing_invalid() {
        trace_init();

        let cases = vec!["", "qwe", "{"];

        for message in cases {
            let input = Event::from(message);
            let mut parser = Parser::new();
            let mut output = OutputBuffer::default();
            parser.transform(&mut output, input);
            assert!(output.is_empty(), "Expected no events: {:?}", output);
        }
    }

    #[test]
    fn test_parsing_invalid_non_standard_events() {
        trace_init();

        let cases = vec![
            // No `message` field.
            Event::new_empty_log(),
            // Non-bytes `message` field.
            {
                let mut input = Event::new_empty_log();
                input.as_mut_log().insert("message", 123);
                input
            },
        ];

<<<<<<< HEAD
/// Build a parser for any log format supported by `kubelet`.
pub const fn build() -> Parser {
    picker::Picker::new()
=======
        for input in cases {
            let mut parser = Parser::new();
            let mut output = OutputBuffer::default();
            parser.transform(&mut output, input);
            assert!(output.is_empty(), "Expected no events: {:?}", output);
        }
    }
>>>>>>> f262fea3
}<|MERGE_RESOLUTION|>--- conflicted
+++ resolved
@@ -122,11 +122,6 @@
             },
         ];
 
-<<<<<<< HEAD
-/// Build a parser for any log format supported by `kubelet`.
-pub const fn build() -> Parser {
-    picker::Picker::new()
-=======
         for input in cases {
             let mut parser = Parser::new();
             let mut output = OutputBuffer::default();
@@ -134,5 +129,4 @@
             assert!(output.is_empty(), "Expected no events: {:?}", output);
         }
     }
->>>>>>> f262fea3
 }