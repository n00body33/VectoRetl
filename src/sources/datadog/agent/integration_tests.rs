<<<<<<< HEAD
use std::{
    io::prelude::*,
    net::TcpStream,
    time::{Duration, SystemTime},
};

use chrono::Utc;
use indoc::indoc;

use super::DatadogAgentConfig;
use crate::{
    config::{GenerateConfig, SourceConfig, SourceContext},
    event::{EventStatus, Value},
    test_util::spawn_collect_n,
    SourceSender,
};
=======
use super::{DatadogAgentConfig, LOGS, METRICS};
use crate::config::{GenerateConfig, SourceConfig, SourceContext};
use crate::event::EventStatus;
use crate::schema;
use crate::test_util::spawn_collect_n;
use crate::SourceSender;
use std::collections::HashMap;
use std::io::prelude::*;
use std::net::TcpStream;
use std::time::{Duration, SystemTime};
>>>>>>> 9f0acde6

fn agent_address() -> String {
    std::env::var("AGENT_ADDRESS").unwrap_or_else(|_| "0.0.0.0:8181".to_owned())
}

fn trace_agent_url() -> String {
    std::env::var("TRACE_AGENT_URL")
        .unwrap_or_else(|_| "http://127.0.0.1:8126/v0.4/traces".to_owned())
}

fn agent_health_address(port: Option<u16>) -> String {
    std::env::var("AGENT_HEALTH_ADDRESS")
        .unwrap_or_else(|_| format!("http://0.0.0.0:{}", port.unwrap_or(8182)))
}

const AGENT_TIMEOUT: u64 = 60; // timeout in seconds

async fn wait_for_agent(port: Option<u16>) {
    let start = SystemTime::now();
    let address = agent_health_address(port);
    while start
        .elapsed()
        .map(|value| value.as_secs() < AGENT_TIMEOUT)
        .unwrap_or(false)
    {
        if reqwest::get(&address)
            .await
            .map(|res| res.status().is_success())
            .unwrap_or(false)
        {
            return;
        }
        // wait a second before retry...
        tokio::time::sleep(Duration::new(1, 0)).await;
    }
    panic!("unable to reach the datadog agent, check that it's started");
}

#[tokio::test]
async fn wait_for_message() {
    wait_for_agent(Some(8182)).await;
    let (sender, recv) = SourceSender::new_test_finalize(EventStatus::Delivered);
    let schema_ids = HashMap::from([
        (Some(LOGS.to_owned()), schema::Id::empty()),
        (Some(METRICS.to_owned()), schema::Id::empty()),
    ]);
    let context = SourceContext::new_test(sender, Some(schema_ids));
    tokio::spawn(async move {
        let config: DatadogAgentConfig = DatadogAgentConfig::generate_config().try_into().unwrap();
        config.build(context).await.unwrap().await.unwrap()
    });
    let events = spawn_collect_n(
        async move {
            let address = agent_address();
            let mut stream = TcpStream::connect(&address).unwrap();
            let data = "hello world\nit's vector speaking\n";
            stream.write_all(data.as_bytes()).unwrap();
        },
        recv,
        2,
    )
    .await;
    assert_eq!(events.len(), 2);
    let event = events.get(0).unwrap().as_log();
    let msg = event.get("message").unwrap().coerce_to_bytes();
    assert_eq!(msg, "hello world");
    let event = events.get(1).unwrap().as_log();
    let msg = event.get("message").unwrap().coerce_to_bytes();
    assert_eq!(msg, "it's vector speaking");
}

#[tokio::test]
async fn wait_for_traces() {
    wait_for_agent(Some(8183)).await;
    let (sender, recv) = SourceSender::new_test_finalize(EventStatus::Delivered);
    let context = SourceContext::new_test(sender, None);
    tokio::spawn(async move {
        let config = toml::from_str::<DatadogAgentConfig>(indoc! { r#"
                address = "0.0.0.0:8081"
            "#})
        .unwrap();
        config.build(context).await.unwrap().await.unwrap()
    });
    let events = spawn_collect_n(
        async move {
            let url = trace_agent_url();
            let body = get_simple_trace();
            let client = reqwest::Client::new();
            let res = client
                .get(&url)
                .body(body)
                .header("Content-Type", "application/json")
                .send()
                .await;

            assert!(res.unwrap().status().is_success());
        },
        recv,
        1,
    )
    .await;

    assert_eq!(events.len(), 1);
    let trace = events.get(0).unwrap().as_trace();
    let spans = trace.get("spans").unwrap().as_array();
    assert_eq!(spans.len(), 1);
    let span = spans.get(0).unwrap();
    assert_eq!(span.get("name").unwrap(), Some(&Value::from("a_name")));
    assert_eq!(
        span.get("service").unwrap(),
        Some(&Value::from("a_service"))
    );
    assert_eq!(
        span.get("resource").unwrap(),
        Some(&Value::from("a_resource"))
    );
    assert_eq!(span.get("name").unwrap(), Some(&Value::from("a_name")));
    assert_eq!(span.get("trace_id").unwrap(), Some(&Value::Integer(123)));
    assert_eq!(span.get("span_id").unwrap(), Some(&Value::Integer(456)));
    assert_eq!(span.get("parent_id").unwrap(), Some(&Value::Integer(789)));
}

fn get_simple_trace() -> String {
    format!(
        indoc! {r#"
        [
            [
                {{
                "service": "a_service",
                "name": "a_name",
                "resource": "a_resource",
                "trace_id": 123,
                "span_id": 456,
                "parent_id": 789,
                "start": {},
                "duration": 10,
                "error": 404,
                "meta": {{
                    "foo": "bar"
                }},
                "metrics": {{
                    "foobar": 123
                }},
                "type": "a type"
                }}
            ]
        ]
        "#},
        Utc::now().timestamp_nanos()
    )
}<|MERGE_RESOLUTION|>--- conflicted
+++ resolved
@@ -1,4 +1,3 @@
-<<<<<<< HEAD
 use std::{
     io::prelude::*,
     net::TcpStream,
@@ -15,18 +14,6 @@
     test_util::spawn_collect_n,
     SourceSender,
 };
-=======
-use super::{DatadogAgentConfig, LOGS, METRICS};
-use crate::config::{GenerateConfig, SourceConfig, SourceContext};
-use crate::event::EventStatus;
-use crate::schema;
-use crate::test_util::spawn_collect_n;
-use crate::SourceSender;
-use std::collections::HashMap;
-use std::io::prelude::*;
-use std::net::TcpStream;
-use std::time::{Duration, SystemTime};
->>>>>>> 9f0acde6
 
 fn agent_address() -> String {
     std::env::var("AGENT_ADDRESS").unwrap_or_else(|_| "0.0.0.0:8181".to_owned())
