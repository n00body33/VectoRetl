use std::{
    sync::{
        atomic::{AtomicUsize, Ordering},
        Arc,
    },
    time::{Duration, Instant},
};

use async_trait::async_trait;
use futures::{stream::BoxStream, StreamExt};
use tokio::{
    select,
    sync::watch,
    time::{interval, sleep_until},
};
<<<<<<< HEAD
use vector_core::{internal_event::EventsSent, EstimatedJsonEncodedSizeOf};
=======
use vector_core::{
    internal_event::{BytesSent, EventsSent},
    ByteSizeOf,
};
>>>>>>> 3fdb9963

use crate::{
    event::{EventArray, EventContainer},
    sinks::{blackhole::config::BlackholeConfig, util::StreamSink},
};

pub struct BlackholeSink {
    total_events: Arc<AtomicUsize>,
    total_raw_bytes: Arc<AtomicUsize>,
    config: BlackholeConfig,
    last: Option<Instant>,
}

impl BlackholeSink {
    pub fn new(config: BlackholeConfig) -> Self {
        BlackholeSink {
            config,
            total_events: Arc::new(AtomicUsize::new(0)),
            total_raw_bytes: Arc::new(AtomicUsize::new(0)),
            last: None,
        }
    }
}

#[async_trait]
impl StreamSink<EventArray> for BlackholeSink {
    async fn run(mut self: Box<Self>, mut input: BoxStream<'_, EventArray>) -> Result<(), ()> {
        // Spin up a task that does the periodic reporting.  This is decoupled from the main sink so
        // that rate limiting support can be added more simply without having to interleave it with
        // the printing.
        let total_events = Arc::clone(&self.total_events);
        let total_raw_bytes = Arc::clone(&self.total_raw_bytes);
        let (shutdown, mut tripwire) = watch::channel(());

        if self.config.print_interval_secs > 0 {
            let interval_dur = Duration::from_secs(self.config.print_interval_secs);
            tokio::spawn(async move {
                let mut print_interval = interval(interval_dur);
                loop {
                    select! {
                        _ = print_interval.tick() => {
                            info!(
                                events = total_events.load(Ordering::Relaxed),
                                raw_bytes_collected = total_raw_bytes.load(Ordering::Relaxed),
                                "Collected events."
                            );
                        },
                        _ = tripwire.changed() => break,
                    }
                }

                info!(
                    events = total_events.load(Ordering::Relaxed),
                    raw_bytes_collected = total_raw_bytes.load(Ordering::Relaxed),
                    "Collected events."
                );
            });
        }

        while let Some(events) = input.next().await {
            if let Some(rate) = self.config.rate {
                let factor: f32 = 1.0 / rate as f32;
                let secs: f32 = factor * (events.len() as f32);
                let until = self.last.unwrap_or_else(Instant::now) + Duration::from_secs_f32(secs);
                sleep_until(until.into()).await;
                self.last = Some(until);
            }

            let message_len = events.estimated_json_encoded_size_of();

            let _ = self.total_events.fetch_add(events.len(), Ordering::AcqRel);
            let _ = self
                .total_raw_bytes
                .fetch_add(message_len, Ordering::AcqRel);

            emit!(EventsSent {
                count: events.len(),
                byte_size: message_len,
                output: None,
            });

            emit!(BytesSent {
                byte_size: message_len,
                protocol: "blackhole".to_string().into(),
            });
        }

        // Notify the reporting task to shutdown.
        let _ = shutdown.send(());

        Ok(())
    }
}<|MERGE_RESOLUTION|>--- conflicted
+++ resolved
@@ -13,14 +13,10 @@
     sync::watch,
     time::{interval, sleep_until},
 };
-<<<<<<< HEAD
-use vector_core::{internal_event::EventsSent, EstimatedJsonEncodedSizeOf};
-=======
 use vector_core::{
     internal_event::{BytesSent, EventsSent},
-    ByteSizeOf,
+    EstimatedJsonEncodedSizeOf,
 };
->>>>>>> 3fdb9963
 
 use crate::{
     event::{EventArray, EventContainer},
