use std::sync::Arc;
use std::task::{Context, Poll};

use bytes::{Buf, Bytes};
use futures::future::BoxFuture;
use http::{
    header::{HeaderValue, CONTENT_ENCODING, CONTENT_TYPE},
    Request, StatusCode, Uri,
};
use hyper::Body;
use snafu::ResultExt;
use tower::Service;
<<<<<<< HEAD
use vector_common::request_metadata::{MetaDescriptive, RequestCountByteSize, RequestMetadata};
=======
use vector_common::{
    json_size::JsonSize,
    request_metadata::{MetaDescriptive, RequestMetadata},
};
>>>>>>> bcc5b6c5
use vector_core::{
    event::{EventFinalizers, EventStatus, Finalizable},
    internal_event::CountByteSize,
    stream::DriverResponse,
};

use crate::{
    http::{BuildRequestSnafu, CallRequestSnafu, HttpClient},
    sinks::datadog::DatadogApiError,
    sinks::util::retries::{RetryAction, RetryLogic},
};

/// Retry logic specific to the Datadog metrics endpoints.
#[derive(Debug, Default, Clone)]
pub struct DatadogMetricsRetryLogic;

impl RetryLogic for DatadogMetricsRetryLogic {
    type Error = DatadogApiError;
    type Response = DatadogMetricsResponse;

    fn is_retriable_error(&self, error: &Self::Error) -> bool {
        error.is_retriable()
    }

    fn should_retry_response(&self, response: &Self::Response) -> RetryAction {
        let status = response.status_code;

        match status {
            StatusCode::FORBIDDEN => RetryAction::Retry("forbidden".into()),
            StatusCode::TOO_MANY_REQUESTS => RetryAction::Retry("too many requests".into()),
            StatusCode::NOT_IMPLEMENTED => {
                RetryAction::DontRetry("endpoint not implemented".into())
            }
            _ if status.is_server_error() => RetryAction::Retry(
                format!("{}: {}", status, String::from_utf8_lossy(&response.body)).into(),
            ),
            _ if status.is_success() => RetryAction::Successful,
            _ => RetryAction::DontRetry(format!("response status: {}", status).into()),
        }
    }
}

/// Generalized request for sending metrics to the Datadog metrics endpoints.
#[derive(Debug, Clone)]
pub struct DatadogMetricsRequest {
    pub api_key: Option<Arc<str>>,
    pub payload: Bytes,
    pub uri: Uri,
    pub content_type: &'static str,
    pub finalizers: EventFinalizers,
    pub raw_bytes: usize,
    pub metadata: RequestMetadata,
}

impl DatadogMetricsRequest {
    /// Converts this request to a `hyper`-compatible request.
    ///
    /// # Errors
    ///
    /// If any of the header names or values are invalid, or if the URI is invalid, an error variant
    /// will be returned.
    pub fn into_http_request(self, api_key: HeaderValue) -> http::Result<Request<Body>> {
        // use the API key from the incoming event if it is provided
        let api_key = self.api_key.map_or_else(
            || api_key,
            |key| {
                HeaderValue::from_str(&key).expect("API key should be only valid ASCII characters")
            },
        );
        // Requests to the metrics endpoints can be compressed, and there's almost no reason to
        // _not_ compress them given tha t metric data, when encoded, is very repetitive.  Thus,
        // here and through the sink code, we always compress requests.  Datadog also only supports
        // zlib (DEFLATE) compression, which is why it's hard-coded here vs being set via the common
        // `Compression` value that most sinks utilize.
        let request = Request::post(self.uri)
            .header("DD-API-KEY", api_key)
            // TODO: The Datadog Agent sends this header to indicate the version of the Go library
            // it uses which contains the Protocol Buffers definitions used for the Sketches API.
            // We've copypasted the proto file for now -- `proto/ddsketch.rs`, a partial chunk of
            // `DataDog/agent-payload/proto/metrics/agent_payload.proto` -- and are thus hardcoding
            // the version that we copypasted from.
            //
            // In the future, we should likely figure out a way to depend on/submodule-ize the
            // `agent-payload` repo so we can always have an up-to-date proto definition, and be
            // able to programmatically set the version of the repo so we don't need to hardcode
            // this header.
            .header("DD-Agent-Payload", "4.87.0")
            .header(CONTENT_TYPE, self.content_type)
            .header(CONTENT_ENCODING, "deflate");

        request.body(Body::from(self.payload))
    }
}

impl Finalizable for DatadogMetricsRequest {
    fn take_finalizers(&mut self) -> EventFinalizers {
        std::mem::take(&mut self.finalizers)
    }
}

impl MetaDescriptive for DatadogMetricsRequest {
    fn get_metadata(&self) -> &RequestMetadata {
        &self.metadata
    }
}

// Generalized wrapper around the raw response from Hyper.
#[derive(Debug)]
pub struct DatadogMetricsResponse {
    status_code: StatusCode,
    body: Bytes,
    batch_size: usize,
    byte_size: JsonSize,
    raw_byte_size: usize,
}

impl DriverResponse for DatadogMetricsResponse {
    fn event_status(&self) -> EventStatus {
        if self.status_code.is_success() {
            EventStatus::Delivered
        } else if self.status_code.is_client_error() {
            EventStatus::Rejected
        } else {
            EventStatus::Errored
        }
    }

    fn events_sent(&self) -> RequestCountByteSize {
        CountByteSize(self.batch_size, self.byte_size).into()
    }

    fn bytes_sent(&self) -> Option<usize> {
        Some(self.raw_byte_size)
    }
}

#[derive(Clone)]
pub struct DatadogMetricsService {
    client: HttpClient,
    api_key: HeaderValue,
}

impl DatadogMetricsService {
    /// Creates a new `DatadogMetricsService`.
    pub fn new(client: HttpClient, api_key: &str) -> Self {
        DatadogMetricsService {
            client,
            api_key: HeaderValue::from_str(api_key)
                .expect("API key should be only valid ASCII characters"),
        }
    }
}

impl Service<DatadogMetricsRequest> for DatadogMetricsService {
    type Response = DatadogMetricsResponse;
    type Error = DatadogApiError;
    type Future = BoxFuture<'static, Result<Self::Response, Self::Error>>;

    // Emission of Error internal event is handled upstream by the caller
    fn poll_ready(&mut self, cx: &mut Context) -> Poll<Result<(), Self::Error>> {
        self.client
            .poll_ready(cx)
            .map_err(|error| DatadogApiError::HttpError { error })
    }

    // Emission of Error internal event is handled upstream by the caller
    fn call(&mut self, request: DatadogMetricsRequest) -> Self::Future {
        let client = self.client.clone();
        let api_key = self.api_key.clone();

        Box::pin(async move {
            let byte_size = request
                .get_metadata()
                .events_estimated_json_encoded_byte_size();
            let batch_size = request.get_metadata().event_count();
            let raw_byte_size = request.raw_bytes;

            let request = request
                .into_http_request(api_key)
                .context(BuildRequestSnafu)
                .map_err(|error| DatadogApiError::HttpError { error })?;

            let result = client.send(request).await;
            let (parts, body) = DatadogApiError::from_result(result)?.into_parts();

            let mut body = hyper::body::aggregate(body)
                .await
                .context(CallRequestSnafu)
                .map_err(|error| DatadogApiError::HttpError { error })?;
            let body = body.copy_to_bytes(body.remaining());

            Ok(DatadogMetricsResponse {
                status_code: parts.status,
                body,
                batch_size,
                byte_size,
                raw_byte_size,
            })
        })
    }
}<|MERGE_RESOLUTION|>--- conflicted
+++ resolved
@@ -10,17 +10,9 @@
 use hyper::Body;
 use snafu::ResultExt;
 use tower::Service;
-<<<<<<< HEAD
 use vector_common::request_metadata::{MetaDescriptive, RequestCountByteSize, RequestMetadata};
-=======
-use vector_common::{
-    json_size::JsonSize,
-    request_metadata::{MetaDescriptive, RequestMetadata},
-};
->>>>>>> bcc5b6c5
 use vector_core::{
     event::{EventFinalizers, EventStatus, Finalizable},
-    internal_event::CountByteSize,
     stream::DriverResponse,
 };
 
@@ -122,6 +114,10 @@
     fn get_metadata(&self) -> &RequestMetadata {
         &self.metadata
     }
+
+    fn take_metadata(&mut self) -> RequestMetadata {
+        std::mem::take(&mut self.metadata)
+    }
 }
 
 // Generalized wrapper around the raw response from Hyper.
@@ -129,8 +125,7 @@
 pub struct DatadogMetricsResponse {
     status_code: StatusCode,
     body: Bytes,
-    batch_size: usize,
-    byte_size: JsonSize,
+    byte_size: RequestCountByteSize,
     raw_byte_size: usize,
 }
 
@@ -146,7 +141,7 @@
     }
 
     fn events_sent(&self) -> RequestCountByteSize {
-        CountByteSize(self.batch_size, self.byte_size).into()
+        self.byte_size.clone()
     }
 
     fn bytes_sent(&self) -> Option<usize> {
@@ -184,15 +179,13 @@
     }
 
     // Emission of Error internal event is handled upstream by the caller
-    fn call(&mut self, request: DatadogMetricsRequest) -> Self::Future {
+    fn call(&mut self, mut request: DatadogMetricsRequest) -> Self::Future {
         let client = self.client.clone();
         let api_key = self.api_key.clone();
 
         Box::pin(async move {
-            let byte_size = request
-                .get_metadata()
-                .events_estimated_json_encoded_byte_size();
-            let batch_size = request.get_metadata().event_count();
+            let metadata = request.take_metadata();
+            let byte_size = metadata.into_events_estimated_json_encoded_byte_size();
             let raw_byte_size = request.raw_bytes;
 
             let request = request
@@ -212,7 +205,6 @@
             Ok(DatadogMetricsResponse {
                 status_code: parts.status,
                 body,
-                batch_size,
                 byte_size,
                 raw_byte_size,
             })
