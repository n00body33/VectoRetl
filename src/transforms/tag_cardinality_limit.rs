use std::{
    borrow::{Borrow, Cow},
    collections::{HashMap, HashSet},
    fmt,
    future::ready,
    pin::Pin,
};

use bloom::{BloomFilter, ASMS};
use futures::{Stream, StreamExt};
use vector_config::configurable_component;

use crate::{
    config::{DataType, GenerateConfig, Input, Output, TransformConfig, TransformContext},
    event::Event,
    internal_events::{
        TagCardinalityLimitRejectingEvent, TagCardinalityLimitRejectingTag,
        TagCardinalityValueLimitReached,
    },
    schema,
    transforms::{TaskTransform, Transform},
};

/// Configuration for the `tag_cardinality_limit` transform.
#[configurable_component(transform("tag_cardinality_limit"))]
#[derive(Clone, Debug)]
pub struct TagCardinalityLimitConfig {
    /// How many distinct values to accept for any given key.
    #[serde(default = "default_value_limit")]
    pub value_limit: u32,

    #[configurable(derived)]
    #[serde(default = "default_limit_exceeded_action")]
    pub limit_exceeded_action: LimitExceededAction,

    #[serde(flatten)]
    pub mode: Mode,
}

/// Controls the approach taken for tracking tag cardinality.
#[configurable_component]
#[derive(Clone, Debug)]
#[serde(tag = "mode", rename_all = "snake_case", deny_unknown_fields)]
pub enum Mode {
    /// Tracks cardinality exactly.
    ///
    /// This mode has higher memory requirements than `probabilistic`, but never falsely outputs
    /// metrics with new tags after the limit has been hit.
    Exact,

    /// Tracks cardinality probabilistically.
    ///
    /// This mode has lower memory requirements than `exact`, but may occasionally allow metric
    /// events to pass through the transform even when they contain new tags that exceed the
    /// configured limit. The rate at which this happens can be controlled by changing the value of
    /// `cache_size_per_tag`.
    Probabilistic(#[configurable(derived)] BloomFilterConfig),
}

/// Bloom filter configuration in probabilistic mode.
#[configurable_component]
#[derive(Clone, Debug)]
pub struct BloomFilterConfig {
    /// The size of the cache for detecting duplicate tags, in bytes.
    ///
    /// The larger the cache size, the less likely it is to have a false positive, or a case where
    /// we allow a new value for tag even after we have reached the configured limits.
    #[serde(default = "default_cache_size")]
    pub cache_size_per_key: usize,
}

/// Possible actions to take when an event arrives that would exceed the cardinality limit for one
/// or more of its tags.
#[configurable_component]
#[derive(Clone, Debug)]
#[serde(rename_all = "snake_case")]
pub enum LimitExceededAction {
    /// Drop the tag(s) that would exceed the configured limit.
    DropTag,

    /// Drop the entire event itself.
    DropEvent,
}

#[derive(Debug)]
pub struct TagCardinalityLimit {
    config: TagCardinalityLimitConfig,
    accepted_tags: HashMap<String, TagValueSet>,
}

const fn default_limit_exceeded_action() -> LimitExceededAction {
    LimitExceededAction::DropTag
}

const fn default_value_limit() -> u32 {
    500
}

const fn default_cache_size() -> usize {
    5000 * 1024 // 5KB
}

impl GenerateConfig for TagCardinalityLimitConfig {
    fn generate_config() -> toml::Value {
        toml::Value::try_from(Self {
            mode: Mode::Exact,
            value_limit: default_value_limit(),
            limit_exceeded_action: default_limit_exceeded_action(),
        })
        .unwrap()
    }
}

#[async_trait::async_trait]
impl TransformConfig for TagCardinalityLimitConfig {
    async fn build(&self, _context: &TransformContext) -> crate::Result<Transform> {
        Ok(Transform::event_task(TagCardinalityLimit::new(
            self.clone(),
        )))
    }

    fn input(&self) -> Input {
        Input::metric()
    }

    fn outputs(&self, _: &schema::Definition) -> Vec<Output> {
        vec![Output::default(DataType::Metric)]
    }
}

/// Container for storing the set of accepted values for a given tag key.
#[derive(Debug)]
struct TagValueSet {
    storage: TagValueSetStorage,
    num_elements: usize,
}

enum TagValueSetStorage {
    Set(HashSet<String>),
    Bloom(BloomFilter),
}

impl fmt::Debug for TagValueSetStorage {
    fn fmt(&self, f: &mut fmt::Formatter<'_>) -> fmt::Result {
        match self {
            TagValueSetStorage::Set(set) => write!(f, "Set({:?})", set),
            TagValueSetStorage::Bloom(_) => write!(f, "Bloom"),
        }
    }
}

impl TagValueSet {
    fn new(value_limit: u32, mode: &Mode) -> Self {
        match &mode {
            Mode::Exact => Self {
                storage: TagValueSetStorage::Set(HashSet::with_capacity(value_limit as usize)),
                num_elements: 0,
            },
            Mode::Probabilistic(config) => {
                let num_bits = config.cache_size_per_key / 8; // Convert bytes to bits
                let num_hashes = bloom::optimal_num_hashes(num_bits, value_limit);

                Self {
                    storage: TagValueSetStorage::Bloom(BloomFilter::with_size(
                        num_bits, num_hashes,
                    )),
                    num_elements: 0,
                }
            }
        }
    }

    fn contains(&self, value: Cow<'_, str>) -> bool {
        match &self.storage {
            TagValueSetStorage::Set(set) => set.contains(value.borrow() as &str),
            TagValueSetStorage::Bloom(bloom) => bloom.contains(&value),
        }
    }

    const fn len(&self) -> usize {
        self.num_elements
    }

    fn insert(&mut self, value: Cow<'_, str>) -> bool {
        let inserted = match &mut self.storage {
            TagValueSetStorage::Set(set) => set.insert(value.into_owned()),
            TagValueSetStorage::Bloom(bloom) => bloom.insert(&value),
        };
        if inserted {
            self.num_elements += 1
        }
        inserted
    }
}

impl TagCardinalityLimit {
    fn new(config: TagCardinalityLimitConfig) -> Self {
        Self {
            config,
            accepted_tags: HashMap::new(),
        }
    }

    /// Takes in key and a value corresponding to a tag on an incoming Metric
    /// Event.  If that value is already part of set of accepted values for that
    /// key, then simply returns true.  If that value is not yet part of the
    /// accepted values for that key, checks whether we have hit the value_limit
    /// for that key yet and if not adds the value to the set of accepted values
    /// for the key and returns true, otherwise returns false.  A false return
    /// value indicates to the caller that the value is not accepted for this
    /// key, and the configured limit_exceeded_action should be taken.
    fn try_accept_tag(&mut self, key: &str, value: Cow<'_, str>) -> bool {
        if !self.accepted_tags.contains_key(key) {
            self.accepted_tags.insert(
                key.to_string(),
                TagValueSet::new(self.config.value_limit, &self.config.mode),
            );
        }
        let tag_value_set = self.accepted_tags.get_mut(key).unwrap();

        if tag_value_set.contains(value.clone()) {
            // Tag value has already been accepted, nothing more to do.
            return true;
        }

        // Tag value not yet part of the accepted set.
        if tag_value_set.len() < self.config.value_limit as usize {
            // accept the new value
            tag_value_set.insert(value);

            if tag_value_set.len() == self.config.value_limit as usize {
                emit!(TagCardinalityValueLimitReached { key });
            }

            true
        } else {
            // New tag value is rejected.
            false
        }
    }

    fn transform_one(&mut self, mut event: Event) -> Option<Event> {
        let metric = event.as_mut_metric();
        if let Some(tags_map) = metric.tags_mut() {
            match self.config.limit_exceeded_action {
                LimitExceededAction::DropEvent => {
                    for (key, value) in &*tags_map {
                        if !self.try_accept_tag(key, Cow::Borrowed(value)) {
                            emit!(TagCardinalityLimitRejectingEvent {
                                tag_key: key,
                                tag_value: value,
                            });
                            return None;
                        }
                    }
                }
                LimitExceededAction::DropTag => {
                    tags_map.retain(|key, value| {
                        if self.try_accept_tag(key, Cow::Borrowed(value)) {
                            true
                        } else {
                            emit!(TagCardinalityLimitRejectingTag {
                                tag_key: key,
                                tag_value: value,
                            });
                            false
                        }
                    });
                }
            }
        }
        Some(event)
    }
}

impl TaskTransform<Event> for TagCardinalityLimit {
    fn transform(
        self: Box<Self>,
        task: Pin<Box<dyn Stream<Item = Event> + Send>>,
    ) -> Pin<Box<dyn Stream<Item = Event> + Send>>
    where
        Self: 'static,
    {
        let mut inner = self;
        Box::pin(task.filter_map(move |v| ready(inner.transform_one(v))))
    }
}

#[cfg(test)]
mod tests {
    use vector_core::metric_tags;

    use super::*;
    use crate::{
<<<<<<< HEAD
        event::{metric, Event, Metric, MetricTags},
        transforms::tag_cardinality_limit::{default_cache_size, BloomFilterConfig, Mode},
=======
        event::{metric, Event, Metric},
        test_util::components::assert_transform_compliance,
        transforms::{
            tag_cardinality_limit::{default_cache_size, BloomFilterConfig, Mode},
            test::create_topology,
        },
>>>>>>> 4e1e4d44
    };
    use tokio::sync::mpsc;
    use tokio_stream::wrappers::ReceiverStream;

    #[test]
    fn generate_config() {
        crate::test_util::test_generate_config::<TagCardinalityLimitConfig>();
    }

    fn make_metric(tags: MetricTags) -> Event {
        Event::Metric(
            Metric::new(
                "event",
                metric::MetricKind::Incremental,
                metric::MetricValue::Counter { value: 1.0 },
            )
            .with_tags(Some(tags)),
        )
    }

    const fn make_transform_hashset(
        value_limit: u32,
        limit_exceeded_action: LimitExceededAction,
    ) -> TagCardinalityLimitConfig {
        TagCardinalityLimitConfig {
            value_limit,
            limit_exceeded_action,
            mode: Mode::Exact,
        }
    }

    const fn make_transform_bloom(
        value_limit: u32,
        limit_exceeded_action: LimitExceededAction,
    ) -> TagCardinalityLimitConfig {
        TagCardinalityLimitConfig {
            value_limit,
            limit_exceeded_action,
            mode: Mode::Probabilistic(BloomFilterConfig {
                cache_size_per_key: default_cache_size(),
            }),
        }
    }

    #[tokio::test]
    async fn tag_cardinality_limit_drop_event_hashset() {
        drop_event(make_transform_hashset(2, LimitExceededAction::DropEvent)).await;
    }

    #[tokio::test]
    async fn tag_cardinality_limit_drop_event_bloom() {
        drop_event(make_transform_bloom(2, LimitExceededAction::DropEvent)).await;
    }

<<<<<<< HEAD
    fn drop_event(mut transform: TagCardinalityLimit) {
        let event1 = make_metric(metric_tags!("tag1" => "val1"));
        let event2 = make_metric(metric_tags!("tag1" => "val2"));
        let event3 = make_metric(metric_tags!("tag1"=>"val3"));
=======
    async fn drop_event(config: TagCardinalityLimitConfig) {
        assert_transform_compliance(async move {
            let tags1: BTreeMap<String, String> =
                vec![("tag1".into(), "val1".into())].into_iter().collect();
            let event1 = make_metric(tags1);

            let tags2: BTreeMap<String, String> =
                vec![("tag1".into(), "val2".into())].into_iter().collect();
            let event2 = make_metric(tags2);

            let tags3: BTreeMap<String, String> =
                vec![("tag1".into(), "val3".into())].into_iter().collect();
            let event3 = make_metric(tags3);

            let (tx, rx) = mpsc::channel(1);
            let (topology, mut out) = create_topology(ReceiverStream::new(rx), config).await;

            tx.send(event1.clone()).await.unwrap();
            tx.send(event2.clone()).await.unwrap();
            tx.send(event3.clone()).await.unwrap();

            let new_event1 = out.recv().await;
            let new_event2 = out.recv().await;
>>>>>>> 4e1e4d44

            drop(tx);
            topology.stop().await;

            let new_event3 = out.recv().await;

            assert_eq!(new_event1, Some(event1));
            assert_eq!(new_event2, Some(event2));
            // Third value rejected since value_limit is 2.
            assert_eq!(None, new_event3);
        })
        .await;
    }

    #[tokio::test]
    async fn tag_cardinality_limit_drop_tag_hashset() {
        drop_tag(make_transform_hashset(2, LimitExceededAction::DropTag)).await;
    }

    #[tokio::test]
    async fn tag_cardinality_limit_drop_tag_bloom() {
        drop_tag(make_transform_bloom(2, LimitExceededAction::DropTag)).await;
    }

<<<<<<< HEAD
    fn drop_tag(mut transform: TagCardinalityLimit) {
        let tags1 = metric_tags!("tag1" => "val1", "tag2" => "val1");
        let event1 = make_metric(tags1);

        let tags2 = metric_tags!("tag1" => "val2", "tag2" => "val1");
        let event2 = make_metric(tags2);

        let tags3 = metric_tags!("tag1" => "val3", "tag2" => "val1");
        let event3 = make_metric(tags3);

        let new_event1 = transform.transform_one(event1.clone()).unwrap();
        let new_event2 = transform.transform_one(event2.clone()).unwrap();
        let new_event3 = transform.transform_one(event3.clone()).unwrap();

        assert_eq!(new_event1, event1);
        assert_eq!(new_event2, event2);
        // The third event should have been modified to remove "tag1"
        assert_ne!(new_event3, event3);
        assert!(!new_event3.as_metric().tags().unwrap().contains_key("tag1"));
        assert_eq!(
            "val1",
            new_event3.as_metric().tags().unwrap().get("tag2").unwrap()
        );
=======
    async fn drop_tag(config: TagCardinalityLimitConfig) {
        assert_transform_compliance(async move {
            let tags1: BTreeMap<String, String> = vec![
                ("tag1".into(), "val1".into()),
                ("tag2".into(), "val1".into()),
            ]
            .into_iter()
            .collect();
            let event1 = make_metric(tags1);

            let tags2: BTreeMap<String, String> = vec![
                ("tag1".into(), "val2".into()),
                ("tag2".into(), "val1".into()),
            ]
            .into_iter()
            .collect();
            let event2 = make_metric(tags2);

            let tags3: BTreeMap<String, String> = vec![
                ("tag1".into(), "val3".into()),
                ("tag2".into(), "val1".into()),
            ]
            .into_iter()
            .collect();
            let event3 = make_metric(tags3);

            let (tx, rx) = mpsc::channel(1);
            let (topology, mut out) = create_topology(ReceiverStream::new(rx), config).await;

            tx.send(event1.clone()).await.unwrap();
            tx.send(event2.clone()).await.unwrap();
            tx.send(event3.clone()).await.unwrap();

            let new_event1 = out.recv().await;
            let new_event2 = out.recv().await;
            let new_event3 = out.recv().await;

            drop(tx);
            topology.stop().await;

            assert_eq!(new_event1, Some(event1));
            assert_eq!(new_event2, Some(event2));
            // The third event should have been modified to remove "tag1"
            assert_ne!(new_event3, Some(event3));

            let new_event3 = new_event3.unwrap();
            assert!(!new_event3.as_metric().tags().unwrap().contains_key("tag1"));
            assert_eq!(
                "val1",
                new_event3.as_metric().tags().unwrap().get("tag2").unwrap()
            );
        })
        .await;
>>>>>>> 4e1e4d44
    }

    #[tokio::test]
    async fn tag_cardinality_limit_separate_value_limit_per_tag_hashset() {
        separate_value_limit_per_tag(make_transform_hashset(2, LimitExceededAction::DropEvent))
            .await;
    }

    #[tokio::test]
    async fn tag_cardinality_limit_separate_value_limit_per_tag_bloom() {
        separate_value_limit_per_tag(make_transform_bloom(2, LimitExceededAction::DropEvent)).await;
    }

    /// Test that hitting the value limit on one tag does not affect the ability to take new
    /// values for other tags.
<<<<<<< HEAD
    fn separate_value_limit_per_tag(mut transform: TagCardinalityLimit) {
        let tags1 = metric_tags!("tag1" => "val1", "tag2" => "val1");
        let event1 = make_metric(tags1);

        let tags2 = metric_tags!("tag1" => "val2", "tag2" => "val1");
        let event2 = make_metric(tags2);

        // Now value limit is reached for "tag1", but "tag2" still has values available.
        let tags3 = metric_tags!("tag1" => "val1", "tag1" => "val2");
        let event3 = make_metric(tags3);

        let new_event1 = transform.transform_one(event1.clone()).unwrap();
        let new_event2 = transform.transform_one(event2.clone()).unwrap();
        let new_event3 = transform.transform_one(event3.clone()).unwrap();

        assert_eq!(new_event1, event1);
        assert_eq!(new_event2, event2);
        assert_eq!(new_event3, event3);
=======
    async fn separate_value_limit_per_tag(config: TagCardinalityLimitConfig) {
        assert_transform_compliance(async move {
            let tags1: BTreeMap<String, String> = vec![
                ("tag1".into(), "val1".into()),
                ("tag2".into(), "val1".into()),
            ]
            .into_iter()
            .collect();
            let event1 = make_metric(tags1);

            let tags2: BTreeMap<String, String> = vec![
                ("tag1".into(), "val2".into()),
                ("tag2".into(), "val1".into()),
            ]
            .into_iter()
            .collect();
            let event2 = make_metric(tags2);

            // Now value limit is reached for "tag1", but "tag2" still has values available.
            let tags3: BTreeMap<String, String> = vec![
                ("tag1".into(), "val1".into()),
                ("tag1".into(), "val2".into()),
            ]
            .into_iter()
            .collect();
            let event3 = make_metric(tags3);

            let (tx, rx) = mpsc::channel(1);
            let (topology, mut out) = create_topology(ReceiverStream::new(rx), config).await;

            tx.send(event1.clone()).await.unwrap();
            tx.send(event2.clone()).await.unwrap();
            tx.send(event3.clone()).await.unwrap();

            let new_event1 = out.recv().await;
            let new_event2 = out.recv().await;
            let new_event3 = out.recv().await;

            drop(tx);
            topology.stop().await;

            assert_eq!(new_event1, Some(event1));
            assert_eq!(new_event2, Some(event2));
            assert_eq!(new_event3, Some(event3));
        })
        .await;
>>>>>>> 4e1e4d44
    }
}<|MERGE_RESOLUTION|>--- conflicted
+++ resolved
@@ -292,17 +292,12 @@
 
     use super::*;
     use crate::{
-<<<<<<< HEAD
         event::{metric, Event, Metric, MetricTags},
-        transforms::tag_cardinality_limit::{default_cache_size, BloomFilterConfig, Mode},
-=======
-        event::{metric, Event, Metric},
         test_util::components::assert_transform_compliance,
         transforms::{
             tag_cardinality_limit::{default_cache_size, BloomFilterConfig, Mode},
             test::create_topology,
         },
->>>>>>> 4e1e4d44
     };
     use tokio::sync::mpsc;
     use tokio_stream::wrappers::ReceiverStream;
@@ -357,25 +352,11 @@
         drop_event(make_transform_bloom(2, LimitExceededAction::DropEvent)).await;
     }
 
-<<<<<<< HEAD
-    fn drop_event(mut transform: TagCardinalityLimit) {
-        let event1 = make_metric(metric_tags!("tag1" => "val1"));
-        let event2 = make_metric(metric_tags!("tag1" => "val2"));
-        let event3 = make_metric(metric_tags!("tag1"=>"val3"));
-=======
     async fn drop_event(config: TagCardinalityLimitConfig) {
         assert_transform_compliance(async move {
-            let tags1: BTreeMap<String, String> =
-                vec![("tag1".into(), "val1".into())].into_iter().collect();
-            let event1 = make_metric(tags1);
-
-            let tags2: BTreeMap<String, String> =
-                vec![("tag1".into(), "val2".into())].into_iter().collect();
-            let event2 = make_metric(tags2);
-
-            let tags3: BTreeMap<String, String> =
-                vec![("tag1".into(), "val3".into())].into_iter().collect();
-            let event3 = make_metric(tags3);
+            let event1 = make_metric(metric_tags!("tag1" => "val1"));
+            let event2 = make_metric(metric_tags!("tag1" => "val2"));
+            let event3 = make_metric(metric_tags!("tag1" => "val3"));
 
             let (tx, rx) = mpsc::channel(1);
             let (topology, mut out) = create_topology(ReceiverStream::new(rx), config).await;
@@ -386,7 +367,6 @@
 
             let new_event1 = out.recv().await;
             let new_event2 = out.recv().await;
->>>>>>> 4e1e4d44
 
             drop(tx);
             topology.stop().await;
@@ -411,55 +391,15 @@
         drop_tag(make_transform_bloom(2, LimitExceededAction::DropTag)).await;
     }
 
-<<<<<<< HEAD
-    fn drop_tag(mut transform: TagCardinalityLimit) {
-        let tags1 = metric_tags!("tag1" => "val1", "tag2" => "val1");
-        let event1 = make_metric(tags1);
-
-        let tags2 = metric_tags!("tag1" => "val2", "tag2" => "val1");
-        let event2 = make_metric(tags2);
-
-        let tags3 = metric_tags!("tag1" => "val3", "tag2" => "val1");
-        let event3 = make_metric(tags3);
-
-        let new_event1 = transform.transform_one(event1.clone()).unwrap();
-        let new_event2 = transform.transform_one(event2.clone()).unwrap();
-        let new_event3 = transform.transform_one(event3.clone()).unwrap();
-
-        assert_eq!(new_event1, event1);
-        assert_eq!(new_event2, event2);
-        // The third event should have been modified to remove "tag1"
-        assert_ne!(new_event3, event3);
-        assert!(!new_event3.as_metric().tags().unwrap().contains_key("tag1"));
-        assert_eq!(
-            "val1",
-            new_event3.as_metric().tags().unwrap().get("tag2").unwrap()
-        );
-=======
     async fn drop_tag(config: TagCardinalityLimitConfig) {
         assert_transform_compliance(async move {
-            let tags1: BTreeMap<String, String> = vec![
-                ("tag1".into(), "val1".into()),
-                ("tag2".into(), "val1".into()),
-            ]
-            .into_iter()
-            .collect();
+            let tags1 = metric_tags!("tag1" => "val1", "tag2" => "val1");
             let event1 = make_metric(tags1);
 
-            let tags2: BTreeMap<String, String> = vec![
-                ("tag1".into(), "val2".into()),
-                ("tag2".into(), "val1".into()),
-            ]
-            .into_iter()
-            .collect();
+            let tags2 = metric_tags!("tag1" => "val2", "tag2" => "val1");
             let event2 = make_metric(tags2);
 
-            let tags3: BTreeMap<String, String> = vec![
-                ("tag1".into(), "val3".into()),
-                ("tag2".into(), "val1".into()),
-            ]
-            .into_iter()
-            .collect();
+            let tags3 = metric_tags!("tag1" => "val3", "tag2" => "val1");
             let event3 = make_metric(tags3);
 
             let (tx, rx) = mpsc::channel(1);
@@ -489,7 +429,6 @@
             );
         })
         .await;
->>>>>>> 4e1e4d44
     }
 
     #[tokio::test]
@@ -505,52 +444,14 @@
 
     /// Test that hitting the value limit on one tag does not affect the ability to take new
     /// values for other tags.
-<<<<<<< HEAD
-    fn separate_value_limit_per_tag(mut transform: TagCardinalityLimit) {
-        let tags1 = metric_tags!("tag1" => "val1", "tag2" => "val1");
-        let event1 = make_metric(tags1);
-
-        let tags2 = metric_tags!("tag1" => "val2", "tag2" => "val1");
-        let event2 = make_metric(tags2);
-
-        // Now value limit is reached for "tag1", but "tag2" still has values available.
-        let tags3 = metric_tags!("tag1" => "val1", "tag1" => "val2");
-        let event3 = make_metric(tags3);
-
-        let new_event1 = transform.transform_one(event1.clone()).unwrap();
-        let new_event2 = transform.transform_one(event2.clone()).unwrap();
-        let new_event3 = transform.transform_one(event3.clone()).unwrap();
-
-        assert_eq!(new_event1, event1);
-        assert_eq!(new_event2, event2);
-        assert_eq!(new_event3, event3);
-=======
     async fn separate_value_limit_per_tag(config: TagCardinalityLimitConfig) {
         assert_transform_compliance(async move {
-            let tags1: BTreeMap<String, String> = vec![
-                ("tag1".into(), "val1".into()),
-                ("tag2".into(), "val1".into()),
-            ]
-            .into_iter()
-            .collect();
-            let event1 = make_metric(tags1);
-
-            let tags2: BTreeMap<String, String> = vec![
-                ("tag1".into(), "val2".into()),
-                ("tag2".into(), "val1".into()),
-            ]
-            .into_iter()
-            .collect();
-            let event2 = make_metric(tags2);
+            let event1 = make_metric(metric_tags!("tag1" => "val1", "tag2" => "val1"));
+
+            let event2 = make_metric(metric_tags!("tag1" => "val2", "tag2" => "val1"));
 
             // Now value limit is reached for "tag1", but "tag2" still has values available.
-            let tags3: BTreeMap<String, String> = vec![
-                ("tag1".into(), "val1".into()),
-                ("tag1".into(), "val2".into()),
-            ]
-            .into_iter()
-            .collect();
-            let event3 = make_metric(tags3);
+            let event3 = make_metric(metric_tags!("tag1" => "val1", "tag2" => "val2"));
 
             let (tx, rx) = mpsc::channel(1);
             let (topology, mut out) = create_topology(ReceiverStream::new(rx), config).await;
@@ -571,6 +472,5 @@
             assert_eq!(new_event3, Some(event3));
         })
         .await;
->>>>>>> 4e1e4d44
     }
 }