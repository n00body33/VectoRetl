[package]
name = "tracing-limit"
version = "0.1.0"
authors = ["Vector Contributors <vector@timber.io>"]
edition = "2021"
publish = false
license = "MPL-2.0"

[dependencies]
ansi_term = { version = "0.12", default-features = false }
tracing-core = { version = "0.1", default-features = false }
<<<<<<< HEAD
tracing-subscriber = { version = "0.3", default-features = false, features = ["std"] }
dashmap = { version = "4", default-features = false }
=======
tracing-subscriber = { version = "0.2.25", default-features = false }
dashmap = { version = "5", default-features = false }
>>>>>>> 92200492

[dev-dependencies]
criterion = "0.3"
tracing = "0.1.29"
mock_instant = { version = "0.2" }
tracing-subscriber = { version = "0.3.3", default-features = false, features = ["env-filter"] }

[[bench]]
name = "limit"
harness = false
test = true<|MERGE_RESOLUTION|>--- conflicted
+++ resolved
@@ -9,13 +9,8 @@
 [dependencies]
 ansi_term = { version = "0.12", default-features = false }
 tracing-core = { version = "0.1", default-features = false }
-<<<<<<< HEAD
 tracing-subscriber = { version = "0.3", default-features = false, features = ["std"] }
-dashmap = { version = "4", default-features = false }
-=======
-tracing-subscriber = { version = "0.2.25", default-features = false }
 dashmap = { version = "5", default-features = false }
->>>>>>> 92200492
 
 [dev-dependencies]
 criterion = "0.3"
