use criterion::{criterion_group, BatchSize, Criterion, SamplingMode, Throughput};

use futures::compat::Future01CompatExt;
use tempfile::tempdir;
use vector::test_util::{
    next_addr, random_lines, runtime, send_lines, start_topology, wait_for_tcp, CountReceiver,
};
use vector::{buffers::BufferConfig, config, sinks, sources};

fn benchmark_buffers(c: &mut Criterion) {
    let num_lines: usize = 10_000;
    let line_size: usize = 100;

    let in_addr = next_addr();
    let out_addr = next_addr();

    let mut group = c.benchmark_group("buffers");
    group.throughput(Throughput::Bytes((num_lines * line_size) as u64));
    group.sampling_mode(SamplingMode::Flat);

    group.bench_function("in-memory", |b| {
        b.iter_batched(
            || {
                let mut config = config::Config::builder();
                config.add_source(
                    "in",
                    sources::socket::SocketConfig::make_basic_tcp_config(in_addr),
                );
                config.add_sink(
                    "out",
                    &["in"],
                    sinks::socket::SocketSinkConfig::make_basic_tcp_config(out_addr.to_string()),
                );
                config.sinks["out"].buffer = BufferConfig::Memory {
                    max_events: 100,
                    when_full: Default::default(),
                };

                let mut rt = runtime();
                let (output_lines, topology) = rt.block_on(async move {
                    let output_lines = CountReceiver::receive_lines(out_addr);
                    let (topology, _crash) = start_topology(config.build().unwrap(), false).await;
                    wait_for_tcp(in_addr).await;
                    (output_lines, topology)
                });

                (rt, topology, output_lines)
            },
            |(mut rt, topology, output_lines)| {
                rt.block_on(async move {
                    let lines = random_lines(line_size).take(num_lines);
                    send_lines(in_addr, lines).await.unwrap();

                    topology.stop().compat().await.unwrap();

                    let output_lines = output_lines.await;

                    debug_assert_eq!(num_lines, output_lines.len());

                    output_lines
                });
            },
            BatchSize::PerIteration,
        );
    });

    group.bench_function("on-disk", |b| {
        b.iter_batched(
            || {
                let data_dir = tempdir().unwrap();

                let mut config = config::Config::builder();
                config.add_source(
                    "in",
                    sources::socket::SocketConfig::make_basic_tcp_config(in_addr),
                );
                config.add_sink(
                    "out",
                    &["in"],
                    sinks::socket::SocketSinkConfig::make_basic_tcp_config(out_addr.to_string()),
                );
                config.sinks["out"].buffer = BufferConfig::Disk {
                    max_size: 1_000_000,
                    when_full: Default::default(),
                };
                config.global.data_dir = Some(data_dir.path().to_path_buf());
                let mut rt = runtime();
                let (output_lines, topology) = rt.block_on(async move {
                    let output_lines = CountReceiver::receive_lines(out_addr);
                    let (topology, _crash) = start_topology(config.build().unwrap(), false).await;
                    wait_for_tcp(in_addr).await;
                    (output_lines, topology)
                });
                (rt, topology, output_lines)
            },
            |(mut rt, topology, output_lines)| {
                rt.block_on(async move {
                    let lines = random_lines(line_size).take(num_lines);
                    send_lines(in_addr, lines).await.unwrap();
                    topology.stop().compat().await.unwrap();

                    // TODO: shutdown after flush
                    // assert_eq!(num_lines, output_lines.await.len());
                    output_lines.await
                });
            },
            BatchSize::PerIteration,
        );
    });

<<<<<<< HEAD
    // TODO(jesse): reenable
    // This benchmark hangs in CI sometimes
    // https://github.com/timberio/vector/issues/5389
    //
    //group.bench_function("low-limit-on-disk", |b| {
    //b.iter_batched(
    //|| {
    //let data_dir = tempdir().unwrap();

    //let mut config = config::Config::builder();
    //config.add_source(
    //"in",
    //sources::socket::SocketConfig::make_tcp_config(in_addr),
    //);
    //config.add_sink(
    //"out",
    //&["in"],
    //sinks::socket::SocketSinkConfig::make_basic_tcp_config(out_addr.to_string()),
    //);
    //config.sinks["out"].buffer = BufferConfig::Disk {
    //max_size: 10_000,
    //when_full: Default::default(),
    //};
    //config.global.data_dir = Some(data_dir.path().to_path_buf());
    //let mut rt = runtime();
    //let (output_lines, topology) = rt.block_on(async move {
    //let output_lines = CountReceiver::receive_lines(out_addr);
    //let (topology, _crash) = start_topology(config.build().unwrap(), false).await;
    //wait_for_tcp(in_addr).await;
    //(output_lines, topology)
    //});
    //(rt, topology, output_lines)
    //},
    //|(mut rt, topology, output_lines)| {
    //rt.block_on(async move {
    //let lines = random_lines(line_size).take(num_lines);
    //send_lines(in_addr, lines).await.unwrap();
    //topology.stop().compat().await.unwrap();

    //// TODO: shutdown after flush
    //// assert_eq!(num_lines, output_lines.await.len());
    //output_lines.await
    //});
    //},
    //BatchSize::PerIteration,
    //);
    //});
=======
    group.bench_function("low-limit-on-disk", |b| {
        b.iter_batched(
            || {
                let data_dir = tempdir().unwrap();

                let mut config = config::Config::builder();
                config.add_source(
                    "in",
                    sources::socket::SocketConfig::make_basic_tcp_config(in_addr),
                );
                config.add_sink(
                    "out",
                    &["in"],
                    sinks::socket::SocketSinkConfig::make_basic_tcp_config(out_addr.to_string()),
                );
                config.sinks["out"].buffer = BufferConfig::Disk {
                    max_size: 10_000,
                    when_full: Default::default(),
                };
                config.global.data_dir = Some(data_dir.path().to_path_buf());
                let mut rt = runtime();
                let (output_lines, topology) = rt.block_on(async move {
                    let output_lines = CountReceiver::receive_lines(out_addr);
                    let (topology, _crash) = start_topology(config.build().unwrap(), false).await;
                    wait_for_tcp(in_addr).await;
                    (output_lines, topology)
                });
                (rt, topology, output_lines)
            },
            |(mut rt, topology, output_lines)| {
                rt.block_on(async move {
                    let lines = random_lines(line_size).take(num_lines);
                    send_lines(in_addr, lines).await.unwrap();
                    topology.stop().compat().await.unwrap();

                    // TODO: shutdown after flush
                    // assert_eq!(num_lines, output_lines.await.len());
                    output_lines.await
                });
            },
            BatchSize::PerIteration,
        );
    });
>>>>>>> 7ef28056
}

criterion_group!(benches, benchmark_buffers);<|MERGE_RESOLUTION|>--- conflicted
+++ resolved
@@ -108,7 +108,6 @@
         );
     });
 
-<<<<<<< HEAD
     // TODO(jesse): reenable
     // This benchmark hangs in CI sometimes
     // https://github.com/timberio/vector/issues/5389
@@ -121,7 +120,7 @@
     //let mut config = config::Config::builder();
     //config.add_source(
     //"in",
-    //sources::socket::SocketConfig::make_tcp_config(in_addr),
+    //sources::socket::SocketConfig::make_basic_tcp_config(in_addr),
     //);
     //config.add_sink(
     //"out",
@@ -156,51 +155,6 @@
     //BatchSize::PerIteration,
     //);
     //});
-=======
-    group.bench_function("low-limit-on-disk", |b| {
-        b.iter_batched(
-            || {
-                let data_dir = tempdir().unwrap();
-
-                let mut config = config::Config::builder();
-                config.add_source(
-                    "in",
-                    sources::socket::SocketConfig::make_basic_tcp_config(in_addr),
-                );
-                config.add_sink(
-                    "out",
-                    &["in"],
-                    sinks::socket::SocketSinkConfig::make_basic_tcp_config(out_addr.to_string()),
-                );
-                config.sinks["out"].buffer = BufferConfig::Disk {
-                    max_size: 10_000,
-                    when_full: Default::default(),
-                };
-                config.global.data_dir = Some(data_dir.path().to_path_buf());
-                let mut rt = runtime();
-                let (output_lines, topology) = rt.block_on(async move {
-                    let output_lines = CountReceiver::receive_lines(out_addr);
-                    let (topology, _crash) = start_topology(config.build().unwrap(), false).await;
-                    wait_for_tcp(in_addr).await;
-                    (output_lines, topology)
-                });
-                (rt, topology, output_lines)
-            },
-            |(mut rt, topology, output_lines)| {
-                rt.block_on(async move {
-                    let lines = random_lines(line_size).take(num_lines);
-                    send_lines(in_addr, lines).await.unwrap();
-                    topology.stop().compat().await.unwrap();
-
-                    // TODO: shutdown after flush
-                    // assert_eq!(num_lines, output_lines.await.len());
-                    output_lines.await
-                });
-            },
-            BatchSize::PerIteration,
-        );
-    });
->>>>>>> 7ef28056
 }
 
 criterion_group!(benches, benchmark_buffers);