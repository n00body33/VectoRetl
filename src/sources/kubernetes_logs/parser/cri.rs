--- conflicted
+++ resolved
@@ -188,13 +188,8 @@
     use bytes::Bytes;
 
     use super::{super::test_util, *};
-<<<<<<< HEAD
-    use crate::{event::LogEvent, test_util::trace_init, transforms::Transform};
-    use vrl::value;
-=======
     use crate::{event::LogEvent, test_util::trace_init};
     use vrl::value::value;
->>>>>>> 8e40b685
 
     fn make_long_string(base: &str, len: usize) -> String {
         base.chars().cycle().take(len).collect()
