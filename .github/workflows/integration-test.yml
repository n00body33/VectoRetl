name: Integration Test Suite

on:
  workflow_dispatch:
  push:
    branches:
      - master
    paths:
      - ".github/workflows/integration-test.yml"
      - ".cargo/**"
      - "benches/**"
      - "lib/**"
      - "proto/**"
      - "scripts/**"
      - "skaffold/**"
      - "src/**"
      - "tests/**"
      - "build.rs"
      - "Cargo.lock"
      - "Cargo.toml"
      - "Makefile"
      - "rust-toolchain"
  pull_request:

env:
  AUTOINSTALL: true
  AWS_ACCESS_KEY_ID: "dummy"
  AWS_SECRET_ACCESS_KEY: "dummy"
  CONTAINER_TOOL: "docker"
  RUST_BACKTRACE: full
  RUST_TEST_THREADS: 1
  TEST_LOG: vector=debug
  VERBOSE: true
  CI: true
  PROFILE: debug

jobs:
  cancel-previous:
    name: Cancel redundant jobs
    runs-on: ubuntu-20.04
    timeout-minutes: 3
    if: github.ref != 'refs/heads/master'
    steps:
      - uses: styfle/cancel-workflow-action@0.9.1
        with:
          access_token: ${{ secrets.GITHUB_TOKEN }}
          all_but_latest: true # can cancel workflows scheduled later

  test-integration:
    name: Integration - Linux, ${{ matrix.test }}
    runs-on: ubuntu-20.04
    if: |
      !github.event.pull_request
        || contains(github.event.pull_request.labels.*.name, 'ci-condition: integration tests enable')
    strategy:
      fail-fast: false
      matrix:
        include:
<<<<<<< HEAD
          - test: 'eventstoredb_metrics'
=======
          - test: 'gcp'
>>>>>>> 308bfc8a
          - test: 'humio'
          - test: 'kafka'
          - test: 'postgresql_metrics'
          - test: 'pulsar'
          - test: 'splunk'
    steps:
      - uses: actions/checkout@v2.4.0
      - run: make ci-sweep
      - uses: actions/cache@v2.1.7
        with:
          path: |
            ~/.cargo/registry
            ~/.cargo/git
          key: ${{ runner.os }}-cargo-${{ hashFiles('**/Cargo.lock') }}
      - run: sudo -E bash scripts/environment/bootstrap-ubuntu-20.04.sh
      - run: bash scripts/environment/prepare.sh
      - run: echo "::add-matcher::.github/matchers/rust.json"
      - run: make slim-builds
      - run: make test-integration-${{ matrix.test }}
        env:
          CI_TEST_DATADOG_API_KEY: ${{ secrets.CI_TEST_DATADOG_API_KEY }}

  # just keep both during migration
  test-integration-docker-compose:
    name: Integration - Linux, ${{ matrix.test }}
    runs-on: ubuntu-20.04
    if: |
      !github.event.pull_request
        || contains(github.event.pull_request.labels.*.name, 'ci-condition: integration tests enable')
    strategy:
      fail-fast: false
      matrix:
        include:
          - test: 'aws'
          - test: 'azure'
          - test: 'clickhouse'
          - test: 'datadog-agent'
          - test: 'datadog-logs'
          - test: 'datadog-metrics'
          - test: 'dnstap'
          - test: 'docker'
          - test: 'elasticsearch'
          - test: 'eventstoredb'
          - test: 'fluent'
          - test: 'gcp'
          - test: 'influxdb'
          - test: 'logstash'
          - test: 'loki'
          - test: 'mongo'
          - test: 'nginx'
          - test: 'prometheus'
          - test: 'redis'
    steps:
      - uses: actions/checkout@v2.4.0
      - run: make test-integration-${{ matrix.test }}
        env:
          CI_TEST_DATADOG_API_KEY: ${{ secrets.CI_TEST_DATADOG_API_KEY }}
      - run: make test-integration-${{ matrix.test }}-cleanup
        if: ${{ always() }}

  test-integration-check:
    name: test-integration-check
    runs-on: ubuntu-latest
    needs:
      - test-integration
      - test-integration-docker-compose
    steps:
      - name: validate
        run: echo "OK"

  master-failure:
    name: master-failure
    if: failure() && github.ref == 'refs/heads/master'
    needs:
      - cancel-previous
      - test-integration-check
    runs-on: ubuntu-20.04
    steps:
    - name: Discord notification
      env:
        DISCORD_WEBHOOK: ${{ secrets.DISCORD_WEBHOOK }}
      uses: Ilshidur/action-discord@0.3.2
      with:
        args: "Master integration tests failed: <https://github.com/${{github.repository}}/actions/runs/${{github.run_id}}>"<|MERGE_RESOLUTION|>--- conflicted
+++ resolved
@@ -56,11 +56,6 @@
       fail-fast: false
       matrix:
         include:
-<<<<<<< HEAD
-          - test: 'eventstoredb_metrics'
-=======
-          - test: 'gcp'
->>>>>>> 308bfc8a
           - test: 'humio'
           - test: 'kafka'
           - test: 'postgresql_metrics'
