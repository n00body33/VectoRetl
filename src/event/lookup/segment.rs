--- conflicted
+++ resolved
@@ -1,14 +1,11 @@
-<<<<<<< HEAD
 use crate::mapping::parser::Rule;
 use pest::iterators::Pair;
 use std::str;
-=======
 use std::{
     str,
 };
 use crate::mapping::parser::{Rule};
 use pest::{iterators::Pair};
->>>>>>> c0bebf00
 
 #[derive(Debug, PartialEq, Eq, PartialOrd, Ord, Clone, Hash)]
 pub enum Segment {
