use std::task::{Context, Poll};

use futures::{future::BoxFuture, TryFutureExt};
use tower::Service;
use tracing::Instrument;
use vector_core::{internal_event::EventsSent, stream::DriverResponse};

use crate::{
    event::EventStatus,
    internal_events::{AwsKinesisStreamsEventSent, AwsSdkBytesSent},
    sinks::aws_kinesis_streams::request_builder::KinesisRequest,
};
use aws_sdk_kinesis::error::PutRecordsError;
use aws_sdk_kinesis::output::PutRecordsOutput;
use aws_sdk_kinesis::types::SdkError;
use aws_sdk_kinesis::Client as KinesisClient;
use aws_types::region::Region;

#[derive(Clone)]
pub struct KinesisService {
    pub client: KinesisClient,
    pub stream_name: String,
    pub region: Option<Region>,
}

pub struct KinesisResponse {
    count: usize,
    events_byte_size: usize,
}

impl DriverResponse for KinesisResponse {
    fn event_status(&self) -> EventStatus {
        EventStatus::Delivered
    }

    fn events_sent(&self) -> EventsSent {
        EventsSent {
            count: self.count,
            byte_size: self.events_byte_size,
            output: None,
        }
    }
}

impl Service<Vec<KinesisRequest>> for KinesisService {
    type Response = KinesisResponse;
    type Error = SdkError<PutRecordsError>;
    type Future = BoxFuture<'static, Result<Self::Response, Self::Error>>;

    fn poll_ready(&mut self, _cx: &mut Context) -> Poll<Result<(), Self::Error>> {
        Poll::Ready(Ok(()))
    }

    fn call(&mut self, requests: Vec<KinesisRequest>) -> Self::Future {
        debug!(
            message = "Sending records.",
            events = %requests.len(),
        );

        let processed_bytes_total = requests
            .iter()
            .map(|req| {
                req.put_records_request
                    .data
                    .as_ref()
                    .map(|data| data.as_ref().len())
                    .unwrap_or(0)
            })
            .sum();
        let events_byte_size = requests.iter().map(|req| req.event_byte_size).sum();
        let count = requests.len();

        let records = requests
            .into_iter()
            .map(|req| req.put_records_request)
            .collect();

        let client = self.client.clone();

        let region = self.region.clone();
        let stream_name = self.stream_name.clone();
        Box::pin(async move {
            let _response: PutRecordsOutput = client
                .put_records()
                .set_records(Some(records))
                .stream_name(stream_name)
                .send()
                .inspect_ok(|_| {
<<<<<<< HEAD
                    emit!(AwsBytesSent {
=======
                    emit!(&AwsSdkBytesSent {
>>>>>>> 1e2c8ae9
                        byte_size: processed_bytes_total,
                        region,
                    });

                    // Deprecated
                    emit!(AwsKinesisStreamsEventSent {
                        byte_size: processed_bytes_total
                    });
                })
                .instrument(info_span!("request").or_current())
                .await?;

            Ok(KinesisResponse {
                count,
                events_byte_size,
            })
        })
    }
}<|MERGE_RESOLUTION|>--- conflicted
+++ resolved
@@ -86,11 +86,7 @@
                 .stream_name(stream_name)
                 .send()
                 .inspect_ok(|_| {
-<<<<<<< HEAD
                     emit!(AwsBytesSent {
-=======
-                    emit!(&AwsSdkBytesSent {
->>>>>>> 1e2c8ae9
                         byte_size: processed_bytes_total,
                         region,
                     });
