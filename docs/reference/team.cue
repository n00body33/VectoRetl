--- conflicted
+++ resolved
@@ -33,9 +33,6 @@
 			"""
 	},
 	{
-<<<<<<< HEAD
-		name:    "Bruce Guenter"
-=======
 		name:    "Brian L. Troutwine"
 		_github: "blt"
 		bio: """
@@ -43,8 +40,7 @@
 			"""
 	},
 	{
-		name:    "Bruce"
->>>>>>> 24a0bbd6
+		name:    "Bruce Guenter"
 		_github: "bruceg"
 		bio: """
 			Bruce is a software engineer at Datadog on the Vector project (formely part of Timber.io).
@@ -132,8 +128,8 @@
 		active: false
 	},
 	{
-		name:     "Spencer Gilbert"
-		_github:  "spencergilbert"
+		name:    "Spencer Gilbert"
+		_github: "spencergilbert"
 		bio: """
 			Spencer is an engineer at Datadog.
 			"""
