[alias]
<<<<<<< HEAD
xtask = "run --package xtask --"
=======
vdev = "run --quiet --package vdev --"

[env]
# Build with large pages so that Vector runs on systems with 64k pages or less (e.g. 4k) to support
# CentOS 7, 8, and a few other Linux distributions.
JEMALLOC_SYS_WITH_LG_PAGE = "16"
>>>>>>> 40a661ef

[target.'cfg(all())']
rustflags = [
  "-Dclippy::print_stdout",
  "-Dclippy::print_stderr",
  "-Dclippy::dbg_macro",
]

# We need to bring in `libstdc++` for things that build against C++ (librdkafka, etc) which comes along in the
# `cross` base image but _isn't_ in a path searched by the linker normally. Additionally, our custom Docker image that
# we base on the `cross` image moves `libstdc++` into this custom-looking directory to avoid some _other_ libraries
# included in the `cross` base image from having a higher precedence than some of the "self-contained" libraries that
# Rust will bundle/use for specific targets like MUSL.
[target.x86_64-unknown-linux-musl]
rustflags = "-Lnative=/lib/native-libs"

[target.aarch64-unknown-linux-musl]
rustflags = "-Lnative=/lib/native-libs"

[target.armv7-unknown-linux-musleabihf]
rustflags = "-Lnative=/lib/native-libs"

[target.x86_64-unknown-linux-gnu]
rustflags = ["-C", "link-args=-rdynamic"]

[target.aarch64-unknown-linux-gnu]
rustflags = ["-C", "link-args=-rdynamic"]

[target.x86_64-pc-windows-msvc]
# https://github.com/dtolnay/inventory/issues/58
rustflags = ["-C", "codegen-units=1"]<|MERGE_RESOLUTION|>--- conflicted
+++ resolved
@@ -1,14 +1,14 @@
 [alias]
-<<<<<<< HEAD
+#<<<<<<< xtask-example
 xtask = "run --package xtask --"
-=======
+#====
 vdev = "run --quiet --package vdev --"
 
 [env]
 # Build with large pages so that Vector runs on systems with 64k pages or less (e.g. 4k) to support
 # CentOS 7, 8, and a few other Linux distributions.
 JEMALLOC_SYS_WITH_LG_PAGE = "16"
->>>>>>> 40a661ef
+#>>>>>>> master
 
 [target.'cfg(all())']
 rustflags = [
