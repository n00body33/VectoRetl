[package]
name = "vrl-tests"
version = "0.1.0"
authors = ["Vector Contributors <vector@timber.io>"]
edition = "2021"
publish = false

[dependencies]
parser = { package = "vrl-parser", path = "../parser" }
shared = { path = "../../shared", default-features = false }
enrichment = { path = "../../enrichment" }
stdlib = { package = "vrl-stdlib", path = "../stdlib" }
vrl = { path = "../core" }

ansi_term = "0.12"
chrono = "0.4"
chrono-tz = "0.6"
glob = "0.3"
prettydiff = "0.5"
regex = "1"
serde = "1"
serde_json = "1"
structopt = { version = "0.3", default-features = false }
<<<<<<< HEAD
tracing-subscriber = { version = "0.3.3", default-features = false, features = ["fmt"] }
=======
tracing-subscriber = { version = "0.2.25", default-features = false, features = ["fmt"] }

[target.'cfg(not(target_env = "msvc"))'.dependencies]
tikv-jemallocator = { version = "0.4.1" }
>>>>>>> 92200492
<|MERGE_RESOLUTION|>--- conflicted
+++ resolved
@@ -21,11 +21,7 @@
 serde = "1"
 serde_json = "1"
 structopt = { version = "0.3", default-features = false }
-<<<<<<< HEAD
 tracing-subscriber = { version = "0.3.3", default-features = false, features = ["fmt"] }
-=======
-tracing-subscriber = { version = "0.2.25", default-features = false, features = ["fmt"] }
 
 [target.'cfg(not(target_env = "msvc"))'.dependencies]
-tikv-jemallocator = { version = "0.4.1" }
->>>>>>> 92200492
+tikv-jemallocator = { version = "0.4.1" }