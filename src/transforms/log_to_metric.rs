use std::num::ParseFloatError;

use chrono::Utc;
use indexmap::IndexMap;
use vector_config::configurable_component;
use vector_core::config::LogNamespace;

use crate::{
    config::{
        log_schema, DataType, GenerateConfig, Input, Output, TransformConfig, TransformContext,
    },
    event::{
        metric::{Metric, MetricKind, MetricTags, MetricValue, StatisticKind, TagValue},
        Event, Value,
    },
    internal_events::{
        LogToMetricFieldNullError, LogToMetricParseFloatError, ParserMissingFieldError, DROP_EVENT,
    },
    schema,
    template::{Template, TemplateRenderingError},
    transforms::{FunctionTransform, OutputBuffer, Transform},
};

/// Configuration for the `log_to_metric` transform.
#[configurable_component(transform("log_to_metric"))]
#[derive(Clone, Debug)]
#[serde(deny_unknown_fields)]
pub struct LogToMetricConfig {
    /// A list of metrics to generate.
    pub metrics: Vec<MetricConfig>,
}

/// Specification of a counter derived from a log event.
#[configurable_component]
#[derive(Clone, Debug)]
pub struct CounterConfig {
    /// Increments the counter by the value in `field`, instead of only by `1`.
    #[serde(default = "default_increment_by_value")]
    pub increment_by_value: bool,

    #[configurable(derived)]
    #[serde(default = "default_kind")]
    pub kind: MetricKind,
}

/// Specification of a metric derived from a log event.
// TODO: While we're resolving the schema for this enum somewhat reasonably (in
// `generate-components-docs.rb`), we have a problem where an overlapping field (overlap between two
// or more of the subschemas) takes the details of the last subschema to be iterated over that
// contains that field, such that, for example, the `Summary` variant below is overriding the
// description for almost all of the fields because they're shared across all of the variants.
#[configurable_component]
#[derive(Clone, Debug)]
pub struct MetricConfig {
    /// Name of the field in the event to generate the metric.
    pub field: Template,

    /// Overrides the name of the counter.
    ///
    /// If not specified, `field` is used as the name of the metric.
    pub name: Option<Template>,

    /// Sets the namespace for the metric.
    pub namespace: Option<Template>,

    /// Tags to apply to the metric.
    pub tags: Option<IndexMap<String, TagConfig>>,

    #[configurable(derived)]
    #[serde(flatten)]
    pub metric: MetricTypeConfig,
}

/// Specification of the value of a created tag.
///
/// This may be a single value, a `null` for a bare tag, or an array of either.
#[configurable_component]
#[derive(Clone, Debug)]
#[serde(untagged)]
pub enum TagConfig {
    /// A single tag value.
    Plain(#[configurable(transparent)] Option<Template>),
    /// An array of values to give to the same tag name.
    Multi(#[configurable(transparent)] Vec<Option<Template>>),
}

/// Specification of the type of an individual metric, and any associated data.
#[configurable_component]
#[derive(Clone, Debug)]
#[serde(tag = "type", rename_all = "snake_case")]
pub enum MetricTypeConfig {
    /// A counter.
    Counter(#[configurable(derived)] CounterConfig),

    /// A histogram.
    Histogram,

    /// A gauge.
    Gauge,

    /// A set.
    Set,

    /// A summary.
    Summary,
}

impl MetricConfig {
    fn field(&self) -> &str {
        self.field.get_ref()
    }
}

const fn default_increment_by_value() -> bool {
    false
}

const fn default_kind() -> MetricKind {
    MetricKind::Incremental
}

#[derive(Debug, Clone)]
pub struct LogToMetric {
    config: LogToMetricConfig,
}

impl GenerateConfig for LogToMetricConfig {
    fn generate_config() -> toml::Value {
        toml::Value::try_from(Self {
            metrics: vec![MetricConfig {
                field: "field_name".try_into().expect("Fixed template"),
                name: None,
                namespace: None,
                tags: None,
                metric: MetricTypeConfig::Counter(CounterConfig {
                    increment_by_value: false,
                    kind: MetricKind::Incremental,
                }),
            }],
        })
        .unwrap()
    }
}

#[async_trait::async_trait]
impl TransformConfig for LogToMetricConfig {
    async fn build(&self, _context: &TransformContext) -> crate::Result<Transform> {
        Ok(Transform::function(LogToMetric::new(self.clone())))
    }

    fn input(&self) -> Input {
        Input::log()
    }

    fn outputs(&self, _: &schema::Definition, _: LogNamespace) -> Vec<Output> {
        vec![Output::default(DataType::Metric)]
    }

    fn enable_concurrency(&self) -> bool {
        true
    }
}

impl LogToMetric {
    pub const fn new(config: LogToMetricConfig) -> Self {
        LogToMetric { config }
    }
}

enum TransformError {
    FieldNotFound {
        field: String,
    },
    FieldNull {
        field: String,
    },
    TemplateRenderingError(TemplateRenderingError),
    ParseFloatError {
        field: String,
        error: ParseFloatError,
    },
}

fn render_template(template: &Template, event: &Event) -> Result<String, TransformError> {
    template
        .render_string(event)
        .map_err(TransformError::TemplateRenderingError)
}

fn render_tags(
    tags: &Option<IndexMap<String, TagConfig>>,
    event: &Event,
) -> Result<Option<MetricTags>, TransformError> {
    Ok(match tags {
        None => None,
        Some(tags) => {
<<<<<<< HEAD
            let mut result = MetricTags::default();
            for (name, config) in tags {
                match config {
                    TagConfig::Plain(template) => {
                        render_tag_into(event, name, template, &mut result)?
=======
            let mut map = MetricTags::default();
            for (name, template) in tags {
                match render_template(template, event) {
                    Ok(tag) => {
                        map.replace(name.to_string(), tag);
>>>>>>> ea17c1f2
                    }
                    TagConfig::Multi(vec) => {
                        for template in vec {
                            render_tag_into(event, name, template, &mut result)?;
                        }
                    }
                }
            }
            result.as_option()
        }
    })
}

fn render_tag_into(
    event: &Event,
    name: &str,
    template: &Option<Template>,
    result: &mut MetricTags,
) -> Result<(), TransformError> {
    let value = match template {
        None => TagValue::Bare,
        Some(template) => match render_template(template, event) {
            Ok(result) => TagValue::Value(result),
            Err(TransformError::TemplateRenderingError(error)) => {
                emit!(crate::internal_events::TemplateRenderingError {
                    error,
                    drop_event: false,
                    field: Some(name),
                });
                return Ok(());
            }
            Err(other) => return Err(other),
        },
    };
    result.insert(name.to_string(), value);
    Ok(())
}

fn to_metric(config: &MetricConfig, event: &Event) -> Result<Metric, TransformError> {
    let log = event.as_log();

    let timestamp = log
        .get(log_schema().timestamp_key())
        .and_then(Value::as_timestamp)
        .cloned()
        .or_else(|| Some(Utc::now()));
    let metadata = event.metadata().clone();

    let field = config.field();

    let value = match log.get(field) {
        None => Err(TransformError::FieldNotFound {
            field: field.to_string(),
        }),
        Some(Value::Null) => Err(TransformError::FieldNull {
            field: field.to_string(),
        }),
        Some(value) => Ok(value),
    }?;

    let name = config.name.as_ref().unwrap_or(&config.field);
    let name = render_template(name, event)?;

    let namespace = config.namespace.as_ref();
    let namespace = namespace
        .map(|namespace| render_template(namespace, event))
        .transpose()?;

    let tags = render_tags(&config.tags, event)?;

    let (kind, value) = match &config.metric {
        MetricTypeConfig::Counter(counter) => {
            let value = if counter.increment_by_value {
                value.to_string_lossy().parse().map_err(|error| {
                    TransformError::ParseFloatError {
                        field: config.field.get_ref().to_owned(),
                        error,
                    }
                })?
            } else {
                1.0
            };

            (counter.kind, MetricValue::Counter { value })
        }
        MetricTypeConfig::Histogram => {
            let value = value.to_string_lossy().parse().map_err(|error| {
                TransformError::ParseFloatError {
                    field: field.to_string(),
                    error,
                }
            })?;

            (
                MetricKind::Incremental,
                MetricValue::Distribution {
                    samples: vector_core::samples![value => 1],
                    statistic: StatisticKind::Histogram,
                },
            )
        }
        MetricTypeConfig::Summary => {
            let value = value.to_string_lossy().parse().map_err(|error| {
                TransformError::ParseFloatError {
                    field: field.to_string(),
                    error,
                }
            })?;

            (
                MetricKind::Incremental,
                MetricValue::Distribution {
                    samples: vector_core::samples![value => 1],
                    statistic: StatisticKind::Summary,
                },
            )
        }
        MetricTypeConfig::Gauge => {
            let value = value.to_string_lossy().parse().map_err(|error| {
                TransformError::ParseFloatError {
                    field: field.to_string(),
                    error,
                }
            })?;

            (MetricKind::Absolute, MetricValue::Gauge { value })
        }
        MetricTypeConfig::Set => {
            let value = value.to_string_lossy().into_owned();

            (
                MetricKind::Incremental,
                MetricValue::Set {
                    values: std::iter::once(value).collect(),
                },
            )
        }
    };
    Ok(Metric::new_with_metadata(name, kind, value, metadata)
        .with_namespace(namespace)
        .with_tags(tags)
        .with_timestamp(timestamp))
}

impl FunctionTransform for LogToMetric {
    fn transform(&mut self, output: &mut OutputBuffer, event: Event) {
        // Metrics are "all or none" for a specific log. If a single fails, none are produced.
        let mut buffer = Vec::with_capacity(self.config.metrics.len());

        for config in self.config.metrics.iter() {
            match to_metric(config, &event) {
                Ok(metric) => {
                    buffer.push(Event::Metric(metric));
                }
                Err(err) => {
                    match err {
                        TransformError::FieldNull { field } => emit!(LogToMetricFieldNullError {
                            field: field.as_ref()
                        }),
                        TransformError::FieldNotFound { field } => {
                            emit!(ParserMissingFieldError::<DROP_EVENT> {
                                field: field.as_ref()
                            })
                        }
                        TransformError::ParseFloatError { field, error } => {
                            emit!(LogToMetricParseFloatError {
                                field: field.as_ref(),
                                error
                            })
                        }
                        TransformError::TemplateRenderingError(error) => {
                            emit!(crate::internal_events::TemplateRenderingError {
                                error,
                                drop_event: true,
                                field: None,
                            })
                        }
                    };
                    // early return to prevent the partial buffer from being sent
                    return;
                }
            }
        }

        // Metric generation was successful, publish them all.
        for event in buffer {
            output.push(event);
        }
    }
}

#[cfg(test)]
mod tests {
    use chrono::{offset::TimeZone, DateTime, Utc};
    use std::time::Duration;
    use tokio::sync::mpsc;
    use tokio_stream::wrappers::ReceiverStream;
    use vector_core::metric_tags;

    use super::*;
    use crate::test_util::components::assert_transform_compliance;
    use crate::transforms::test::create_topology;
    use crate::{
        config::log_schema,
        event::{
            metric::{Metric, MetricKind, MetricValue, StatisticKind},
            Event, LogEvent,
        },
    };

    #[test]
    fn generate_config() {
        crate::test_util::test_generate_config::<LogToMetricConfig>();
    }

    fn parse_config(s: &str) -> LogToMetricConfig {
        toml::from_str(s).unwrap()
    }

    fn parse_yaml_config(s: &str) -> LogToMetricConfig {
        serde_yaml::from_str(s).unwrap()
    }

    fn ts() -> DateTime<Utc> {
        Utc.ymd(2018, 11, 14).and_hms_nano(8, 9, 10, 11)
    }

    fn create_event(key: &str, value: impl Into<Value> + std::fmt::Debug) -> Event {
        let mut log = Event::Log(LogEvent::from("i am a log"));
        log.as_mut_log().insert(key, value);
        log.as_mut_log().insert(log_schema().timestamp_key(), ts());
        log
    }

    async fn do_transform(config: LogToMetricConfig, event: Event) -> Option<Event> {
        assert_transform_compliance(async move {
            let (tx, rx) = mpsc::channel(1);
            let (topology, mut out) = create_topology(ReceiverStream::new(rx), config).await;
            tx.send(event).await.unwrap();
            let result = tokio::time::timeout(Duration::from_secs(5), out.recv())
                .await
                .unwrap_or(None);
            drop(tx);
            topology.stop().await;
            assert_eq!(out.recv().await, None);
            result
        })
        .await
    }

    async fn do_transform_multiple_events(
        config: LogToMetricConfig,
        event: Event,
        count: usize,
    ) -> Vec<Event> {
        assert_transform_compliance(async move {
            let (tx, rx) = mpsc::channel(1);
            let (topology, mut out) = create_topology(ReceiverStream::new(rx), config).await;
            tx.send(event).await.unwrap();

            let mut results = vec![];
            for _ in 0..count {
                let result = tokio::time::timeout(Duration::from_secs(5), out.recv())
                    .await
                    .unwrap_or(None);
                if let Some(event) = result {
                    results.push(event);
                }
            }

            drop(tx);
            topology.stop().await;
            assert_eq!(out.recv().await, None);
            results
        })
        .await
    }

    #[tokio::test]
    async fn count_http_status_codes() {
        let config = parse_config(
            r#"
            [[metrics]]
            type = "counter"
            field = "status"
            "#,
        );

        let event = create_event("status", "42");
        let metadata = event.metadata().clone();
        let metric = do_transform(config, event).await.unwrap();

        assert_eq!(
            metric.into_metric(),
            Metric::new_with_metadata(
                "status",
                MetricKind::Incremental,
                MetricValue::Counter { value: 1.0 },
                metadata,
            )
            .with_timestamp(Some(ts()))
        );
    }

    #[tokio::test]
    async fn count_http_requests_with_tags() {
        let config = parse_config(
            r#"
            [[metrics]]
            type = "counter"
            field = "message"
            name = "http_requests_total"
            namespace = "app"
            tags = {method = "{{method}}", code = "{{code}}", missing_tag = "{{unknown}}", host = "localhost"}
            "#,
        );

        let mut event = create_event("message", "i am log");
        event.as_mut_log().insert("method", "post");
        event.as_mut_log().insert("code", "200");
        let metadata = event.metadata().clone();

        let metric = do_transform(config, event).await.unwrap();

        assert_eq!(
            metric.into_metric(),
            Metric::new_with_metadata(
                "http_requests_total",
                MetricKind::Incremental,
                MetricValue::Counter { value: 1.0 },
                metadata,
            )
            .with_namespace(Some("app"))
            .with_tags(Some(metric_tags!(
                "method" => "post",
                "code" => "200",
                "host" => "localhost",
            )))
            .with_timestamp(Some(ts()))
        );
    }

    #[tokio::test]
    async fn multi_value_tags_yaml() {
        // Have to use YAML to represent bare tags
        let config = parse_yaml_config(
            r#"
            metrics:
            - field: "message"
              type: "counter"
              tags:
                tag:
                - "one"
                - null
                - "two"
            "#,
        );

        let event = create_event("message", "I am log");
        let metric = do_transform(config, event).await.unwrap().into_metric();
        let tags = metric.tags().expect("Metric should have tags");

        assert_eq!(tags.iter_single().collect::<Vec<_>>(), vec![("tag", "two")]);

        assert_eq!(tags.iter_all().count(), 3);
        for (name, value) in tags.iter_all() {
            assert_eq!(name, "tag");
            assert!(value == None || value == Some("one") || value == Some("two"));
        }
    }

    #[tokio::test]
    async fn multi_value_tags_toml() {
        let config = parse_config(
            r#"
            [[metrics]]
            field = "message"
            type = "counter"
            [metrics.tags]
            tag = ["one", "two"]
            "#,
        );

        let event = create_event("message", "I am log");
        let metric = do_transform(config, event).await.unwrap().into_metric();
        let tags = metric.tags().expect("Metric should have tags");

        assert_eq!(tags.iter_single().collect::<Vec<_>>(), vec![("tag", "two")]);

        assert_eq!(tags.iter_all().count(), 2);
        for (name, value) in tags.iter_all() {
            assert_eq!(name, "tag");
            assert!(value == Some("one") || value == Some("two"));
        }
    }

    #[tokio::test]
    async fn count_exceptions() {
        let config = parse_config(
            r#"
            [[metrics]]
            type = "counter"
            field = "backtrace"
            name = "exception_total"
            "#,
        );

        let event = create_event("backtrace", "message");
        let metadata = event.metadata().clone();
        let metric = do_transform(config, event).await.unwrap();

        assert_eq!(
            metric.into_metric(),
            Metric::new_with_metadata(
                "exception_total",
                MetricKind::Incremental,
                MetricValue::Counter { value: 1.0 },
                metadata
            )
            .with_timestamp(Some(ts()))
        );
    }

    #[tokio::test]
    async fn count_exceptions_no_match() {
        let config = parse_config(
            r#"
            [[metrics]]
            type = "counter"
            field = "backtrace"
            name = "exception_total"
            "#,
        );

        let event = create_event("success", "42");
        assert_eq!(do_transform(config, event).await, None);
    }

    #[tokio::test]
    async fn sum_order_amounts() {
        let config = parse_config(
            r#"
            [[metrics]]
            type = "counter"
            field = "amount"
            name = "amount_total"
            increment_by_value = true
            "#,
        );

        let event = create_event("amount", "33.99");
        let metadata = event.metadata().clone();
        let metric = do_transform(config, event).await.unwrap();

        assert_eq!(
            metric.into_metric(),
            Metric::new_with_metadata(
                "amount_total",
                MetricKind::Incremental,
                MetricValue::Counter { value: 33.99 },
                metadata,
            )
            .with_timestamp(Some(ts()))
        );
    }

    #[tokio::test]
    async fn count_absolute() {
        let config = parse_config(
            r#"
            [[metrics]]
            type = "counter"
            field = "amount"
            name = "amount_total"
            increment_by_value = true
            kind = "absolute"
            "#,
        );

        let event = create_event("amount", "33.99");
        let metadata = event.metadata().clone();
        let metric = do_transform(config, event).await.unwrap();

        assert_eq!(
            metric.into_metric(),
            Metric::new_with_metadata(
                "amount_total",
                MetricKind::Absolute,
                MetricValue::Counter { value: 33.99 },
                metadata,
            )
            .with_timestamp(Some(ts()))
        );
    }

    #[tokio::test]
    async fn memory_usage_gauge() {
        let config = parse_config(
            r#"
            [[metrics]]
            type = "gauge"
            field = "memory_rss"
            name = "memory_rss_bytes"
            "#,
        );

        let event = create_event("memory_rss", "123");
        let metadata = event.metadata().clone();
        let metric = do_transform(config, event).await.unwrap();

        assert_eq!(
            metric.into_metric(),
            Metric::new_with_metadata(
                "memory_rss_bytes",
                MetricKind::Absolute,
                MetricValue::Gauge { value: 123.0 },
                metadata,
            )
            .with_timestamp(Some(ts()))
        );
    }

    #[tokio::test]
    async fn parse_failure() {
        let config = parse_config(
            r#"
            [[metrics]]
            type = "counter"
            field = "status"
            name = "status_total"
            increment_by_value = true
            "#,
        );

        let event = create_event("status", "not a number");
        assert_eq!(do_transform(config, event).await, None);
    }

    #[tokio::test]
    async fn missing_field() {
        let config = parse_config(
            r#"
            [[metrics]]
            type = "counter"
            field = "status"
            name = "status_total"
            "#,
        );

        let event = create_event("not foo", "not a number");
        assert_eq!(do_transform(config, event).await, None);
    }

    #[tokio::test]
    async fn null_field() {
        let config = parse_config(
            r#"
            [[metrics]]
            type = "counter"
            field = "status"
            name = "status_total"
            "#,
        );

        let event = create_event("status", Value::Null);
        assert_eq!(do_transform(config, event).await, None);
    }

    #[tokio::test]
    async fn multiple_metrics() {
        let config = parse_config(
            r#"
            [[metrics]]
            type = "counter"
            field = "status"

            [[metrics]]
            type = "counter"
            field = "backtrace"
            name = "exception_total"
            "#,
        );

        let mut event = Event::Log(LogEvent::from("i am a log"));
        event
            .as_mut_log()
            .insert(log_schema().timestamp_key(), ts());
        event.as_mut_log().insert("status", "42");
        event.as_mut_log().insert("backtrace", "message");
        let metadata = event.metadata().clone();
        let output = do_transform_multiple_events(config, event, 2).await;

        assert_eq!(2, output.len());
        assert_eq!(
            output[0].clone().into_metric(),
            Metric::new_with_metadata(
                "status",
                MetricKind::Incremental,
                MetricValue::Counter { value: 1.0 },
                metadata.clone(),
            )
            .with_timestamp(Some(ts()))
        );
        assert_eq!(
            output[1].clone().into_metric(),
            Metric::new_with_metadata(
                "exception_total",
                MetricKind::Incremental,
                MetricValue::Counter { value: 1.0 },
                metadata,
            )
            .with_timestamp(Some(ts()))
        );
    }

    #[tokio::test]
    async fn multiple_metrics_with_multiple_templates() {
        let config = parse_config(
            r#"
            [[metrics]]
            type = "set"
            field = "status"
            name = "{{host}}_{{worker}}_status_set"

            [[metrics]]
            type = "counter"
            field = "backtrace"
            name = "{{service}}_exception_total"
            namespace = "{{host}}"
            "#,
        );

        let mut event = Event::Log(LogEvent::from("i am a log"));
        event
            .as_mut_log()
            .insert(log_schema().timestamp_key(), ts());
        event.as_mut_log().insert("status", "42");
        event.as_mut_log().insert("backtrace", "message");
        event.as_mut_log().insert("host", "local");
        event.as_mut_log().insert("worker", "abc");
        event.as_mut_log().insert("service", "xyz");
        let metadata = event.metadata().clone();

        let output = do_transform_multiple_events(config, event, 2).await;

        assert_eq!(2, output.len());
        assert_eq!(
            output[0].as_metric(),
            &Metric::new_with_metadata(
                "local_abc_status_set",
                MetricKind::Incremental,
                MetricValue::Set {
                    values: vec!["42".into()].into_iter().collect()
                },
                metadata.clone(),
            )
            .with_timestamp(Some(ts()))
        );
        assert_eq!(
            output[1].as_metric(),
            &Metric::new_with_metadata(
                "xyz_exception_total",
                MetricKind::Incremental,
                MetricValue::Counter { value: 1.0 },
                metadata,
            )
            .with_namespace(Some("local"))
            .with_timestamp(Some(ts()))
        );
    }

    #[tokio::test]
    async fn user_ip_set() {
        let config = parse_config(
            r#"
            [[metrics]]
            type = "set"
            field = "user_ip"
            name = "unique_user_ip"
            "#,
        );

        let event = create_event("user_ip", "1.2.3.4");
        let metadata = event.metadata().clone();
        let metric = do_transform(config, event).await.unwrap();

        assert_eq!(
            metric.into_metric(),
            Metric::new_with_metadata(
                "unique_user_ip",
                MetricKind::Incremental,
                MetricValue::Set {
                    values: vec!["1.2.3.4".into()].into_iter().collect()
                },
                metadata,
            )
            .with_timestamp(Some(ts()))
        );
    }

    #[tokio::test]
    async fn response_time_histogram() {
        let config = parse_config(
            r#"
            [[metrics]]
            type = "histogram"
            field = "response_time"
            "#,
        );

        let event = create_event("response_time", "2.5");
        let metadata = event.metadata().clone();
        let metric = do_transform(config, event).await.unwrap();

        assert_eq!(
            metric.into_metric(),
            Metric::new_with_metadata(
                "response_time",
                MetricKind::Incremental,
                MetricValue::Distribution {
                    samples: vector_core::samples![2.5 => 1],
                    statistic: StatisticKind::Histogram
                },
                metadata
            )
            .with_timestamp(Some(ts()))
        );
    }

    #[tokio::test]
    async fn response_time_summary() {
        let config = parse_config(
            r#"
            [[metrics]]
            type = "summary"
            field = "response_time"
            "#,
        );

        let event = create_event("response_time", "2.5");
        let metadata = event.metadata().clone();
        let metric = do_transform(config, event).await.unwrap();

        assert_eq!(
            metric.into_metric(),
            Metric::new_with_metadata(
                "response_time",
                MetricKind::Incremental,
                MetricValue::Distribution {
                    samples: vector_core::samples![2.5 => 1],
                    statistic: StatisticKind::Summary
                },
                metadata
            )
            .with_timestamp(Some(ts()))
        );
    }
}<|MERGE_RESOLUTION|>--- conflicted
+++ resolved
@@ -194,19 +194,11 @@
     Ok(match tags {
         None => None,
         Some(tags) => {
-<<<<<<< HEAD
             let mut result = MetricTags::default();
             for (name, config) in tags {
                 match config {
                     TagConfig::Plain(template) => {
                         render_tag_into(event, name, template, &mut result)?
-=======
-            let mut map = MetricTags::default();
-            for (name, template) in tags {
-                match render_template(template, event) {
-                    Ok(tag) => {
-                        map.replace(name.to_string(), tag);
->>>>>>> ea17c1f2
                     }
                     TagConfig::Multi(vec) => {
                         for template in vec {
