use std::{
    convert::Infallible,
    hash::Hash,
    mem::{discriminant, Discriminant},
    net::SocketAddr,
    sync::{Arc, RwLock},
    time::{Duration, Instant},
};

use async_trait::async_trait;
use futures::{future, stream::BoxStream, FutureExt, StreamExt};
use hyper::{
    header::HeaderValue,
    service::{make_service_fn, service_fn},
    Body, Method, Request, Response, Server, StatusCode,
};
use indexmap::IndexMap;
use serde::{Deserialize, Serialize};
use serde_with::serde_as;
use snafu::Snafu;
use stream_cancel::{Trigger, Tripwire};
use vector_core::{buffers::Acker, event::metric::MetricSeries};

use super::collector::{MetricCollector, StringCollector};
use crate::{
    config::{DataType, GenerateConfig, Resource, SinkConfig, SinkContext, SinkDescription},
    event::{
        metric::{Metric, MetricData, MetricKind, MetricValue},
        Event,
    },
    internal_events::PrometheusServerRequestComplete,
    sinks::{
        util::{
            buffer::metrics::{MetricNormalize, MetricNormalizer, MetricSet},
            statistic::validate_quantiles,
            StreamSink,
        },
        Healthcheck, VectorSink,
    },
    tls::{MaybeTlsSettings, TlsConfig},
};

const MIN_FLUSH_PERIOD_SECS: u64 = 1;

#[derive(Debug, Snafu)]
enum BuildError {
    #[snafu(display("Flush period for sets must be greater or equal to {} secs", min))]
    FlushPeriodTooShort { min: u64 },
}

#[serde_as]
#[derive(Clone, Debug, Deserialize, Serialize)]
#[serde(deny_unknown_fields)]
pub struct PrometheusExporterConfig {
    #[serde(alias = "namespace")]
    pub default_namespace: Option<String>,
    #[serde(default = "default_address")]
    pub address: SocketAddr,
    pub tls: Option<TlsConfig>,
    #[serde(default = "super::default_histogram_buckets")]
    pub buckets: Vec<f64>,
    #[serde(default = "super::default_summary_quantiles")]
    pub quantiles: Vec<f64>,
    #[serde(default = "default_distributions_as_summaries")]
    pub distributions_as_summaries: bool,
    #[serde(default = "default_flush_period_secs")]
    #[serde_as(as = "serde_with::DurationSeconds<u64>")]
    pub flush_period_secs: Duration,
}

impl Default for PrometheusExporterConfig {
    fn default() -> Self {
        Self {
            default_namespace: None,
            address: default_address(),
            tls: None,
            buckets: super::default_histogram_buckets(),
            quantiles: super::default_summary_quantiles(),
            distributions_as_summaries: default_distributions_as_summaries(),
            flush_period_secs: default_flush_period_secs(),
        }
    }
}

fn default_address() -> SocketAddr {
    use std::net::{IpAddr, Ipv4Addr};

    SocketAddr::new(IpAddr::V4(Ipv4Addr::new(0, 0, 0, 0)), 9598)
}

const fn default_distributions_as_summaries() -> bool {
    false
}

const fn default_flush_period_secs() -> Duration {
    Duration::from_secs(60)
}

inventory::submit! {
    SinkDescription::new::<PrometheusExporterConfig>("prometheus")
}

inventory::submit! {
    SinkDescription::new::<PrometheusExporterConfig>("prometheus_exporter")
}

impl GenerateConfig for PrometheusExporterConfig {
    fn generate_config() -> toml::Value {
        toml::Value::try_from(&Self::default()).unwrap()
    }
}

#[async_trait::async_trait]
#[typetag::serde(name = "prometheus_exporter")]
impl SinkConfig for PrometheusExporterConfig {
    async fn build(&self, cx: SinkContext) -> crate::Result<(VectorSink, Healthcheck)> {
        if self.flush_period_secs.as_secs() < MIN_FLUSH_PERIOD_SECS {
            return Err(Box::new(BuildError::FlushPeriodTooShort {
                min: MIN_FLUSH_PERIOD_SECS,
            }));
        }

        validate_quantiles(&self.quantiles)?;

        let sink = PrometheusExporter::new(self.clone(), cx.acker());
        let healthcheck = future::ok(()).boxed();

        Ok((VectorSink::Stream(Box::new(sink)), healthcheck))
    }

    fn input_type(&self) -> DataType {
        DataType::Metric
    }

    fn sink_type(&self) -> &'static str {
        "prometheus_exporter"
    }

    fn resources(&self) -> Vec<Resource> {
        vec![Resource::tcp(self.address)]
    }
}

// Add a compatibility alias to avoid breaking existing configs
#[derive(Clone, Debug, Deserialize, Serialize)]
#[serde(deny_unknown_fields)]
struct PrometheusCompatConfig {
    #[serde(flatten)]
    config: PrometheusExporterConfig,
}

#[async_trait::async_trait]
#[typetag::serde(name = "prometheus")]
impl SinkConfig for PrometheusCompatConfig {
    async fn build(&self, cx: SinkContext) -> crate::Result<(VectorSink, Healthcheck)> {
        self.config.build(cx).await
    }

    fn input_type(&self) -> DataType {
        self.config.input_type()
    }

    fn sink_type(&self) -> &'static str {
        "prometheus"
    }

    fn resources(&self) -> Vec<Resource> {
        self.config.resources()
    }
}

struct PrometheusExporter {
    server_shutdown_trigger: Option<Trigger>,
    config: PrometheusExporterConfig,
    metrics: Arc<RwLock<IndexMap<MetricRef, (Metric, MetricMetadata)>>>,
    acker: Acker,
}

/// Expiration metadata for a metric.
#[derive(Clone, Copy, Debug)]
struct MetricMetadata {
    expiration_window: Duration,
    expires_at: Instant,
}

impl MetricMetadata {
    pub fn new(expiration_window: Duration) -> Self {
        Self {
            expiration_window,
            expires_at: Instant::now() + expiration_window,
        }
    }

    /// Resets the expiration deadline.
    pub fn refresh(&mut self) {
        self.expires_at = Instant::now() + self.expiration_window;
    }

    /// Whether or not the referenced metric has expired yet.
    pub fn has_expired(&self, now: Instant) -> bool {
        self.expires_at >= now
    }
}

// Composite identifier that uniquely represents a metric.
//
// Instead of simply working off of the name (series) alone, we include the metric kind as well as
// the type (counter, gauge, etc) and any subtype information like histogram buckets.
//
// Specifically, though, we do _not_ include the actual metric value.  This type is used
// specifically to look up the entry in a map for a metric in the sense of "get the metric whose
// name is X and type is Y and has these tags".
#[derive(Clone, Debug)]
struct MetricRef {
    series: MetricSeries,
    kind: MetricKind,
    value: Discriminant<MetricValue>,
    bounds: Option<Vec<f64>>,
}

impl MetricRef {
    /// Creates a `MetricRef` based on the given `Metric`.
    pub fn from_metric(metric: &Metric) -> Self {
        // Either the buckets for an aggregated histogram, or the quantiles for an aggregated summary.
        let bounds = match metric.value() {
            MetricValue::AggregatedHistogram { buckets, .. } => {
                Some(buckets.iter().map(|b| b.upper_limit).collect())
            }
            MetricValue::AggregatedSummary { quantiles, .. } => {
                Some(quantiles.iter().map(|q| q.quantile).collect())
            }
            _ => None,
        };

        Self {
            series: metric.series().clone(),
            kind: metric.kind(),
            value: discriminant(metric.value()),
            bounds,
        }
    }
}

impl PartialEq for MetricRef {
    fn eq(&self, other: &Self) -> bool {
        self.series == other.series
            && self.kind == other.kind
            && self.value == other.value
            && self.bounds == other.bounds
    }
}

impl Eq for MetricRef {}

impl Hash for MetricRef {
    fn hash<H: std::hash::Hasher>(&self, state: &mut H) {
        self.series.hash(state);
        self.kind.hash(state);
        self.value.hash(state);
        if let Some(bounds) = &self.bounds {
            for bound in bounds {
                bound.to_bits().hash(state);
            }
        }
    }
}

struct PrometheusExporterMetricNormalizer {
    distributions_as_summaries: bool,
    buckets: Vec<f64>,
}

impl MetricNormalize for PrometheusExporterMetricNormalizer {
    fn apply_state(&mut self, state: &mut MetricSet, metric: Metric) -> Option<Metric> {
        let new_metric = match metric.value() {
            MetricValue::Distribution { .. } => {
                // Convert the distribution as-is, and then let the normalizer absolute-ify it.
                let (series, data, metadata) = metric.into_parts();
                let (ts, kind, value) = data.into_parts();

                let new_value = if self.distributions_as_summaries {
                    // We use a sketch when in summary mode because they're actually able to be
                    // merged and provide correct output, unlike the aggregated summaries that
                    // we handle from _sources_ like Prometheus.  The collector code itself
                    // will render sketches as aggregated summaries, so we have continuity there.
                    value
                        .distribution_to_sketch()
                        .expect("value should be distribution already")
                } else {
                    value
                        .distribution_to_agg_histogram(&self.buckets)
                        .expect("value should be distribution already")
                };

                let data = MetricData::from_parts(ts, kind, new_value);
                Metric::from_parts(series, data, metadata)
            }
            _ => metric,
        };

        state.make_absolute(new_metric)
    }
}

fn handle(
    req: Request<Body>,
    default_namespace: Option<&str>,
    buckets: &[f64],
    quantiles: &[f64],
    metrics: &IndexMap<MetricRef, (Metric, MetricMetadata)>,
) -> Response<Body> {
    let mut response = Response::new(Body::empty());

    match (req.method(), req.uri().path()) {
        (&Method::GET, "/metrics") => {
            let mut collector = StringCollector::new();

            for (_, (metric, _)) in metrics {
                collector.encode_metric(default_namespace, buckets, quantiles, metric);
            }

            *response.body_mut() = collector.finish().into();

            response.headers_mut().insert(
                "Content-Type",
                HeaderValue::from_static("text/plain; version=0.0.4"),
            );
        }
        _ => {
            *response.status_mut() = StatusCode::NOT_FOUND;
        }
    }

    response
}

impl PrometheusExporter {
    fn new(config: PrometheusExporterConfig, acker: Acker) -> Self {
        Self {
            server_shutdown_trigger: None,
            config,
            metrics: Arc::new(RwLock::new(IndexMap::new())),
            acker,
        }
    }

    async fn start_server_if_needed(&mut self) {
        if self.server_shutdown_trigger.is_some() {
            return;
        }

        let metrics = Arc::clone(&self.metrics);
        let default_namespace = self.config.default_namespace.clone();
        let buckets = self.config.buckets.clone();
        let quantiles = self.config.quantiles.clone();

        let new_service = make_service_fn(move |_| {
            let metrics = Arc::clone(&metrics);
            let default_namespace = default_namespace.clone();
            let buckets = buckets.clone();
            let quantiles = quantiles.clone();

            async move {
                Ok::<_, Infallible>(service_fn(move |req| {
                    let metrics = metrics.read().unwrap();

                    let response = info_span!(
                        "prometheus_server",
                        method = ?req.method(),
                        path = ?req.uri().path(),
                    )
                    .in_scope(|| {
                        handle(
                            req,
                            default_namespace.as_deref(),
                            &buckets,
                            &quantiles,
                            &metrics,
                        )
                    });

                    emit!(&PrometheusServerRequestComplete {
                        status_code: response.status(),
                    });

                    future::ok::<_, Infallible>(response)
                }))
            }
        });

        let (trigger, tripwire) = Tripwire::new();

        let tls = self.config.tls.clone();
        let address = self.config.address;

        tokio::spawn(async move {
            #[allow(clippy::print_stderr)]
            let tls = MaybeTlsSettings::from_config(&tls, true)
                .map_err(|error| eprintln!("Server TLS error: {}", error))?;
            #[allow(clippy::print_stderr)]
            let listener = tls
                .bind(&address)
                .await
                .map_err(|error| eprintln!("Server bind error: {}", error))?;

            #[allow(clippy::print_stderr)]
            Server::builder(hyper::server::accept::from_stream(listener.accept_stream()))
                .serve(new_service)
                .with_graceful_shutdown(tripwire.then(crate::stream::tripwire_handler))
                .await
                .map_err(|error| eprintln!("Server error: {}", error))?;

            Ok::<(), ()>(())
        });

        self.server_shutdown_trigger = Some(trigger);
    }
}

#[async_trait]
impl StreamSink for PrometheusExporter {
    async fn run(mut self: Box<Self>, mut input: BoxStream<'_, Event>) -> Result<(), ()> {
        self.start_server_if_needed().await;

        let mut last_flush = Instant::now();
        let flush_period = self.config.flush_period_secs;
        let mut normalizer = MetricNormalizer::from(PrometheusExporterMetricNormalizer {
            distributions_as_summaries: self.config.distributions_as_summaries,
            buckets: self.config.buckets.clone(),
        });

        while let Some(event) = input.next().await {
            // If we've exceed our flush interval, go through all of the metrics we're currently
            // tracking and remove any which have exceeded the the flush interval in terms of not
            // having been updated within that long of a time.
            //
            // TODO: Can we be smarter about this? As is, we might wait up to 2x the flush period to
            // remove an expired metric depending on how things line up.  It'd be cool to _check_
            // for expired metrics more often, but we also don't want to check _way_ too often, like
            // every second, since then we're constantly iterating through every metric, etc etc.
            if last_flush.elapsed() > self.config.flush_period_secs {
                last_flush = Instant::now();

                let mut metrics = self.metrics.write().unwrap();

                let metrics_to_expire = metrics
                    .iter()
                    .filter(|(_, (_, metadata))| !metadata.has_expired(last_flush))
                    .map(|(metric_ref, _)| metric_ref.clone())
                    .collect::<Vec<_>>();

                for metric_ref in metrics_to_expire {
                    metrics.remove(&metric_ref);
                    normalizer.get_state_mut().remove(&metric_ref.series);
                }
            }

            // Now process the metric we got.
            let metric = event.into_metric();
            if let Some(normalized) = normalizer.apply(metric) {
                // We have a normalized metric, in absolute form.  If we're already aware of this
                // metric, update its expiration deadline, otherwise, start tracking it.
                let mut metrics = self.metrics.write().unwrap();

                let metric_ref = MetricRef::from_metric(&normalized);
                match metrics.get_mut(&metric_ref) {
                    Some((data, metadata)) => {
                        *data = normalized;
                        metadata.refresh();
                    }
                    None => {
                        metrics.insert(metric_ref, (normalized, MetricMetadata::new(flush_period)));
                    }
                }
            }

            self.acker.ack(1);
        }

        Ok(())
    }
}

#[cfg(test)]
mod tests {
    use chrono::{Duration, Utc};
    use indoc::indoc;
    use pretty_assertions::assert_eq;
    use tokio::{sync::mpsc, time};
    use tokio_stream::wrappers::UnboundedReceiverStream;
    use vector_core::{event::StatisticKind, samples};

    use super::*;
    use crate::{
        config::ProxyConfig,
        event::metric::{Metric, MetricValue},
        http::HttpClient,
        sinks::prometheus::{distribution_to_agg_histogram, distribution_to_ddsketch},
        test_util::{next_addr, random_string, trace_init},
        tls::MaybeTlsSettings,
    };

    #[test]
    fn generate_config() {
        crate::test_util::test_generate_config::<PrometheusExporterConfig>();
    }

    #[tokio::test]
    async fn prometheus_notls() {
        export_and_fetch_simple(None).await;
    }

    #[tokio::test]
    async fn prometheus_tls() {
        let mut tls_config = TlsConfig::test_config();
        tls_config.options.verify_hostname = Some(false);
        export_and_fetch_simple(Some(tls_config)).await;
    }

    #[tokio::test]
    async fn updates_timestamps() {
        let timestamp1 = Utc::now();
        let (name, event1) = create_metric_gauge(None, 123.4);
        let event1 = Event::from(event1.into_metric().with_timestamp(Some(timestamp1)));
        let (_, event2) = create_metric_gauge(Some(name.clone()), 12.0);
        let timestamp2 = timestamp1 + Duration::seconds(1);
        let event2 = Event::from(event2.into_metric().with_timestamp(Some(timestamp2)));
        let events = vec![event1, event2];

        let body = export_and_fetch(None, events).await;
        let timestamp = timestamp2.timestamp_millis();
        assert_eq!(
            body,
            format!(
                indoc! {r#"
                    # HELP {name} {name}
                    # TYPE {name} gauge
                    {name}{{some_tag="some_value"}} 135.4 {timestamp}
                "#},
                name = name,
                timestamp = timestamp
            )
        );
    }

    async fn export_and_fetch(tls_config: Option<TlsConfig>, events: Vec<Event>) -> String {
        trace_init();

        let client_settings = MaybeTlsSettings::from_config(&tls_config, false).unwrap();
        let proto = client_settings.http_protocol_name();

        let address = next_addr();
        let config = PrometheusExporterConfig {
            address,
            tls: tls_config,
            ..Default::default()
        };
        let (sink, _) = config.build(SinkContext::new_test()).await.unwrap();
        let (tx, rx) = mpsc::unbounded_channel();
        tokio::spawn(sink.run(Box::pin(UnboundedReceiverStream::new(rx))));

        for event in events {
            tx.send(event).expect("Failed to send event.");
        }

        time::sleep(time::Duration::from_millis(100)).await;

        let request = Request::get(format!("{}://{}/metrics", proto, address))
            .body(Body::empty())
            .expect("Error creating request.");
        let proxy = ProxyConfig::default();
        let result = HttpClient::new(client_settings, &proxy)
            .unwrap()
            .send(request)
            .await
            .expect("Could not fetch query");

        assert!(result.status().is_success());

        let body = result.into_body();
        let bytes = hyper::body::to_bytes(body)
            .await
            .expect("Reading body failed");
        String::from_utf8(bytes.to_vec()).unwrap()
    }

    async fn export_and_fetch_simple(tls_config: Option<TlsConfig>) {
        let (name1, event1) = create_metric_gauge(None, 123.4);
        let (name2, event2) = tests::create_metric_set(None, vec!["0", "1", "2"]);
        let events = vec![event1, event2];

        let body = export_and_fetch(tls_config, events).await;

        assert!(body.contains(&format!(
            indoc! {r#"
               # HELP {name} {name}
               # TYPE {name} gauge
               {name}{{some_tag="some_value"}} 123.4
            "#},
            name = name1
        )));
        assert!(body.contains(&format!(
            indoc! {r#"
               # HELP {name} {name}
               # TYPE {name} gauge
               {name}{{some_tag="some_value"}} 3
            "#},
            name = name2
        )));
    }

    pub fn create_metric_gauge(name: Option<String>, value: f64) -> (String, Event) {
        create_metric(name, MetricValue::Gauge { value })
    }

    pub fn create_metric_set(name: Option<String>, values: Vec<&'static str>) -> (String, Event) {
        create_metric(
            name,
            MetricValue::Set {
                values: values.into_iter().map(Into::into).collect(),
            },
        )
    }

    pub fn create_metric(name: Option<String>, value: MetricValue) -> (String, Event) {
        let name = name.unwrap_or_else(|| format!("vector_set_{}", random_string(16)));
        let event = Metric::new(name.clone(), MetricKind::Incremental, value)
            .with_tags(Some(
                vec![("some_tag".to_owned(), "some_value".to_owned())]
                    .into_iter()
                    .collect(),
            ))
            .into();
        (name, event)
    }

    #[tokio::test]
    async fn sink_absolute() {
        let config = PrometheusExporterConfig {
            address: next_addr(), // Not actually bound, just needed to fill config
            tls: None,
            ..Default::default()
        };
        let cx = SinkContext::new_test();

        let sink = Box::new(PrometheusExporter::new(config, cx.acker()));

        let m1 = Metric::new(
            "absolute",
            MetricKind::Absolute,
            MetricValue::Counter { value: 32. },
        )
        .with_tags(Some(
            vec![("tag1".to_owned(), "value1".to_owned())]
                .into_iter()
                .collect(),
        ));

        let m2 = m1.clone().with_tags(Some(
            vec![("tag1".to_owned(), "value2".to_owned())]
                .into_iter()
                .collect(),
        ));

        let metrics = vec![
            Event::Metric(m1.clone().with_value(MetricValue::Counter { value: 32. })),
            Event::Metric(m2.clone().with_value(MetricValue::Counter { value: 33. })),
            Event::Metric(m1.clone().with_value(MetricValue::Counter { value: 40. })),
        ];

        let metrics_handle = Arc::clone(&sink.metrics);

        sink.run(Box::pin(futures::stream::iter(metrics)))
            .await
            .unwrap();

        let metrics_after = metrics_handle.read().unwrap();

        let expected_m1 = metrics_after
            .get(&MetricRef::from_metric(&m1))
            .expect("m1 should exist");
        let expected_m1_value = MetricValue::Counter { value: 40. };
        assert_eq!(expected_m1.0.value(), &expected_m1_value);

        let expected_m2 = metrics_after
            .get(&MetricRef::from_metric(&m2))
            .expect("m2 should exist");
        let expected_m2_value = MetricValue::Counter { value: 33. };
        assert_eq!(expected_m2.0.value(), &expected_m2_value);
    }

    #[tokio::test]
    async fn sink_distributions_as_histograms() {
        // When we get summary distributions, unless we've been configured to actually emit
        // summaries for distributions, we just forcefully turn them into histograms.  This is
        // simpler and uses less memory, as aggregated histograms are better supported by Prometheus
        // since they can actually be aggregated anywhere in the pipeline -- so long as the buckets
        // are the same -- without loss of accuracy.

        // This expects that the default for the sink is to render distributions as aggregated histograms.
        let config = PrometheusExporterConfig {
            address: next_addr(), // Not actually bound, just needed to fill config
            tls: None,
            ..Default::default()
        };
        let buckets = config.buckets.clone();
        let cx = SinkContext::new_test();

        let sink = Box::new(PrometheusExporter::new(config, cx.acker()));

        // Define a series of incremental distribution updates.
        let base_summary_metric = Metric::new(
            "distrib_summary",
            MetricKind::Incremental,
            MetricValue::Distribution {
                statistic: StatisticKind::Summary,
                samples: samples!(1.0 => 1, 3.0 => 2),
            },
        );

        let base_histogram_metric = Metric::new(
            "distrib_histo",
            MetricKind::Incremental,
            MetricValue::Distribution {
                statistic: StatisticKind::Histogram,
                samples: samples!(7.0 => 1, 9.0 => 2),
            },
        );

        let metrics = vec![
            base_summary_metric.clone(),
            base_summary_metric
                .clone()
                .with_value(MetricValue::Distribution {
                    statistic: StatisticKind::Summary,
                    samples: samples!(1.0 => 2, 2.9 => 1),
                }),
            base_summary_metric
                .clone()
                .with_value(MetricValue::Distribution {
                    statistic: StatisticKind::Summary,
                    samples: samples!(1.0 => 4, 3.2 => 1),
                }),
            base_histogram_metric.clone(),
            base_histogram_metric
                .clone()
                .with_value(MetricValue::Distribution {
                    statistic: StatisticKind::Histogram,
                    samples: samples!(7.0 => 2, 9.9 => 1),
                }),
            base_histogram_metric
                .clone()
                .with_value(MetricValue::Distribution {
                    statistic: StatisticKind::Histogram,
                    samples: samples!(7.0 => 4, 10.2 => 1),
                }),
        ];

        // Figure out what the merged distributions should add up to.
        let mut merged_summary = base_summary_metric.clone();
        assert!(merged_summary.update(&metrics[1]));
        assert!(merged_summary.update(&metrics[2]));
        let expected_summary = distribution_to_agg_histogram(merged_summary, &buckets)
            .expect("input summary metric should have been distribution")
            .into_absolute();

        let mut merged_histogram = base_histogram_metric.clone();
        assert!(merged_histogram.update(&metrics[4]));
        assert!(merged_histogram.update(&metrics[5]));
        let expected_histogram = distribution_to_agg_histogram(merged_histogram, &buckets)
            .expect("input histogram metric should have been distribution")
            .into_absolute();

        // TODO: make a new metric based on merged_distrib_histogram, with expected_histogram_value,
        // so that the discriminant matches and our lookup in the indexmap can actually find it

        // Now run the events through the sink and see what ends up in the internal metric map.
        let metrics_handle = Arc::clone(&sink.metrics);

        let events = metrics
            .iter()
            .cloned()
            .map(Event::Metric)
            .collect::<Vec<_>>();
        sink.run(Box::pin(futures::stream::iter(events)))
            .await
            .unwrap();

        let metrics_after = metrics_handle.read().unwrap();

        // Both metrics should be present, and both should be aggregated histograms.
        assert_eq!(metrics_after.len(), 2);

        let actual_summary = metrics_after
            .get(&MetricRef::from_metric(&expected_summary))
            .expect("summary metric should exist");
        assert_eq!(actual_summary.0.value(), expected_summary.value());

        let actual_histogram = metrics_after
            .get(&MetricRef::from_metric(&expected_histogram))
            .expect("histogram metric should exist");
        assert_eq!(actual_histogram.0.value(), expected_histogram.value());
    }

    #[tokio::test]
    async fn sink_distributions_as_summaries() {
        // When we get summary distributions, unless we've been configured to actually emit
        // summaries for distributions, we just forcefully turn them into histograms.  This is
        // simpler and uses less memory, as aggregated histograms are better supported by Prometheus
        // since they can actually be aggregated anywhere in the pipeline -- so long as the buckets
        // are the same -- without loss of accuracy.

        // This assumes that when we turn on `distributions_as_summaries`, we'll get aggregated
        // summaries from distributions.  This is technically true, but the way this test works is
        // that we check the internal metric data, which, when in this mode, will actually be a
        // sketch (so that we can merge without loss of accuracy).
        //
        // The render code is actually what will end up rrendering those sketches as aggregated
        // summaries in the scrape output.
        let config = PrometheusExporterConfig {
            address: next_addr(), // Not actually bound, just needed to fill config
            tls: None,
            distributions_as_summaries: true,
            ..Default::default()
        };
        let cx = SinkContext::new_test();

        let sink = Box::new(PrometheusExporter::new(config, cx.acker()));

        // Define a series of incremental distribution updates.
        let base_summary_metric = Metric::new(
            "distrib_summary",
            MetricKind::Incremental,
            MetricValue::Distribution {
                statistic: StatisticKind::Summary,
                samples: samples!(1.0 => 1, 3.0 => 2),
            },
        );

        let base_histogram_metric = Metric::new(
            "distrib_histo",
            MetricKind::Incremental,
            MetricValue::Distribution {
                statistic: StatisticKind::Histogram,
                samples: samples!(7.0 => 1, 9.0 => 2),
            },
        );

        let metrics = vec![
            base_summary_metric.clone(),
            base_summary_metric
                .clone()
                .with_value(MetricValue::Distribution {
                    statistic: StatisticKind::Summary,
                    samples: samples!(1.0 => 2, 2.9 => 1),
                }),
            base_summary_metric
                .clone()
                .with_value(MetricValue::Distribution {
                    statistic: StatisticKind::Summary,
                    samples: samples!(1.0 => 4, 3.2 => 1),
                }),
            base_histogram_metric.clone(),
            base_histogram_metric
                .clone()
                .with_value(MetricValue::Distribution {
                    statistic: StatisticKind::Histogram,
                    samples: samples!(7.0 => 2, 9.9 => 1),
                }),
            base_histogram_metric
                .clone()
                .with_value(MetricValue::Distribution {
                    statistic: StatisticKind::Histogram,
                    samples: samples!(7.0 => 4, 10.2 => 1),
                }),
        ];

        // Figure out what the merged distributions should add up to.
        let mut merged_summary = base_summary_metric.clone();
        assert!(merged_summary.update(&metrics[1]));
        assert!(merged_summary.update(&metrics[2]));
        let expected_summary = distribution_to_ddsketch(merged_summary)
            .expect("input summary metric should have been distribution")
            .into_absolute();

        let mut merged_histogram = base_histogram_metric.clone();
        assert!(merged_histogram.update(&metrics[4]));
        assert!(merged_histogram.update(&metrics[5]));
        let expected_histogram = distribution_to_ddsketch(merged_histogram)
            .expect("input histogram metric should have been distribution")
            .into_absolute();

        // Now run the events through the sink and see what ends up in the internal metric map.
        let metrics_handle = Arc::clone(&sink.metrics);

        let events = metrics
            .iter()
            .cloned()
            .map(Event::Metric)
            .collect::<Vec<_>>();
        sink.run(Box::pin(futures::stream::iter(events)))
            .await
            .unwrap();

        let metrics_after = metrics_handle.read().unwrap();

        // Both metrics should be present, and both should be aggregated histograms.
        assert_eq!(metrics_after.len(), 2);

        let actual_summary = metrics_after
            .get(&MetricRef::from_metric(&expected_summary))
            .expect("summary metric should exist");
        assert_eq!(actual_summary.0.value(), expected_summary.value());

        let actual_histogram = metrics_after
            .get(&MetricRef::from_metric(&expected_histogram))
            .expect("histogram metric should exist");
        assert_eq!(actual_histogram.0.value(), expected_histogram.value());
    }
}

#[cfg(all(test, feature = "prometheus-integration-tests"))]
mod integration_tests {
    #![allow(clippy::print_stdout)] // tests
    #![allow(clippy::print_stderr)] // tests
    #![allow(clippy::dbg_macro)] // tests

    use chrono::Utc;
    use serde_json::Value;
    use tokio::{sync::mpsc, time};
    use tokio_stream::wrappers::UnboundedReceiverStream;

    use super::*;
    use crate::{config::ProxyConfig, http::HttpClient, test_util::trace_init};

    fn server_address() -> String {
        std::env::var("SERVER_ADDRESS").unwrap_or_else(|_| "127.0.0.1:9101".into())
    }

    fn prometheus_address() -> String {
        std::env::var("PROMETHEUS_ADDRESS").unwrap_or_else(|_| "localhost:9090".into())
    }

    #[tokio::test]
    async fn prometheus_metrics() {
        trace_init();

        prometheus_scrapes_metrics().await;
        time::sleep(time::Duration::from_millis(500)).await;
        reset_on_flush_period().await;
        expire_on_flush_period().await;
    }

    async fn prometheus_scrapes_metrics() {
        let start = Utc::now().timestamp();

        let config = PrometheusExporterConfig {
<<<<<<< HEAD
            address: PROMETHEUS_ADDRESS.parse().unwrap(),
            flush_period_secs: Duration::from_secs(2),
=======
            address: server_address().parse().unwrap(),
>>>>>>> 2f2733b2
            ..Default::default()
        };
        let (sink, _) = config.build(SinkContext::new_test()).await.unwrap();
        let (tx, rx) = mpsc::unbounded_channel();
        tokio::spawn(sink.run(Box::pin(UnboundedReceiverStream::new(rx))));

        let (name, event) = tests::create_metric_gauge(None, 123.4);
        tx.send(event).expect("Failed to send.");

        // Wait a bit for the prometheus server to scrape the metrics
        time::sleep(time::Duration::from_secs(2)).await;

        // Now try to download them from prometheus
        let result = prometheus_query(&name).await;

        let data = &result["data"]["result"][0];
        assert_eq!(data["metric"]["__name__"], Value::String(name));
        assert_eq!(data["metric"]["instance"], Value::String(server_address()));
        assert_eq!(
            data["metric"]["some_tag"],
            Value::String("some_value".into())
        );
        assert!(data["value"][0].as_f64().unwrap() >= start as f64);
        assert_eq!(data["value"][1], Value::String("123.4".into()));
    }

    async fn reset_on_flush_period() {
        let config = PrometheusExporterConfig {
<<<<<<< HEAD
            address: PROMETHEUS_ADDRESS.parse().unwrap(),
            flush_period_secs: Duration::from_secs(3),
=======
            address: server_address().parse().unwrap(),
            flush_period_secs: 3,
>>>>>>> 2f2733b2
            ..Default::default()
        };
        let (sink, _) = config.build(SinkContext::new_test()).await.unwrap();
        let (tx, rx) = mpsc::unbounded_channel();
        tokio::spawn(sink.run(Box::pin(UnboundedReceiverStream::new(rx))));

        // Create two sets with different names but the same size.
        let (name1, event) = tests::create_metric_set(None, vec!["0", "1", "2"]);
        tx.send(event).expect("Failed to send.");
        let (name2, event) = tests::create_metric_set(None, vec!["3", "4", "5"]);
        tx.send(event).expect("Failed to send.");

        println!("generated sets '{}' and '{}'", name1, name2);

        // Wait for the Prometheus server to scrape them, and then query it to ensure both metrics
        // have their correct set size value.
        time::sleep(time::Duration::from_secs(2)).await;

        // Now query Prometheus to make sure we see them there.
        let result = prometheus_query(&name1).await;
        assert_eq!(
            result["data"]["result"][0]["value"][1],
            Value::String("3".into())
        );
        let result = prometheus_query(&name2).await;
        assert_eq!(
            result["data"]["result"][0]["value"][1],
            Value::String("3".into())
        );

        // Wait a few more seconds to ensure that the two original sets have logically expired.
        // We'll update `name2` but not `name1`, which should lead to both being expired, but
        // `name2` being recreated with two values only, while `name1` is entirely gone.
        time::sleep(time::Duration::from_secs(3)).await;

        let (name2, event) = tests::create_metric_set(Some(name2), vec!["8", "9"]);
        tx.send(event).expect("Failed to send.");

        println!("re-generated set '{}'", name2);

        // Again, wait for the Prometheus server to scrape the metrics, and then query it again.
        time::sleep(time::Duration::from_secs(2)).await;
        let result = prometheus_query(&name1).await;
        assert_eq!(result["data"]["result"][0]["value"][1], Value::Null);
        let result = prometheus_query(&name2).await;
        assert_eq!(
            result["data"]["result"][0]["value"][1],
            Value::String("2".into())
        );
    }

    async fn expire_on_flush_period() {
        let config = PrometheusExporterConfig {
<<<<<<< HEAD
            address: PROMETHEUS_ADDRESS.parse().unwrap(),
            flush_period_secs: Duration::from_secs(3),
=======
            address: server_address().parse().unwrap(),
            flush_period_secs: 3,
>>>>>>> 2f2733b2
            ..Default::default()
        };
        let (sink, _) = config.build(SinkContext::new_test()).await.unwrap();
        let (tx, rx) = mpsc::unbounded_channel();
        tokio::spawn(sink.run(Box::pin(UnboundedReceiverStream::new(rx))));

        // metrics that will not be updated for a full flush period and therefore should expire
        let (name1, event) = tests::create_metric_set(None, vec!["42"]);
        tx.send(event).expect("Failed to send.");
        let (name2, event) = tests::create_metric_gauge(None, 100.0);
        tx.send(event).expect("Failed to send.");

        // Wait a bit for the sink to process the events
        time::sleep(time::Duration::from_secs(1)).await;

        // Exporter should present both metrics at first
        let body = fetch_exporter_body().await;
        assert!(body.contains(&name1));
        assert!(body.contains(&name2));

        // Wait long enough to put us past flush_period_secs for the metric that wasn't updated
        for _ in 0..7 {
            // Update the first metric, ensuring it doesn't expire
            let (_, event) = tests::create_metric_set(Some(name1.clone()), vec!["43"]);
            tx.send(event).expect("Failed to send.");

            // Wait a bit for time to pass
            time::sleep(time::Duration::from_secs(1)).await;
        }

        // Exporter should present only the one that got updated
        let body = fetch_exporter_body().await;
        assert!(body.contains(&name1));
        dbg!(&name1);
        dbg!(&name2);
        println!("{}", &body);
        assert!(!body.contains(&name2));
    }

    async fn fetch_exporter_body() -> String {
        let url = format!("http://{}/metrics", server_address());
        let request = Request::get(url)
            .body(Body::empty())
            .expect("Error creating request.");
        let proxy = ProxyConfig::default();
        let result = HttpClient::new(None, &proxy)
            .unwrap()
            .send(request)
            .await
            .expect("Could not send request");
        let result = hyper::body::to_bytes(result.into_body())
            .await
            .expect("Error fetching body");
        String::from_utf8_lossy(&result).to_string()
    }

    async fn prometheus_query(query: &str) -> Value {
        let url = format!(
            "http://{}/api/v1/query?query={}",
            prometheus_address(),
            query
        );
        let request = Request::post(url)
            .body(Body::empty())
            .expect("Error creating request.");
        let proxy = ProxyConfig::default();
        let result = HttpClient::new(None, &proxy)
            .unwrap()
            .send(request)
            .await
            .expect("Could not fetch query");
        let result = hyper::body::to_bytes(result.into_body())
            .await
            .expect("Error fetching body");
        let result = String::from_utf8_lossy(&result);
        serde_json::from_str(result.as_ref()).expect("Invalid JSON from prometheus")
    }
}<|MERGE_RESOLUTION|>--- conflicted
+++ resolved
@@ -955,12 +955,8 @@
         let start = Utc::now().timestamp();
 
         let config = PrometheusExporterConfig {
-<<<<<<< HEAD
-            address: PROMETHEUS_ADDRESS.parse().unwrap(),
+            address: server_address().parse().unwrap(),
             flush_period_secs: Duration::from_secs(2),
-=======
-            address: server_address().parse().unwrap(),
->>>>>>> 2f2733b2
             ..Default::default()
         };
         let (sink, _) = config.build(SinkContext::new_test()).await.unwrap();
@@ -989,13 +985,8 @@
 
     async fn reset_on_flush_period() {
         let config = PrometheusExporterConfig {
-<<<<<<< HEAD
-            address: PROMETHEUS_ADDRESS.parse().unwrap(),
+            address: server_address().parse().unwrap(),
             flush_period_secs: Duration::from_secs(3),
-=======
-            address: server_address().parse().unwrap(),
-            flush_period_secs: 3,
->>>>>>> 2f2733b2
             ..Default::default()
         };
         let (sink, _) = config.build(SinkContext::new_test()).await.unwrap();
@@ -1007,8 +998,6 @@
         tx.send(event).expect("Failed to send.");
         let (name2, event) = tests::create_metric_set(None, vec!["3", "4", "5"]);
         tx.send(event).expect("Failed to send.");
-
-        println!("generated sets '{}' and '{}'", name1, name2);
 
         // Wait for the Prometheus server to scrape them, and then query it to ensure both metrics
         // have their correct set size value.
@@ -1034,8 +1023,6 @@
         let (name2, event) = tests::create_metric_set(Some(name2), vec!["8", "9"]);
         tx.send(event).expect("Failed to send.");
 
-        println!("re-generated set '{}'", name2);
-
         // Again, wait for the Prometheus server to scrape the metrics, and then query it again.
         time::sleep(time::Duration::from_secs(2)).await;
         let result = prometheus_query(&name1).await;
@@ -1049,13 +1036,8 @@
 
     async fn expire_on_flush_period() {
         let config = PrometheusExporterConfig {
-<<<<<<< HEAD
-            address: PROMETHEUS_ADDRESS.parse().unwrap(),
+            address: server_address().parse().unwrap(),
             flush_period_secs: Duration::from_secs(3),
-=======
-            address: server_address().parse().unwrap(),
-            flush_period_secs: 3,
->>>>>>> 2f2733b2
             ..Default::default()
         };
         let (sink, _) = config.build(SinkContext::new_test()).await.unwrap();
