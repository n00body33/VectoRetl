--- conflicted
+++ resolved
@@ -130,8 +130,6 @@
                         let last = Pin::new(&mut stream).peek().await.is_none();
                         match result {
                             Ok((mut events, _byte_size)) => {
-<<<<<<< HEAD
-
                                 if last && truncated {
                                     // The last event in this payload was truncated, so we want to drop it.
                                     let _ = events.pop();
@@ -140,23 +138,6 @@
                                         max_length = max_length,
                                         internal_log_rate_secs = 30
                                     );
-=======
-                                let count = events.len();
-                                emit!(SocketEventsReceived {
-                                    mode: SocketMode::Udp,
-                                    byte_size: events.size_of(),
-                                    count,
-                                });
-
-                                let now = Utc::now();
-
-                                for event in &mut events {
-                                    if let Event::Log(ref mut log) = event {
-                                        log.try_insert(log_schema().source_type_key(), Bytes::from("socket"));
-                                        log.try_insert(log_schema().timestamp_key(), now);
-                                        log.try_insert(host_key.as_str(), address.ip().to_string());
-                                    }
->>>>>>> 3568d6a5
                                 }
 
                                 if !events.is_empty() {
@@ -173,7 +154,7 @@
                                         if let Event::Log(ref mut log) = event {
                                             log.try_insert(log_schema().source_type_key(), Bytes::from("socket"));
                                             log.try_insert(log_schema().timestamp_key(), now);
-                                            log.try_insert(host_key.as_str(), address.to_string());
+                                            log.try_insert(host_key.as_str(), address.ip().to_string());
                                         }
                                     }
 
