--- conflicted
+++ resolved
@@ -342,15 +342,7 @@
             Many(nodes) => self.compile_exprs(nodes, external)?,
         };
 
-<<<<<<< HEAD
-        Some(Predicate::new(
-            Node::new(span, exprs),
-            (&self.local, external),
-            &mut self.diagnostics,
-        ))
-=======
-        Predicate::new(Node::new(span, exprs), (&self.local, external))
->>>>>>> 954a2e53
+        Some(Predicate::new(Node::new(span, exprs), (&self.local, external)))
     }
 
     #[cfg(feature = "expr-op")]
