--- conflicted
+++ resolved
@@ -10,11 +10,7 @@
 use hyper::Body;
 use snafu::ResultExt;
 use tower::Service;
-<<<<<<< HEAD
-use vector_common::request_metadata::{MetaDescriptive, RequestMetadata};
-=======
 use vector_common::request_metadata::{GroupedCountByteSize, MetaDescriptive, RequestMetadata};
->>>>>>> e164b364
 use vector_core::{
     event::{EventFinalizers, EventStatus, Finalizable},
     stream::DriverResponse,
@@ -128,12 +124,7 @@
 pub struct DatadogMetricsResponse {
     status_code: StatusCode,
     body: Bytes,
-<<<<<<< HEAD
     request_metadata: RequestMetadata,
-=======
-    byte_size: GroupedCountByteSize,
-    raw_byte_size: usize,
->>>>>>> e164b364
 }
 
 impl DriverResponse for DatadogMetricsResponse {
@@ -147,17 +138,9 @@
         }
     }
 
-<<<<<<< HEAD
-    fn events_sent(&self) -> CountByteSize {
-        CountByteSize(
-            self.request_metadata.event_count(),
-            self.request_metadata
-                .events_estimated_json_encoded_byte_size(),
-        )
-=======
     fn events_sent(&self) -> &GroupedCountByteSize {
-        &self.byte_size
->>>>>>> e164b364
+        self.request_metadata
+            .events_estimated_json_encoded_byte_size()
     }
 
     fn bytes_sent(&self) -> Option<usize> {
@@ -200,13 +183,7 @@
         let api_key = self.api_key.clone();
 
         Box::pin(async move {
-<<<<<<< HEAD
-            let request_metadata = request.get_metadata();
-=======
-            let metadata = std::mem::take(request.metadata_mut());
-            let byte_size = metadata.into_events_estimated_json_encoded_byte_size();
-            let raw_byte_size = request.raw_bytes;
->>>>>>> e164b364
+            let request_metadata = std::mem::take(request.metadata_mut());
 
             let request = request
                 .into_http_request(api_key)
@@ -225,12 +202,7 @@
             Ok(DatadogMetricsResponse {
                 status_code: parts.status,
                 body,
-<<<<<<< HEAD
                 request_metadata,
-=======
-                byte_size,
-                raw_byte_size,
->>>>>>> e164b364
             })
         })
     }
