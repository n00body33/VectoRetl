use std::{collections::VecDeque, fmt, future::poll_fn, task::Poll};

use futures::{poll, FutureExt, Stream, StreamExt, TryFutureExt};
use tokio::{pin, select};
use tower::Service;
use tracing::Instrument;
use vector_common::internal_event::{BytesSent, CallError, CountByteSize, PollReadyError};
use vector_common::request_metadata::{MetaDescriptive, RequestMetadata};

use super::FuturesUnorderedCount;
use crate::{
    event::{EventFinalizers, EventStatus, Finalizable},
    internal_event::{emit, EventsSent},
};

pub trait DriverResponse {
    fn event_status(&self) -> EventStatus;
    fn events_sent(&self) -> CountByteSize;

    /// Return a tuple containing the number of bytes that were sent in the
    /// request that returned this response together with the protocol the
    /// bytes were sent over.
    // TODO, remove the default implementation once all sinks have
    // implemented this function.
    fn bytes_sent(&self) -> Option<(usize, &str)> {
        None
    }
}

/// Drives the interaction between a stream of items and a service which processes them
/// asynchronously.
///
/// `Driver`, as a high-level, facilitates taking items from an arbitrary `Stream` and pushing them
/// through a `Service`, spawning each call to the service so that work can be run concurrently,
/// managing waiting for the service to be ready before processing more items, and so on.
///
/// Additionally, `Driver` handles event finalization, which triggers acknowledgements
/// to the source or disk buffer.
///
/// This capability is parameterized so any implementation which can define how to interpret the
/// response for each request, as well as define how many events a request is compromised of, can be
/// used with `Driver`.
pub struct Driver<St, Svc> {
    input: St,
    service: Svc,
}

impl<St, Svc> Driver<St, Svc> {
    pub fn new(input: St, service: Svc) -> Self {
        Self { input, service }
    }
}

impl<St, Svc> Driver<St, Svc>
where
    St: Stream,
    St::Item: Finalizable + MetaDescriptive,
    Svc: Service<St::Item>,
    Svc::Error: fmt::Debug + 'static,
    Svc::Future: Send + 'static,
    Svc::Response: DriverResponse,
{
    /// Runs the driver until the input stream is exhausted.
    ///
    /// All in-flight calls to the provided `service` will also be completed before `run` returns.
    ///
    /// # Errors
    ///
    /// The return type is mostly to simplify caller code.
    /// An error is currently only returned if a service returns an error from `poll_ready`
    pub async fn run(self) -> Result<(), ()> {
        let mut in_flight = FuturesUnorderedCount::new();
        let mut next_batch: Option<VecDeque<St::Item>> = None;
        let mut seq_num = 0usize;

        let Self { input, mut service } = self;

        let batched_input = input.ready_chunks(1024);
        pin!(batched_input);

        loop {
            // Core behavior of the loop:
            // - always check to see if we have any response futures that have completed
            //  -- if so, handling acking as many events as we can (ordering matters)
            // - if we have a "current" batch, try to send each request in it to the service
            //   -- if we can't drain all requests from the batch due to lack of service readiness,
            //   then put the batch back and try to send the rest of it when the service is ready
            //   again
            // - if we have no "current" batch, but there is an available batch from our input
            //   stream, grab that batch and store it as our current batch
            //
            // Essentially, we bounce back and forth between "grab the new batch from the input
            // stream" and "send all requests in the batch to our service" which _could be trivially
            // modeled with a normal imperative loop.  However, we want to be able to interleave the
            // acknowledgement of responses to allow buffers and sources to continue making forward
            // progress, which necessitates a more complex weaving of logic.  Using `select!` is
            // more code, and requires a more careful eye than blindly doing
            // "get_next_batch().await; process_batch().await", but it does make doing the complex
            // logic easier than if we tried to interleave it ourselves with an imperative-style loop.

            select! {
                // Using `biased` ensures we check the branches in the order they're written, since
                // the default behavior of the `select!` macro is to randomly order branches as a
                // means of ensuring scheduling fairness.
                biased;

                // One or more of our service calls have completed.
                Some(_count) = in_flight.next(), if !in_flight.is_empty() => {}

                // We've got an input batch to process and the service is ready to accept a request.
                maybe_ready = poll_fn(|cx| service.poll_ready(cx)), if next_batch.is_some() => {
                    let mut batch = next_batch.take()
                        .expect("batch should be populated");

                    let mut maybe_ready = Some(maybe_ready);
                    while !batch.is_empty() {
                        // Make sure the service is ready to take another request.
                        let maybe_ready = match maybe_ready.take() {
                            Some(ready) => Poll::Ready(ready),
                            None => poll!(poll_fn(|cx| service.poll_ready(cx))),
                        };

                        let svc = match maybe_ready {
                            Poll::Ready(Ok(())) => &mut service,
                            Poll::Ready(Err(error)) => {
                                emit(PollReadyError{ error });
                                return Err(())
                            }
                            Poll::Pending => {
                                next_batch = Some(batch);
                                break
                            },
                        };

                        let mut req = batch.pop_front().expect("batch should not be empty");
                        seq_num += 1;
                        let request_id = seq_num;

                        trace!(
                            message = "Submitting service request.",
                            in_flight_requests = in_flight.len(),
                            request_id,
                        );
                        let finalizers = req.take_finalizers();

<<<<<<< HEAD
                        let metadata = *req.get_metadata();
=======
                        let metadata = req.get_metadata();
>>>>>>> 85854527

                        let fut = svc.call(req)
                            .err_into()
                            .map(move |result| Self::handle_response(result, request_id, finalizers, &metadata))
                            .instrument(info_span!("request", request_id).or_current());

                        in_flight.push(fut);
                    }
                }

                // We've received some items from the input stream.
                Some(reqs) = batched_input.next(), if next_batch.is_none() => {
                    next_batch = Some(reqs.into());
                }

                else => break
            }
        }

        Ok(())
    }

    fn handle_response(
        result: Result<Svc::Response, Svc::Error>,
        request_id: usize,
        finalizers: EventFinalizers,
        metadata: &RequestMetadata,
    ) {
        match result {
            Err(error) => {
                Self::emit_call_error(Some(error), request_id, metadata.event_count());
                finalizers.update_status(EventStatus::Rejected);
            }
            Ok(response) => {
                trace!(message = "Service call succeeded.", request_id);
                finalizers.update_status(response.event_status());
                if response.event_status() == EventStatus::Delivered {
                    if let Some((byte_size, protocol)) = response.bytes_sent() {
                        emit(BytesSent {
                            byte_size,
                            protocol: protocol.to_string().into(),
                        });
                    }
                    let cbs = response.events_sent();
                    emit(EventsSent {
                        count: cbs.0,
                        byte_size: cbs.1,
                        output: None,
                    });

                // This condition occurs specifically when the `HttpBatchService::call()` is called *within* the `Service::call()`
                } else if response.event_status() == EventStatus::Rejected {
                    Self::emit_call_error(None, request_id, metadata.event_count());
                    finalizers.update_status(EventStatus::Rejected);
                }
            }
        };
        drop(finalizers); // suppress "argument not consumed" warning
    }

    /// Emit the `Error` and `EventsDropped` internal events.
    /// This scenario occurs after retries have been attempted.
    fn emit_call_error(error: Option<Svc::Error>, request_id: usize, count: usize) {
        emit(CallError {
            error,
            request_id,
            count,
        });
    }
}

#[cfg(test)]
mod tests {
    use std::{
        future::Future,
        pin::Pin,
        sync::{atomic::AtomicUsize, atomic::Ordering, Arc},
        task::{ready, Context, Poll},
        time::Duration,
    };

    use futures_util::stream;
    use rand::{prelude::StdRng, SeedableRng};
    use rand_distr::{Distribution, Pareto};
    use tokio::{
        sync::{OwnedSemaphorePermit, Semaphore},
        time::sleep,
    };
    use tokio_util::sync::PollSemaphore;
    use tower::Service;
    use vector_common::{
        finalization::{BatchNotifier, EventFinalizer, EventFinalizers, EventStatus, Finalizable},
        request_metadata::RequestMetadata,
    };
    use vector_common::{internal_event::CountByteSize, request_metadata::MetaDescriptive};

    use super::{Driver, DriverResponse};

    type Counter = Arc<AtomicUsize>;

    #[derive(Debug)]
    struct DelayRequest(usize, EventFinalizers, RequestMetadata);

    impl DelayRequest {
        fn new(value: usize, counter: &Counter) -> Self {
            let (batch, receiver) = BatchNotifier::new_with_receiver();
            let counter = Arc::clone(counter);
            tokio::spawn(async move {
                receiver.await;
                counter.fetch_add(value, Ordering::Relaxed);
            });
            Self(
                value,
                EventFinalizers::new(EventFinalizer::new(batch)),
                RequestMetadata::default(),
            )
        }
    }

    impl Finalizable for DelayRequest {
        fn take_finalizers(&mut self) -> crate::event::EventFinalizers {
            std::mem::take(&mut self.1)
        }
    }

    impl MetaDescriptive for DelayRequest {
        fn get_metadata(&self) -> RequestMetadata {
            self.2
        }
    }

    struct DelayResponse;

    impl DriverResponse for DelayResponse {
        fn event_status(&self) -> EventStatus {
            EventStatus::Delivered
        }

        fn events_sent(&self) -> CountByteSize {
            CountByteSize(1, 1)
        }
    }

    // Generic service that takes a usize and applies an arbitrary delay to returning it.
    struct DelayService {
        semaphore: PollSemaphore,
        permit: Option<OwnedSemaphorePermit>,
        jitter: Pareto<f64>,
        jitter_gen: StdRng,
        lower_bound_us: u64,
        upper_bound_us: u64,
    }

    // Clippy is unhappy about all of our f64/u64 shuffling.  We don't actually care about losing
    // the fractional part of 20,459.13142 or whatever.  It just doesn't matter for this test.
    #[allow(clippy::cast_possible_truncation)]
    #[allow(clippy::cast_precision_loss)]
    impl DelayService {
        pub(crate) fn new(permits: usize, lower_bound: Duration, upper_bound: Duration) -> Self {
            assert!(upper_bound > lower_bound);
            Self {
                semaphore: PollSemaphore::new(Arc::new(Semaphore::new(permits))),
                permit: None,
                jitter: Pareto::new(1.0, 1.0).expect("distribution should be valid"),
                jitter_gen: StdRng::from_seed([
                    3, 1, 4, 1, 5, 9, 2, 6, 5, 3, 5, 8, 9, 7, 9, 3, 2, 3, 8, 4, 6, 2, 6, 4, 3, 3,
                    8, 3, 2, 7, 9, 5,
                ]),
                lower_bound_us: lower_bound.as_micros().max(10_000) as u64,
                upper_bound_us: upper_bound.as_micros().max(10_000) as u64,
            }
        }

        pub(crate) fn get_sleep_dur(&mut self) -> Duration {
            let lower = self.lower_bound_us;
            let upper = self.upper_bound_us;

            // Generate a value between 10ms and 500ms, with a long tail shape to the distribution.
            self.jitter
                .sample_iter(&mut self.jitter_gen)
                .map(|n| n * lower as f64)
                .map(|n| n as u64)
                .filter(|n| *n > lower && *n < upper)
                .map(Duration::from_micros)
                .next()
                .expect("jitter iter should be endless")
        }
    }

    impl Service<DelayRequest> for DelayService {
        type Response = DelayResponse;
        type Error = ();
        type Future =
            Pin<Box<dyn Future<Output = Result<Self::Response, Self::Error>> + Send + Sync>>;

        fn poll_ready(&mut self, cx: &mut Context<'_>) -> Poll<Result<(), Self::Error>> {
            assert!(
                self.permit.is_none(),
                "should not call poll_ready again after a successful call"
            );

            match ready!(self.semaphore.poll_acquire(cx)) {
                None => panic!("semaphore should not be closed!"),
                Some(permit) => assert!(self.permit.replace(permit).is_none()),
            }

            Poll::Ready(Ok(()))
        }

        fn call(&mut self, req: DelayRequest) -> Self::Future {
            let permit = self
                .permit
                .take()
                .expect("calling `call` without successful `poll_ready` is invalid");
            let sleep_dur = self.get_sleep_dur();

            Box::pin(async move {
                sleep(sleep_dur).await;

                // Manually drop our permit here so that we take ownership and then actually
                // release the slot back to the semaphore.
                drop(permit);
                drop(req);

                Ok(DelayResponse)
            })
        }
    }

    #[tokio::test]
    async fn driver_simple() {
        // This test uses a service which creates response futures that sleep for a variable, but
        // bounded, amount of time, giving the impression of work being completed.  Completion of
        // all requests/responses is asserted by checking that the shared counter matches the
        // expected ack amount.  The delays themselves are deterministic based on a fixed-seed
        // RNG, so the test should always run in a fairly constant time between runs.
        //
        // TODO: Given the use of a deterministic RNG, we could likely transition this test to be
        // driven via `proptest`, to also allow driving the input requests.  The main thing that we
        // do not control is the arrival of requests in the input stream itself, which means that
        // the generated batches will almost always be the biggest possible size, since the stream
        // is always immediately available.
        //
        // It might be possible to spawn a background task to drive a true MPSC channel with
        // requests based on input provided from `proptest` to control not only the value (which
        // determines ack size) but the delay between messages, as well... simulating delays between
        // bursts of messages, similar to real sources.

        let counter = Counter::default();

        // Set up our driver input stream, service, etc.
        let input_requests = (1..=2048).into_iter().collect::<Vec<_>>();
        let input_total: usize = input_requests.iter().sum();
        let input_stream = stream::iter(
            input_requests
                .into_iter()
                .map(|i| DelayRequest::new(i, &counter)),
        );
        let service = DelayService::new(10, Duration::from_millis(5), Duration::from_millis(150));
        let driver = Driver::new(input_stream, service);

        // Now actually run the driver, consuming all of the input.
        assert_eq!(driver.run().await, Ok(()));
        // Make sure the final finalizer task runs.
        tokio::task::yield_now().await;
        assert_eq!(input_total, counter.load(Ordering::SeqCst));
    }
}<|MERGE_RESOLUTION|>--- conflicted
+++ resolved
@@ -143,11 +143,7 @@
                         );
                         let finalizers = req.take_finalizers();
 
-<<<<<<< HEAD
-                        let metadata = *req.get_metadata();
-=======
                         let metadata = req.get_metadata();
->>>>>>> 85854527
 
                         let fut = svc.call(req)
                             .err_into()
