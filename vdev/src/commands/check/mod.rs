crate::cli_subcommands! {
    "Check parts of the Vector code base"
    component_docs,
    component_features,
    mod deny,
    docs,
    events,
    mod examples,
    mod fmt,
    mod markdown,
    mod scripts,
    version,
}

// These should eventually be migrated to Rust code

crate::script_wrapper! {
    component_docs = "Check component documentation is up-to-date"
        => "check-component-docs.sh"
}

crate::script_wrapper! {
    component_features = "Check that all component features are set up properly"
        => "check-component-features"
}

crate::script_wrapper! {
    docs = "Check that all /docs files are valid"
        => "check-docs.sh"
}

crate::script_wrapper! {
    events = "Check that events satisfy patterns set in https://github.com/vectordotdev/vector/blob/master/rfcs/2020-03-17-2064-event-driven-observability.md"
        => "check-events"
}

crate::script_wrapper! {
<<<<<<< HEAD
    examples = "Check that the config/example files are valid"
        => "check-examples.sh"
=======
    scripts = "Check that scripts do not have common mistakes"
        => "check-scripts.sh"
>>>>>>> 5d4d3303
}

crate::script_wrapper! {
    version = "Check that Vector's version is correct, accounting for recent changes"
        => "check-version.rb"
}<|MERGE_RESOLUTION|>--- conflicted
+++ resolved
@@ -35,16 +35,6 @@
 }
 
 crate::script_wrapper! {
-<<<<<<< HEAD
-    examples = "Check that the config/example files are valid"
-        => "check-examples.sh"
-=======
-    scripts = "Check that scripts do not have common mistakes"
-        => "check-scripts.sh"
->>>>>>> 5d4d3303
-}
-
-crate::script_wrapper! {
     version = "Check that Vector's version is correct, accounting for recent changes"
         => "check-version.rb"
 }