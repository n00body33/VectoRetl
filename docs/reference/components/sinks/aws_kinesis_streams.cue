package metadata

components: sinks: aws_kinesis_streams: {
	title:       "AWS Kinesis Data Streams"
	description: "[Amazon Kinesis Data Streams][urls.aws_kinesis_streams] is a scalable and durable real-time data streaming service that can continuously capture gigabytes of data per second from hundreds of thousands of sources. Making it an excellent candidate for streaming logs and metrics data."

	classes: {
		commonly_used: false
		delivery:      "at_least_once"
		development:   "stable"
		egress_method: "batch"
		service_providers: ["AWS"]
	}

	features: {
<<<<<<< HEAD
		batch: {
			enabled:      true
			common:       false
			max_bytes:    5000000
			max_events:   500
			timeout_secs: 1
		}
		buffer: enabled: true
		compression: {
			enabled: true
			default: "none"
		}
		encoding: codec: {
			enabled: true
			default: null
			enum: ["json", "text"]
		}
=======
		buffer: enabled:      true
>>>>>>> 04faa5f7
		healthcheck: enabled: true
		send: {
			batch: {
				enabled:      true
				common:       false
				max_bytes:    5000000
				max_events:   500
				timeout_secs: 1
			}
			compression: {
				enabled: true
				default: null
				gzip:    true
			}
			encoding: codec: {
				enabled: true
				default: null
				enum: ["json", "text"]
			}
			request: {
				enabled:                    true
				in_flight_limit:            5
				rate_limit_duration_secs:   1
				rate_limit_num:             5
				retry_initial_backoff_secs: 1
				retry_max_duration_secs:    10
				timeout_secs:               30
			}
			tls: enabled: false
			to: {
				name:     "AWS Kinesis Data Streams"
				url:      urls.aws_kinesis_streams
				versions: null

				interface: {
					socket: {
						api: {
							title: "AWS Kinesis Data Streams API"
							url:   urls.aws_kinesis_streams_api
						}
						direction: "outgoing"
						protocols: ["http"]
						ssl: "required"
					}
				}
			}
		}
	}

	support: {
		platforms: {
			"aarch64-unknown-linux-gnu":  true
			"aarch64-unknown-linux-musl": true
			"x86_64-apple-darwin":        true
			"x86_64-pc-windows-msv":      true
			"x86_64-unknown-linux-gnu":   true
			"x86_64-unknown-linux-musl":  true
		}

		requirements: []
		warnings: []
		notices: []
	}

	configuration: {
		partition_key_field: {
			common:      true
			description: "The log field used as the Kinesis record's partition key value."
			required:    false
			warnings: []
			type: string: {
				default: null
				examples: ["user_id"]
			}
		}
		stream_name: {
			description: "The [stream name][urls.aws_cloudwatch_logs_stream_name] of the target Kinesis Logs stream."
			required:    true
			warnings: []
			type: string: {
				examples: ["my-stream"]
			}
		}
	}

	input: {
		logs:    true
		metrics: false
	}

	how_it_works: {
		partitioning: {
			title: "Partitioning"
			body: #"""
				By default, Vector issues random 16 byte values for each
				[Kinesis record's partition key][urls.aws_kinesis_partition_key], evenly
				distributing records across your Kinesis partitions. Depending on your use case
				this might not be sufficient since random distribution does not preserve order.
				To override this, you can supply the `partition_key_field` option. This option
				presents an alternate field on your event to use as the partition key value instead.
				This is useful if you have a field already on your event, and it also pairs
				nicely with the [`add_fields` transform][docs.transforms.add_fields].
				"""#
			sub_sections: [
				{
					title: "Missing partition keys"
					body: #"""
						Kenesis requires a value for the partition key and therefore if the key is
						missing or the value is blank the event will be dropped and a
						[`warning` level log event][docs.monitoring#logs] will be logged. As such,
						the field specified in the `partition_key_field` option should always contain
						a value.
						"""#
				},
				{
					title: "Partition keys that exceed 256 characters"
					body: #"""
						If the value provided exceeds the maximum allowed length of 256 characters
						Vector will slice the value and use the first 256 characters.
						"""#
				},
				{
					title: "Non-string partition keys"
					body: #"""
						Vector will coerce the value into a string.
						"""#
				},
			]
		}
	}
}<|MERGE_RESOLUTION|>--- conflicted
+++ resolved
@@ -13,27 +13,7 @@
 	}
 
 	features: {
-<<<<<<< HEAD
-		batch: {
-			enabled:      true
-			common:       false
-			max_bytes:    5000000
-			max_events:   500
-			timeout_secs: 1
-		}
-		buffer: enabled: true
-		compression: {
-			enabled: true
-			default: "none"
-		}
-		encoding: codec: {
-			enabled: true
-			default: null
-			enum: ["json", "text"]
-		}
-=======
 		buffer: enabled:      true
->>>>>>> 04faa5f7
 		healthcheck: enabled: true
 		send: {
 			batch: {
@@ -45,8 +25,7 @@
 			}
 			compression: {
 				enabled: true
-				default: null
-				gzip:    true
+				default: "none"
 			}
 			encoding: codec: {
 				enabled: true
