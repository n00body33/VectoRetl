use std::{
    collections::{HashMap, HashSet},
    io::SeekFrom,
    iter::FromIterator,
    path::PathBuf,
    process::Stdio,
    str::FromStr,
    sync::Arc,
    time::Duration,
};

use bytes::Bytes;
use chrono::TimeZone;
use codecs::{decoding::BoxedFramingError, CharacterDelimitedDecoder};
use futures::{
    future, future::BoxFuture, poll, stream::BoxStream, task::Poll, FutureExt, StreamExt,
};
use nix::{
    sys::signal::{kill, Signal},
    unistd::Pid,
};
use once_cell::sync::Lazy;
use serde_json::{Error as JsonError, Value as JsonValue};
use snafu::{ResultExt, Snafu};
use tokio::{
    fs::{File, OpenOptions},
    io::{self, AsyncReadExt, AsyncSeekExt, AsyncWriteExt},
    process::{Child, Command},
    sync::{oneshot, Mutex, MutexGuard},
    time::sleep,
};
use tokio_util::codec::FramedRead;
use vector_common::{byte_size_of::ByteSizeOf, finalizer::OrderedFinalizer};
use vector_config::configurable_component;
<<<<<<< HEAD
use vector_core::config::LogNamespace;
use vector_core::{finalizer::OrderedFinalizer, ByteSizeOf};
=======
>>>>>>> ed2ebbce

use crate::{
    config::{
        log_schema, AcknowledgementsConfig, DataType, Output, SourceConfig, SourceContext,
        SourceDescription,
    },
    event::{BatchNotifier, BatchStatus, BatchStatusReceiver, LogEvent, Value},
    internal_events::{
        BytesReceived, JournaldInvalidRecordError, JournaldNegativeAcknowledgmentError,
        OldEventsReceived,
    },
    serde::bool_or_struct,
    shutdown::ShutdownSignal,
    SourceSender,
};

const DEFAULT_BATCH_SIZE: usize = 16;
const BATCH_TIMEOUT: Duration = Duration::from_millis(10);

const CHECKPOINT_FILENAME: &str = "checkpoint.txt";
const CURSOR: &str = "__CURSOR";
const HOSTNAME: &str = "_HOSTNAME";
const MESSAGE: &str = "MESSAGE";
const SYSTEMD_UNIT: &str = "_SYSTEMD_UNIT";
const SOURCE_TIMESTAMP: &str = "_SOURCE_REALTIME_TIMESTAMP";
const RECEIVED_TIMESTAMP: &str = "__REALTIME_TIMESTAMP";

const BACKOFF_DURATION: Duration = Duration::from_secs(1);

static JOURNALCTL: Lazy<PathBuf> = Lazy::new(|| "journalctl".into());

#[derive(Debug, Snafu)]
enum BuildError {
    #[snafu(display("journalctl failed to execute: {}", source))]
    JournalctlSpawn { source: io::Error },
    #[snafu(display("Cannot use both `units` and `include_units`"))]
    BothUnitsAndIncludeUnits,
    #[snafu(display(
        "The unit {:?} is duplicated in both include_units and exclude_units",
        unit
    ))]
    DuplicatedUnit { unit: String },
    #[snafu(display(
        "The Journal field/value pair {:?}:{:?} is duplicated in both include_matches and exclude_matches.",
        field,
        value,
    ))]
    DuplicatedMatches { field: String, value: String },
}

type Matches = HashMap<String, HashSet<String>>;

/// Configuration for the `journald` source.
#[configurable_component(source)]
#[derive(Clone, Debug, Default)]
#[serde(deny_unknown_fields, default)]
pub struct JournaldConfig {
    /// Only include entries that appended to the journal after Vector starts reading it.
    pub since_now: Option<bool>,

    /// Only include entries that occurred after the current boot of the system.
    pub current_boot_only: Option<bool>,

    /// The list of unit names to monitor.
    ///
    /// If empty or not present, all units are accepted. Unit names lacking a "." will have ".service" appended to make them a valid service unit name.
    // TODO: Why isn't this just an alias on `include_units`?
    #[configurable(deprecated)]
    pub units: Vec<String>,

    /// A list of unit names to monitor.
    ///
    /// If empty or not present, all units are accepted. Unit names lacking a "." will have ".service" appended to make them a valid service unit name.
    pub include_units: Vec<String>,

    /// A list of unit names to exclude from monitoring.
    ///
    /// Unit names lacking a "." will have ".service" appended to make them a valid service unit name.
    pub exclude_units: Vec<String>,

    /// A list of sets of field/value pairs to monitor.
    ///
    /// If empty or not present, all journal fields are accepted. If `include_units` is specified, it will be merged into this list.
    pub include_matches: Matches,

    /// A list of sets of field/value pairs that, if any are present in a journal entry, will cause the entry to be excluded from this source.
    ///
    /// If `exclude_units` is specified, it will be merged into this list.
    pub exclude_matches: Matches,

    /// The directory used to persist file checkpoint positions.
    ///
    /// By default, the global `data_dir` option is used. Please make sure the user Vector is running as has write permissions to this directory.
    pub data_dir: Option<PathBuf>,

    /// The `systemd` journal is read in batches, and a checkpoint is set at the end of each batch. This option limits the size of the batch.
    pub batch_size: Option<usize>,

    /// The full path of the `journalctl` executable.
    ///
    /// If not set, Vector will search the path for `journalctl`.
    pub journalctl_path: Option<PathBuf>,

    /// The full path of the journal directory.
    ///
    /// If not set, `journalctl` will use the default system journal paths.
    pub journal_directory: Option<PathBuf>,

    #[configurable(derived)]
    #[serde(default, deserialize_with = "bool_or_struct")]
    acknowledgements: AcknowledgementsConfig,

    /// Enables remapping the `PRIORITY` field from an integer to string value.
    ///
    /// Has no effect unless the value of the field is already an integer.
    #[serde(default)]
    #[configurable(deprecated)]
    remap_priority: bool,
}

impl JournaldConfig {
    fn merged_include_matches(&self) -> crate::Result<Matches> {
        let include_units = match (!self.units.is_empty(), !self.include_units.is_empty()) {
            (true, true) => return Err(BuildError::BothUnitsAndIncludeUnits.into()),
            (true, false) => {
                warn!("The `units` setting is deprecated, use `include_units` instead.");
                &self.units
            }
            (false, _) => &self.include_units,
        };

        Ok(Self::merge_units(&self.include_matches, include_units))
    }

    fn merged_exclude_matches(&self) -> Matches {
        Self::merge_units(&self.exclude_matches, &self.exclude_units)
    }

    fn merge_units(matches: &Matches, units: &[String]) -> Matches {
        let mut matches = matches.clone();
        for unit in units {
            let entry = matches.entry(String::from(SYSTEMD_UNIT));
            entry.or_default().insert(fixup_unit(unit));
        }
        matches
    }
}

inventory::submit! {
    SourceDescription::new::<JournaldConfig>("journald")
}

impl_generate_config_from_default!(JournaldConfig);

type Record = HashMap<String, String>;

#[async_trait::async_trait]
#[typetag::serde(name = "journald")]
impl SourceConfig for JournaldConfig {
    async fn build(&self, cx: SourceContext) -> crate::Result<super::Source> {
        if self.remap_priority {
            warn!("Option `remap_priority` has been deprecated. Please use the `remap` transform and function `to_syslog_level` instead.");
        }

        let data_dir = cx
            .globals
            // source are only global, name can be used for subdir
            .resolve_and_make_data_subdir(self.data_dir.as_ref(), cx.key.id())?;

        if let Some(unit) = self
            .include_units
            .iter()
            .find(|unit| self.exclude_units.contains(unit))
        {
            let unit = unit.into();
            return Err(BuildError::DuplicatedUnit { unit }.into());
        }

        let include_matches = self.merged_include_matches()?;
        let exclude_matches = self.merged_exclude_matches();

        if let Some((field, value)) = find_duplicate_match(&include_matches, &exclude_matches) {
            return Err(BuildError::DuplicatedMatches { field, value }.into());
        }

        let mut checkpoint_path = data_dir;
        checkpoint_path.push(CHECKPOINT_FILENAME);

        let journalctl_path = self
            .journalctl_path
            .clone()
            .unwrap_or_else(|| JOURNALCTL.clone());

        let starter = StartJournalctl::new(
            journalctl_path,
            self.journal_directory.clone(),
            self.current_boot_only.unwrap_or(true),
            self.since_now.unwrap_or(false),
        );

        let batch_size = self.batch_size.unwrap_or(DEFAULT_BATCH_SIZE);
        let acknowledgements = cx.do_acknowledgements(&self.acknowledgements);

        Ok(Box::pin(
            JournaldSource {
                include_matches,
                exclude_matches,
                checkpoint_path,
                batch_size,
                remap_priority: self.remap_priority,
                out: cx.out,
                acknowledgements,
                starter,
            }
            .run_shutdown(cx.shutdown),
        ))
    }

    fn outputs(&self, _global_log_namespace: LogNamespace) -> Vec<Output> {
        vec![Output::default(DataType::Log)]
    }

    fn source_type(&self) -> &'static str {
        "journald"
    }

    fn can_acknowledge(&self) -> bool {
        true
    }
}

struct JournaldSource {
    include_matches: Matches,
    exclude_matches: Matches,
    checkpoint_path: PathBuf,
    batch_size: usize,
    remap_priority: bool,
    out: SourceSender,
    acknowledgements: bool,
    starter: StartJournalctl,
}

impl JournaldSource {
    async fn run_shutdown(self, shutdown: ShutdownSignal) -> Result<(), ()> {
        let checkpointer = StatefulCheckpointer::new(self.checkpoint_path.clone())
            .await
            .map_err(|error| {
                error!(
                    message = "Unable to open checkpoint file.",
                    path = ?self.checkpoint_path,
                    %error,
                );
            })?;

        let checkpointer = SharedCheckpointer::new(checkpointer);
        let (finalizer, shutdown) = Finalizer::new(
            self.acknowledgements,
            checkpointer.clone(),
            shutdown.clone(),
        );

        self.run(checkpointer, finalizer, shutdown).await;

        Ok(())
    }

    async fn run(
        mut self,
        checkpointer: SharedCheckpointer,
        finalizer: Finalizer,
        mut shutdown: BoxFuture<'static, ()>,
    ) {
        loop {
            if matches!(poll!(&mut shutdown), Poll::Ready(_)) {
                break;
            }

            info!("Starting journalctl.");
            let cursor = checkpointer.lock().await.cursor.clone();
            match self.starter.start(cursor.as_deref()) {
                Ok((stream, running)) => {
                    if !self.run_stream(stream, &finalizer, &mut shutdown).await {
                        return;
                    }
                    // Explicit drop to ensure it isn't dropped earlier.
                    drop(running);
                }
                Err(error) => {
                    error!(message = "Error starting journalctl process.", %error);
                }
            }

            // journalctl process should never stop,
            // so it is an error if we reach here.
            tokio::select! {
                _ = &mut shutdown => break,
                _ = sleep(BACKOFF_DURATION) => (),
            }
        }
    }

    /// Process `journalctl` output until some error occurs.
    /// Return `true` if should restart `journalctl`.
    async fn run_stream<'a>(
        &'a mut self,
        mut stream: JournalStream,
        finalizer: &'a Finalizer,
        shutdown: &'a mut BoxFuture<'static, ()>,
    ) -> bool {
        let batch_size = self.batch_size;
        loop {
            let mut batch = Batch::new(self);

            // Start the timeout counter only once we have received a
            // valid and non-filtered event.
            while batch.events.is_empty() {
                let item = tokio::select! {
                    _ = &mut *shutdown => return false,
                    item = stream.next() => item,
                };
                if !batch.handle_next(item) {
                    return true;
                }
            }

            let timeout = tokio::time::sleep(BATCH_TIMEOUT);
            tokio::pin!(timeout);

            for _ in 1..batch_size {
                tokio::select! {
                    _ = &mut timeout => break,
                    result = stream.next() => if !batch.handle_next(result) {
                        break;
                    }
                }
            }
            if let Some(x) = batch.finish(finalizer).await {
                break x;
            }
        }
    }
}

struct Batch<'a> {
    events: Vec<LogEvent>,
    record_size: usize,
    exiting: Option<bool>,
    batch: Option<Arc<BatchNotifier>>,
    receiver: Option<BatchStatusReceiver>,
    source: &'a mut JournaldSource,
    cursor: Option<String>,
}

impl<'a> Batch<'a> {
    fn new(source: &'a mut JournaldSource) -> Self {
        let (batch, receiver) = BatchNotifier::maybe_new_with_receiver(source.acknowledgements);
        Self {
            events: Vec::new(),
            record_size: 0,
            exiting: None,
            batch,
            receiver,
            source,
            cursor: None,
        }
    }

    fn handle_next(&mut self, result: Option<Result<Bytes, BoxedFramingError>>) -> bool {
        match result {
            None => {
                warn!("Journalctl process stopped.");
                self.exiting = Some(true);
                false
            }
            Some(Err(error)) => {
                error!(
                    message = "Could not read from journald source.",
                    %error,
                );
                false
            }
            Some(Ok(bytes)) => {
                match decode_record(&bytes, self.source.remap_priority) {
                    Ok(mut record) => {
                        if let Some(tmp) = record.remove(&*CURSOR) {
                            self.cursor = Some(tmp);
                        }

                        if !filter_matches(
                            &record,
                            &self.source.include_matches,
                            &self.source.exclude_matches,
                        ) {
                            self.record_size += bytes.len();
                            let event = create_event(record, &self.batch);
                            self.events.push(event);
                        }
                    }
                    Err(error) => {
                        emit!(JournaldInvalidRecordError {
                            error,
                            text: String::from_utf8_lossy(&bytes).into_owned()
                        });
                    }
                }
                true
            }
        }
    }

    async fn finish(mut self, finalizer: &Finalizer) -> Option<bool> {
        drop(self.batch);

        if self.record_size > 0 {
            emit!(BytesReceived {
                byte_size: self.record_size,
                protocol: "journald",
            });
        }

        if !self.events.is_empty() {
            emit!(OldEventsReceived {
                count: self.events.len(),
                byte_size: self.events.size_of(),
            });

            match self.source.out.send_batch(self.events).await {
                Ok(_) => {
                    if let Some(cursor) = self.cursor {
                        finalizer.finalize(cursor, self.receiver).await;
                    }
                }
                Err(error) => {
                    error!(message = "Could not send journald log.", %error);
                    // `out` channel is closed, don't restart journalctl.
                    self.exiting = Some(false);
                }
            }
        }
        self.exiting
    }
}

type JournalStream = BoxStream<'static, Result<Bytes, BoxedFramingError>>;

struct StartJournalctl {
    path: PathBuf,
    journal_dir: Option<PathBuf>,
    current_boot_only: bool,
    since_now: bool,
}

impl StartJournalctl {
    const fn new(
        path: PathBuf,
        journal_dir: Option<PathBuf>,
        current_boot_only: bool,
        since_now: bool,
    ) -> Self {
        Self {
            path,
            journal_dir,
            current_boot_only,
            since_now,
        }
    }

    fn make_command(&self, checkpoint: Option<&str>) -> Command {
        let mut command = Command::new(&self.path);
        command.stdout(Stdio::piped());
        command.arg("--follow");
        command.arg("--all");
        command.arg("--show-cursor");
        command.arg("--output=json");

        if let Some(dir) = &self.journal_dir {
            command.arg(format!("--directory={}", dir.display()));
        }

        if self.current_boot_only {
            command.arg("--boot");
        }

        if let Some(cursor) = checkpoint {
            command.arg(format!("--after-cursor={}", cursor));
        } else if self.since_now {
            command.arg("--since=now");
        } else {
            // journalctl --follow only outputs a few lines without a starting point
            command.arg("--since=2000-01-01");
        }

        command
    }

    fn start(
        &mut self,
        checkpoint: Option<&str>,
    ) -> crate::Result<(JournalStream, RunningJournalctl)> {
        let mut command = self.make_command(checkpoint);

        let mut child = command.spawn().context(JournalctlSpawnSnafu)?;

        let stream = FramedRead::new(
            child.stdout.take().unwrap(),
            CharacterDelimitedDecoder::new(b'\n'),
        )
        .boxed();

        Ok((stream, RunningJournalctl(child)))
    }
}

struct RunningJournalctl(Child);

impl Drop for RunningJournalctl {
    fn drop(&mut self) {
        if let Some(pid) = self.0.id().and_then(|pid| pid.try_into().ok()) {
            let _ = kill(Pid::from_raw(pid), Signal::SIGTERM);
        }
    }
}

fn create_event(record: Record, batch: &Option<Arc<BatchNotifier>>) -> LogEvent {
    let mut log = LogEvent::from_iter(record).with_batch_notifier_option(batch);

    // Convert some journald-specific field names into Vector standard ones.
    if let Some(message) = log.remove(MESSAGE) {
        log.insert(log_schema().message_key(), message);
    }
    if let Some(host) = log.remove(HOSTNAME) {
        log.insert(log_schema().host_key(), host);
    }
    // Translate the timestamp, and so leave both old and new names.
    if let Some(Value::Bytes(timestamp)) = log
        .get(&*SOURCE_TIMESTAMP)
        .or_else(|| log.get(RECEIVED_TIMESTAMP))
    {
        if let Ok(timestamp) = String::from_utf8_lossy(timestamp).parse::<u64>() {
            let timestamp = chrono::Utc.timestamp(
                (timestamp / 1_000_000) as i64,
                (timestamp % 1_000_000) as u32 * 1_000,
            );
            log.insert(log_schema().timestamp_key(), Value::Timestamp(timestamp));
        }
    }
    // Add source type
    log.try_insert(log_schema().source_type_key(), Bytes::from("journald"));

    log
}

/// Map the given unit name into a valid systemd unit
/// by appending ".service" if no extension is present.
fn fixup_unit(unit: &str) -> String {
    if unit.contains('.') {
        unit.into()
    } else {
        format!("{}.service", unit)
    }
}

fn decode_record(line: &[u8], remap: bool) -> Result<Record, JsonError> {
    let mut record = serde_json::from_str::<JsonValue>(&String::from_utf8_lossy(line))?;
    // journalctl will output non-ASCII values using an array
    // of integers. Look for those values and re-parse them.
    if let Some(record) = record.as_object_mut() {
        for (_, value) in record.iter_mut().filter(|(_, v)| v.is_array()) {
            *value = decode_array(value.as_array().expect("already validated"));
        }
    }
    if remap {
        record.get_mut("PRIORITY").map(remap_priority);
    }
    serde_json::from_value(record)
}

fn decode_array(array: &[JsonValue]) -> JsonValue {
    decode_array_as_bytes(array).unwrap_or_else(|| {
        let ser = serde_json::to_string(array).expect("already deserialized");
        JsonValue::String(ser)
    })
}

fn decode_array_as_bytes(array: &[JsonValue]) -> Option<JsonValue> {
    // From the array of values, turn all the numbers into bytes, and
    // then the bytes into a string, but return None if any value in the
    // array was not a valid byte.
    array
        .iter()
        .map(|item| {
            item.as_u64().and_then(|num| match num {
                num if num <= u8::max_value() as u64 => Some(num as u8),
                _ => None,
            })
        })
        .collect::<Option<Vec<u8>>>()
        .map(|array| String::from_utf8_lossy(&array).into())
}

fn remap_priority(priority: &mut JsonValue) {
    if let Some(num) = priority.as_str().and_then(|s| usize::from_str(s).ok()) {
        let text = match num {
            0 => "EMERG",
            1 => "ALERT",
            2 => "CRIT",
            3 => "ERR",
            4 => "WARNING",
            5 => "NOTICE",
            6 => "INFO",
            7 => "DEBUG",
            _ => "UNKNOWN",
        };
        *priority = JsonValue::String(text.into());
    }
}

fn filter_matches(record: &Record, includes: &Matches, excludes: &Matches) -> bool {
    match (includes.is_empty(), excludes.is_empty()) {
        (true, true) => false,
        (false, true) => !contains_match(record, includes),
        (true, false) => contains_match(record, excludes),
        (false, false) => !contains_match(record, includes) || contains_match(record, excludes),
    }
}

fn contains_match(record: &Record, matches: &Matches) -> bool {
    let f = move |(field, value)| {
        matches
            .get(field)
            .map(|x| x.contains(value))
            .unwrap_or(false)
    };
    record.iter().any(f)
}

fn find_duplicate_match(a_matches: &Matches, b_matches: &Matches) -> Option<(String, String)> {
    for (a_key, a_values) in a_matches {
        if let Some(b_values) = b_matches.get(a_key.as_str()) {
            for (a, b) in a_values
                .iter()
                .flat_map(|x| std::iter::repeat(x).zip(b_values.iter()))
            {
                if a == b {
                    return Some((a_key.into(), b.into()));
                }
            }
        }
    }
    None
}

enum Finalizer {
    Sync(SharedCheckpointer),
    Async(OrderedFinalizer<String>),
}

impl Finalizer {
    /// Create a new batch finalization handler, which updates the
    /// stored checkpointer, and a modified shutdown trigger. If
    /// `acknowledgements` are enabled, the checkpointer is written in
    /// a background task as acknowledgements are received from sinks,
    /// and shutdown can be triggered by either the system shutdown or
    /// a negative acknowledgement.
    fn new(
        acknowledgements: bool,
        checkpointer: SharedCheckpointer,
        shutdown: ShutdownSignal,
    ) -> (Self, BoxFuture<'static, ()>) {
        if acknowledgements {
            let (finalizer, mut ack_stream) = OrderedFinalizer::new(shutdown.clone());
            let (trigger, tripwire) = oneshot::channel();
            tokio::spawn(async move {
                while let Some((status, cursor)) = ack_stream.next().await {
                    if status == BatchStatus::Delivered {
                        checkpointer.lock().await.set(cursor).await;
                    } else {
                        emit!(JournaldNegativeAcknowledgmentError { cursor: &cursor });
                        break;
                    }
                }
                // We have either received the first negative
                // acknowledgement, or the `OrderedFinalizer` has
                // bailed out for some reason. In both cases, we need
                // to cause the send loop above to stop, and so we do
                // not need to handle any further status events.
                // Simply send the trigger and exit this task
                let _ = trigger.send(());
            });
            let shutdown = future::select(shutdown, tripwire).map(|_| ()).boxed();
            (Self::Async(finalizer), shutdown)
        } else {
            (Self::Sync(checkpointer), shutdown.map(|_| ()).boxed())
        }
    }

    async fn finalize(&self, cursor: String, receiver: Option<BatchStatusReceiver>) {
        match (self, receiver) {
            (Self::Sync(checkpointer), None) => checkpointer.lock().await.set(cursor).await,
            (Self::Async(finalizer), Some(receiver)) => finalizer.add(cursor, receiver),
            _ => {
                unreachable!("Cannot have async finalization without a receiver in journald source")
            }
        }
    }
}

struct Checkpointer {
    file: File,
    filename: PathBuf,
}

impl Checkpointer {
    async fn new(filename: PathBuf) -> Result<Self, io::Error> {
        let file = OpenOptions::new()
            .read(true)
            .write(true)
            .create(true)
            .open(&filename)
            .await?;
        Ok(Checkpointer { file, filename })
    }

    async fn set(&mut self, token: &str) -> Result<(), io::Error> {
        self.file.seek(SeekFrom::Start(0)).await?;
        self.file.write_all(format!("{}\n", token).as_bytes()).await
    }

    async fn get(&mut self) -> Result<Option<String>, io::Error> {
        let mut buf = Vec::<u8>::new();
        self.file.seek(SeekFrom::Start(0)).await?;
        self.file.read_to_end(&mut buf).await?;
        match buf.len() {
            0 => Ok(None),
            _ => {
                let text = String::from_utf8_lossy(&buf);
                match text.find('\n') {
                    Some(nl) => Ok(Some(String::from(&text[..nl]))),
                    None => Ok(None), // Maybe return an error?
                }
            }
        }
    }
}

struct StatefulCheckpointer {
    checkpointer: Checkpointer,
    cursor: Option<String>,
}

impl StatefulCheckpointer {
    async fn new(filename: PathBuf) -> Result<Self, io::Error> {
        let mut checkpointer = Checkpointer::new(filename).await?;
        let cursor = checkpointer.get().await?;
        Ok(Self {
            checkpointer,
            cursor,
        })
    }

    async fn set(&mut self, token: String) {
        if let Err(error) = self.checkpointer.set(&token).await {
            error!(
                message = "Could not set journald checkpoint.",
                %error,
                filename = ?self.checkpointer.filename,
            );
        }
        self.cursor = Some(token);
    }
}

#[derive(Clone)]
struct SharedCheckpointer(Arc<Mutex<StatefulCheckpointer>>);

impl SharedCheckpointer {
    fn new(c: StatefulCheckpointer) -> Self {
        Self(Arc::new(Mutex::new(c)))
    }

    async fn lock(&self) -> MutexGuard<'_, StatefulCheckpointer> {
        self.0.lock().await
    }
}

#[cfg(test)]
mod checkpointer_tests {
    use tempfile::tempdir;
    use tokio::fs::read_to_string;

    use super::*;

    #[test]
    fn generate_config() {
        crate::test_util::test_generate_config::<JournaldConfig>();
    }

    #[tokio::test]
    async fn journald_checkpointer_works() {
        let tempdir = tempdir().unwrap();
        let mut filename = tempdir.path().to_path_buf();
        filename.push(CHECKPOINT_FILENAME);
        let mut checkpointer = Checkpointer::new(filename.clone())
            .await
            .expect("Creating checkpointer failed!");

        assert!(checkpointer.get().await.unwrap().is_none());

        checkpointer
            .set("first test")
            .await
            .expect("Setting checkpoint failed");
        assert_eq!(checkpointer.get().await.unwrap().unwrap(), "first test");
        let contents = read_to_string(filename.clone())
            .await
            .unwrap_or_else(|_| panic!("Failed to read: {:?}", filename));
        assert!(contents.starts_with("first test\n"));

        checkpointer
            .set("second")
            .await
            .expect("Setting checkpoint failed");
        assert_eq!(checkpointer.get().await.unwrap().unwrap(), "second");
        let contents = read_to_string(filename.clone())
            .await
            .unwrap_or_else(|_| panic!("Failed to read: {:?}", filename));
        assert!(contents.starts_with("second\n"));
    }
}

#[cfg(test)]
mod tests {
    use std::{fs, path::Path};

    use pretty_assertions::assert_eq;
    use tempfile::tempdir;
    use tokio::time::{sleep, timeout, Duration, Instant};

    use super::*;
    use crate::{
        config::ComponentKey, event::Event, event::EventStatus,
        test_util::components::assert_source_compliance,
    };

    const TEST_COMPONENT: &str = "journald-test";
    const TEST_JOURNALCTL: &str = "tests/data/journalctl";

    async fn run_with_units(iunits: &[&str], xunits: &[&str], cursor: Option<&str>) -> Vec<Event> {
        let include_matches = create_unit_matches(iunits.to_vec());
        let exclude_matches = create_unit_matches(xunits.to_vec());
        run_journal(include_matches, exclude_matches, cursor).await
    }

    async fn run_journal(
        include_matches: Matches,
        exclude_matches: Matches,
        checkpoint: Option<&str>,
    ) -> Vec<Event> {
        assert_source_compliance(&["protocol"], async move {
            let (tx, rx) = SourceSender::new_test_finalize(EventStatus::Delivered);

            let tempdir = tempdir().unwrap();
            let tempdir = tempdir.path().to_path_buf();

            if let Some(cursor) = checkpoint {
                let mut checkpoint_path = tempdir.clone();
                checkpoint_path.push(TEST_COMPONENT);
                fs::create_dir(&checkpoint_path).unwrap();
                checkpoint_path.push(CHECKPOINT_FILENAME);

                let mut checkpointer = Checkpointer::new(checkpoint_path.clone())
                    .await
                    .expect("Creating checkpointer failed!");

                checkpointer
                    .set(cursor)
                    .await
                    .expect("Could not set checkpoint");
            }

            let (cx, shutdown) =
                SourceContext::new_shutdown(&ComponentKey::from(TEST_COMPONENT), tx);
            let config = JournaldConfig {
                journalctl_path: Some(TEST_JOURNALCTL.into()),
                include_matches,
                exclude_matches,
                data_dir: Some(tempdir),
                remap_priority: true,
                acknowledgements: false.into(),
                ..Default::default()
            };
            let source = config.build(cx).await.unwrap();
            tokio::spawn(async move { source.await.unwrap() });

            sleep(Duration::from_millis(100)).await;
            shutdown
                .shutdown_all(Instant::now() + Duration::from_secs(1))
                .await;

            timeout(Duration::from_secs(1), rx.collect()).await.unwrap()
        })
        .await
    }

    fn create_unit_matches<S: Into<String>>(units: Vec<S>) -> Matches {
        let units: HashSet<String> = units.into_iter().map(Into::into).collect();
        let mut map = HashMap::new();
        if !units.is_empty() {
            map.insert(String::from(SYSTEMD_UNIT), units);
        }
        map
    }

    fn create_matches<S: Into<String>>(conditions: Vec<(S, S)>) -> Matches {
        let mut matches: Matches = HashMap::new();
        for (field, value) in conditions {
            matches
                .entry(field.into())
                .or_default()
                .insert(value.into());
        }
        matches
    }

    #[tokio::test]
    async fn reads_journal() {
        let received = run_with_units(&[], &[], None).await;
        assert_eq!(received.len(), 8);
        assert_eq!(
            message(&received[0]),
            Value::Bytes("System Initialization".into())
        );
        assert_eq!(
            received[0].as_log()[log_schema().source_type_key()],
            "journald".into()
        );
        assert_eq!(timestamp(&received[0]), value_ts(1578529839, 140001000));
        assert_eq!(priority(&received[0]), Value::Bytes("INFO".into()));
        assert_eq!(message(&received[1]), Value::Bytes("unit message".into()));
        assert_eq!(timestamp(&received[1]), value_ts(1578529839, 140002000));
        assert_eq!(priority(&received[1]), Value::Bytes("DEBUG".into()));
    }

    #[tokio::test]
    async fn includes_units() {
        let received = run_with_units(&["unit.service"], &[], None).await;
        assert_eq!(received.len(), 1);
        assert_eq!(message(&received[0]), Value::Bytes("unit message".into()));
    }

    #[tokio::test]
    async fn excludes_units() {
        let received = run_with_units(&[], &["unit.service", "badunit.service"], None).await;
        assert_eq!(received.len(), 6);
        assert_eq!(
            message(&received[0]),
            Value::Bytes("System Initialization".into())
        );
        assert_eq!(
            message(&received[1]),
            Value::Bytes("Missing timestamp".into())
        );
        assert_eq!(
            message(&received[2]),
            Value::Bytes("Different timestamps".into())
        );
    }

    #[tokio::test]
    async fn includes_matches() {
        let matches = create_matches(vec![("PRIORITY", "ERR")]);
        let received = run_journal(matches, HashMap::new(), None).await;
        assert_eq!(received.len(), 2);
        assert_eq!(
            message(&received[0]),
            Value::Bytes("Different timestamps".into())
        );
        assert_eq!(timestamp(&received[0]), value_ts(1578529839, 140005000));
        assert_eq!(
            message(&received[1]),
            Value::Bytes("Non-ASCII in other field".into())
        );
        assert_eq!(timestamp(&received[1]), value_ts(1578529839, 140005000));
    }

    #[tokio::test]
    async fn includes_kernel() {
        let matches = create_matches(vec![("_TRANSPORT", "kernel")]);
        let received = run_journal(matches, HashMap::new(), None).await;
        assert_eq!(received.len(), 1);
        assert_eq!(timestamp(&received[0]), value_ts(1578529839, 140006000));
        assert_eq!(message(&received[0]), Value::Bytes("audit log".into()));
    }

    #[tokio::test]
    async fn excludes_matches() {
        let matches = create_matches(vec![("PRIORITY", "INFO"), ("PRIORITY", "DEBUG")]);
        let received = run_journal(HashMap::new(), matches, None).await;
        assert_eq!(received.len(), 5);
        assert_eq!(timestamp(&received[0]), value_ts(1578529839, 140003000));
        assert_eq!(timestamp(&received[1]), value_ts(1578529839, 140004000));
        assert_eq!(timestamp(&received[2]), value_ts(1578529839, 140005000));
        assert_eq!(timestamp(&received[3]), value_ts(1578529839, 140005000));
        assert_eq!(timestamp(&received[4]), value_ts(1578529839, 140006000));
    }

    #[tokio::test]
    async fn handles_checkpoint() {
        let received = run_with_units(&[], &[], Some("1")).await;
        assert_eq!(received.len(), 7);
        assert_eq!(message(&received[0]), Value::Bytes("unit message".into()));
        assert_eq!(timestamp(&received[0]), value_ts(1578529839, 140002000));
    }

    #[tokio::test]
    async fn parses_array_messages() {
        let received = run_with_units(&["badunit.service"], &[], None).await;
        assert_eq!(received.len(), 1);
        assert_eq!(message(&received[0]), Value::Bytes("¿Hello?".into()));
    }

    #[tokio::test]
    async fn parses_array_fields() {
        let received = run_with_units(&["syslog.service"], &[], None).await;
        assert_eq!(received.len(), 1);
        assert_eq!(
            received[0].as_log()["SYSLOG_RAW"],
            Value::Bytes("¿World?".into())
        );
    }

    #[tokio::test]
    async fn parses_string_sequences() {
        let received = run_with_units(&["NetworkManager.service"], &[], None).await;
        assert_eq!(received.len(), 1);
        assert_eq!(
            received[0].as_log()["SYSLOG_FACILITY"],
            Value::Bytes(r#"["DHCP4","DHCP6"]"#.into())
        );
    }

    #[tokio::test]
    async fn handles_missing_timestamp() {
        let received = run_with_units(&["stdout"], &[], None).await;
        assert_eq!(received.len(), 2);
        assert_eq!(timestamp(&received[0]), value_ts(1578529839, 140004000));
        assert_eq!(timestamp(&received[1]), value_ts(1578529839, 140005000));
    }

    #[tokio::test]
    async fn handles_acknowledgements() {
        let (count, checkpoint) = run_acknowledgements(usize::MAX).await;

        assert_eq!(count, 8);
        assert_eq!(checkpoint.as_deref(), Some("8"));
    }

    #[tokio::test]
    async fn handles_negative_acknowledgements() {
        let (_count, checkpoint) = run_acknowledgements(2).await;

        assert_eq!(checkpoint.as_deref(), Some("2"));
        // The acknowledgements for the events are delivered after the
        // events are delivered to the pipeline, so this test would
        // fail to show that deliveries have stopped.
        // assert_eq!(count, 2);
    }

    async fn run_acknowledgements(error_after: usize) -> (usize, Option<String>) {
        let (tx, mut rx) = SourceSender::new_test_error_after(error_after);

        let tempdir = tempdir().unwrap();
        let tempdir = tempdir.path().to_path_buf();
        let mut checkpoint_path = tempdir.clone();
        checkpoint_path.push(TEST_COMPONENT);
        fs::create_dir(&checkpoint_path).unwrap();
        checkpoint_path.push(CHECKPOINT_FILENAME);

        let mut checkpointer = Checkpointer::new(checkpoint_path.clone())
            .await
            .expect("Creating checkpointer failed!");

        let config = JournaldConfig {
            journalctl_path: Some(TEST_JOURNALCTL.into()),
            data_dir: Some(tempdir),
            remap_priority: true,
            acknowledgements: true.into(),
            batch_size: Some(1),
            ..Default::default()
        };
        let (cx, _shutdown) = SourceContext::new_shutdown(&ComponentKey::from(TEST_COMPONENT), tx);
        let source = config.build(cx).await.unwrap();
        tokio::spawn(async move { source.await.unwrap() });

        // Make sure the checkpointer cursor is empty
        assert_eq!(checkpointer.get().await.unwrap(), None);

        tokio::time::sleep(Duration::from_millis(100)).await;

        // Acknowledge all the received events.
        let mut count = 0;
        while let Poll::Ready(Some(_)) = futures::poll!(rx.next()) {
            count += 1;
        }

        tokio::time::sleep(Duration::from_millis(100)).await;
        let checkpoint = checkpointer.get().await.unwrap();
        (count, checkpoint)
    }

    #[test]
    fn filter_matches_works_correctly() {
        let empty: Matches = HashMap::new();
        let includes = create_unit_matches(vec!["one", "two"]);
        let excludes = create_unit_matches(vec!["foo", "bar"]);

        let zero = HashMap::new();
        assert!(!filter_matches(&zero, &empty, &empty));
        assert!(filter_matches(&zero, &includes, &empty));
        assert!(!filter_matches(&zero, &empty, &excludes));
        assert!(filter_matches(&zero, &includes, &excludes));
        let mut one = HashMap::new();
        one.insert(String::from(SYSTEMD_UNIT), String::from("one"));
        assert!(!filter_matches(&one, &empty, &empty));
        assert!(!filter_matches(&one, &includes, &empty));
        assert!(!filter_matches(&one, &empty, &excludes));
        assert!(!filter_matches(&one, &includes, &excludes));
        let mut two = HashMap::new();
        two.insert(String::from(SYSTEMD_UNIT), String::from("bar"));
        assert!(!filter_matches(&two, &empty, &empty));
        assert!(filter_matches(&two, &includes, &empty));
        assert!(filter_matches(&two, &empty, &excludes));
        assert!(filter_matches(&two, &includes, &excludes));
    }

    #[test]
    fn merges_units_and_matches_option() {
        let include_units = vec!["one", "two"].into_iter().map(String::from).collect();
        let include_matches = create_matches(vec![
            ("_SYSTEMD_UNIT", "three.service"),
            ("_TRANSPORT", "kernel"),
        ]);

        let exclude_units = vec!["foo", "bar"].into_iter().map(String::from).collect();
        let exclude_matches = create_matches(vec![
            ("_SYSTEMD_UNIT", "baz.service"),
            ("PRIORITY", "DEBUG"),
        ]);

        let journald_config = JournaldConfig {
            include_units,
            include_matches,
            exclude_units,
            exclude_matches,
            ..Default::default()
        };

        let hashset =
            |v: &[&str]| -> HashSet<String> { v.iter().copied().map(String::from).collect() };

        let matches = journald_config.merged_include_matches().unwrap();
        let units = matches.get("_SYSTEMD_UNIT").unwrap();
        assert_eq!(
            units,
            &hashset(&["one.service", "two.service", "three.service"])
        );
        let units = matches.get("_TRANSPORT").unwrap();
        assert_eq!(units, &hashset(&["kernel"]));

        let matches = journald_config.merged_exclude_matches();
        let units = matches.get("_SYSTEMD_UNIT").unwrap();
        assert_eq!(
            units,
            &hashset(&["foo.service", "bar.service", "baz.service"])
        );
        let units = matches.get("PRIORITY").unwrap();
        assert_eq!(units, &hashset(&["DEBUG"]));
    }

    #[test]
    fn find_duplicate_match_works_correctly() {
        let include_matches = create_matches(vec![("_TRANSPORT", "kernel")]);
        let exclude_matches = create_matches(vec![("_TRANSPORT", "kernel")]);
        let (field, value) = find_duplicate_match(&include_matches, &exclude_matches).unwrap();
        assert_eq!(field, "_TRANSPORT");
        assert_eq!(value, "kernel");

        let empty = HashMap::new();
        let actual = find_duplicate_match(&empty, &empty);
        assert!(actual.is_none());

        let actual = find_duplicate_match(&include_matches, &empty);
        assert!(actual.is_none());

        let actual = find_duplicate_match(&empty, &exclude_matches);
        assert!(actual.is_none());
    }

    #[test]
    fn command_options() {
        let path = PathBuf::from("jornalctl");

        let journal_dir = None;
        let current_boot_only = false;
        let cursor = None;
        let since_now = false;

        let command = create_command(&path, journal_dir, current_boot_only, since_now, cursor);
        let cmd_line = format!("{:?}", command);
        assert!(!cmd_line.contains("--directory="));
        assert!(!cmd_line.contains("--boot"));
        assert!(cmd_line.contains("--since=2000-01-01"));

        let since_now = true;
        let journal_dir = None;

        let command = create_command(&path, journal_dir, current_boot_only, since_now, cursor);
        let cmd_line = format!("{:?}", command);
        assert!(cmd_line.contains("--since=now"));

        let journal_dir = Some(PathBuf::from("/tmp/journal-dir"));
        let current_boot_only = true;
        let cursor = Some("2021-01-01");

        let command = create_command(&path, journal_dir, current_boot_only, since_now, cursor);
        let cmd_line = format!("{:?}", command);
        assert!(cmd_line.contains("--directory=/tmp/journal-dir"));
        assert!(cmd_line.contains("--boot"));
        assert!(cmd_line.contains("--after-cursor="));
    }

    fn create_command(
        path: &Path,
        journal_dir: Option<PathBuf>,
        current_boot_only: bool,
        since_now: bool,
        cursor: Option<&str>,
    ) -> Command {
        StartJournalctl::new(path.into(), journal_dir, current_boot_only, since_now)
            .make_command(cursor)
    }

    fn message(event: &Event) -> Value {
        event.as_log()[log_schema().message_key()].clone()
    }

    fn timestamp(event: &Event) -> Value {
        event.as_log()[log_schema().timestamp_key()].clone()
    }

    fn value_ts(secs: i64, usecs: u32) -> Value {
        Value::Timestamp(chrono::Utc.timestamp(secs, usecs))
    }

    fn priority(event: &Event) -> Value {
        event.as_log()["PRIORITY"].clone()
    }
}<|MERGE_RESOLUTION|>--- conflicted
+++ resolved
@@ -9,6 +9,20 @@
     time::Duration,
 };
 
+use crate::{
+    config::{
+        log_schema, AcknowledgementsConfig, DataType, Output, SourceConfig, SourceContext,
+        SourceDescription,
+    },
+    event::{BatchNotifier, BatchStatus, BatchStatusReceiver, LogEvent, Value},
+    internal_events::{
+        BytesReceived, JournaldInvalidRecordError, JournaldNegativeAcknowledgmentError,
+        OldEventsReceived,
+    },
+    serde::bool_or_struct,
+    shutdown::ShutdownSignal,
+    SourceSender,
+};
 use bytes::Bytes;
 use chrono::TimeZone;
 use codecs::{decoding::BoxedFramingError, CharacterDelimitedDecoder};
@@ -32,26 +46,7 @@
 use tokio_util::codec::FramedRead;
 use vector_common::{byte_size_of::ByteSizeOf, finalizer::OrderedFinalizer};
 use vector_config::configurable_component;
-<<<<<<< HEAD
 use vector_core::config::LogNamespace;
-use vector_core::{finalizer::OrderedFinalizer, ByteSizeOf};
-=======
->>>>>>> ed2ebbce
-
-use crate::{
-    config::{
-        log_schema, AcknowledgementsConfig, DataType, Output, SourceConfig, SourceContext,
-        SourceDescription,
-    },
-    event::{BatchNotifier, BatchStatus, BatchStatusReceiver, LogEvent, Value},
-    internal_events::{
-        BytesReceived, JournaldInvalidRecordError, JournaldNegativeAcknowledgmentError,
-        OldEventsReceived,
-    },
-    serde::bool_or_struct,
-    shutdown::ShutdownSignal,
-    SourceSender,
-};
 
 const DEFAULT_BATCH_SIZE: usize = 16;
 const BATCH_TIMEOUT: Duration = Duration::from_millis(10);
