use std::time::Duration;

use aws_config::{
<<<<<<< HEAD
    default_provider::credentials::DefaultCredentialsChain, imds, sts::AssumeRoleProviderBuilder,
=======
    default_provider::credentials::DefaultCredentialsChain,
    imds,
    profile::{
        profile_file::{ProfileFileKind, ProfileFiles},
        ProfileFileCredentialsProvider,
    },
    sts::AssumeRoleProviderBuilder,
>>>>>>> 3e79d63c
};
use aws_types::{credentials::SharedCredentialsProvider, region::Region, Credentials};
use serde_with::serde_as;
use vector_common::sensitive_string::SensitiveString;
use vector_config::configurable_component;

// matches default load timeout from the SDK as of 0.10.1, but lets us confidently document the
// default rather than relying on the SDK default to not change
const DEFAULT_LOAD_TIMEOUT: Duration = Duration::from_secs(5);
const DEFAULT_PROFILE_NAME: &str = "default";

/// IMDS Client Configuration for authenticating with AWS.
#[serde_as]
#[configurable_component]
#[derive(Copy, Clone, Debug, Derivative)]
#[derivative(Default)]
#[serde(deny_unknown_fields)]
pub struct ImdsAuthentication {
    /// Number of IMDS retries for fetching tokens and metadata.
    #[serde(default = "default_max_attempts")]
    #[derivative(Default(value = "default_max_attempts()"))]
    max_attempts: u32,

    /// Connect timeout for IMDS.
    #[serde(default = "default_timeout")]
    #[serde(rename = "connect_timeout_seconds")]
    #[serde_as(as = "serde_with::DurationSeconds<u64>")]
    #[derivative(Default(value = "default_timeout()"))]
    connect_timeout: Duration,

    /// Read timeout for IMDS.
    #[serde(default = "default_timeout")]
    #[serde(rename = "read_timeout_seconds")]
    #[serde_as(as = "serde_with::DurationSeconds<u64>")]
    #[derivative(Default(value = "default_timeout()"))]
    read_timeout: Duration,
}

const fn default_max_attempts() -> u32 {
    4
}

const fn default_timeout() -> Duration {
    Duration::from_secs(1)
}

/// Configuration of the authentication strategy for interacting with AWS services.
#[configurable_component]
#[derive(Clone, Debug, Derivative)]
#[derivative(Default)]
#[serde(deny_unknown_fields, untagged)]
pub enum AwsAuthentication {
    /// Authenticate using a fixed access key and secret pair.
    AccessKey {
        /// The AWS access key ID.
        #[configurable(metadata(docs::examples = "AKIAIOSFODNN7EXAMPLE"))]
        access_key_id: SensitiveString,

        /// The AWS secret access key.
        #[configurable(metadata(docs::examples = "wJalrXUtnFEMI/K7MDENG/bPxRfiCYEXAMPLEKEY"))]
        secret_access_key: SensitiveString,
    },

    /// Authenticate using credentials stored in a file.
    ///
    /// Additionally, the specific credential profile to use can be set.
    /// The file format must match the credentials file format outlined in
    /// https://docs.aws.amazon.com/cli/latest/userguide/cli-configure-files.html.
    File {
        /// Path to the credentials file.
        #[configurable(metadata(docs::examples = "/my/aws/credentials"))]
        credentials_file: String,

        /// The credentials profile to use.
        ///
        /// Used to select AWS credentials from a provided credentials file.
        #[configurable(metadata(docs::examples = "develop"))]
        #[serde(default = "default_profile")]
        profile: String,
    },

    /// Assume the given role ARN.
    Role {
        /// The ARN of an [IAM role][iam_role] to assume.
        ///
        /// [iam_role]: https://docs.aws.amazon.com/IAM/latest/UserGuide/id_roles.html
        #[configurable(metadata(docs::examples = "arn:aws:iam::123456789098:role/my_role"))]
        assume_role: String,

        /// Timeout for assuming the role, in seconds.
        ///
        /// Relevant when the default credentials chain is used or `assume_role`.
        #[configurable(metadata(docs::type_unit = "seconds"))]
        #[configurable(metadata(docs::examples = 30))]
        load_timeout_secs: Option<u64>,

        /// Configuration for authenticating with AWS through IMDS.
        #[serde(default)]
        imds: ImdsAuthentication,

        /// The [AWS region][aws_region] to send STS requests to.
        ///
        /// If not set, this will default to the configured region
        /// for the service itself.
        ///
        /// [aws_region]: https://docs.aws.amazon.com/general/latest/gr/rande.html#regional-endpoints
        #[configurable(metadata(docs::examples = "us-west-2"))]
        region: Option<String>,
    },

    /// Default authentication strategy which tries a variety of substrategies in a one-after-the-other fashion.
    #[derivative(Default)]
    Default {
        /// Timeout for successfully loading any credentials, in seconds.
        ///
        /// Relevant when the default credentials chain is used or `assume_role`.
        #[configurable(metadata(docs::type_unit = "seconds"))]
        #[configurable(metadata(docs::examples = 30))]
        load_timeout_secs: Option<u64>,

        /// Configuration for authenticating with AWS through IMDS.
        #[serde(default)]
        imds: ImdsAuthentication,
    },
}

fn default_profile() -> String {
    DEFAULT_PROFILE_NAME.to_string()
}

impl AwsAuthentication {
    pub async fn credentials_provider(
        &self,
        service_region: Region,
    ) -> crate::Result<SharedCredentialsProvider> {
        match self {
            Self::AccessKey {
                access_key_id,
                secret_access_key,
            } => Ok(SharedCredentialsProvider::new(Credentials::from_keys(
                access_key_id.inner(),
                secret_access_key.inner(),
                None,
            ))),
            AwsAuthentication::File {
                credentials_file,
                profile,
            } => {
                // The SDK uses the default profile out of the box, but doesn't provide an optional
                // type in the builder. We can just hardcode it so that everything works.
                let profile_files = ProfileFiles::builder()
                    .with_file(ProfileFileKind::Credentials, credentials_file)
                    .build();
                let profile_provider = ProfileFileCredentialsProvider::builder()
                    .profile_files(profile_files)
                    .profile_name(profile)
                    .build();
                Ok(SharedCredentialsProvider::new(profile_provider))
            }
            AwsAuthentication::Role {
                assume_role,
                load_timeout_secs,
                imds,
                region,
            } => {
                let auth_region = region.clone().map(Region::new).unwrap_or(service_region);
                let provider = AssumeRoleProviderBuilder::new(assume_role)
                    .region(auth_region.clone())
                    .build(
                        default_credentials_provider(auth_region, *load_timeout_secs, *imds)
                            .await?,
                    );

                Ok(SharedCredentialsProvider::new(provider))
            }
            AwsAuthentication::Default {
                load_timeout_secs,
                imds,
            } => Ok(SharedCredentialsProvider::new(
                default_credentials_provider(service_region, *load_timeout_secs, *imds).await?,
            )),
        }
    }

    #[cfg(test)]
    pub fn test_auth() -> AwsAuthentication {
        AwsAuthentication::AccessKey {
            access_key_id: "dummy".to_string().into(),
            secret_access_key: "dummy".to_string().into(),
        }
    }
}

async fn default_credentials_provider(
    region: Region,
    load_timeout_secs: Option<u64>,
    imds: ImdsAuthentication,
) -> crate::Result<SharedCredentialsProvider> {
    let client = imds::Client::builder()
        .max_attempts(imds.max_attempts)
        .connect_timeout(imds.connect_timeout)
        .read_timeout(imds.read_timeout)
        .build()
        .await?;

    let chain = DefaultCredentialsChain::builder()
        .region(region)
        .imds_client(client)
        .load_timeout(
            load_timeout_secs
                .map(Duration::from_secs)
                .unwrap_or(DEFAULT_LOAD_TIMEOUT),
        );

    Ok(SharedCredentialsProvider::new(chain.build().await))
}

#[cfg(test)]
mod tests {
    use super::*;
    use serde::{Deserialize, Serialize};

    const CONNECT_TIMEOUT: Duration = Duration::from_secs(30);
    const READ_TIMEOUT: Duration = Duration::from_secs(10);

    #[derive(Serialize, Deserialize, Clone, Debug)]
    struct ComponentConfig {
        assume_role: Option<String>,
        #[serde(default)]
        auth: AwsAuthentication,
    }

    #[test]
    fn parsing_default() {
        let config = toml::from_str::<ComponentConfig>(
            r#"
        "#,
        )
        .unwrap();

        assert!(matches!(config.auth, AwsAuthentication::Default { .. }));
    }

    #[test]
    fn parsing_default_with_load_timeout() {
        let config = toml::from_str::<ComponentConfig>(
            r#"
            auth.load_timeout_secs = 10
        "#,
        )
        .unwrap();

        assert!(matches!(
            config.auth,
            AwsAuthentication::Default {
                load_timeout_secs: Some(10),
                imds: ImdsAuthentication { .. },
            }
        ));
    }

    #[test]
    fn parsing_default_with_imds_client() {
        let config = toml::from_str::<ComponentConfig>(
            r#"
            auth.imds.max_attempts = 5
            auth.imds.connect_timeout_seconds = 30
            auth.imds.read_timeout_seconds = 10
        "#,
        )
        .unwrap();

        assert!(matches!(
            config.auth,
            AwsAuthentication::Default {
                load_timeout_secs: None,
                imds: ImdsAuthentication {
                    max_attempts: 5,
                    connect_timeout: CONNECT_TIMEOUT,
                    read_timeout: READ_TIMEOUT,
                },
            }
        ));
    }

    #[test]
    fn parsing_old_assume_role() {
        let config = toml::from_str::<ComponentConfig>(
            r#"
            assume_role = "root"
        "#,
        )
        .unwrap();

        assert!(matches!(config.auth, AwsAuthentication::Default { .. }));
    }

    #[test]
    fn parsing_assume_role() {
        let config = toml::from_str::<ComponentConfig>(
            r#"
            auth.assume_role = "root"
            auth.load_timeout_secs = 10
        "#,
        )
        .unwrap();

        assert!(matches!(config.auth, AwsAuthentication::Role { .. }));
    }

    #[test]
    fn parsing_assume_role_with_imds_client() {
        let config = toml::from_str::<ComponentConfig>(
            r#"
            auth.assume_role = "root"
            auth.imds.max_attempts = 5
            auth.imds.connect_timeout_seconds = 30
            auth.imds.read_timeout_seconds = 10
        "#,
        )
        .unwrap();

        match config.auth {
            AwsAuthentication::Role {
                assume_role,
                load_timeout_secs,
                imds,
                region,
            } => {
                assert_eq!(&assume_role, "root");
                assert_eq!(load_timeout_secs, None);
                assert!(matches!(
                    imds,
                    ImdsAuthentication {
                        max_attempts: 5,
                        connect_timeout: CONNECT_TIMEOUT,
                        read_timeout: READ_TIMEOUT,
                    }
                ));
                assert_eq!(region, None);
            }
            _ => panic!(),
        }
    }

    #[test]
    fn parsing_both_assume_role() {
        let config = toml::from_str::<ComponentConfig>(
            r#"
            assume_role = "root"
            auth.assume_role = "auth.root"
            auth.load_timeout_secs = 10
            auth.region = "us-west-2"
        "#,
        )
        .unwrap();

        match config.auth {
            AwsAuthentication::Role {
                assume_role,
                load_timeout_secs,
                imds,
                region,
            } => {
                assert_eq!(&assume_role, "auth.root");
                assert_eq!(load_timeout_secs, Some(10));
                assert!(matches!(imds, ImdsAuthentication { .. }));
                assert_eq!(region.unwrap(), "us-west-2");
            }
            _ => panic!(),
        }
    }

    #[test]
    fn parsing_static() {
        let config = toml::from_str::<ComponentConfig>(
            r#"
            auth.access_key_id = "key"
            auth.secret_access_key = "other"
        "#,
        )
        .unwrap();

        assert!(matches!(config.auth, AwsAuthentication::AccessKey { .. }));
    }

    #[test]
    fn parsing_file() {
        let config = toml::from_str::<ComponentConfig>(
            r#"
            auth.credentials_file = "/path/to/file"
            auth.profile = "foo"
        "#,
        )
        .unwrap();

        match config.auth {
            AwsAuthentication::File {
                credentials_file,
                profile,
            } => {
                assert_eq!(&credentials_file, "/path/to/file");
                assert_eq!(&profile, "foo");
            }
            _ => panic!(),
        }

        let config = toml::from_str::<ComponentConfig>(
            r#"
            auth.credentials_file = "/path/to/file"
        "#,
        )
        .unwrap();

        match config.auth {
            AwsAuthentication::File {
                credentials_file,
                profile,
            } => {
                assert_eq!(&credentials_file, "/path/to/file");
                assert_eq!(profile, "default".to_string());
            }
            _ => panic!(),
        }
    }
}<|MERGE_RESOLUTION|>--- conflicted
+++ resolved
@@ -1,9 +1,6 @@
 use std::time::Duration;
 
 use aws_config::{
-<<<<<<< HEAD
-    default_provider::credentials::DefaultCredentialsChain, imds, sts::AssumeRoleProviderBuilder,
-=======
     default_provider::credentials::DefaultCredentialsChain,
     imds,
     profile::{
@@ -11,7 +8,6 @@
         ProfileFileCredentialsProvider,
     },
     sts::AssumeRoleProviderBuilder,
->>>>>>> 3e79d63c
 };
 use aws_types::{credentials::SharedCredentialsProvider, region::Region, Credentials};
 use serde_with::serde_as;
