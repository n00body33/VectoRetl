use super::sketch_parser::decode_ddsketch;
use crate::{
<<<<<<< HEAD
    codecs::{self, DecodingConfig, FramingConfig, ParserConfig},
    common::datadog::{DatadogMetricType, DatadogSeriesMetric},
=======
    codecs::{
        self,
        decoding::{DecodingConfig, DeserializerConfig, FramingConfig},
    },
>>>>>>> 4cdbab18
    config::{
        log_schema, AcknowledgementsConfig, DataType, GenerateConfig, Resource, SourceConfig,
        SourceContext, SourceDescription,
    },
    event::{
        metric::{Metric, MetricKind, MetricValue},
        Event,
    },
    internal_events::{EventsReceived, HttpBytesReceived, HttpDecompressError},
    serde::{bool_or_struct, default_decoding, default_framing_message_based},
    sources::{
        self,
        util::{ErrorMessage, StreamDecodingError},
    },
    tls::{MaybeTlsSettings, TlsConfig},
    Pipeline,
};
use bytes::{Buf, BufMut, Bytes, BytesMut};
use chrono::{TimeZone, Utc};
use flate2::read::{MultiGzDecoder, ZlibDecoder};
use futures::{future, FutureExt, SinkExt, StreamExt, TryFutureExt};
use http::StatusCode;
use regex::Regex;
use serde::{Deserialize, Serialize};
use snafu::Snafu;
use std::collections::BTreeMap;
use std::{io::Read, net::SocketAddr, sync::Arc};
use tokio_util::codec::Decoder;
use vector_core::event::{BatchNotifier, BatchStatus};
use vector_core::ByteSizeOf;
use warp::{
    filters::BoxedFilter, path, path::FullPath, reject::Rejection, reply::Response, Filter, Reply,
};

#[derive(Clone, Copy, Debug, Snafu)]
pub(crate) enum ApiError {
    BadRequest,
    InvalidDataFormat,
    ServerShutdown,
}

impl warp::reject::Reject for ApiError {}

#[derive(Deserialize, Serialize, Debug, Clone)]
pub struct DatadogAgentConfig {
    address: SocketAddr,
    tls: Option<TlsConfig>,
    #[serde(default = "crate::serde::default_true")]
    store_api_key: bool,
    #[serde(default = "default_framing_message_based")]
    framing: Box<dyn FramingConfig>,
    #[serde(default = "default_decoding")]
    decoding: Box<dyn DeserializerConfig>,
    #[serde(default, deserialize_with = "bool_or_struct")]
    acknowledgements: AcknowledgementsConfig,
}

inventory::submit! {
    SourceDescription::new::<DatadogAgentConfig>("datadog_agent")
}

#[derive(Deserialize)]
pub struct ApiKeyQueryParams {
    #[serde(rename = "dd-api-key")]
    dd_api_key: Option<String>,
}

impl GenerateConfig for DatadogAgentConfig {
    fn generate_config() -> toml::Value {
        toml::Value::try_from(Self {
            address: "0.0.0.0:8080".parse().unwrap(),
            tls: None,
            store_api_key: true,
            framing: default_framing_message_based(),
            decoding: default_decoding(),
            acknowledgements: AcknowledgementsConfig::default(),
        })
        .unwrap()
    }
}

#[async_trait::async_trait]
#[typetag::serde(name = "datadog_agent")]
impl SourceConfig for DatadogAgentConfig {
    async fn build(&self, cx: SourceContext) -> crate::Result<sources::Source> {
        let decoder = DecodingConfig::new(self.framing.clone(), self.decoding.clone()).build()?;
        let tls = MaybeTlsSettings::from_config(&self.tls, true)?;
        let source = DatadogAgentSource::new(self.store_api_key, decoder, tls.http_protocol_name());
        let listener = tls.bind(&self.address).await?;
        let log_service = source
            .clone()
            .event_service(self.acknowledgements.enabled, cx.out.clone());
        let series_v1_service = source
            .clone()
            .series_v1_service(self.acknowledgements.enabled, cx.out.clone());
        let sketches_service = source
            .clone()
            .sketches_service(self.acknowledgements.enabled, cx.out.clone());
        let series_v2_service = source.series_v2_service();

        let shutdown = cx.shutdown;
        Ok(Box::pin(async move {
            let span = crate::trace::current_span();
            let routes = log_service
                .or(series_v1_service)
                .unify()
                .or(series_v2_service)
                .unify()
                .or(sketches_service)
                .unify()
                .with(warp::trace(move |_info| span.clone()))
                .recover(|r: Rejection| async move {
                    if let Some(e_msg) = r.find::<ErrorMessage>() {
                        let json = warp::reply::json(e_msg);
                        Ok(warp::reply::with_status(json, e_msg.status_code()))
                    } else {
                        // other internal error - will return 500 internal server error
                        Err(r)
                    }
                });
            warp::serve(routes)
                .serve_incoming_with_graceful_shutdown(
                    listener.accept_stream(),
                    shutdown.map(|_| ()),
                )
                .await;

            Ok(())
        }))
    }

    fn output_type(&self) -> DataType {
        DataType::Any
    }

    fn source_type(&self) -> &'static str {
        "datadog_agent"
    }

    fn resources(&self) -> Vec<Resource> {
        vec![Resource::tcp(self.address)]
    }
}

#[derive(Clone)]
struct DatadogAgentSource {
    store_api_key: bool,
    api_key_matcher: Regex,
    log_schema_timestamp_key: &'static str,
    log_schema_source_type_key: &'static str,
    decoder: codecs::Decoder,
    protocol: &'static str,
}

#[derive(Deserialize, Serialize)]
struct DatadogSeriesRequest {
    series: Vec<DatadogSeriesMetric>,
}

impl DatadogAgentSource {
    fn new(store_api_key: bool, decoder: codecs::Decoder, protocol: &'static str) -> Self {
        Self {
            store_api_key,
            api_key_matcher: Regex::new(r"^/v1/input/(?P<api_key>[[:alnum:]]{32})/??")
                .expect("static regex always compiles"),
            log_schema_source_type_key: log_schema().source_type_key(),
            log_schema_timestamp_key: log_schema().timestamp_key(),
            decoder,
            protocol,
        }
    }

    fn extract_api_key(
        &self,
        path: &str,
        header: Option<String>,
        query_params: Option<String>,
    ) -> Option<Arc<str>> {
        if !self.store_api_key {
            return None;
        }
        // Grab from URL first
        self.api_key_matcher
            .captures(path)
            .and_then(|cap| cap.name("api_key").map(|key| key.as_str()).map(Arc::from))
            // Try from query params
            .or_else(|| query_params.map(Arc::from))
            // Try from header next
            .or_else(|| header.map(Arc::from))
    }

    async fn handle_request(
        events: Result<Vec<Event>, ErrorMessage>,
        acknowledgements: bool,
        mut out: Pipeline,
    ) -> Result<Response, Rejection> {
        match events {
            Ok(mut events) => {
                let receiver = BatchNotifier::maybe_apply_to_events(acknowledgements, &mut events);

                let mut events = futures::stream::iter(events).map(Ok);
                out.send_all(&mut events)
                    .map_err(move |error: crate::pipeline::ClosedError| {
                        // can only fail if receiving end disconnected, so we are shutting down,
                        // probably not gracefully.
                        error!(message = "Failed to forward events, downstream is closed.");
                        error!(message = "Tried to send the following event.", %error);
                        warp::reject::custom(ApiError::ServerShutdown)
                    })
                    .await?;
                match receiver {
                    None => Ok(warp::reply().into_response()),
                    Some(receiver) => match receiver.await {
                        BatchStatus::Delivered => Ok(warp::reply().into_response()),
                        BatchStatus::Errored => Err(warp::reject::custom(ErrorMessage::new(
                            StatusCode::INTERNAL_SERVER_ERROR,
                            "Error delivering contents to sink".into(),
                        ))),
                        BatchStatus::Rejected => Err(warp::reject::custom(ErrorMessage::new(
                            StatusCode::BAD_REQUEST,
                            "Contents failed to deliver to sink".into(),
                        ))),
                    },
                }
            }
            Err(err) => Err(warp::reject::custom(err)),
        }
    }

    fn event_service(self, acknowledgements: bool, out: Pipeline) -> BoxedFilter<(Response,)> {
        warp::post()
            .and(path!("v1" / "input" / ..).or(path!("api" / "v2" / "logs" / ..)))
            .and(warp::path::full())
            .and(warp::header::optional::<String>("content-encoding"))
            .and(warp::header::optional::<String>("dd-api-key"))
            .and(warp::query::<ApiKeyQueryParams>())
            .and(warp::body::bytes())
            .and_then(
                move |_,
                      path: FullPath,
                      encoding_header: Option<String>,
                      api_token: Option<String>,
                      query_params: ApiKeyQueryParams,
                      body: Bytes| {
                    emit!(&HttpBytesReceived {
                        byte_size: body.len(),
                        http_path: path.as_str(),
                        protocol: self.protocol,
                    });
                    let events = decode(&encoding_header, body).and_then(|body| {
                        self.decode_log_body(
                            body,
                            self.extract_api_key(path.as_str(), api_token, query_params.dd_api_key),
                        )
                    });
                    Self::handle_request(events, acknowledgements, out.clone())
                },
            )
            .boxed()
    }

    fn series_v1_service(self, acknowledgements: bool, out: Pipeline) -> BoxedFilter<(Response,)> {
        warp::post()
            .and(path!("api" / "v1" / "series" / ..))
            .and(warp::path::full())
            .and(warp::header::optional::<String>("content-encoding"))
            .and(warp::header::optional::<String>("dd-api-key"))
            .and(warp::query::<ApiKeyQueryParams>())
            .and(warp::body::bytes())
            .and_then(
                move |path: FullPath,
                      encoding_header: Option<String>,
                      api_token: Option<String>,
                      query_params: ApiKeyQueryParams,
                      body: Bytes| {
                    emit!(&HttpBytesReceived {
                        byte_size: body.len(),
                        http_path: path.as_str(),
                        protocol: self.protocol,
                    });
                    let events = decode(&encoding_header, body).and_then(|body| {
                        self.decode_datadog_series(
                            body,
                            self.extract_api_key(path.as_str(), api_token, query_params.dd_api_key),
                        )
                    });
                    Self::handle_request(events, acknowledgements, out.clone())
                },
            )
            .boxed()
    }

    fn series_v2_service(self) -> BoxedFilter<(Response,)> {
        warp::post()
            // This should not happen anytime soon as the v2 series endpoint does not exist yet
            // but the route exists in the agent codebase
            .and(path!("api" / "v2" / "series" / ..))
            .and_then(|| {
                error!(message = "/api/v2/series route is not supported.");
                let response: Result<Response, Rejection> =
                    Err(warp::reject::custom(ErrorMessage::new(
                        StatusCode::UNPROCESSABLE_ENTITY,
                        "Vector does not support the /api/v2/series route".to_string(),
                    )));
                future::ready(response)
            })
            .boxed()
    }

    fn sketches_service(self, acknowledgements: bool, out: Pipeline) -> BoxedFilter<(Response,)> {
        warp::post()
            .and(path!("api" / "beta" / "sketches" / ..))
            .and(warp::path::full())
            .and(warp::header::optional::<String>("content-encoding"))
            .and(warp::header::optional::<String>("dd-api-key"))
            .and(warp::query::<ApiKeyQueryParams>())
            .and(warp::body::bytes())
            .and_then(
                move |path: FullPath,
                      encoding_header: Option<String>,
                      api_token: Option<String>,
                      query_params: ApiKeyQueryParams,
                      body: Bytes| {
                    emit!(&HttpBytesReceived {
                        byte_size: body.len(),
                        http_path: path.as_str(),
                        protocol: self.protocol,
                    });
                    let events = decode(&encoding_header, body).and_then(|body| {
                        self.decode_datadog_sketches(
                            body,
                            self.extract_api_key(path.as_str(), api_token, query_params.dd_api_key),
                        )
                    });
                    Self::handle_request(events, acknowledgements, out.clone())
                },
            )
            .boxed()
    }

    fn decode_datadog_sketches(
        &self,
        body: Bytes,
        api_key: Option<Arc<str>>,
    ) -> Result<Vec<Event>, ErrorMessage> {
        if body.is_empty() {
            // The datadog agent may send an empty payload as a keep alive
            debug!(
                message = "Empty payload ignored.",
                internal_log_rate_secs = 30
            );
            return Ok(Vec::new());
        }

        let metrics = decode_ddsketch(body, &api_key).map_err(|error| {
            ErrorMessage::new(
                StatusCode::UNPROCESSABLE_ENTITY,
                format!("Error decoding Datadog sketch: {:?}", error),
            )
        })?;

        emit!(&EventsReceived {
            byte_size: metrics.size_of(),
            count: metrics.len(),
        });

        Ok(metrics)
    }

    fn decode_datadog_series(
        &self,
        body: Bytes,
        api_key: Option<Arc<str>>,
    ) -> Result<Vec<Event>, ErrorMessage> {
        if body.is_empty() {
            // The datadog agent may send an empty payload as a keep alive
            debug!(
                message = "Empty payload ignored.",
                internal_log_rate_secs = 30
            );
            return Ok(Vec::new());
        }

        let metrics: DatadogSeriesRequest = serde_json::from_slice(&body).map_err(|error| {
            ErrorMessage::new(
                StatusCode::BAD_REQUEST,
                format!("Error parsing JSON: {:?}", error),
            )
        })?;

        let decoded_metrics: Vec<Event> = metrics
            .series
            .into_iter()
            .flat_map(|m| into_vector_metric(m, api_key.clone()))
            .collect();

        emit!(&EventsReceived {
            byte_size: decoded_metrics.size_of(),
            count: decoded_metrics.len(),
        });

        Ok(decoded_metrics)
    }

    fn decode_log_body(
        &self,
        body: Bytes,
        api_key: Option<Arc<str>>,
    ) -> Result<Vec<Event>, ErrorMessage> {
        if body.is_empty() {
            // The datadog agent may send an empty payload as a keep alive
            debug!(
                message = "Empty payload ignored.",
                internal_log_rate_secs = 30
            );
            return Ok(Vec::new());
        }

        let messages: Vec<LogMsg> = serde_json::from_slice(&body).map_err(|error| {
            ErrorMessage::new(
                StatusCode::BAD_REQUEST,
                format!("Error parsing JSON: {:?}", error),
            )
        })?;

        let now = Utc::now();
        let mut decoded = Vec::new();

        for message in messages {
            let mut decoder = self.decoder.clone();
            let mut buffer = BytesMut::new();
            buffer.put(message.message);
            loop {
                match decoder.decode_eof(&mut buffer) {
                    Ok(Some((events, _byte_size))) => {
                        for mut event in events {
                            if let Event::Log(ref mut log) = event {
                                log.try_insert_flat("status", message.status.clone());
                                log.try_insert_flat("timestamp", message.timestamp);
                                log.try_insert_flat("hostname", message.hostname.clone());
                                log.try_insert_flat("service", message.service.clone());
                                log.try_insert_flat("ddsource", message.ddsource.clone());
                                log.try_insert_flat("ddtags", message.ddtags.clone());
                                log.try_insert_flat(
                                    self.log_schema_source_type_key,
                                    Bytes::from("datadog_agent"),
                                );
                                log.try_insert_flat(self.log_schema_timestamp_key, now);
                                if let Some(k) = &api_key {
                                    log.metadata_mut().set_datadog_api_key(Some(Arc::clone(k)));
                                }
                            }

                            decoded.push(event);
                        }
                    }
                    Ok(None) => break,
                    Err(error) => {
                        // Error is logged by `crate::codecs::Decoder`, no further
                        // handling is needed here.
                        if !error.can_continue() {
                            break;
                        }
                    }
                }
            }
        }
        emit!(&EventsReceived {
            byte_size: decoded.size_of(),
            count: decoded.len(),
        });

        Ok(decoded)
    }
}

fn decode(header: &Option<String>, mut body: Bytes) -> Result<Bytes, ErrorMessage> {
    if let Some(encodings) = header {
        for encoding in encodings.rsplit(',').map(str::trim) {
            body = match encoding {
                "identity" => body,
                "gzip" | "x-gzip" => {
                    let mut decoded = Vec::new();
                    MultiGzDecoder::new(body.reader())
                        .read_to_end(&mut decoded)
                        .map_err(|error| handle_decode_error(encoding, error))?;
                    decoded.into()
                }
                "deflate" | "x-deflate" => {
                    let mut decoded = Vec::new();
                    ZlibDecoder::new(body.reader())
                        .read_to_end(&mut decoded)
                        .map_err(|error| handle_decode_error(encoding, error))?;
                    decoded.into()
                }
                encoding => {
                    return Err(ErrorMessage::new(
                        StatusCode::UNSUPPORTED_MEDIA_TYPE,
                        format!("Unsupported encoding {}", encoding),
                    ))
                }
            }
        }
    }
    Ok(body)
}

fn into_vector_metric(dd_metric: DatadogSeriesMetric, api_key: Option<Arc<str>>) -> Vec<Event> {
    let mut tags: BTreeMap<String, String> = dd_metric
        .tags
        .unwrap_or_default()
        .iter()
        .map(|tag| {
            let kv = tag.split_once(":").unwrap_or((tag, ""));
            (kv.0.trim().into(), kv.1.trim().into())
        })
        .collect();

    dd_metric
        .host
        .and_then(|host| tags.insert(log_schema().host_key().to_owned(), host));
    dd_metric
        .source_type_name
        .and_then(|source| tags.insert("source_type_name".into(), source));
    dd_metric
        .device
        .and_then(|dev| tags.insert("device".into(), dev));

    match dd_metric.r#type {
        DatadogMetricType::Count => dd_metric
            .points
            .iter()
            .map(|dd_point| {
                Metric::new(
                    dd_metric.metric.clone(),
                    MetricKind::Incremental,
                    MetricValue::Counter { value: dd_point.1 },
                )
                .with_timestamp(Some(Utc.timestamp(dd_point.0, 0)))
                .with_tags(Some(tags.clone()))
            })
            .collect::<Vec<_>>(),
        DatadogMetricType::Gauge => dd_metric
            .points
            .iter()
            .map(|dd_point| {
                Metric::new(
                    dd_metric.metric.clone(),
                    MetricKind::Absolute,
                    MetricValue::Gauge { value: dd_point.1 },
                )
                .with_timestamp(Some(Utc.timestamp(dd_point.0, 0)))
                .with_tags(Some(tags.clone()))
            })
            .collect::<Vec<_>>(),
        // Agent sends rate only for dogstatsd counter https://github.com/DataDog/datadog-agent/blob/f4a13c6dca5e2da4bb722f861a8ac4c2f715531d/pkg/metrics/counter.go#L8-L10
        // for consistency purpose (w.r.t. (dog)statsd source) they are turned back into counters
        DatadogMetricType::Rate => dd_metric
            .points
            .iter()
            .map(|dd_point| {
                let i = dd_metric.interval.filter(|v| *v != 0).unwrap_or(1) as f64;
                Metric::new(
                    dd_metric.metric.clone(),
                    MetricKind::Incremental,
                    MetricValue::Counter {
                        value: dd_point.1 * i,
                    },
                )
                .with_timestamp(Some(Utc.timestamp(dd_point.0, 0)))
                .with_tags(Some(tags.clone()))
            })
            .collect::<Vec<_>>(),
    }
    .into_iter()
    .map(|mut metric| {
        if let Some(k) = &api_key {
            metric
                .metadata_mut()
                .set_datadog_api_key(Some(Arc::clone(k)));
        }
        metric.into()
    })
    .collect()
}

fn handle_decode_error(encoding: &str, error: impl std::error::Error) -> ErrorMessage {
    emit!(&HttpDecompressError {
        encoding,
        error: &error
    });
    ErrorMessage::new(
        StatusCode::UNPROCESSABLE_ENTITY,
        format!("Failed decompressing payload with {} decoder.", encoding),
    )
}

// https://github.com/DataDog/datadog-agent/blob/a33248c2bc125920a9577af1e16f12298875a4ad/pkg/logs/processor/json.go#L23-L49
#[derive(Deserialize, Clone, Serialize, Debug)]
#[serde(deny_unknown_fields)]
struct LogMsg {
    pub message: Bytes,
    pub status: Bytes,
    pub timestamp: i64,
    pub hostname: Bytes,
    pub service: Bytes,
    pub ddsource: Bytes,
    pub ddtags: Bytes,
}

#[cfg(test)]
mod tests {
    use super::{DatadogAgentConfig, DatadogAgentSource, DatadogSeriesRequest, LogMsg};
    use crate::{
<<<<<<< HEAD
        codecs::{self, BytesCodec, BytesParser},
        common::datadog::{DatadogMetricType, DatadogPoint, DatadogSeriesMetric},
=======
        codecs::{self, BytesDecoder, BytesDeserializer},
>>>>>>> 4cdbab18
        config::{log_schema, SourceConfig, SourceContext},
        event::{
            metric::{MetricKind, MetricSketch, MetricValue},
            Event, EventStatus,
        },
        serde::{default_decoding, default_framing_message_based},
        test_util::{next_addr, spawn_collect_n, trace_init, wait_for_tcp},
        Pipeline,
    };
    use bytes::Bytes;
    use chrono::{TimeZone, Utc};
    use futures::Stream;
    use http::HeaderMap;
    use pretty_assertions::assert_eq;
    use prost::Message;
    use quickcheck::{Arbitrary, Gen, QuickCheck, TestResult};
    use std::net::SocketAddr;
    use std::str;

    mod dd_proto {
        include!(concat!(env!("OUT_DIR"), "/datadog.agentpayload.rs"));
    }

    impl Arbitrary for LogMsg {
        fn arbitrary(g: &mut Gen) -> Self {
            LogMsg {
                message: Bytes::from(String::arbitrary(g)),
                status: Bytes::from(String::arbitrary(g)),
                timestamp: i64::arbitrary(g),
                hostname: Bytes::from(String::arbitrary(g)),
                service: Bytes::from(String::arbitrary(g)),
                ddsource: Bytes::from(String::arbitrary(g)),
                ddtags: Bytes::from(String::arbitrary(g)),
            }
        }
    }

    // We want to know that for any json payload that is a `Vec<LogMsg>` we can
    // correctly decode it into a `Vec<LogEvent>`. For convenience we assume
    // that order is preserved in the decoding step though this is not
    // necessarily part of the contract of that function.
    #[test]
    fn test_decode_log_body() {
        fn inner(msgs: Vec<LogMsg>) -> TestResult {
            let body = Bytes::from(serde_json::to_string(&msgs).unwrap());
            let api_key = None;

<<<<<<< HEAD
            let decoder =
                codecs::Decoder::new(Box::new(BytesCodec::new()), Box::new(BytesParser::new()));
            let source = DatadogAgentSource::new(true, decoder, "http");
            let events = source.decode_log_body(body, api_key).unwrap();
=======
            let decoder = codecs::Decoder::new(
                Box::new(BytesDecoder::new()),
                Box::new(BytesDeserializer::new()),
            );
            let source = DatadogAgentSource::new(true, decoder);
            let events = source.decode_body(body, api_key).unwrap();
>>>>>>> 4cdbab18
            assert_eq!(events.len(), msgs.len());
            for (msg, event) in msgs.into_iter().zip(events.into_iter()) {
                let log = event.as_log();
                assert_eq!(log["message"], msg.message.into());
                assert_eq!(log["status"], msg.status.into());
                assert_eq!(log["timestamp"], msg.timestamp.into());
                assert_eq!(log["hostname"], msg.hostname.into());
                assert_eq!(log["service"], msg.service.into());
                assert_eq!(log["ddsource"], msg.ddsource.into());
                assert_eq!(log["ddtags"], msg.ddtags.into());
            }

            TestResult::passed()
        }

        QuickCheck::new().quickcheck(inner as fn(Vec<LogMsg>) -> TestResult);
    }

    #[test]
    fn generate_config() {
        crate::test_util::test_generate_config::<DatadogAgentConfig>();
    }

    async fn source(
        status: EventStatus,
        acknowledgements: bool,
        store_api_key: bool,
    ) -> (impl Stream<Item = Event>, SocketAddr) {
        let (sender, recv) = Pipeline::new_test_finalize(status);
        let address = next_addr();
        let context = SourceContext::new_test(sender);
        tokio::spawn(async move {
            DatadogAgentConfig {
                address,
                tls: None,
                store_api_key,
                framing: default_framing_message_based(),
                decoding: default_decoding(),
                acknowledgements: acknowledgements.into(),
            }
            .build(context)
            .await
            .unwrap()
            .await
            .unwrap();
        });
        wait_for_tcp(address).await;
        (recv, address)
    }

    async fn send_with_path(
        address: SocketAddr,
        body: &str,
        headers: HeaderMap,
        path: &str,
    ) -> u16 {
        reqwest::Client::new()
            .post(&format!("http://{}{}", address, path))
            .headers(headers)
            .body(body.to_owned())
            .send()
            .await
            .unwrap()
            .status()
            .as_u16()
    }

    #[tokio::test]
    async fn full_payload_v1() {
        trace_init();
        let (rx, addr) = source(EventStatus::Delivered, true, true).await;

        let mut events = spawn_collect_n(
            async move {
                assert_eq!(
                    200,
                    send_with_path(
                        addr,
                        &serde_json::to_string(&[LogMsg {
                            message: Bytes::from("foo"),
                            timestamp: 123,
                            hostname: Bytes::from("festeburg"),
                            status: Bytes::from("notice"),
                            service: Bytes::from("vector"),
                            ddsource: Bytes::from("curl"),
                            ddtags: Bytes::from("one,two,three"),
                        }])
                        .unwrap(),
                        HeaderMap::new(),
                        "/v1/input/"
                    )
                    .await
                );
            },
            rx,
            1,
        )
        .await;

        {
            let event = events.remove(0);
            let log = event.as_log();
            assert_eq!(log["message"], "foo".into());
            assert_eq!(log["timestamp"], 123.into());
            assert_eq!(log["hostname"], "festeburg".into());
            assert_eq!(log["status"], "notice".into());
            assert_eq!(log["service"], "vector".into());
            assert_eq!(log["ddsource"], "curl".into());
            assert_eq!(log["ddtags"], "one,two,three".into());
            assert!(event.metadata().datadog_api_key().is_none());
            assert_eq!(log[log_schema().source_type_key()], "datadog_agent".into());
        }
    }

    #[tokio::test]
    async fn full_payload_v2() {
        trace_init();
        let (rx, addr) = source(EventStatus::Delivered, true, true).await;

        let mut events = spawn_collect_n(
            async move {
                assert_eq!(
                    200,
                    send_with_path(
                        addr,
                        &serde_json::to_string(&[LogMsg {
                            message: Bytes::from("foo"),
                            timestamp: 123,
                            hostname: Bytes::from("festeburg"),
                            status: Bytes::from("notice"),
                            service: Bytes::from("vector"),
                            ddsource: Bytes::from("curl"),
                            ddtags: Bytes::from("one,two,three"),
                        }])
                        .unwrap(),
                        HeaderMap::new(),
                        "/api/v2/logs"
                    )
                    .await
                );
            },
            rx,
            1,
        )
        .await;

        {
            let event = events.remove(0);
            let log = event.as_log();
            assert_eq!(log["message"], "foo".into());
            assert_eq!(log["timestamp"], 123.into());
            assert_eq!(log["hostname"], "festeburg".into());
            assert_eq!(log["status"], "notice".into());
            assert_eq!(log["service"], "vector".into());
            assert_eq!(log["ddsource"], "curl".into());
            assert_eq!(log["ddtags"], "one,two,three".into());
            assert!(event.metadata().datadog_api_key().is_none());
            assert_eq!(log[log_schema().source_type_key()], "datadog_agent".into());
        }
    }

    #[tokio::test]
    async fn no_api_key() {
        trace_init();
        let (rx, addr) = source(EventStatus::Delivered, true, true).await;

        let mut events = spawn_collect_n(
            async move {
                assert_eq!(
                    200,
                    send_with_path(
                        addr,
                        &serde_json::to_string(&[LogMsg {
                            message: Bytes::from("foo"),
                            timestamp: 123,
                            hostname: Bytes::from("festeburg"),
                            status: Bytes::from("notice"),
                            service: Bytes::from("vector"),
                            ddsource: Bytes::from("curl"),
                            ddtags: Bytes::from("one,two,three"),
                        }])
                        .unwrap(),
                        HeaderMap::new(),
                        "/v1/input/"
                    )
                    .await
                );
            },
            rx,
            1,
        )
        .await;

        {
            let event = events.remove(0);
            let log = event.as_log();
            assert_eq!(log["message"], "foo".into());
            assert_eq!(log["timestamp"], 123.into());
            assert_eq!(log["hostname"], "festeburg".into());
            assert_eq!(log["status"], "notice".into());
            assert_eq!(log["service"], "vector".into());
            assert_eq!(log["ddsource"], "curl".into());
            assert_eq!(log["ddtags"], "one,two,three".into());
            assert!(event.metadata().datadog_api_key().is_none());
            assert_eq!(log[log_schema().source_type_key()], "datadog_agent".into());
        }
    }

    #[tokio::test]
    async fn api_key_in_url() {
        trace_init();
        let (rx, addr) = source(EventStatus::Delivered, true, true).await;

        let mut events = spawn_collect_n(
            async move {
                assert_eq!(
                    200,
                    send_with_path(
                        addr,
                        &serde_json::to_string(&[LogMsg {
                            message: Bytes::from("bar"),
                            timestamp: 456,
                            hostname: Bytes::from("festeburg"),
                            status: Bytes::from("notice"),
                            service: Bytes::from("vector"),
                            ddsource: Bytes::from("curl"),
                            ddtags: Bytes::from("one,two,three"),
                        }])
                        .unwrap(),
                        HeaderMap::new(),
                        "/v1/input/12345678abcdefgh12345678abcdefgh"
                    )
                    .await
                );
            },
            rx,
            1,
        )
        .await;

        {
            let event = events.remove(0);
            let log = event.as_log();
            assert_eq!(log["message"], "bar".into());
            assert_eq!(log["timestamp"], 456.into());
            assert_eq!(log["hostname"], "festeburg".into());
            assert_eq!(log["status"], "notice".into());
            assert_eq!(log["service"], "vector".into());
            assert_eq!(log["ddsource"], "curl".into());
            assert_eq!(log["ddtags"], "one,two,three".into());
            assert_eq!(log[log_schema().source_type_key()], "datadog_agent".into());
            assert_eq!(
                &event.metadata().datadog_api_key().as_ref().unwrap()[..],
                "12345678abcdefgh12345678abcdefgh"
            );
        }
    }

    #[tokio::test]
    async fn api_key_in_query_params() {
        trace_init();
        let (rx, addr) = source(EventStatus::Delivered, true, true).await;

        let mut events = spawn_collect_n(
            async move {
                assert_eq!(
                    200,
                    send_with_path(
                        addr,
                        &serde_json::to_string(&[LogMsg {
                            message: Bytes::from("bar"),
                            timestamp: 456,
                            hostname: Bytes::from("festeburg"),
                            status: Bytes::from("notice"),
                            service: Bytes::from("vector"),
                            ddsource: Bytes::from("curl"),
                            ddtags: Bytes::from("one,two,three"),
                        }])
                        .unwrap(),
                        HeaderMap::new(),
                        "/api/v2/logs?dd-api-key=12345678abcdefgh12345678abcdefgh"
                    )
                    .await
                );
            },
            rx,
            1,
        )
        .await;

        {
            let event = events.remove(0);
            let log = event.as_log();
            assert_eq!(log["message"], "bar".into());
            assert_eq!(log["timestamp"], 456.into());
            assert_eq!(log["hostname"], "festeburg".into());
            assert_eq!(log["status"], "notice".into());
            assert_eq!(log["service"], "vector".into());
            assert_eq!(log["ddsource"], "curl".into());
            assert_eq!(log["ddtags"], "one,two,three".into());
            assert_eq!(log[log_schema().source_type_key()], "datadog_agent".into());
            assert_eq!(
                &event.metadata().datadog_api_key().as_ref().unwrap()[..],
                "12345678abcdefgh12345678abcdefgh"
            );
        }
    }

    #[tokio::test]
    async fn api_key_in_header() {
        trace_init();
        let (rx, addr) = source(EventStatus::Delivered, true, true).await;

        let mut headers = HeaderMap::new();
        headers.insert(
            "dd-api-key",
            "12345678abcdefgh12345678abcdefgh".parse().unwrap(),
        );

        let mut events = spawn_collect_n(
            async move {
                assert_eq!(
                    200,
                    send_with_path(
                        addr,
                        &serde_json::to_string(&[LogMsg {
                            message: Bytes::from("baz"),
                            timestamp: 789,
                            hostname: Bytes::from("festeburg"),
                            status: Bytes::from("notice"),
                            service: Bytes::from("vector"),
                            ddsource: Bytes::from("curl"),
                            ddtags: Bytes::from("one,two,three"),
                        }])
                        .unwrap(),
                        headers,
                        "/v1/input/"
                    )
                    .await
                );
            },
            rx,
            1,
        )
        .await;

        {
            let event = events.remove(0);
            let log = event.as_log();
            assert_eq!(log["message"], "baz".into());
            assert_eq!(log["timestamp"], 789.into());
            assert_eq!(log["hostname"], "festeburg".into());
            assert_eq!(log["status"], "notice".into());
            assert_eq!(log["service"], "vector".into());
            assert_eq!(log["ddsource"], "curl".into());
            assert_eq!(log["ddtags"], "one,two,three".into());
            assert_eq!(log[log_schema().source_type_key()], "datadog_agent".into());
            assert_eq!(
                &event.metadata().datadog_api_key().as_ref().unwrap()[..],
                "12345678abcdefgh12345678abcdefgh"
            );
        }
    }

    #[tokio::test]
    async fn delivery_failure() {
        trace_init();
        let (rx, addr) = source(EventStatus::Rejected, true, true).await;

        spawn_collect_n(
            async move {
                assert_eq!(
                    400,
                    send_with_path(
                        addr,
                        &serde_json::to_string(&[LogMsg {
                            message: Bytes::from("foo"),
                            timestamp: 123,
                            hostname: Bytes::from("festeburg"),
                            status: Bytes::from("notice"),
                            service: Bytes::from("vector"),
                            ddsource: Bytes::from("curl"),
                            ddtags: Bytes::from("one,two,three"),
                        }])
                        .unwrap(),
                        HeaderMap::new(),
                        "/v1/input/"
                    )
                    .await
                );
            },
            rx,
            1,
        )
        .await;
    }

    #[tokio::test]
    async fn ignores_disabled_acknowledgements() {
        trace_init();
        let (rx, addr) = source(EventStatus::Rejected, false, true).await;

        let events = spawn_collect_n(
            async move {
                assert_eq!(
                    200,
                    send_with_path(
                        addr,
                        &serde_json::to_string(&[LogMsg {
                            message: Bytes::from("foo"),
                            timestamp: 123,
                            hostname: Bytes::from("festeburg"),
                            status: Bytes::from("notice"),
                            service: Bytes::from("vector"),
                            ddsource: Bytes::from("curl"),
                            ddtags: Bytes::from("one,two,three"),
                        }])
                        .unwrap(),
                        HeaderMap::new(),
                        "/v1/input/"
                    )
                    .await
                );
            },
            rx,
            1,
        )
        .await;

        assert_eq!(events.len(), 1);
    }

    #[tokio::test]
    async fn ignores_api_key() {
        trace_init();
        let (rx, addr) = source(EventStatus::Delivered, true, false).await;

        let mut headers = HeaderMap::new();
        headers.insert(
            "dd-api-key",
            "12345678abcdefgh12345678abcdefgh".parse().unwrap(),
        );

        let mut events = spawn_collect_n(
            async move {
                assert_eq!(
                    200,
                    send_with_path(
                        addr,
                        &serde_json::to_string(&[LogMsg {
                            message: Bytes::from("baz"),
                            timestamp: 789,
                            hostname: Bytes::from("festeburg"),
                            status: Bytes::from("notice"),
                            service: Bytes::from("vector"),
                            ddsource: Bytes::from("curl"),
                            ddtags: Bytes::from("one,two,three"),
                        }])
                        .unwrap(),
                        headers,
                        "/v1/input/12345678abcdefgh12345678abcdefgh"
                    )
                    .await
                );
            },
            rx,
            1,
        )
        .await;

        {
            let event = events.remove(0);
            let log = event.as_log();
            assert_eq!(log["message"], "baz".into());
            assert_eq!(log["timestamp"], 789.into());
            assert_eq!(log["hostname"], "festeburg".into());
            assert_eq!(log["status"], "notice".into());
            assert_eq!(log["service"], "vector".into());
            assert_eq!(log["ddsource"], "curl".into());
            assert_eq!(log["ddtags"], "one,two,three".into());
            assert_eq!(log[log_schema().source_type_key()], "datadog_agent".into());
            assert!(event.metadata().datadog_api_key().is_none());
        }
    }

    #[tokio::test]
    async fn decode_series_endpoints() {
        trace_init();
        let (rx, addr) = source(EventStatus::Delivered, true, true).await;

        let mut headers = HeaderMap::new();
        headers.insert(
            "dd-api-key",
            "12345678abcdefgh12345678abcdefgh".parse().unwrap(),
        );

        let dd_metric_request = DatadogSeriesRequest {
            series: vec![
                DatadogSeriesMetric {
                    metric: "dd_gauge".to_string(),
                    r#type: DatadogMetricType::Gauge,
                    interval: None,
                    points: vec![
                        DatadogPoint(1542182950, 3.14),
                        DatadogPoint(1542182951, 3.1415),
                    ],
                    tags: Some(vec!["foo:bar".to_string()]),
                    host: Some("random_host".to_string()),
                    source_type_name: None,
                    device: None,
                },
                DatadogSeriesMetric {
                    metric: "dd_rate".to_string(),
                    r#type: DatadogMetricType::Rate,
                    interval: Some(10),
                    points: vec![DatadogPoint(1542182950, 3.14)],
                    tags: Some(vec!["foo:bar:baz".to_string()]),
                    host: Some("another_random_host".to_string()),
                    source_type_name: None,
                    device: None,
                },
                DatadogSeriesMetric {
                    metric: "dd_count".to_string(),
                    r#type: DatadogMetricType::Count,
                    interval: None,
                    points: vec![DatadogPoint(1542182955, 16777216_f64)],
                    tags: Some(vec!["foobar".to_string()]),
                    host: Some("a_host".to_string()),
                    source_type_name: None,
                    device: None,
                },
            ],
        };
        let events = spawn_collect_n(
            async move {
                assert_eq!(
                    200,
                    send_with_path(
                        addr,
                        &serde_json::to_string(&dd_metric_request).unwrap(),
                        headers,
                        "/api/v1/series"
                    )
                    .await
                );
            },
            rx,
            4,
        )
        .await;

        {
            let mut metric = events[0].as_metric();
            assert_eq!(metric.name(), "dd_gauge");
            assert_eq!(
                metric.timestamp(),
                Some(Utc.ymd(2018, 11, 14).and_hms(8, 9, 10))
            );
            assert_eq!(metric.kind(), MetricKind::Absolute);
            assert_eq!(*metric.value(), MetricValue::Gauge { value: 3.14 });
            assert_eq!(metric.tags().unwrap()["host"], "random_host".to_string());
            assert_eq!(metric.tags().unwrap()["foo"], "bar".to_string());

            assert_eq!(
                &events[0].metadata().datadog_api_key().as_ref().unwrap()[..],
                "12345678abcdefgh12345678abcdefgh"
            );

            metric = events[1].as_metric();
            assert_eq!(metric.name(), "dd_gauge");
            assert_eq!(
                metric.timestamp(),
                Some(Utc.ymd(2018, 11, 14).and_hms(8, 9, 11))
            );
            assert_eq!(metric.kind(), MetricKind::Absolute);
            assert_eq!(*metric.value(), MetricValue::Gauge { value: 3.1415 });
            assert_eq!(metric.tags().unwrap()["host"], "random_host".to_string());
            assert_eq!(metric.tags().unwrap()["foo"], "bar".to_string());

            assert_eq!(
                &events[1].metadata().datadog_api_key().as_ref().unwrap()[..],
                "12345678abcdefgh12345678abcdefgh"
            );

            metric = events[2].as_metric();
            assert_eq!(metric.name(), "dd_rate");
            assert_eq!(
                metric.timestamp(),
                Some(Utc.ymd(2018, 11, 14).and_hms(8, 9, 10))
            );
            assert_eq!(metric.kind(), MetricKind::Incremental);
            assert_eq!(
                *metric.value(),
                MetricValue::Counter {
                    value: 3.14 * (10_f64)
                }
            );
            assert_eq!(
                metric.tags().unwrap()["host"],
                "another_random_host".to_string()
            );
            assert_eq!(metric.tags().unwrap()["foo"], "bar:baz".to_string());

            assert_eq!(
                &events[2].metadata().datadog_api_key().as_ref().unwrap()[..],
                "12345678abcdefgh12345678abcdefgh"
            );

            metric = events[3].as_metric();
            assert_eq!(metric.name(), "dd_count");
            assert_eq!(
                metric.timestamp(),
                Some(Utc.ymd(2018, 11, 14).and_hms(8, 9, 15))
            );
            assert_eq!(metric.kind(), MetricKind::Incremental);
            assert_eq!(
                *metric.value(),
                MetricValue::Counter {
                    value: 16777216_f64
                }
            );
            assert_eq!(metric.tags().unwrap()["host"], "a_host".to_string());
            assert_eq!(metric.tags().unwrap()["foobar"], "".to_string());

            assert_eq!(
                &events[3].metadata().datadog_api_key().as_ref().unwrap()[..],
                "12345678abcdefgh12345678abcdefgh"
            );
        }
    }

    #[tokio::test]
    async fn decode_sketches() {
        trace_init();
        let (rx, addr) = source(EventStatus::Delivered, true, true).await;

        let mut headers = HeaderMap::new();
        headers.insert(
            "dd-api-key",
            "12345678abcdefgh12345678abcdefgh".parse().unwrap(),
        );

        let mut buf = Vec::new();
        let sketch = dd_proto::sketch_payload::Sketch {
            metric: "dd_sketch".to_string(),
            tags: vec!["foo:bar".to_string(), "foobar".to_string()],
            host: "a_host".to_string(),
            distributions: Vec::new(),
            dogsketches: vec![dd_proto::sketch_payload::sketch::Dogsketch {
                ts: 1542182950,
                cnt: 2,
                min: 16.0,
                max: 31.0,
                avg: 23.5,
                sum: 74.0,
                k: vec![1517, 1559],
                n: vec![1, 1],
            }],
        };

        let sketch_payload = dd_proto::SketchPayload {
            metadata: None,
            sketches: vec![sketch],
        };

        sketch_payload.encode(&mut buf).unwrap();

        let events = spawn_collect_n(
            async move {
                assert_eq!(
                    200,
                    send_with_path(
                        addr,
                        unsafe { str::from_utf8_unchecked(&buf) },
                        headers,
                        "/api/beta/sketches"
                    )
                    .await
                );
            },
            rx,
            1,
        )
        .await;

        {
            let metric = events[0].as_metric();
            assert_eq!(metric.name(), "dd_sketch");
            assert_eq!(
                metric.timestamp(),
                Some(Utc.ymd(2018, 11, 14).and_hms(8, 9, 10))
            );
            assert_eq!(metric.kind(), MetricKind::Incremental);
            assert_eq!(metric.tags().unwrap()["host"], "a_host".to_string());
            assert_eq!(metric.tags().unwrap()["foo"], "bar".to_string());
            assert_eq!(metric.tags().unwrap()["foobar"], "".to_string());

            let s = &*metric.value();
            assert!(matches!(s, MetricValue::Sketch { .. }));
            if let MetricValue::Sketch {
                sketch: MetricSketch::AgentDDSketch(ddsketch),
            } = s
            {
                assert_eq!(ddsketch.bins().len(), 2);
                assert_eq!(ddsketch.count(), 2);
                assert_eq!(ddsketch.min(), Some(16.0));
                assert_eq!(ddsketch.max(), Some(31.0));
                assert_eq!(ddsketch.sum(), Some(74.0));
                assert_eq!(ddsketch.avg(), Some(23.5));
            }

            assert_eq!(
                &events[0].metadata().datadog_api_key().as_ref().unwrap()[..],
                "12345678abcdefgh12345678abcdefgh"
            );
        }
    }
}<|MERGE_RESOLUTION|>--- conflicted
+++ resolved
@@ -1,14 +1,10 @@
 use super::sketch_parser::decode_ddsketch;
 use crate::{
-<<<<<<< HEAD
-    codecs::{self, DecodingConfig, FramingConfig, ParserConfig},
-    common::datadog::{DatadogMetricType, DatadogSeriesMetric},
-=======
     codecs::{
         self,
         decoding::{DecodingConfig, DeserializerConfig, FramingConfig},
     },
->>>>>>> 4cdbab18
+    common::datadog::{DatadogMetricType, DatadogSeriesMetric},
     config::{
         log_schema, AcknowledgementsConfig, DataType, GenerateConfig, Resource, SourceConfig,
         SourceContext, SourceDescription,
@@ -623,12 +619,8 @@
 mod tests {
     use super::{DatadogAgentConfig, DatadogAgentSource, DatadogSeriesRequest, LogMsg};
     use crate::{
-<<<<<<< HEAD
-        codecs::{self, BytesCodec, BytesParser},
+        codecs::{self, BytesDecoder, BytesDeserializer},
         common::datadog::{DatadogMetricType, DatadogPoint, DatadogSeriesMetric},
-=======
-        codecs::{self, BytesDecoder, BytesDeserializer},
->>>>>>> 4cdbab18
         config::{log_schema, SourceConfig, SourceContext},
         event::{
             metric::{MetricKind, MetricSketch, MetricValue},
@@ -676,19 +668,12 @@
             let body = Bytes::from(serde_json::to_string(&msgs).unwrap());
             let api_key = None;
 
-<<<<<<< HEAD
-            let decoder =
-                codecs::Decoder::new(Box::new(BytesCodec::new()), Box::new(BytesParser::new()));
-            let source = DatadogAgentSource::new(true, decoder, "http");
-            let events = source.decode_log_body(body, api_key).unwrap();
-=======
             let decoder = codecs::Decoder::new(
                 Box::new(BytesDecoder::new()),
                 Box::new(BytesDeserializer::new()),
             );
-            let source = DatadogAgentSource::new(true, decoder);
-            let events = source.decode_body(body, api_key).unwrap();
->>>>>>> 4cdbab18
+            let source = DatadogAgentSource::new(true, decoder, "http");
+            let events = source.decode_log_body(body, api_key).unwrap();
             assert_eq!(events.len(), msgs.len());
             for (msg, event) in msgs.into_iter().zip(events.into_iter()) {
                 let log = event.as_log();
