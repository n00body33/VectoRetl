name: Integration Test Suite

on:
  workflow_dispatch:
  push:
    branches:
      - master
    paths:
      - ".github/workflows/integration-test.yml"
      - ".cargo/**"
      - "benches/**"
      - "lib/**"
      - "proto/**"
      - "scripts/**"
      - "skaffold/**"
      - "src/**"
      - "tests/**"
      - "build.rs"
      - "Cargo.lock"
      - "Cargo.toml"
      - "Makefile"
      - "rust-toolchain"
  pull_request:

env:
  AUTOINSTALL: true
  AWS_ACCESS_KEY_ID: "dummy"
  AWS_SECRET_ACCESS_KEY: "dummy"
  CONTAINER_TOOL: "docker"
  RUST_BACKTRACE: full
  RUST_TEST_THREADS: 1
  TEST_LOG: vector=debug
  VERBOSE: true
  CI: true
  PROFILE: debug

jobs:
  cancel-previous:
    name: Cancel redundant jobs
    runs-on: ubuntu-20.04
    timeout-minutes: 3
    if: github.ref != 'refs/heads/master'
    steps:
      - uses: styfle/cancel-workflow-action@0.9.1
        with:
          access_token: ${{ secrets.GITHUB_TOKEN }}
          all_but_latest: true # can cancel workflows scheduled later

  test-integration:
    name: Integration - Linux, ${{ matrix.test }}
    runs-on: ubuntu-20.04
    if: |
      !github.event.pull_request
        || contains(github.event.pull_request.labels.*.name, 'ci-condition: integration tests enable')
    strategy:
      fail-fast: false
      matrix:
        include:
          - test: 'datadog-metrics'
          - test: 'eventstoredb_metrics'
          - test: 'gcp'
          - test: 'humio'
          - test: 'kafka'
          - test: 'postgresql_metrics'
          - test: 'pulsar'
          - test: 'splunk'
          - test: 'dnstap'
    steps:
      - uses: actions/checkout@v2.4.0
      - run: make ci-sweep
      - uses: actions/cache@v2.1.7
        with:
          path: |
            ~/.cargo/registry
            ~/.cargo/git
          key: ${{ runner.os }}-cargo-${{ hashFiles('**/Cargo.lock') }}
      - run: sudo -E bash scripts/environment/bootstrap-ubuntu-20.04.sh
      - run: bash scripts/environment/prepare.sh
      - run: echo "::add-matcher::.github/matchers/rust.json"
      - run: make slim-builds
      - run: make test-integration-${{ matrix.test }}
        env:
          CI_TEST_DATADOG_API_KEY: ${{ secrets.CI_TEST_DATADOG_API_KEY }}

  # just keep both during migration
  test-integration-docker-compose:
    name: Integration - Linux, ${{ matrix.test }}
    runs-on: ubuntu-20.04
    if: |
      !github.event.pull_request
        || contains(github.event.pull_request.labels.*.name, 'ci-condition: integration tests enable')
    strategy:
      fail-fast: false
      matrix:
        include:
          - test: 'aws'
          - test: 'azure'
          - test: 'clickhouse'
          - test: 'datadog-agent'
          - test: 'datadog-logs'
          - test: 'docker'
          - test: 'elasticsearch'
<<<<<<< HEAD
          - test: 'influxdb'
=======
          - test: 'fluent'
>>>>>>> 13bc4738
          - test: 'logstash'
          - test: 'loki'
          - test: 'mongo'
          - test: 'nginx'
          - test: 'prometheus'
          - test: 'redis'
    steps:
      - uses: actions/checkout@v2.4.0
      - run: make test-integration-${{ matrix.test }}
        env:
          CI_TEST_DATADOG_API_KEY: ${{ secrets.CI_TEST_DATADOG_API_KEY }}
      - run: make test-integration-${{ matrix.test }}-cleanup
        if: ${{ always() }}

  test-integration-check:
    name: test-integration-check
    runs-on: ubuntu-latest
    needs:
      - test-integration
      - test-integration-docker-compose
    steps:
      - name: validate
        run: echo "OK"

  master-failure:
    name: master-failure
    if: failure() && github.ref == 'refs/heads/master'
    needs:
      - cancel-previous
      - test-integration-check
    runs-on: ubuntu-20.04
    steps:
    - name: Discord notification
      env:
        DISCORD_WEBHOOK: ${{ secrets.DISCORD_WEBHOOK }}
      uses: Ilshidur/action-discord@0.3.2
      with:
        args: "Master integration tests failed: <https://github.com/${{github.repository}}/actions/runs/${{github.run_id}}>"<|MERGE_RESOLUTION|>--- conflicted
+++ resolved
@@ -100,11 +100,8 @@
           - test: 'datadog-logs'
           - test: 'docker'
           - test: 'elasticsearch'
-<<<<<<< HEAD
+          - test: 'fluent'
           - test: 'influxdb'
-=======
-          - test: 'fluent'
->>>>>>> 13bc4738
           - test: 'logstash'
           - test: 'loki'
           - test: 'mongo'
