use super::Transform;
use crate::{
    conditions::{AnyCondition, Condition},
    config::{DataType, GenerateConfig, TransformConfig, TransformContext, TransformDescription},
    event::Event,
    internal_events::{SwimlanesEventDiscarded, SwimlanesEventProcessed},
};
use indexmap::IndexMap;
use serde::{Deserialize, Serialize};

//------------------------------------------------------------------------------

#[derive(Serialize, Deserialize, Debug)]
#[serde(deny_unknown_fields)]
pub struct SwimlaneConfig {
    #[serde(flatten)]
    condition: AnyCondition,
}

#[async_trait::async_trait]
#[typetag::serde(name = "swimlane")]
impl TransformConfig for SwimlaneConfig {
    async fn build(&self, _ctx: TransformContext) -> crate::Result<Box<dyn Transform>> {
        Ok(Box::new(Swimlane::new(self.condition.build()?)))
    }

    fn input_type(&self) -> DataType {
        DataType::Log
    }

    fn output_type(&self) -> DataType {
        DataType::Log
    }

    fn transform_type(&self) -> &'static str {
        "swimlane"
    }
}

pub struct Swimlane {
    condition: Box<dyn Condition>,
}

impl Swimlane {
    pub fn new(condition: Box<dyn Condition>) -> Self {
        Self { condition }
    }
}

impl Transform for Swimlane {
    fn transform(&mut self, event: Event) -> Option<Event> {
        if self.condition.check(&event) {
            emit!(SwimlanesEventProcessed);
            Some(event)
        } else {
            emit!(SwimlanesEventDiscarded);
            None
        }
    }
}

//------------------------------------------------------------------------------

#[derive(Deserialize, Serialize, Debug)]
#[serde(deny_unknown_fields)]
pub struct SwimlanesConfig {
    lanes: IndexMap<String, AnyCondition>,
}

inventory::submit! {
    TransformDescription::new::<SwimlanesConfig>("swimlanes")
}

<<<<<<< HEAD
impl GenerateConfig for SwimlanesConfig {}

=======
#[async_trait::async_trait]
>>>>>>> f8afe0b1
#[typetag::serde(name = "swimlanes")]
impl TransformConfig for SwimlanesConfig {
    async fn build(&self, _ctx: TransformContext) -> crate::Result<Box<dyn Transform>> {
        Err("this transform must be expanded".into())
    }

    fn expand(&mut self) -> crate::Result<Option<IndexMap<String, Box<dyn TransformConfig>>>> {
        let mut map: IndexMap<String, Box<dyn TransformConfig>> = IndexMap::new();

        while let Some((k, v)) = self.lanes.pop() {
            map.insert(k.clone(), Box::new(SwimlaneConfig { condition: v }));
        }

        if !map.is_empty() {
            Ok(Some(map))
        } else {
            Err("must specify at least one swimlane".into())
        }
    }

    fn input_type(&self) -> DataType {
        DataType::Log
    }

    fn output_type(&self) -> DataType {
        DataType::Log
    }

    fn transform_type(&self) -> &'static str {
        "swimlanes"
    }
}

//------------------------------------------------------------------------------<|MERGE_RESOLUTION|>--- conflicted
+++ resolved
@@ -71,12 +71,9 @@
     TransformDescription::new::<SwimlanesConfig>("swimlanes")
 }
 
-<<<<<<< HEAD
 impl GenerateConfig for SwimlanesConfig {}
 
-=======
 #[async_trait::async_trait]
->>>>>>> f8afe0b1
 #[typetag::serde(name = "swimlanes")]
 impl TransformConfig for SwimlanesConfig {
     async fn build(&self, _ctx: TransformContext) -> crate::Result<Box<dyn Transform>> {
