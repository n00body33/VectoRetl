--- conflicted
+++ resolved
@@ -239,14 +239,9 @@
 impl<'input> Lexer<'input> {
     fn next_token(&mut self) -> Option<SpannedResult<'input, usize>> {
         use Token::{
-<<<<<<< HEAD
-            Ampersand, Arrow, At, Bang, Colon, Comma, Dot, Escape, InvalidToken, LBrace, LBracket,
-            LParen, LQuery, Newline, RBrace, RBracket, RParen, RQuery, SemiColon, Underscore,
-=======
             Ampersand, Arrow, Bang, Colon, Comma, Dot, Escape, InvalidToken, LBrace, LBracket,
             LParen, LQuery, Newline, Percent, RBrace, RBracket, RParen, RQuery, SemiColon,
             Underscore,
->>>>>>> 05fc485f
         };
 
         loop {
@@ -293,11 +288,7 @@
                     ']' => Some(Ok(self.close(start, RBracket))),
                     ')' => Some(Ok(self.close(start, RParen))),
                     '.' => Some(Ok(self.token(start, Dot))),
-<<<<<<< HEAD
-                    '@' if self.query_start == Some(start) => Some(Ok(self.token(start, At))),
-=======
                     '%' => Some(Ok(self.token(start, Percent))),
->>>>>>> 05fc485f
                     '&' if !matches!(self.peek(), Some((_, '&'))) => {
                         Some(Ok(self.token(start, Ampersand)))
                     }
@@ -397,11 +388,7 @@
     Escape,
     Arrow,
     Ampersand,
-<<<<<<< HEAD
-    At,
-=======
     Percent,
->>>>>>> 05fc485f
 
     Equals,
     MergeEquals,
@@ -445,19 +432,11 @@
 impl<S> Token<S> {
     pub(crate) fn map<R>(self, f: impl Fn(S) -> R) -> Token<R> {
         use self::Token::{
-<<<<<<< HEAD
-            Abort, Ampersand, Arrow, At, Bang, Colon, Comma, Dot, Else, Equals, Escape, False,
-            FloatLiteral, FunctionCall, Identifier, If, IntegerLiteral, InvalidToken, LBrace,
-            LBracket, LParen, LQuery, MergeEquals, Newline, Null, Operator, PathField, Question,
-            RBrace, RBracket, RParen, RQuery, RawStringLiteral, RegexLiteral, ReservedIdentifier,
-            SemiColon, StringLiteral, TimestampLiteral, True, Underscore,
-=======
             Abort, Ampersand, Arrow, Bang, Colon, Comma, Dot, Else, Equals, Escape, False,
             FloatLiteral, FunctionCall, Identifier, If, IntegerLiteral, InvalidToken, LBrace,
             LBracket, LParen, LQuery, MergeEquals, Newline, Null, Operator, PathField, Percent,
             Question, RBrace, RBracket, RParen, RQuery, RawStringLiteral, RegexLiteral,
             ReservedIdentifier, SemiColon, StringLiteral, TimestampLiteral, True, Underscore,
->>>>>>> 05fc485f
         };
 
         match self {
@@ -503,11 +482,7 @@
             Escape => Escape,
             Arrow => Arrow,
             Ampersand => Ampersand,
-<<<<<<< HEAD
-            At => At,
-=======
             Percent => Percent,
->>>>>>> 05fc485f
 
             Equals => Equals,
             MergeEquals => MergeEquals,
@@ -526,19 +501,11 @@
 {
     fn fmt(&self, f: &mut fmt::Formatter) -> fmt::Result {
         use self::Token::{
-<<<<<<< HEAD
-            Abort, Ampersand, Arrow, At, Bang, Colon, Comma, Dot, Else, Equals, Escape, False,
-            FloatLiteral, FunctionCall, Identifier, If, IntegerLiteral, InvalidToken, LBrace,
-            LBracket, LParen, LQuery, MergeEquals, Newline, Null, Operator, PathField, Question,
-            RBrace, RBracket, RParen, RQuery, RawStringLiteral, RegexLiteral, ReservedIdentifier,
-            SemiColon, StringLiteral, TimestampLiteral, True, Underscore,
-=======
             Abort, Ampersand, Arrow, Bang, Colon, Comma, Dot, Else, Equals, Escape, False,
             FloatLiteral, FunctionCall, Identifier, If, IntegerLiteral, InvalidToken, LBrace,
             LBracket, LParen, LQuery, MergeEquals, Newline, Null, Operator, PathField, Percent,
             Question, RBrace, RBracket, RParen, RQuery, RawStringLiteral, RegexLiteral,
             ReservedIdentifier, SemiColon, StringLiteral, TimestampLiteral, True, Underscore,
->>>>>>> 05fc485f
         };
 
         let s = match *self {
@@ -578,11 +545,7 @@
             Escape => "Escape",
             Arrow => "Arrow",
             Ampersand => "Ampersand",
-<<<<<<< HEAD
-            At => "At",
-=======
             Percent => "Percent",
->>>>>>> 05fc485f
 
             Equals => "Equals",
             MergeEquals => "MergeEquals",
@@ -1030,12 +993,7 @@
                         };
                     }
                 }
-
-<<<<<<< HEAD
-                '.' | '@' if last_char.is_none() => valid = true,
-=======
                 '.' | '%' if last_char.is_none() => valid = true,
->>>>>>> 05fc485f
                 '.' if last_char == Some(')') => valid = true,
                 '.' if last_char == Some('}') => valid = true,
                 '.' if last_char == Some(']') => valid = true,
@@ -1312,11 +1270,7 @@
 
 fn is_query_start(ch: char) -> bool {
     match ch {
-<<<<<<< HEAD
-        '@' | '.' | '{' | '[' => true,
-=======
         '%' | '.' | '{' | '[' => true,
->>>>>>> 05fc485f
         ch => is_ident_start(ch),
     }
 }
@@ -1374,17 +1328,10 @@
 
     use super::*;
     use crate::lex::Token::{
-<<<<<<< HEAD
-        Arrow, At, Bang, Colon, Comma, Dot, Else, Equals, FloatLiteral, FunctionCall, Identifier,
-        If, IntegerLiteral, LBrace, LBracket, LParen, LQuery, Newline, Operator, PathField, RBrace,
-        RBracket, RParen, RQuery, RawStringLiteral, RegexLiteral, StringLiteral, TimestampLiteral,
-        True,
-=======
         Arrow, Bang, Colon, Comma, Dot, Else, Equals, FloatLiteral, FunctionCall, Identifier, If,
         IntegerLiteral, LBrace, LBracket, LParen, LQuery, Newline, Operator, PathField, Percent,
         RBrace, RBracket, RParen, RQuery, RawStringLiteral, RegexLiteral, StringLiteral,
         TimestampLiteral, True,
->>>>>>> 05fc485f
     };
 
     fn lexer(input: &str) -> impl Iterator<Item = SpannedResult<'_, usize>> + '_ {
@@ -1419,17 +1366,10 @@
     #[test]
     fn test_1() {
         test(
-<<<<<<< HEAD
-            data(r#"@foo"#),
-            vec![
-                (r#"~   "#, LQuery),
-                (r#"~   "#, At),
-=======
             data(r#"%foo"#),
             vec![
                 (r#"~   "#, LQuery),
                 (r#"~   "#, Percent),
->>>>>>> 05fc485f
                 (r#" ~~~"#, Identifier("foo")),
                 (r#"   ~"#, RQuery),
             ],
@@ -1439,17 +1379,10 @@
     #[test]
     fn test_2() {
         test(
-<<<<<<< HEAD
-            data(r#"@@foo"#),
-            vec![
-                (r#"~    "#, LQuery),
-                (r#"~    "#, At),
-=======
             data(r#"%@foo"#),
             vec![
                 (r#"~    "#, LQuery),
                 (r#"~    "#, Percent),
->>>>>>> 05fc485f
                 (r#" ~~~~"#, PathField("@foo")),
                 (r#"    ~"#, RQuery),
             ],
@@ -1459,16 +1392,6 @@
     #[test]
     fn test_3() {
         test(
-<<<<<<< HEAD
-            data(r#"@foo[@bar]"#),
-            vec![
-                (r#"~    "#, LQuery),
-                (r#"~    "#, At),
-                (r#" ~~~ "#, Identifier("foo")),
-                (r#"    ~ "#, LBracket),
-                (r#"     ~ "#, LQuery),
-                (r#"     ~ "#, At),
-=======
             data(r#"%foo[%bar]"#),
             vec![
                 (r#"~    "#, LQuery),
@@ -1477,7 +1400,6 @@
                 (r#"    ~ "#, LBracket),
                 (r#"     ~ "#, LQuery),
                 (r#"     ~ "#, Percent),
->>>>>>> 05fc485f
                 (r#"      ~~~ "#, Identifier("bar")),
                 (r#"        ~"#, RQuery),
                 (r#"         ~ "#, RBracket),
@@ -1489,17 +1411,10 @@
     #[test]
     fn test_4() {
         test(
-<<<<<<< HEAD
-            data(r#"@foo.@bar"#),
-            vec![
-                (r#"~    "#, LQuery),
-                (r#"~    "#, At),
-=======
             data(r#"%foo.@bar"#),
             vec![
                 (r#"~    "#, LQuery),
                 (r#"~    "#, Percent),
->>>>>>> 05fc485f
                 (r#" ~~~ "#, Identifier("foo")),
                 (r#"    ~ "#, Dot),
                 (r#"     ~~~~ "#, PathField("@bar")),
