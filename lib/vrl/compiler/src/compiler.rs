--- conflicted
+++ resolved
@@ -31,14 +31,8 @@
     diagnostics: Diagnostics,
     fallible: bool,
     abortable: bool,
-<<<<<<< HEAD
-    local: LocalEnv,
     external_queries: Vec<TargetPath>,
     external_assignments: Vec<TargetPath>,
-=======
-    external_queries: Vec<LookupBuf>,
-    external_assignments: Vec<LookupBuf>,
->>>>>>> 7a887d40
 
     /// A list of variables that are missing, because the rhs expression of the
     /// assignment failed to compile.
