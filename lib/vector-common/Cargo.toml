--- conflicted
+++ resolved
@@ -58,7 +58,7 @@
 smallvec = { version = "1", default-features = false }
 snafu = { version = "0.7", optional = true }
 stream-cancel = { version = "0.8.2", default-features = false }
-tokio = { version = "1.40.0", default-features = false, features = ["macros", "time"] }
+tokio = { version = "1.39.3", default-features = false, features = ["macros", "time"] }
 tracing = { version = "0.1.34", default-features = false }
 vrl.workspace = true
 vector-config = { path = "../vector-config" }
@@ -66,12 +66,6 @@
 vector-config-macros = { path = "../vector-config-macros" }
 
 [dev-dependencies]
-<<<<<<< HEAD
-futures.workspace = true
-tokio = { version = "1.39.3", default-features = false, features = ["rt", "time"] }
-=======
-futures = { version = "0.3.30", default-features = false, features = ["async-await", "std"] }
 tokio = { version = "1.40.0", default-features = false, features = ["rt", "time"] }
->>>>>>> 17fba1a9
 quickcheck = "1"
 quickcheck_macros = "1"