--- conflicted
+++ resolved
@@ -443,12 +443,8 @@
     }
 
     #[test]
-<<<<<<< HEAD
     fn kafka_encode_event_log_text() {
-=======
-    fn kafka_encode_event_text() {
-        crate::test_util::trace_init();
->>>>>>> 99f67cc1
+        crate::test_util::trace_init();
         let key = "";
         let message = "hello world".to_string();
         let (key_bytes, bytes) = encode_event(
@@ -462,12 +458,8 @@
     }
 
     #[test]
-<<<<<<< HEAD
     fn kafka_encode_event_log_json() {
-=======
-    fn kafka_encode_event_json() {
-        crate::test_util::trace_init();
->>>>>>> 99f67cc1
+        crate::test_util::trace_init();
         let message = "hello world".to_string();
         let mut event = Event::from(message.clone());
         event.as_mut_log().insert("key", "value");
@@ -488,7 +480,6 @@
     }
 
     #[test]
-<<<<<<< HEAD
     fn kafka_encode_event_metric_text() {
         let metric = Metric {
             name: "kafka-metric".to_owned(),
@@ -533,10 +524,7 @@
 
     #[test]
     fn kafka_encode_event_log_apply_rules() {
-=======
-    fn kafka_encode_event_apply_rules() {
-        crate::test_util::trace_init();
->>>>>>> 99f67cc1
+        crate::test_util::trace_init();
         let mut event = Event::from("hello");
         event.as_mut_log().insert("key", "value");
 
