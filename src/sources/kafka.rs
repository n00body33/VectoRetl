use crate::{
    config::{log_schema, DataType, GlobalOptions, SourceConfig, SourceDescription},
    event::{Event, Value},
    internal_events::{KafkaEventFailed, KafkaEventReceived, KafkaOffsetUpdateFailed},
    kafka::KafkaAuthConfig,
    shutdown::ShutdownSignal,
    Pipeline,
};
use bytes::Bytes;
use chrono::{TimeZone, Utc};
use futures::{SinkExt, StreamExt};
use rdkafka::{
    config::ClientConfig,
    consumer::{Consumer, StreamConsumer},
    message::Headers,
    message::Message,
};
use serde::{Deserialize, Serialize};
use snafu::{ResultExt, Snafu};
use std::{collections::BTreeMap, collections::HashMap, sync::Arc};

#[derive(Debug, Snafu)]
enum BuildError {
    #[snafu(display("Could not create Kafka consumer: {}", source))]
    KafkaCreateError { source: rdkafka::error::KafkaError },
    #[snafu(display("Could not subscribe to Kafka topics: {}", source))]
    KafkaSubscribeError { source: rdkafka::error::KafkaError },
}

#[derive(Clone, Debug, Default, Deserialize, Serialize)]
#[serde(deny_unknown_fields)]
pub struct KafkaSourceConfig {
    bootstrap_servers: String,
    topics: Vec<String>,
    group_id: String,
    #[serde(default = "default_auto_offset_reset")]
    auto_offset_reset: String,
    #[serde(default = "default_session_timeout_ms")]
    session_timeout_ms: u64,
    #[serde(default = "default_socket_timeout_ms")]
    socket_timeout_ms: u64,
    #[serde(default = "default_fetch_wait_max_ms")]
    fetch_wait_max_ms: u64,
    #[serde(default = "default_commit_interval_ms")]
    commit_interval_ms: u64,
<<<<<<< HEAD
    key_field: Option<String>,
    topic_key: Option<String>,
    partition_key: Option<String>,
    offset_key: Option<String>,
    headers_key: Option<String>,
=======
    #[serde(default = "default_key_field")]
    key_field: String,
    #[serde(default = "default_topic_key")]
    topic_key: String,
    #[serde(default = "default_partition_key")]
    partition_key: String,
    #[serde(default = "default_offset_key")]
    offset_key: String,
>>>>>>> 52daacde
    librdkafka_options: Option<HashMap<String, String>>,
    #[serde(flatten)]
    auth: KafkaAuthConfig,
}

fn default_session_timeout_ms() -> u64 {
    10000 // default in librdkafka
}

fn default_socket_timeout_ms() -> u64 {
    60000 // default in librdkafka
}

fn default_fetch_wait_max_ms() -> u64 {
    100 // default in librdkafka
}

fn default_commit_interval_ms() -> u64 {
    5000 // default in librdkafka
}

fn default_auto_offset_reset() -> String {
    "largest".into() // default in librdkafka
}

fn default_key_field() -> String {
    "message_key".into()
}

fn default_topic_key() -> String {
    "topic".into()
}

fn default_partition_key() -> String {
    "partition".into()
}

fn default_offset_key() -> String {
    "offset".into()
}

inventory::submit! {
    SourceDescription::new::<KafkaSourceConfig>("kafka")
}

impl_generate_config_from_default!(KafkaSourceConfig);

#[async_trait::async_trait]
#[typetag::serde(name = "kafka")]
impl SourceConfig for KafkaSourceConfig {
    async fn build(
        &self,
        _name: &str,
        _globals: &GlobalOptions,
        shutdown: ShutdownSignal,
        out: Pipeline,
    ) -> crate::Result<super::Source> {
        kafka_source(self, shutdown, out)
    }

    fn output_type(&self) -> DataType {
        DataType::Log
    }

    fn source_type(&self) -> &'static str {
        "kafka"
    }
}

fn kafka_source(
    config: &KafkaSourceConfig,
    shutdown: ShutdownSignal,
    out: Pipeline,
) -> crate::Result<super::Source> {
    let key_field = config.key_field.clone();
    let topic_key = config.topic_key.clone();
    let partition_key = config.partition_key.clone();
    let offset_key = config.offset_key.clone();
    let headers_key = config.headers_key.clone();
    let consumer = Arc::new(create_consumer(config)?);

    Ok(Box::pin(async move {
        let shutdown = shutdown;

        Arc::clone(&consumer)
            .stream()
            .take_until(shutdown)
            .then(move |message| {
                let key_field = key_field.clone();
                let topic_key = topic_key.clone();
                let partition_key = partition_key.clone();
                let offset_key = offset_key.clone();
                let headers_key = headers_key.clone();
                let consumer = Arc::clone(&consumer);

                async move {
                    match message {
                        Err(error) => {
                            emit!(KafkaEventFailed { error });
                            Err(())
                        }
                        Ok(msg) => {
                            emit!(KafkaEventReceived {
                                byte_size: msg.payload_len()
                            });

                            let payload = match msg.payload() {
                                None => return Err(()), // skip messages with empty payload
                                Some(payload) => payload,
                            };
                            let mut event = Event::new_empty_log();
                            let log = event.as_mut_log();

                            log.insert(
                                log_schema().message_key(),
                                Value::from(Bytes::from(payload.to_owned())),
                            );

                            // Extract timestamp from kafka message
                            let timestamp = msg
                                .timestamp()
                                .to_millis()
                                .and_then(|millis| Utc.timestamp_millis_opt(millis).latest())
                                .unwrap_or_else(Utc::now);
                            log.insert(log_schema().timestamp_key(), timestamp);

                            // Add source type
                            log.insert(log_schema().source_type_key(), Bytes::from("kafka"));

                            let msg_key = msg
                                .key()
                                .map(|key| Value::from(String::from_utf8_lossy(key).to_string()))
                                .unwrap_or(Value::Null);
                            log.insert(&key_field, msg_key);

                            log.insert(&topic_key, Value::from(msg.topic().to_string()));

                            log.insert(&partition_key, Value::from(msg.partition()));

                            log.insert(&offset_key, Value::from(msg.offset()));

                            if let Some(headers_key) = &headers_key {
                                let mut headers_map = BTreeMap::new();
                                if let Some(headers) = msg.headers() {
                                    // Using index-based for loop because rdkafka's `Headers` trait
                                    // does not provide Iterator-based API
                                    for i in 0..headers.count() {
                                        if let Some(header) = headers.get(i) {
                                            headers_map.insert(
                                                header.0.to_string(),
                                                Bytes::from(header.1.to_owned()).into(),
                                            );
                                        }
                                    }
                                }
                                log.insert(headers_key, Value::from(headers_map));
                            }

                            consumer.store_offset(&msg).map_err(|error| {
                                emit!(KafkaOffsetUpdateFailed { error });
                            })?;

                            Ok(event)
                        }
                    }
                }
            })
            // Try `forward` after removing old futures.
            // Error: implementation of `futures_core::stream::Stream` is not general enough
            // .forward(
            //     out.sink_compat()
            //         .sink_map_err(|error| error!(message = "Error sending to sink.", %error)),
            // )
            .for_each(|item| {
                let mut out = out.clone();
                async move {
                    if let Ok(item) = item {
                        if let Err(error) = out.send(item).await {
                            error!(message = "Error sending to sink.", %error);
                        }
                    }
                }
            })
            .await;
        Ok(())
    }))
}

fn create_consumer(config: &KafkaSourceConfig) -> crate::Result<StreamConsumer> {
    let mut client_config = ClientConfig::new();
    client_config
        .set("group.id", &config.group_id)
        .set("bootstrap.servers", &config.bootstrap_servers)
        .set("auto.offset.reset", &config.auto_offset_reset)
        .set("session.timeout.ms", &config.session_timeout_ms.to_string())
        .set("socket.timeout.ms", &config.socket_timeout_ms.to_string())
        .set("fetch.wait.max.ms", &config.fetch_wait_max_ms.to_string())
        .set("enable.partition.eof", "false")
        .set("enable.auto.commit", "true")
        .set(
            "auto.commit.interval.ms",
            &config.commit_interval_ms.to_string(),
        )
        .set("enable.auto.offset.store", "false")
        .set("client.id", "vector");

    config.auth.apply(&mut client_config)?;

    if let Some(librdkafka_options) = &config.librdkafka_options {
        for (key, value) in librdkafka_options {
            client_config.set(key.as_str(), value.as_str());
        }
    }

    let consumer: StreamConsumer = client_config.create().context(KafkaCreateError)?;
    let topics: Vec<&str> = config.topics.iter().map(|s| s.as_str()).collect();
    consumer.subscribe(&topics).context(KafkaSubscribeError)?;

    Ok(consumer)
}

#[cfg(test)]
mod test {
    use super::{kafka_source, KafkaSourceConfig};
    use crate::{shutdown::ShutdownSignal, Pipeline};

    #[test]
    fn generate_config() {
        crate::test_util::test_generate_config::<KafkaSourceConfig>();
    }

    fn make_config() -> KafkaSourceConfig {
        KafkaSourceConfig {
            bootstrap_servers: "localhost:9092".to_string(),
            topics: vec!["my-topic".to_string()],
            group_id: "group-id".to_string(),
            auto_offset_reset: "earliest".to_string(),
            session_timeout_ms: 10000,
            commit_interval_ms: 5000,
<<<<<<< HEAD
            key_field: Some("message_key".to_string()),
            topic_key: Some("topic".to_string()),
            partition_key: Some("partition".to_string()),
            offset_key: Some("offset".to_string()),
            headers_key: Some("headers".to_string()),
=======
            key_field: "message_key".to_string(),
            topic_key: "topic".to_string(),
            partition_key: "partition".to_string(),
            offset_key: "offset".to_string(),
>>>>>>> 52daacde
            socket_timeout_ms: 60000,
            fetch_wait_max_ms: 100,
            ..Default::default()
        }
    }

    #[tokio::test]
    async fn kafka_source_create_ok() {
        let config = make_config();
        assert!(kafka_source(&config, ShutdownSignal::noop(), Pipeline::new_test().0).is_ok());
    }

    #[tokio::test]
    async fn kafka_source_create_incorrect_auto_offset_reset() {
        let config = KafkaSourceConfig {
            auto_offset_reset: "incorrect-auto-offset-reset".to_string(),
            ..make_config()
        };
        assert!(kafka_source(&config, ShutdownSignal::noop(), Pipeline::new_test().0).is_err());
    }
}

#[cfg(feature = "kafka-integration-tests")]
#[cfg(test)]
mod integration_test {
    use super::*;
    use crate::{
        shutdown::ShutdownSignal,
        test_util::{collect_n, random_string},
        Pipeline,
    };
    use chrono::{SubsecRound, Utc};
    use rdkafka::{
        config::ClientConfig,
        message::OwnedHeaders,
        producer::{FutureProducer, FutureRecord},
        util::Timeout,
    };

    const BOOTSTRAP_SERVER: &str = "localhost:9091";

    async fn send_event(
        topic: String,
        key: &str,
        text: &str,
        timestamp: i64,
        header_key: &str,
        header_value: &str,
    ) {
        let producer: FutureProducer = ClientConfig::new()
            .set("bootstrap.servers", BOOTSTRAP_SERVER)
            .set("produce.offset.report", "true")
            .set("message.timeout.ms", "5000")
            .create()
            .expect("Producer creation error");

        let record = FutureRecord::to(&topic)
            .payload(text)
            .key(key)
            .timestamp(timestamp)
            .headers(OwnedHeaders::new().add(header_key, header_value));

        if let Err(error) = producer.send(record, Timeout::Never).await {
            panic!("Cannot send event to Kafka: {:?}", error);
        }
    }

    #[tokio::test]
    async fn kafka_source_consume_event() {
        let topic = format!("test-topic-{}", random_string(10));
        println!("Test topic name: {}", topic);
        let group_id = format!("test-group-{}", random_string(10));
        let now = Utc::now();

        let config = KafkaSourceConfig {
            bootstrap_servers: BOOTSTRAP_SERVER.into(),
            topics: vec![topic.clone()],
            group_id: group_id.clone(),
            auto_offset_reset: "beginning".into(),
            session_timeout_ms: 6000,
            commit_interval_ms: 5000,
<<<<<<< HEAD
            key_field: Some("message_key".to_string()),
            topic_key: Some("topic".to_string()),
            partition_key: Some("partition".to_string()),
            offset_key: Some("offset".to_string()),
            headers_key: Some("headers".to_string()),
=======
            key_field: "message_key".to_string(),
            topic_key: "topic".to_string(),
            partition_key: "partition".to_string(),
            offset_key: "offset".to_string(),
>>>>>>> 52daacde
            socket_timeout_ms: 60000,
            fetch_wait_max_ms: 100,
            ..Default::default()
        };

        println!("Sending event...");
        send_event(
            topic.clone(),
            "my key",
            "my message",
            now.timestamp_millis(),
            "my header",
            "my header value",
        )
        .await;

        println!("Receiving event...");
        let (tx, rx) = Pipeline::new_test();
        tokio::spawn(kafka_source(&config, ShutdownSignal::noop(), tx).unwrap());
        let events = collect_n(rx, 1).await;
        println!("Received event  {:?}", events[0].as_log());

        assert_eq!(
            events[0].as_log()[log_schema().message_key()],
            "my message".into()
        );
        assert_eq!(events[0].as_log()["message_key"], "my key".into());
        assert_eq!(
            events[0].as_log()[log_schema().source_type_key()],
            "kafka".into()
        );
        assert_eq!(
            events[0].as_log()[log_schema().timestamp_key()],
            now.trunc_subsecs(3).into()
        );
        assert_eq!(events[0].as_log()["topic"], topic.into());
        assert!(events[0].as_log().contains("partition"));
        assert!(events[0].as_log().contains("offset"));
        let mut expected_headers = BTreeMap::new();
        expected_headers.insert("my header".to_string(), Value::from("my header value"));
        assert_eq!(events[0].as_log()["headers"], Value::from(expected_headers));
    }
}<|MERGE_RESOLUTION|>--- conflicted
+++ resolved
@@ -43,13 +43,6 @@
     fetch_wait_max_ms: u64,
     #[serde(default = "default_commit_interval_ms")]
     commit_interval_ms: u64,
-<<<<<<< HEAD
-    key_field: Option<String>,
-    topic_key: Option<String>,
-    partition_key: Option<String>,
-    offset_key: Option<String>,
-    headers_key: Option<String>,
-=======
     #[serde(default = "default_key_field")]
     key_field: String,
     #[serde(default = "default_topic_key")]
@@ -58,7 +51,8 @@
     partition_key: String,
     #[serde(default = "default_offset_key")]
     offset_key: String,
->>>>>>> 52daacde
+    #[serde(default = "default_headers_key")]
+    headers_key: String,
     librdkafka_options: Option<HashMap<String, String>>,
     #[serde(flatten)]
     auth: KafkaAuthConfig,
@@ -98,6 +92,10 @@
 
 fn default_offset_key() -> String {
     "offset".into()
+}
+
+fn default_headers_key() -> String {
+    "headers".into()
 }
 
 inventory::submit! {
@@ -200,22 +198,20 @@
 
                             log.insert(&offset_key, Value::from(msg.offset()));
 
-                            if let Some(headers_key) = &headers_key {
-                                let mut headers_map = BTreeMap::new();
-                                if let Some(headers) = msg.headers() {
-                                    // Using index-based for loop because rdkafka's `Headers` trait
-                                    // does not provide Iterator-based API
-                                    for i in 0..headers.count() {
-                                        if let Some(header) = headers.get(i) {
-                                            headers_map.insert(
-                                                header.0.to_string(),
-                                                Bytes::from(header.1.to_owned()).into(),
-                                            );
-                                        }
+                            let mut headers_map = BTreeMap::new();
+                            if let Some(headers) = msg.headers() {
+                                // Using index-based for loop because rdkafka's `Headers` trait
+                                // does not provide Iterator-based API
+                                for i in 0..headers.count() {
+                                    if let Some(header) = headers.get(i) {
+                                        headers_map.insert(
+                                            header.0.to_string(),
+                                            Bytes::from(header.1.to_owned()).into(),
+                                        );
                                     }
                                 }
-                                log.insert(headers_key, Value::from(headers_map));
                             }
+                            log.insert(headers_key, Value::from(headers_map));
 
                             consumer.store_offset(&msg).map_err(|error| {
                                 emit!(KafkaOffsetUpdateFailed { error });
@@ -298,18 +294,11 @@
             auto_offset_reset: "earliest".to_string(),
             session_timeout_ms: 10000,
             commit_interval_ms: 5000,
-<<<<<<< HEAD
-            key_field: Some("message_key".to_string()),
-            topic_key: Some("topic".to_string()),
-            partition_key: Some("partition".to_string()),
-            offset_key: Some("offset".to_string()),
-            headers_key: Some("headers".to_string()),
-=======
             key_field: "message_key".to_string(),
             topic_key: "topic".to_string(),
             partition_key: "partition".to_string(),
             offset_key: "offset".to_string(),
->>>>>>> 52daacde
+            headers_key: "headers".to_string(),
             socket_timeout_ms: 60000,
             fetch_wait_max_ms: 100,
             ..Default::default()
@@ -391,18 +380,11 @@
             auto_offset_reset: "beginning".into(),
             session_timeout_ms: 6000,
             commit_interval_ms: 5000,
-<<<<<<< HEAD
-            key_field: Some("message_key".to_string()),
-            topic_key: Some("topic".to_string()),
-            partition_key: Some("partition".to_string()),
-            offset_key: Some("offset".to_string()),
-            headers_key: Some("headers".to_string()),
-=======
             key_field: "message_key".to_string(),
             topic_key: "topic".to_string(),
             partition_key: "partition".to_string(),
             offset_key: "offset".to_string(),
->>>>>>> 52daacde
+            headers_key: "headers".to_string(),
             socket_timeout_ms: 60000,
             fetch_wait_max_ms: 100,
             ..Default::default()
