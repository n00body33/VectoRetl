--- conflicted
+++ resolved
@@ -3,14 +3,8 @@
     event::{self, Event},
     region::RegionOrEndpoint,
     sinks::util::{
-<<<<<<< HEAD
-        retries::{FixedRetryPolicy, RetryLogic},
-        BatchConfig, BatchServiceSink, Buffer, PartitionBuffer, PartitionInnerBuffer,
-        ServiceBuilderExt, SinkExt,
-=======
         retries::RetryLogic, BatchConfig, Buffer, PartitionBuffer, PartitionInnerBuffer, SinkExt,
-        TowerRequestConfig,
->>>>>>> a0eec993
+        TowerRequestConfig, ServiceBuilderExt
     },
     template::Template,
     topology::config::{DataType, SinkConfig, SinkDescription},
@@ -26,7 +20,7 @@
 use serde::{Deserialize, Serialize};
 use snafu::Snafu;
 use std::convert::TryInto;
-use tower::Service;
+use tower::{Service, ServiceBuilder};
 use tracing::field;
 use tracing_futures::{Instrument, Instrumented};
 use uuid::Uuid;
@@ -136,7 +130,6 @@
             client: Self::create_client(config.region.clone().try_into()?),
         };
 
-<<<<<<< HEAD
         let filename_extension = config.filename_extension.clone();
         let bucket = config.bucket.clone();
 
@@ -151,17 +144,15 @@
                     bucket.clone(),
                 )
             })
-            .concurrency_limit(in_flight_limit)
-            .rate_limit(rate_limit_num, Duration::from_secs(rate_limit_duration))
-            .retry(policy)
-            .timeout(Duration::from_secs(timeout))
+            // .concurrency_limit(in_flight_limit)
+            // .rate_limit(rate_limit_num, Duration::from_secs(rate_limit_duration))
+            // .retry(policy)
+            // .timeout(Duration::from_secs(timeout))
             .service(s3);
 
-        let sink = BatchServiceSink::new(svc, acker)
-=======
+        // let sink = BatchServiceSink::new(svc, acker)
         let sink = request
-            .batch_sink(S3RetryLogic, s3, acker)
->>>>>>> a0eec993
+            .batch_sink(S3RetryLogic, svc, acker)
             .partitioned_batched_with_min(PartitionBuffer::new(Buffer::new(compression)), &batch)
             .with_flat_map(move |e| iter_ok(encode_event(e, &key_prefix, &encoding)));
 
