--- conflicted
+++ resolved
@@ -101,7 +101,9 @@
 test-unit: ## Runs unit tests, tests which do not require additional services to be present
 	$(RUN) test-unit
 
-<<<<<<< HEAD
+test-default: ## Runs tests in default feature
+	$(RUN) test-default
+
 # Dev (wasm modules)
 .PHONY: ensure-has-wasm-toolchain ### Configures a wasm toolchain for test artifact building, if required
 ensure-has-wasm-toolchain: target/wasm32-wasi/.obtained
@@ -121,7 +123,7 @@
 .PHONY: pre-build-wasm-tests
 pre-build-wasm-tests:
 	@echo "# Building test WASM modules as .wasm then transforming them into .wat!"
-	@echo "# This will error if you don't have wabt installed as recommended."
+	@echo "# You need to have run `rustup target add wasm32-wasi` and have `wabt` installed!"
 
 tests/data/wasm/%.wat: MODULE = $(lastword $(subst /, , $(dir $@)))
 tests/data/wasm/%.wat: ### Build a specific WASM module.
@@ -140,11 +142,7 @@
 .PHONY: clean-wasm
 clean-wasm:
 	rm -rfv tests/data/wasm/*/*.wat
-=======
-test-default: ## Runs tests in default feature
-	$(RUN) test-default
-
->>>>>>> ee86731a
+
 ##@ Checking
 
 check: check-all ## Default target, check everything
