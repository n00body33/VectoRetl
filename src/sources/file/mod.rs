--- conflicted
+++ resolved
@@ -363,15 +363,7 @@
 mod tests {
     use super::*;
     use crate::{
-<<<<<<< HEAD
-        config::Config,
-        event,
-        shutdown::ShutdownSignal,
-        sources::file,
-        test_util::{runtime, shutdown_on_idle, trace_init},
-=======
-        event, shutdown::ShutdownSignal, sources::file, test_util::trace_init, topology::Config,
->>>>>>> 07c44489
+        config::Config, event, shutdown::ShutdownSignal, sources::file, test_util::trace_init,
     };
     use futures01::Stream;
     use pretty_assertions::assert_eq;
