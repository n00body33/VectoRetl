--- conflicted
+++ resolved
@@ -1,12 +1,7 @@
-<<<<<<< HEAD
 use std::net::SocketAddr;
 
-use futures::{FutureExt, TryFutureExt};
-=======
 use futures::TryFutureExt;
->>>>>>> eeddfb95
 use serde::{Deserialize, Serialize};
-use std::net::SocketAddr;
 use tokio::net::TcpStream;
 use tonic::{
     transport::{server::Connected, Certificate},
@@ -22,12 +17,7 @@
     internal_events::{EventsReceived, StreamClosedError},
     proto::vector as proto,
     serde::bool_or_struct,
-<<<<<<< HEAD
-    shutdown::ShutdownSignalToken,
-    sources::{util::grpc::DecompressionAndMetricsLayer, Source},
-=======
     sources::{util::grpc::run_grpc_server, Source},
->>>>>>> eeddfb95
     tls::{MaybeTlsIncomingStream, MaybeTlsSettings, TlsEnableableConfig},
     SourceSender,
 };
@@ -134,6 +124,7 @@
             acknowledgements,
         })
         .accept_gzip();
+
         let source =
             run_grpc_server(self.address, tls_settings, service, cx.shutdown).map_err(|error| {
                 error!(message = "Source future failed.", %error);
@@ -155,50 +146,6 @@
     }
 }
 
-<<<<<<< HEAD
-async fn run(
-    address: SocketAddr,
-    tls_settings: MaybeTlsSettings,
-    cx: SourceContext,
-    acknowledgements: bool,
-) -> crate::Result<()> {
-    let span = Span::current();
-
-    let service = proto::Server::new(Service {
-        pipeline: cx.out,
-        acknowledgements,
-    })
-    .accept_gzip();
-
-    let (tx, rx) = tokio::sync::oneshot::channel::<ShutdownSignalToken>();
-
-    let listener = tls_settings.bind(&address).await?;
-    let incoming = listener.accept_stream();
-
-    Server::builder()
-        .trace_fn(move |_| span.clone())
-        // This layer explicitly decompresses payloads, if compressed, and reports the number of message bytes we've
-        // received if the message is processed successfully, aka `BytesReceived`. We do this because otherwise the only
-        // access we have is either the event-specific bytes (the in-memory representation) or the raw bytes over the
-        // wire prior to decompression... and if that case, any bytes at all, not just the ones we successfully process.
-        //
-        // The weaving of `tonic`, `axum`, `tower`, and `hyper` is fairly complex and there currently exists no way to
-        // use independent `tower` layers when the request body itself (the body type, not the actual bytes) must be
-        // modified or wrapped.. so instead of a cleaner design, we're opting here to bake it all together until the
-        // crates are sufficiently flexible for us to craft a better design.
-        .layer(DecompressionAndMetricsLayer::default())
-        .add_service(service)
-        .serve_with_incoming_shutdown(incoming, cx.shutdown.map(|token| tx.send(token).unwrap()))
-        .in_current_span()
-        .await?;
-
-    drop(rx.await);
-
-    Ok(())
-}
-
-=======
->>>>>>> eeddfb95
 #[derive(Clone)]
 pub struct MaybeTlsConnectInfo {
     pub remote_addr: SocketAddr,
