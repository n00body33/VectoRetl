--- conflicted
+++ resolved
@@ -152,16 +152,10 @@
 rusoto_sts = { version = "0.47.0", optional = true }
 
 # AWS - Official SDK
-<<<<<<< HEAD
-aws-config = { version = "0.5.2", optional = true }
-aws-types = { version = "0.5.1", optional = true, features = ["hardcoded-credentials"]}
-aws-sdk-sqs = { version = "0.5.2", optional = true }
-aws-smithy-client = { version = "0.35.2", optional = true }
-=======
 aws-config = { version = "0.6.0", optional = true }
 aws-types = { version = "0.6.0", optional = true, features = ["hardcoded-credentials"]}
 aws-sdk-sqs = { version = "0.6.0", optional = true }
->>>>>>> 3e166af7
+aws-smithy-client = { version = "0.36.0", optional = true }
 
 # Azure
 azure_core = { git = "https://github.com/Azure/azure-sdk-for-rust.git", rev = "3ca5610b959b3b6b77bb88da09f0764b605b01bc", default-features = false, features = ["enable_reqwest"], optional = true }
