use crate::register;
use metrics::{register_counter, Counter};
<<<<<<< HEAD
use vector_common::internal_event::{Count, Registered};

use crate::{
    internal_events::{ComponentEventsDropped, INTENTIONAL},
    register,
=======
use vector_common::internal_event::{
    ComponentEventsDropped, Count, InternalEventHandle, RegisterInternalEvent, Registered,
    INTENTIONAL,
>>>>>>> 272a238b
};

vector_common::registered_event! (
    FilterEventsDropped => {
        events_dropped: Registered<ComponentEventsDropped<'static, INTENTIONAL>>
            = register!(ComponentEventsDropped::<INTENTIONAL>::from(
                "Events matched filter condition."
            )),
        events_discarded: Counter = register_counter!("events_discarded_total"),
    }

    fn emit(&self, data: Count) {
        self.events_dropped.emit(data);
        self.events_discarded.increment(data.0 as u64);
    }
);<|MERGE_RESOLUTION|>--- conflicted
+++ resolved
@@ -1,17 +1,7 @@
+use metrics::{register_counter, Counter};
+use vector_common::internal_event::{ComponentEventsDropped, Count, Registered, INTENTIONAL};
+
 use crate::register;
-use metrics::{register_counter, Counter};
-<<<<<<< HEAD
-use vector_common::internal_event::{Count, Registered};
-
-use crate::{
-    internal_events::{ComponentEventsDropped, INTENTIONAL},
-    register,
-=======
-use vector_common::internal_event::{
-    ComponentEventsDropped, Count, InternalEventHandle, RegisterInternalEvent, Registered,
-    INTENTIONAL,
->>>>>>> 272a238b
-};
 
 vector_common::registered_event! (
     FilterEventsDropped => {
