use super::{encode_event, encoding::EncodingConfig, Encoding, SinkBuildError, SinkExt};
use crate::{
    dns::Resolver,
<<<<<<< HEAD
    sinks::util::{encode_event, encoding::EncodingConfig, Encoding, StreamSink},
=======
>>>>>>> 8ac0fdeb
    sinks::{Healthcheck, RouterSink},
    tls::{MaybeTlsConnector, MaybeTlsSettings, MaybeTlsStream, TlsConfig},
    topology::config::SinkContext,
};
use bytes::Bytes;
use futures01::{
    future, stream::iter_ok, try_ready, Async, AsyncSink, Future, Poll, Sink, StartSend,
};
use serde::{Deserialize, Serialize};
use snafu::Snafu;
use std::net::SocketAddr;
use std::time::{Duration, Instant};
use tokio01::{
    codec::{BytesCodec, FramedWrite},
    net::tcp::TcpStream,
    timer::Delay,
};
use tokio_retry::strategy::ExponentialBackoff;
use tracing::field;

#[derive(Deserialize, Serialize, Debug, Clone)]
#[serde(deny_unknown_fields)]
pub struct TcpSinkConfig {
    pub address: String,
    pub encoding: EncodingConfig<Encoding>,
    pub tls: Option<TlsConfig>,
}

impl TcpSinkConfig {
    pub fn new(address: String, encoding: EncodingConfig<Encoding>) -> Self {
        Self {
            address,
            encoding,
            tls: None,
        }
    }

    pub fn build(&self, cx: SinkContext) -> crate::Result<(RouterSink, Healthcheck)> {
        let uri = self.address.parse::<http::Uri>()?;

        let host = uri.host().ok_or(SinkBuildError::MissingHost)?.to_string();
        let port = uri.port_u16().ok_or(SinkBuildError::MissingPort)?;

        let tls = MaybeTlsSettings::from_config(&self.tls, false)?;

        let sink = raw_tcp(host.clone(), port, cx.clone(), self.encoding.clone(), tls);
        let healthcheck = tcp_healthcheck(host, port, cx.resolver());

        Ok((sink, healthcheck))
    }
}

pub struct TcpSink {
    host: String,
    port: u16,
    resolver: Resolver,
    tls: MaybeTlsSettings,
    state: TcpSinkState,
    backoff: ExponentialBackoff,
    span: tracing::Span,
}

enum TcpSinkState {
    Disconnected,
    ResolvingDns(crate::dns::ResolverFuture),
    Connecting(MaybeTlsConnector),
    Connected(TcpOrTlsStream),
    Backoff(Delay),
}

type TcpOrTlsStream = FramedWrite<MaybeTlsStream<TcpStream>, BytesCodec>;

impl TcpSink {
    pub fn new(host: String, port: u16, resolver: Resolver, tls: MaybeTlsSettings) -> Self {
        let span = info_span!("connection", %host, %port);
        Self {
            host,
            port,
            resolver,
            tls,
            state: TcpSinkState::Disconnected,
            backoff: Self::fresh_backoff(),
            span,
        }
    }

    fn fresh_backoff() -> ExponentialBackoff {
        // TODO: make configurable
        ExponentialBackoff::from_millis(2)
            .factor(250)
            .max_delay(Duration::from_secs(60))
    }

    fn next_delay(&mut self) -> Delay {
        Delay::new(Instant::now() + self.backoff.next().unwrap())
    }

    fn poll_connection(&mut self) -> Poll<&mut TcpOrTlsStream, ()> {
        loop {
            self.state = match self.state {
                TcpSinkState::Disconnected => {
                    debug!(message = "resolving dns.", host = %self.host);
                    let fut = self.resolver.lookup_ip(&self.host);

                    TcpSinkState::ResolvingDns(fut)
                }
                TcpSinkState::ResolvingDns(ref mut dns) => match dns.poll() {
                    Ok(Async::Ready(mut ips)) => {
                        if let Some(ip) = ips.next() {
                            let addr = SocketAddr::new(ip, self.port);

                            debug!(message = "connecting", %addr);
                            match self.tls.connect(self.host.clone(), addr) {
                                Ok(connector) => TcpSinkState::Connecting(connector),
                                Err(error) => {
                                    error!(message = "unable to connect", %error);
                                    TcpSinkState::Backoff(self.next_delay())
                                }
                            }
                        } else {
                            error!("DNS resolved but there were no IP addresses.");
                            TcpSinkState::Backoff(self.next_delay())
                        }
                    }
                    Ok(Async::NotReady) => return Ok(Async::NotReady),
                    Err(error) => {
                        error!(message = "unable to resolve dns.", %error);
                        TcpSinkState::Backoff(self.next_delay())
                    }
                },
                TcpSinkState::Backoff(ref mut delay) => match delay.poll() {
                    Ok(Async::NotReady) => return Ok(Async::NotReady),
                    // Err can only occur if the tokio runtime has been shutdown or if more than 2^63 timers have been created
                    Err(err) => unreachable!(err),
                    Ok(Async::Ready(())) => {
                        debug!(message = "disconnected.");
                        TcpSinkState::Disconnected
                    }
                },
                TcpSinkState::Connecting(ref mut connect_future) => match connect_future.poll() {
                    Ok(Async::Ready(stream)) => {
                        debug!(message = "connected");
                        self.backoff = Self::fresh_backoff();
                        TcpSinkState::Connected(FramedWrite::new(stream, BytesCodec::new()))
                    }
                    Ok(Async::NotReady) => {
                        return Ok(Async::NotReady);
                    }
                    Err(error) => {
                        error!(message = "unable to connect.", %error);
                        TcpSinkState::Backoff(self.next_delay())
                    }
                },
                TcpSinkState::Connected(ref mut connection) => {
                    return Ok(Async::Ready(connection));
                }
            };
        }
    }
}

impl Sink for TcpSink {
    type SinkItem = Bytes;
    type SinkError = ();

    fn start_send(&mut self, line: Self::SinkItem) -> StartSend<Self::SinkItem, Self::SinkError> {
        let span = self.span.clone();
        let _enter = span.enter();

        match self.poll_connection() {
            Ok(Async::Ready(connection)) => {
                debug!(
                    message = "sending event.",
                    bytes = &field::display(line.len())
                );
                match connection.start_send(line) {
                    Err(error) => {
                        error!(message = "connection disconnected.", %error);
                        self.state = TcpSinkState::Disconnected;
                        Ok(AsyncSink::Ready)
                    }
                    Ok(ok) => Ok(ok),
                }
            }
            Ok(Async::NotReady) => Ok(AsyncSink::NotReady(line)),
            Err(_) => unreachable!(),
        }
    }

    fn poll_complete(&mut self) -> Result<Async<()>, Self::SinkError> {
        // Stream::forward will immediately poll_complete the sink it's forwarding to,
        // but we don't want to connect before the first event actually comes through.
        if let TcpSinkState::Disconnected = self.state {
            return Ok(Async::Ready(()));
        }

        let span = self.span.clone();
        let _enter = span.enter();

        let connection = try_ready!(self.poll_connection());

        match connection.poll_complete() {
            Err(error) => {
                error!(message = "unable to flush connection.", %error);
                self.state = TcpSinkState::Disconnected;
                Ok(Async::Ready(()))
            }
            Ok(ok) => Ok(ok),
        }
    }
}

pub fn raw_tcp(
    host: String,
    port: u16,
    cx: SinkContext,
    encoding: EncodingConfig<Encoding>,
    tls: MaybeTlsSettings,
) -> RouterSink {
    let tcp = TcpSink::new(host, port, cx.resolver(), tls);
    let sink = StreamSink::new(tcp, cx.acker());
    Box::new(sink.with_flat_map(move |event| iter_ok(encode_event(event, &encoding))))
}

#[derive(Debug, Snafu)]
enum HealthcheckError {
    #[snafu(display("Connect error: {}", source))]
    ConnectError { source: std::io::Error },
    #[snafu(display("Unable to resolve DNS: {}", source))]
    DnsError { source: crate::dns::DnsError },
    #[snafu(display("No addresses returned."))]
    NoAddresses,
}

pub fn tcp_healthcheck(host: String, port: u16, resolver: Resolver) -> Healthcheck {
    // Lazy to avoid immediately connecting
    let check = future::lazy(move || {
        resolver
            .lookup_ip(host)
            .map_err(|source| HealthcheckError::DnsError { source }.into())
            .and_then(|mut ip| {
                ip.next()
                    .ok_or_else(|| HealthcheckError::NoAddresses.into())
            })
            .and_then(move |ip| {
                let addr = SocketAddr::new(ip, port);
                TcpStream::connect(&addr)
                    .map(|_| ())
                    .map_err(|source| HealthcheckError::ConnectError { source }.into())
            })
    });

    Box::new(check)
}<|MERGE_RESOLUTION|>--- conflicted
+++ resolved
@@ -1,10 +1,6 @@
-use super::{encode_event, encoding::EncodingConfig, Encoding, SinkBuildError, SinkExt};
 use crate::{
     dns::Resolver,
-<<<<<<< HEAD
-    sinks::util::{encode_event, encoding::EncodingConfig, Encoding, StreamSink},
-=======
->>>>>>> 8ac0fdeb
+    sinks::util::{encode_event, encoding::EncodingConfig, Encoding, SinkBuildError, StreamSink},
     sinks::{Healthcheck, RouterSink},
     tls::{MaybeTlsConnector, MaybeTlsSettings, MaybeTlsStream, TlsConfig},
     topology::config::SinkContext,
