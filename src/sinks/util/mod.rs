pub mod batch;
pub mod buffer;
pub mod http;
pub mod retries;
pub mod service;
pub mod tls;

use crate::buffers::Acker;
use futures::{
    future, stream::FuturesUnordered, Async, AsyncSink, Future, Poll, Sink, StartSend, Stream,
};
use serde::{Deserialize, Serialize};
use std::collections::HashMap;
use std::hash::Hash;
use std::time::Duration;
use tower::{
    limit::{concurrency::ConcurrencyLimit, rate::RateLimit},
    retry::Retry,
    timeout::Timeout,
    Service, ServiceBuilder,
};

pub use batch::{Batch, BatchConfig, BatchSettings, BatchSink};
pub use buffer::metrics::MetricBuffer;
pub use buffer::partition::{Partition, PartitionedBatchSink};
pub use buffer::{Buffer, Compression, PartitionBuffer, PartitionInnerBuffer};
<<<<<<< HEAD
pub use service::ServiceBuilderExt;
=======
use retries::{FixedRetryPolicy, RetryLogic};
>>>>>>> a0eec993

pub trait SinkExt<T>
where
    Self: Sink<SinkItem = T> + Sized,
{
    fn stream_ack(self, acker: Acker) -> StreamAck<Self> {
        StreamAck::new(self, acker)
    }

    fn batched(self, batch: T, limit: usize) -> BatchSink<T, Self>
    where
        T: Batch,
    {
        BatchSink::new(self, batch, limit)
    }

    fn batched_with_min(self, batch: T, settings: &BatchSettings) -> BatchSink<T, Self>
    where
        T: Batch,
    {
        BatchSink::new_min(self, batch, settings.size, Some(settings.timeout))
    }

    fn partitioned_batched_with_min<K>(
        self,
        batch: T,
        settings: &BatchSettings,
    ) -> PartitionedBatchSink<T, Self, K>
    where
        T: Batch,
        K: Eq + Hash + Clone + Send + 'static,
    {
        PartitionedBatchSink::with_linger(
            self,
            batch,
            settings.size,
            settings.size,
            settings.timeout,
        )
    }
}

impl<T, S> SinkExt<T> for S where S: Sink<SinkItem = T> + Sized {}

pub struct StreamAck<T> {
    inner: T,
    acker: Acker,
    pending: usize,
}

impl<T: Sink> StreamAck<T> {
    pub fn new(inner: T, acker: Acker) -> Self {
        Self {
            inner,
            acker,
            pending: 0,
        }
    }
}

impl<T: Sink> Sink for StreamAck<T> {
    type SinkItem = T::SinkItem;
    type SinkError = T::SinkError;

    fn start_send(&mut self, item: Self::SinkItem) -> StartSend<Self::SinkItem, Self::SinkError> {
        let res = self.inner.start_send(item);

        if let Ok(AsyncSink::Ready) = res {
            self.pending += 1;

            if self.pending >= 10000 {
                self.poll_complete()?;
            }
        }

        res
    }

    fn poll_complete(&mut self) -> Poll<(), Self::SinkError> {
        let res = self.inner.poll_complete();

        if let Ok(Async::Ready(_)) = res {
            self.acker.ack(self.pending);
            self.pending = 0;
        }

        res
    }
}

pub type MetadataFuture<F, M> = future::Join<F, future::FutureResult<M, <F as Future>::Error>>;

pub struct BatchServiceSink<T, S: Service<T>, B: Batch<Output = T>> {
    service: S,
    in_flight: FuturesUnordered<MetadataFuture<S::Future, (usize, usize)>>,
    _phantom: std::marker::PhantomData<(T, B)>,

    acker: Acker,
    seq_head: usize,
    seq_tail: usize,
    pending_acks: HashMap<usize, usize>,
}

impl<T, S, B> BatchServiceSink<T, S, B>
where
    S: Service<T>,
    B: Batch<Output = T>,
{
    pub fn new(service: S, acker: Acker) -> Self {
        Self {
            service,
            in_flight: FuturesUnordered::new(),
            acker,
            _phantom: std::marker::PhantomData,
            seq_head: 0,
            seq_tail: 0,
            pending_acks: HashMap::new(),
        }
    }
}

impl<T, S, B> Sink for BatchServiceSink<T, S, B>
where
    S: Service<T>,
    S::Error: Into<crate::Error>,
    S::Response: std::fmt::Debug,
    B: Batch<Output = T>,
{
    type SinkItem = B;
    type SinkError = ();

    fn start_send(&mut self, batch: Self::SinkItem) -> StartSend<Self::SinkItem, Self::SinkError> {
        let mut tried_once = false;
        loop {
            match self.service.poll_ready() {
                Ok(Async::Ready(())) => {
                    let items_in_batch = batch.num_items();
                    let seqno = self.seq_head;
                    self.seq_head += 1;
                    self.in_flight.push(
                        self.service
                            .call(batch.finish())
                            .join(future::ok((seqno, items_in_batch))),
                    );
                    return Ok(AsyncSink::Ready);
                }

                Ok(Async::NotReady) => {
                    if tried_once {
                        return Ok(AsyncSink::NotReady(batch));
                    } else {
                        self.poll_complete()?;
                        tried_once = true;
                    }
                }

                // TODO: figure out if/how to handle this
                Err(e) => panic!("service must be discarded: {}", e.into()),
            }
        }
    }

    fn poll_complete(&mut self) -> Poll<(), Self::SinkError> {
        loop {
            match self.in_flight.poll() {
                Ok(Async::NotReady) => return Ok(Async::NotReady),

                Ok(Async::Ready(None)) => return Ok(Async::Ready(())),

                Ok(Async::Ready(Some((response, (seqno, batch_size))))) => {
                    self.pending_acks.insert(seqno, batch_size);

                    let mut num_to_ack = 0;
                    while let Some(ack_size) = self.pending_acks.remove(&self.seq_tail) {
                        num_to_ack += ack_size;
                        self.seq_tail += 1
                    }
                    self.acker.ack(num_to_ack);

                    trace!(message = "request succeeded.", ?response);
                }

                Err(error) => {
                    let error = error.into();
                    error!(
                        message = "request failed.",
                        error = tracing::field::display(&error)
                    )
                }
            }
        }
    }
}

#[cfg(test)]
mod test {
    use super::BatchServiceSink;
    use crate::buffers::Acker;
    use crate::runtime::Runtime;
    use crate::test_util::wait_for;
    use futures::{stream, sync::oneshot, Future, Poll, Sink};
    use std::sync::{atomic::Ordering, Arc, Mutex};
    use tower::Service;

    struct FakeService {
        senders: Arc<Mutex<Vec<oneshot::Sender<()>>>>,
    }

    impl FakeService {
        fn new() -> (Self, Arc<Mutex<Vec<oneshot::Sender<()>>>>) {
            let senders = Arc::new(Mutex::new(vec![]));

            let res = Self {
                senders: senders.clone(),
            };

            (res, senders)
        }
    }

    impl Service<Vec<()>> for FakeService {
        type Response = ();
        type Error = oneshot::Canceled;
        type Future = oneshot::Receiver<()>;

        fn poll_ready(&mut self) -> Poll<(), Self::Error> {
            Ok(().into())
        }

        fn call(&mut self, _items: Vec<()>) -> Self::Future {
            let (tx, rx) = oneshot::channel();
            self.senders.lock().unwrap().push(tx);

            rx
        }
    }

    #[test]
    fn batch_service_sink_acking() {
        let mut rt = Runtime::new().unwrap();

        let (service, senders) = FakeService::new();
        let (acker, ack_counter) = Acker::new_for_testing();

        let service_sink = BatchServiceSink::new(service, acker);

        let b1 = vec![(); 1];
        let b2 = vec![(); 2];
        let b3 = vec![(); 4];
        let b4 = vec![(); 8];
        let b5 = vec![(); 16];
        let b6 = vec![(); 32];

        rt.spawn(
            service_sink
                .send_all(stream::iter_ok(vec![b1, b2, b3, b4, b5, b6]))
                .map(|_| ()),
        );

        wait_for(|| senders.lock().unwrap().len() == 6);
        assert_eq!(0, ack_counter.load(Ordering::Relaxed));

        senders.lock().unwrap().remove(0).send(()).unwrap(); // 1
        wait_for(|| {
            let current = ack_counter.load(Ordering::Relaxed);
            assert!(current == 0 || current == 1);
            1 == current
        });

        senders.lock().unwrap().remove(1).send(()).unwrap(); // 4
        std::thread::sleep(std::time::Duration::from_millis(50));
        assert_eq!(1, ack_counter.load(Ordering::Relaxed));

        senders.lock().unwrap().remove(0).send(()).unwrap(); // 2
        wait_for(|| {
            let current = ack_counter.load(Ordering::Relaxed);
            assert!(current == 1 || current == 7);
            7 == current
        });

        senders.lock().unwrap().remove(0).send(()).unwrap(); // 8
        wait_for(|| {
            let current = ack_counter.load(Ordering::Relaxed);
            assert!(current == 7 || current == 15);
            15 == current
        });

        senders.lock().unwrap().remove(1).send(()).unwrap(); // 32
        std::thread::sleep(std::time::Duration::from_millis(50));
        assert_eq!(15, ack_counter.load(Ordering::Relaxed));

        drop(senders.lock().unwrap().remove(0)); // 16
        std::thread::sleep(std::time::Duration::from_millis(50));
        assert_eq!(15, ack_counter.load(Ordering::Relaxed));
    }
}

/// Tower Request based configuration
#[derive(Clone, Copy, Debug, Default, Deserialize, Serialize)]
pub struct TowerRequestConfig {
    pub request_in_flight_limit: Option<usize>,        // 5
    pub request_timeout_secs: Option<u64>,             // 60
    pub request_rate_limit_duration_secs: Option<u64>, // 1
    pub request_rate_limit_num: Option<u64>,           // 5
    pub request_retry_attempts: Option<usize>,         // max_value()
    pub request_retry_backoff_secs: Option<u64>,       // 1
}

impl TowerRequestConfig {
    pub fn unwrap_with(&self, defaults: &TowerRequestConfig) -> TowerRequestSettings {
        TowerRequestSettings {
            in_flight_limit: self
                .request_in_flight_limit
                .or(defaults.request_in_flight_limit)
                .unwrap_or(5),
            timeout: Duration::from_secs(
                self.request_timeout_secs
                    .or(defaults.request_timeout_secs)
                    .unwrap_or(60),
            ),
            rate_limit_duration: Duration::from_secs(
                self.request_rate_limit_duration_secs
                    .or(defaults.request_rate_limit_duration_secs)
                    .unwrap_or(1),
            ),
            rate_limit_num: self
                .request_rate_limit_num
                .or(defaults.request_rate_limit_num)
                .unwrap_or(5),
            retry_attempts: self
                .request_retry_attempts
                .or(defaults.request_retry_attempts)
                .unwrap_or(usize::max_value()),
            retry_backoff: Duration::from_secs(
                self.request_retry_backoff_secs
                    .or(defaults.request_retry_backoff_secs)
                    .unwrap_or(1),
            ),
        }
    }
}

#[derive(Clone)]
pub struct TowerRequestSettings {
    pub in_flight_limit: usize,
    pub timeout: Duration,
    pub rate_limit_duration: Duration,
    pub rate_limit_num: u64,
    pub retry_attempts: usize,
    pub retry_backoff: Duration,
}

impl TowerRequestSettings {
    pub fn retry_policy<L: RetryLogic>(&self, logic: L) -> FixedRetryPolicy<L> {
        FixedRetryPolicy::new(self.retry_attempts, self.retry_backoff, logic)
    }

    pub fn batch_sink<B, L, S, T>(
        &self,
        retry_logic: L,
        service: S,
        acker: Acker,
    ) -> BatchServiceSink<T, ConcurrencyLimit<RateLimit<Retry<FixedRetryPolicy<L>, Timeout<S>>>>, B>
    // Would like to return `impl Sink + SinkExt<T>` here, but that
    // doesn't work with later calls to `batched_with_min` etc (via
    // `trait SinkExt` above), as it is missing a bound on the
    // associated types that cannot be expressed in stable Rust.
    where
        L: RetryLogic<Error = S::Error, Response = S::Response>,
        S: Clone + Service<T>,
        S::Error: 'static + std::error::Error + Send + Sync,
        S::Response: std::fmt::Debug,
        T: Clone,
        B: Batch<Output = T>,
    {
        let policy = self.retry_policy(retry_logic);
        let service = ServiceBuilder::new()
            .concurrency_limit(self.in_flight_limit)
            .rate_limit(self.rate_limit_num, self.rate_limit_duration)
            .retry(policy)
            .timeout(self.timeout)
            .service(service);

        BatchServiceSink::new(service, acker)
    }
}<|MERGE_RESOLUTION|>--- conflicted
+++ resolved
@@ -19,16 +19,13 @@
     timeout::Timeout,
     Service, ServiceBuilder,
 };
+use retries::{FixedRetryPolicy, RetryLogic};
 
 pub use batch::{Batch, BatchConfig, BatchSettings, BatchSink};
 pub use buffer::metrics::MetricBuffer;
 pub use buffer::partition::{Partition, PartitionedBatchSink};
 pub use buffer::{Buffer, Compression, PartitionBuffer, PartitionInnerBuffer};
-<<<<<<< HEAD
 pub use service::ServiceBuilderExt;
-=======
-use retries::{FixedRetryPolicy, RetryLogic};
->>>>>>> a0eec993
 
 pub trait SinkExt<T>
 where
