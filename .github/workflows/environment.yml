name: Environment Suite

on:
  push:
    branches:
      - master
  workflow_dispatch:

env:
  VERBOSE: true
  ENVIRONMENT_UPSTREAM: docker.pkg.github.com/timberio/vector/environment:${{ github.sha }}

jobs:
  publish-new-environment:
    runs-on: ubuntu-latest
    env:
      ENVIRONMENT_AUTOBUILD: true
    steps:
      - run: docker login https://docker.pkg.github.com -u ${{ github.actor }} -p ${{ secrets.GITHUB_TOKEN }}
      - uses: actions/checkout@v2
<<<<<<< HEAD
      - name: free disk space
        run: |
          sudo swapoff -a
          sudo rm -f /swapfile
          sudo apt clean
          docker rmi $(docker image ls -aq)
          df -h
      - run: make environment-prepare
      - run: docker push docker.pkg.github.com/timberio/vector/environment:${{ github.sha }}
=======
      - run: make environment-prepare
>>>>>>> cc00cf07
<|MERGE_RESOLUTION|>--- conflicted
+++ resolved
@@ -18,7 +18,6 @@
     steps:
       - run: docker login https://docker.pkg.github.com -u ${{ github.actor }} -p ${{ secrets.GITHUB_TOKEN }}
       - uses: actions/checkout@v2
-<<<<<<< HEAD
       - name: free disk space
         run: |
           sudo swapoff -a
@@ -26,8 +25,4 @@
           sudo apt clean
           docker rmi $(docker image ls -aq)
           df -h
-      - run: make environment-prepare
-      - run: docker push docker.pkg.github.com/timberio/vector/environment:${{ github.sha }}
-=======
-      - run: make environment-prepare
->>>>>>> cc00cf07
+      - run: make environment-prepare