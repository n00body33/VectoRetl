use crate::lookup_v2::{parse_path, BorrowedSegment, Path};
<<<<<<< HEAD
use std::fmt::Write;
=======
>>>>>>> 0a870c78
use std::fmt::{Display, Formatter};
use vector_config::configurable_component;

/// A lookup path.
#[configurable_component]
#[derive(Debug, Clone, PartialEq, Eq, Default, Hash, PartialOrd, Ord)]
#[serde(from = "String", into = "String")]
pub struct OwnedPath {
    pub segments: Vec<OwnedSegment>,
}

impl OwnedPath {
    pub fn is_root(&self) -> bool {
        self.segments.is_empty()
    }

    pub fn root() -> Self {
        vec![].into()
    }

    pub fn push_field(&mut self, field: &str) {
        self.segments.push(OwnedSegment::field(field));
    }

    pub fn with_field_appended(&self, field: &str) -> Self {
        let mut new_path = self.clone();
        new_path.push_field(field);
        new_path
    }

    pub fn push_index(&mut self, index: isize) {
        self.segments.push(OwnedSegment::index(index));
    }

    pub fn with_index_appended(&self, index: isize) -> Self {
        let mut new_path = self.clone();
        new_path.push_index(index);
        new_path
    }

    pub fn single_field(field: &str) -> Self {
        vec![OwnedSegment::field(field)].into()
    }

    /// Create the possible fields that can be followed by this lookup.
    /// Because of coalesced paths there can be a number of different combinations.
    /// There is the potential for this function to create a vast number of different
    /// combinations if there are multiple coalesced segments in a path.
    ///
    /// The limit specifies the limit of the path depth we are interested in.
    /// Metrics is only interested in fields that are up to 3 levels deep (2 levels + 1 to check it
    /// terminates).
    ///
    /// eg, .tags.nork.noog will never be an accepted path so we don't need to spend the time
    /// collecting it.
    pub fn to_alternative_components(&self, limit: usize) -> Vec<Vec<&str>> {
        let mut components = vec![vec![]];
        for segment in self.segments.iter().take(limit) {
            match segment {
                OwnedSegment::Invalid => return vec![],
                OwnedSegment::Field(field) => {
                    for component in &mut components {
                        component.push(field.as_str());
                    }
                }

                OwnedSegment::Coalesce(fields) => {
                    components = components
                        .iter()
                        .flat_map(|path| {
                            fields.iter().map(move |field| {
                                let mut path = path.clone();
                                path.push(field.as_str());
                                path
                            })
                        })
                        .collect();
                }

                OwnedSegment::Index(_) => {
                    return Vec::new();
                }
            }
        }

        components
    }

    pub fn push(&mut self, segment: OwnedSegment) {
        self.segments.push(segment);
    }

    pub fn invalid() -> Self {
        Self {
            segments: vec![OwnedSegment::Invalid],
        }
    }
}

impl Display for OwnedPath {
    fn fmt(&self, f: &mut Formatter<'_>) -> std::fmt::Result {
        write!(f, "{}", String::from(self.clone()))
    }
}

impl From<String> for OwnedPath {
    fn from(raw_path: String) -> Self {
        parse_path(raw_path.as_str())
    }
}

impl From<OwnedPath> for String {
    fn from(owned: OwnedPath) -> Self {
        let mut coalesce_i = 0;

        owned
            .segments
            .iter()
            .enumerate()
            .map(|(i, segment)| match segment {
                OwnedSegment::Field(field) => {
                    serialize_field(field.as_ref(), (i != 0).then(|| "."))
                }
                OwnedSegment::Index(index) => format!("[{}]", index),
                OwnedSegment::Invalid => {
                    (if i == 0 { "<invalid>" } else { ".<invalid>" }).to_owned()
                }
                OwnedSegment::Coalesce(fields) => {
                    let mut output = String::new();
                    let (last, fields) = fields.split_last().expect("coalesce must not be empty");
                    for field in fields {
                        let field_output = serialize_field(
                            field.as_ref(),
                            Some(if coalesce_i == 0 {
                                if i == 0 {
                                    "("
                                } else {
                                    ".("
                                }
                            } else {
                                "|"
                            }),
                        );
                        coalesce_i += 1;
                        output.push_str(&field_output);
                    }
<<<<<<< HEAD
                    let _ = write!(
                        output,
                        "{})",
                        serialize_field(last.as_ref(), (coalesce_i != 0).then(|| "|"))
                    );
=======
                    output += &serialize_field(last.as_ref(), (coalesce_i != 0).then(|| "|"));
                    output += ")";
>>>>>>> 0a870c78
                    output
                }
            })
            .collect::<Vec<_>>()
            .join("")
    }
}

fn serialize_field(field: &str, separator: Option<&str>) -> String {
    // These characters should match the ones from the parser, implemented in `JitLookup`
    let needs_quotes = field
        .chars()
        .any(|c| !matches!(c, 'A'..='Z' | 'a'..='z' | '_' | '0'..='9' | '@'));

    // Allocate enough to fit the field, a `.` and two `"` characters. This
    // should suffice for the majority of cases when no escape sequence is used.
    let separator_len = separator.map(|x| x.len()).unwrap_or(0);
    let mut string = String::with_capacity(field.as_bytes().len() + 2 + separator_len);
    if let Some(separator) = separator {
        string.push_str(separator);
    }
    if needs_quotes {
        string.push('"');
        for c in field.chars() {
            if matches!(c, '"' | '\\') {
                string.push('\\');
            }
            string.push(c);
        }
        string.push('"');
        string
    } else {
        string.push_str(field);
        string
    }
}

impl From<Vec<OwnedSegment>> for OwnedPath {
    fn from(segments: Vec<OwnedSegment>) -> Self {
        Self { segments }
    }
}

#[derive(Clone, Debug, Eq, PartialEq, Hash, PartialOrd, Ord)]
pub enum OwnedSegment {
    Field(String),
    Index(isize),
    Coalesce(Vec<String>),
    Invalid,
}

impl OwnedSegment {
    pub fn field(value: &str) -> OwnedSegment {
        OwnedSegment::Field(value.to_string())
    }
    pub fn index(value: isize) -> OwnedSegment {
        OwnedSegment::Index(value)
    }

    pub fn coalesce(fields: Vec<String>) -> OwnedSegment {
        OwnedSegment::Coalesce(fields)
    }

    pub fn is_field(&self) -> bool {
        matches!(self, OwnedSegment::Field(_))
    }
    pub fn is_index(&self) -> bool {
        matches!(self, OwnedSegment::Index(_))
    }
    pub fn is_invalid(&self) -> bool {
        matches!(self, OwnedSegment::Invalid)
    }

    pub fn can_start_with(&self, prefix: &OwnedSegment) -> bool {
        match (self, prefix) {
            (OwnedSegment::Invalid, _) | (_, OwnedSegment::Invalid) => false,
            (OwnedSegment::Index(a), OwnedSegment::Index(b)) => a == b,
            (OwnedSegment::Index(_), _) | (_, OwnedSegment::Index(_)) => false,
            (OwnedSegment::Field(a), OwnedSegment::Field(b)) => a == b,
            (OwnedSegment::Field(field), OwnedSegment::Coalesce(fields))
            | (OwnedSegment::Coalesce(fields), OwnedSegment::Field(field)) => {
                fields.contains(field)
            }
            (OwnedSegment::Coalesce(a), OwnedSegment::Coalesce(b)) => {
                a.iter().any(|a_field| b.contains(a_field))
            }
        }
    }
}

impl From<Vec<&'static str>> for OwnedSegment {
    fn from(fields: Vec<&'static str>) -> Self {
        fields
            .into_iter()
            .map(ToString::to_string)
            .collect::<Vec<_>>()
            .into()
    }
}

impl From<Vec<String>> for OwnedSegment {
    fn from(fields: Vec<String>) -> Self {
        OwnedSegment::Coalesce(fields)
    }
}

impl<'a> From<&'a str> for OwnedSegment {
    fn from(field: &'a str) -> Self {
        OwnedSegment::field(field)
    }
}

impl<'a> From<&'a String> for OwnedSegment {
    fn from(field: &'a String) -> Self {
        OwnedSegment::field(field.as_str())
    }
}

impl From<isize> for OwnedSegment {
    fn from(index: isize) -> Self {
        OwnedSegment::index(index)
    }
}

impl<'a> Path<'a> for &'a Vec<OwnedSegment> {
    type Iter = OwnedSegmentSliceIter<'a>;

    fn segment_iter(&self) -> Self::Iter {
        OwnedSegmentSliceIter {
            segments: self.as_slice(),
            index: 0,
            coalesce_i: 0,
        }
    }
}

impl<'a> Path<'a> for &'a OwnedPath {
    type Iter = OwnedSegmentSliceIter<'a>;

    fn segment_iter(&self) -> Self::Iter {
        (&self.segments).segment_iter()
    }
}

#[derive(Clone)]
pub struct OwnedSegmentSliceIter<'a> {
    segments: &'a [OwnedSegment],
    index: usize,
    coalesce_i: usize,
}

impl<'a> Iterator for OwnedSegmentSliceIter<'a> {
    type Item = BorrowedSegment<'a>;

    fn next(&mut self) -> Option<Self::Item> {
        let output = self.segments.get(self.index).map(|segment| match segment {
            OwnedSegment::Field(field) => BorrowedSegment::Field(field.as_str().into()),
            OwnedSegment::Invalid => BorrowedSegment::Invalid,
            OwnedSegment::Index(i) => BorrowedSegment::Index(*i),
            OwnedSegment::Coalesce(fields) => {
                let coalesce_segment;
                if self.coalesce_i == fields.len() - 1 {
                    coalesce_segment =
                        BorrowedSegment::CoalesceEnd(fields[self.coalesce_i].as_str().into());
                    self.coalesce_i = 0;
                } else {
                    coalesce_segment =
                        BorrowedSegment::CoalesceField(fields[self.coalesce_i].as_str().into());
                    self.coalesce_i += 1;
                }
                coalesce_segment
            }
        });
        if self.coalesce_i == 0 {
            self.index += 1;
        }
        output
    }
}

#[cfg(test)]
mod test {
    use crate::lookup_v2::parse_path;

    #[test]
    fn owned_path_serialize() {
        let test_cases = [
            (".", ""),
            ("", "<invalid>"),
            ("]", "<invalid>"),
            ("]foo", "<invalid>"),
            ("..", "<invalid>"),
            ("...", "<invalid>"),
            ("f", "f"),
            ("foo", "foo"),
            (
                r#"ec2.metadata."availability-zone""#,
                r#"ec2.metadata."availability-zone""#,
            ),
            ("@timestamp", "@timestamp"),
            ("foo[", "<invalid>"),
            ("foo$", "<invalid>"),
            (r#""$peci@l chars""#, r#""$peci@l chars""#),
            ("foo.foo bar", "<invalid>"),
            (r#"foo."foo bar".bar"#, r#"foo."foo bar".bar"#),
            ("[1]", "[1]"),
            ("[42]", "[42]"),
            ("foo.[42]", "<invalid>"),
            ("[42].foo", "[42].foo"),
            ("[-1]", "[-1]"),
            ("[-42]", "[-42]"),
            ("[-42].foo", "[-42].foo"),
            ("[-42]foo", "[-42].foo"),
            (r#""[42]. {}-_""#, r#""[42]. {}-_""#),
            (r#""a\"a""#, r#""a\"a""#),
            (r#"foo."a\"a"."b\\b".bar"#, r#"foo."a\"a"."b\\b".bar"#),
            ("<invalid>", "<invalid>"),
            (r#""🤖""#, r#""🤖""#),
            (".(a|b)", "(a|b)"),
            (".(a|b|c)", "(a|b|c)"),
            ("foo.(a|b|c)", "foo.(a|b|c)"),
            ("[0].(a|b|c)", "[0].(a|b|c)"),
            (".(a|b|c).foo", "(a|b|c).foo"),
            (".( a | b | c ).foo", "(a|b|c).foo"),
        ];

        for (path, expected) in test_cases {
            let path = parse_path(path);
            let path = serde_json::to_string(&path).unwrap();
            let path = serde_json::from_str::<serde_json::Value>(&path).unwrap();
            assert_eq!(path, expected);
        }
    }
}<|MERGE_RESOLUTION|>--- conflicted
+++ resolved
@@ -1,8 +1,4 @@
 use crate::lookup_v2::{parse_path, BorrowedSegment, Path};
-<<<<<<< HEAD
-use std::fmt::Write;
-=======
->>>>>>> 0a870c78
 use std::fmt::{Display, Formatter};
 use vector_config::configurable_component;
 
@@ -149,16 +145,8 @@
                         coalesce_i += 1;
                         output.push_str(&field_output);
                     }
-<<<<<<< HEAD
-                    let _ = write!(
-                        output,
-                        "{})",
-                        serialize_field(last.as_ref(), (coalesce_i != 0).then(|| "|"))
-                    );
-=======
                     output += &serialize_field(last.as_ref(), (coalesce_i != 0).then(|| "|"));
                     output += ")";
->>>>>>> 0a870c78
                     output
                 }
             })
