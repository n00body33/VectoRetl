--- conflicted
+++ resolved
@@ -27,12 +27,12 @@
             // Create our buffer with and arbitrarily low max record size, and two write sizes where
             // the first will fit but the second will not.
             let first_write_size = align16(42).try_into().unwrap();
-            let first_record = SizedRecord(first_write_size);
+            let first_record = SizedRecord::new(first_write_size);
 
             let second_write_size = align16((first_write_size + 1).try_into().unwrap())
                 .try_into()
                 .unwrap();
-            let second_record = SizedRecord(second_write_size);
+            let second_record = SizedRecord::new(second_write_size);
 
             let max_record_size = get_corrected_max_record_size(&first_record);
             let (mut writer, _reader, _acker, ledger) =
@@ -40,14 +40,8 @@
 
             assert_buffer_is_empty!(ledger);
 
-<<<<<<< HEAD
-            // First write should always complete because the size of the encoded record should be
-            // right at 99 bytes, below our max record limit of 100 bytes.
-            let first_record = SizedRecord::new(first_write_size);
-=======
             // First write should always complete because we explicitly set the maximum record size to
             // match the exact size of the first record when it is serialized.
->>>>>>> d940f567
             let first_bytes_written = writer
                 .write_record(first_record)
                 .await
@@ -57,13 +51,8 @@
             writer.flush().await.expect("flush should not fail");
             assert_buffer_size!(ledger, 1, first_bytes_written as u64);
 
-<<<<<<< HEAD
-            // This write should fail because it exceeds the 100 byte max record size limit.
-            let second_record = SizedRecord::new(second_write_size);
-=======
             // Second write should fail because it exceeds the size of the first write by at least 16 bytes, which is
             // the alignment of the serializer.
->>>>>>> d940f567
             let _result = writer
                 .write_record(second_record)
                 .await
@@ -91,10 +80,10 @@
             // The sizes are different so that we can assert that we got back the expected record at
             // each read we perform.
             let first_write_size = 92;
-            let first_record = SizedRecord(first_write_size);
+            let first_record = SizedRecord::new(first_write_size);
 
             let second_write_size = 96;
-            let second_record = SizedRecord(second_write_size);
+            let second_record = SizedRecord::new(second_write_size);
 
             let max_data_file_size = get_minimum_data_file_size_for_record_payload(&second_record);
             let (mut writer, mut reader, acker, ledger) =
@@ -106,12 +95,8 @@
             // haven't exceed our total buffer size limit yet, or the size limit of the data file
             // itself.  We do need this write to be big enough to exceed the total buffer size
             // limit, though.
-<<<<<<< HEAD
-            let first_record = SizedRecord::new(first_write_size);
-=======
->>>>>>> d940f567
             let first_bytes_written = writer
-                .write_record(first_record)
+                .write_record(first_record.clone())
                 .await
                 .expect("write should not fail");
             assert_enough_bytes_written!(first_bytes_written, SizedRecord, first_write_size);
@@ -122,12 +107,8 @@
             // This write should block because will have exceeded our 100 byte total buffer size
             // limit handily with the first write we did.
             let mut second_record_write = spawn(async {
-<<<<<<< HEAD
-                let record = SizedRecord::new(second_write_size);
-=======
->>>>>>> d940f567
                 writer
-                    .write_record(second_record)
+                    .write_record(second_record.clone())
                     .await
                     .expect("write should not fail")
             });
@@ -155,11 +136,7 @@
             // actually have to acknowledge the read, too, to update the buffer size.  This read
             // will complete but the second write should still be blocked/not woken up:
             let first_record_read = reader.next().await.expect("read should not fail");
-<<<<<<< HEAD
-            assert_eq!(first_record_read, Some(SizedRecord::new(first_write_size)));
-=======
             assert_eq!(first_record_read, Some(first_record));
->>>>>>> d940f567
 
             // We haven't yet acknowledged the record, so nothing has changed yet:
             assert_pending!(second_record_write.poll());
@@ -219,14 +196,7 @@
             // acknowledgement, should now be woken up again and be able to read the second write,
             // but again, we haven't acknowledged it yet, so the ledger is not yet updated:
             let second_record_read_result = second_record_read.await;
-<<<<<<< HEAD
-            assert_eq!(
-                second_record_read_result,
-                Some(SizedRecord::new(second_write_size))
-            );
-=======
             assert_eq!(second_record_read_result, Some(second_record));
->>>>>>> d940f567
             assert_buffer_size!(ledger, 1, second_bytes_written);
 
             // Now acknowledge the record, and do our final read:
@@ -255,10 +225,10 @@
             // The sizes are different so that we can assert that we got back the expected record at
             // each read we perform.
             let first_write_size = 92;
-            let first_record = SizedRecord(first_write_size);
+            let first_record = SizedRecord::new(first_write_size);
 
             let second_write_size = 96;
-            let second_record = SizedRecord(second_write_size);
+            let second_record = SizedRecord::new(second_write_size);
 
             let max_data_file_size = get_minimum_data_file_size_for_record_payload(&second_record);
             let (mut writer, mut reader, acker, ledger) =
@@ -271,12 +241,8 @@
             // haven't exceed our total buffer size limit yet, or the size limit of the data file
             // itself.  We do need this write to be big enough to exceed the max data file limit,
             // though.
-<<<<<<< HEAD
-            let first_record = SizedRecord::new(first_write_size);
-=======
->>>>>>> d940f567
             let first_bytes_written = writer
-                .write_record(first_record)
+                .write_record(first_record.clone())
                 .await
                 .expect("write should not fail");
             assert_enough_bytes_written!(first_bytes_written, SizedRecord, first_write_size);
@@ -287,12 +253,8 @@
 
             // Second write should also always complete, but at this point, we should have rolled
             // over to the next data file.
-<<<<<<< HEAD
-            let second_record = SizedRecord::new(second_write_size);
-=======
->>>>>>> d940f567
             let second_bytes_written = writer
-                .write_record(second_record)
+                .write_record(second_record.clone())
                 .await
                 .expect("write should not fail");
             assert_enough_bytes_written!(second_bytes_written, SizedRecord, second_write_size);
@@ -305,25 +267,14 @@
 
             // Now read both records, make sure they are what we expect, etc.
             let first_record_read = reader.next().await.expect("read should not fail");
-<<<<<<< HEAD
-            assert_eq!(first_record_read, Some(SizedRecord::new(first_write_size)));
-=======
             assert_eq!(first_record_read, Some(first_record));
->>>>>>> d940f567
             acker.ack(1);
 
             assert_buffer_size!(ledger, 2, (first_bytes_written + second_bytes_written));
             assert_reader_writer_v2_file_positions!(ledger, 0, 1);
 
             let second_record_read = reader.next().await.expect("read should not fail");
-<<<<<<< HEAD
-            assert_eq!(
-                second_record_read,
-                Some(SizedRecord::new(second_write_size))
-            );
-=======
             assert_eq!(second_record_read, Some(second_record));
->>>>>>> d940f567
             acker.ack(1);
 
             assert_buffer_size!(ledger, 1, second_bytes_written);
@@ -353,10 +304,10 @@
             // The sizes are different so that we can assert that we got back the expected record at
             // each read we perform.
             let first_write_size = 92;
-            let first_record = SizedRecord(first_write_size);
+            let first_record = SizedRecord::new(first_write_size);
 
             let second_write_size = 96;
-            let second_record = SizedRecord(second_write_size);
+            let second_record = SizedRecord::new(second_write_size);
 
             let max_data_file_size = get_minimum_data_file_size_for_record_payload(&second_record);
             let (mut writer, _, _, ledger) =
@@ -370,12 +321,8 @@
             // haven't exceed our total buffer size limit yet, or the size limit of the data file
             // itself.  We do need this write to be big enough to exceed the max data file limit,
             // though.
-<<<<<<< HEAD
-            let first_record = SizedRecord::new(first_write_size);
-=======
->>>>>>> d940f567
             let first_bytes_written = writer
-                .write_record(first_record)
+                .write_record(first_record.clone())
                 .await
                 .expect("write should not fail");
             assert_enough_bytes_written!(first_bytes_written, SizedRecord, first_write_size);
@@ -402,12 +349,8 @@
 
             // Second write should also always complete, but at this point, we should have rolled
             // over to the next data file.
-<<<<<<< HEAD
-            let second_record = SizedRecord::new(second_write_size);
-=======
->>>>>>> d940f567
             let second_bytes_written = writer
-                .write_record(second_record)
+                .write_record(second_record.clone())
                 .await
                 .expect("write should not fail");
             assert_enough_bytes_written!(second_bytes_written, SizedRecord, second_write_size);
@@ -420,25 +363,14 @@
 
             // Now read both records, make sure they are what we expect, etc.
             let first_record_read = reader.next().await.expect("read should not fail");
-<<<<<<< HEAD
-            assert_eq!(first_record_read, Some(SizedRecord::new(first_write_size)));
-=======
             assert_eq!(first_record_read, Some(first_record));
->>>>>>> d940f567
             acker.ack(1);
 
             assert_buffer_size!(ledger, 2, (first_bytes_written + second_bytes_written));
             assert_reader_writer_v2_file_positions!(ledger, 0, 1);
 
             let second_record_read = reader.next().await.expect("read should not fail");
-<<<<<<< HEAD
-            assert_eq!(
-                second_record_read,
-                Some(SizedRecord::new(second_write_size))
-            );
-=======
             assert_eq!(second_record_read, Some(second_record));
->>>>>>> d940f567
             acker.ack(1);
 
             assert_buffer_size!(ledger, 1, second_bytes_written);
@@ -465,8 +397,8 @@
             // two writes that would otherwise fit by themselves but will end up with the second not
             // being able to fit as the buffer is exactly full.
             let write_size = 96;
-            let first_record = SizedRecord(write_size);
-            let second_record = SizedRecord(write_size);
+            let first_record = SizedRecord::new(write_size);
+            let second_record = SizedRecord::new(write_size);
 
             let max_data_file_size = get_minimum_data_file_size_for_record_payload(&second_record);
             let (mut writer, _, _, ledger) =
@@ -474,15 +406,7 @@
 
             assert_buffer_is_empty!(ledger);
 
-<<<<<<< HEAD
-            // First write should always complete because we haven't written anything yet, so we
-            // haven't exceed our total buffer size limit yet, or the size limit of the data file
-            // itself.  We do need this write to be big enough to exceed the total buffer size
-            // limit, though.
-            let first_record = SizedRecord::new(first_write_size);
-=======
             // First write should succeed because it is exactly the maximum size of a data file.
->>>>>>> d940f567
             let first_write_result = writer
                 .try_write_record(first_record)
                 .await
@@ -490,31 +414,12 @@
             assert_eq!(first_write_result, None);
             writer.flush().await.expect("flush should not fail");
 
-<<<<<<< HEAD
-            // This write should return immediately because will have exceeded our 100 byte total
-            // buffer size limit handily with the first write we did, but since it's a fallible
-            // write attempt, it can already tell that the write will not fit anyways:
-            let mut second_record_write = spawn(async {
-                let record = SizedRecord::new(second_write_size);
-                writer
-                    .try_write_record(record)
-                    .await
-                    .expect("write should not fail")
-            });
-
-            let second_write_result = assert_ready!(second_record_write.poll());
-            assert_eq!(
-                second_write_result,
-                Some(SizedRecord::new(second_write_size))
-            );
-=======
             // This write should return immediately because the buffer should be exactly full at this point:
             let second_write_result = writer
-                .try_write_record(second_record)
+                .try_write_record(second_record.clone())
                 .await
                 .expect("write should not fail");
             assert_eq!(second_write_result, Some(second_record));
->>>>>>> d940f567
         }
     })
     .await;
@@ -531,8 +436,8 @@
             // two writes that would otherwise fit by themselves but will end up with the second not
             // being able to fit as the buffer is exactly full.
             let write_size = 96;
-            let first_record = SizedRecord(write_size);
-            let second_record = SizedRecord(write_size);
+            let first_record = SizedRecord::new(write_size);
+            let second_record = SizedRecord::new(write_size);
 
             let max_data_file_size = get_minimum_data_file_size_for_record_payload(&second_record);
             let (mut writer, _, _, ledger) = create_buffer_v2_with_data_file_count_limit(
@@ -544,15 +449,7 @@
 
             assert_buffer_is_empty!(ledger);
 
-<<<<<<< HEAD
-            // First write should always complete because we haven't written anything yet, so we
-            // haven't exceed our total buffer size limit yet, or the size limit of the data file
-            // itself.  We do need this write to be big enough to exceed the total buffer size
-            // limit, though.
-            let first_record = SizedRecord::new(first_write_size);
-=======
             // First write should succeed because it is exactly the maximum size of a data file.
->>>>>>> d940f567
             let first_write_result = writer
                 .try_write_record(first_record)
                 .await
@@ -560,31 +457,12 @@
             assert_eq!(first_write_result, None);
             writer.flush().await.expect("flush should not fail");
 
-<<<<<<< HEAD
-            // This write should return immediately because will have exceeded our 100 byte total
-            // buffer size limit handily with the first write we did, but since it's a fallible
-            // write attempt, it can already tell that the write will not fit anyways:
-            let mut second_record_write = spawn(async {
-                let record = SizedRecord::new(second_write_size);
-                writer
-                    .try_write_record(record)
-                    .await
-                    .expect("write should not fail")
-            });
-
-            let second_write_result = assert_ready!(second_record_write.poll());
-            assert_eq!(
-                second_write_result,
-                Some(SizedRecord::new(second_write_size))
-            );
-=======
             // This write should return immediately because the buffer should be exactly full at this point:
             let second_write_result = writer
-                .try_write_record(second_record)
+                .try_write_record(second_record.clone())
                 .await
                 .expect("write should not fail");
             assert_eq!(second_write_result, Some(second_record));
->>>>>>> d940f567
 
             // Now that we know that the buffer is truly full, close it and reopen it. Even though
             // it's full, this should succeed because being full should not block things like
