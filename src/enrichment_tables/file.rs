--- conflicted
+++ resolved
@@ -214,20 +214,8 @@
             .collect()
     }
 
-<<<<<<< HEAD
     /// Order the fields in the index according to the position they are found in the header
     fn normalize_index_fields(&self, index: &[&str]) -> Vec<usize> {
-=======
-    /// Creates an index with the given fields.
-    /// Uses seahash to create a hash of the data that is used as the key in a hashmap lookup to
-    /// the index of the row in the data.
-    ///
-    /// Ensure fields that are searched via a comparison are not included in the index!
-    fn index_data(
-        &self,
-        index: &[&str],
-    ) -> Result<HashMap<u64, Vec<usize>, hash_hasher::HashBuildHasher>, String> {
->>>>>>> bd426029
         // Get the positions of the fields we are indexing
         self.headers
             .iter()
@@ -258,11 +246,7 @@
 
         for (idx, row) in self.data.iter().enumerate() {
             let mut hash = seahash::SeaHasher::default();
-<<<<<<< HEAD
             for idx in fieldidx {
-=======
-            for idx in &fieldidx {
->>>>>>> bd426029
                 hash_value(&mut hash, &row[*idx])?;
             }
 
@@ -364,10 +348,7 @@
                 let key = hash.finish();
 
                 let result = self.indexes[handle]
-<<<<<<< HEAD
                     .1
-=======
->>>>>>> bd426029
                     .get(&key)
                     .ok_or_else(|| "no rows found in index".to_string())?
                     .iter()
@@ -380,7 +361,6 @@
     }
 
     fn add_index(&mut self, fields: &[&str]) -> Result<IndexHandle, String> {
-<<<<<<< HEAD
         let normalized = self.normalize_index_fields(fields);
         match self.indexes.iter().position(|index| index.0 == normalized) {
             Some(pos) => {
@@ -390,9 +370,6 @@
             None => {
                 let index = self.index_data(&normalized)?;
                 self.indexes.push((normalized, index));
-=======
-        self.indexes.push(self.index_data(fields)?);
->>>>>>> bd426029
 
                 // The returned index handle is the position of the index in our list of indexes.
                 Ok(IndexHandle(self.indexes.len() - 1))
