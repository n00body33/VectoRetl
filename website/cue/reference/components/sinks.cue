--- conflicted
+++ resolved
@@ -127,53 +127,74 @@
 			if features.send != _|_ {
 				if features.send.encoding.enabled {
 					encoding: {
-						description: """
-							Configures the encoding specific sink behavior.
-							"""
-						required: features.send.encoding.codec.enabled
+						description: "Configures how events are encoded into raw bytes."
+						required:    features.send.encoding.codec.enabled
 						if !features.send.encoding.codec.enabled {common: true}
 						type: object: {
 							if features.send.encoding.codec.enabled {
 								examples: [{codec: "json"}]
 								options: codec: {
-									description: "The encoding codec used to serialize the events before outputting."
+									description: "The codec to use for encoding events."
 									required:    true
 									type: string: {
 										examples: features.send.encoding.codec.enum
 										enum: {
 											for codec in features.send.encoding.codec.enum {
 												if codec == "text" {
-													text: "The message field from the event."
+													text: """
+														Plaintext encoding.
+
+														This "encoding" simply uses the `message` field of a log event.
+
+														Users should take care if they're modifying their log events (such as by using a `remap`
+														transform, etc) and removing the message field while doing additional parsing on it, as this
+														could lead to the encoding emitting empty strings for the given event.
+														"""
 												}
 												if codec == "logfmt" {
-													logfmt: "[logfmt](\(urls.logfmt)) encoded event."
+													logfmt: """
+														Encodes an event as a [logfmt][logfmt] message.
+
+														[logfmt]: https://brandur.org/logfmt
+														"""
 												}
 												if codec == "json" {
-													json: "JSON encoded event."
+													json: """
+														Encodes an event as [JSON][json].
+
+														[json]: https://www.json.org/
+														"""
 												}
 												if codec == "gelf" {
-													gelf: "[GELF](https://docs.graylog.org/docs/gelf) encoded event."
+													gelf: """
+														Encodes an event as a [GELF][gelf] message.
+
+														[gelf]: https://docs.graylog.org/docs/gelf
+														"""
 												}
 												if codec == "avro" {
-													avro: "Avro encoded event with a given schema."
+													avro: """
+														Encodes an event as an [Apache Avro][apache_avro] message.
+
+														[apache_avro]: https://avro.apache.org/
+														"""
 												}
 											}
 										}
 									}
 								}
 							}
-<<<<<<< HEAD
 							options: {
 								if features.send.encoding.codec.enabled {
 									for codec in features.send.encoding.codec.enum {
 										if codec == "avro" {
 											avro: {
-												description:   "Options for the `avro` codec."
+												description:   "Apache Avro-specific encoder options."
 												required:      true
 												relevant_when: "codec = `avro`"
 												type: object: options: {
 													schema: {
-														description: "The Avro schema declaration."
+														description: "The Avro schema."
 														required:    true
 														type: string: {
 															examples: [
@@ -182,27 +203,6 @@
 																""",
 															]
 														}
-=======
-						}
-						options: {
-							if features.send.encoding.codec.enabled {
-								for codec in features.send.encoding.codec.enum {
-									if codec == "avro" {
-										avro: {
-											description:   "Options for the `avro` codec."
-											required:      true
-											relevant_when: "codec = `avro`"
-											type: object: options: {
-												schema: {
-													description: "The Avro schema declaration."
-													required:    true
-													type: string: {
-														examples: [
-															"""
-															{ "type": "record", "name": "log", "fields": [{ "name": "message", "type": "string" }] }
-															""",
-														]
->>>>>>> cd85d565
 													}
 												}
 											}
