use criterion::{criterion_group, BatchSize, Criterion, Throughput};

use rand::{rngs::SmallRng, thread_rng, Rng, SeedableRng};
use rand_distr::{Alphanumeric, Distribution, Uniform};

use vector::{
    config::{GlobalOptions, TransformConfig},
    event::Event,
    test_util::runtime,
    transforms,
};

fn benchmark_regex(c: &mut Criterion) {
    let lines: Vec<String> = http_access_log_lines().take(10).collect();

    let mut group = c.benchmark_group("regex");
    group.throughput(Throughput::Bytes(
        lines.iter().fold(0, |sum, l| sum + l.len()) as u64,
    ));

    let input: Vec<Event> = lines.into_iter().map(|l| l.into()).collect();

<<<<<<< HEAD
    group.bench_function("http", |b| {
        let mut rt = runtime();
=======
    group.bench_function("regex", |b| {
        let rt = runtime();
>>>>>>> d173b5a0

        let mut parser = rt.block_on(async move {
            transforms::regex_parser::RegexParserConfig {
                // many captures to stress the regex parser
                patterns: vec![r#"^(?P<addr>\d+\.\d+\.\d+\.\d+) (?P<user>\S+) (?P<auth>\S+) \[(?P<date>\d+/[A-Za-z]+/\d+:\d+:\d+:\d+ [+-]\d{4})\] "(?P<method>[A-Z]+) (?P<uri>[^"]+) HTTP/\d\.\d" (?P<code>\d+) (?P<size>\d+) "(?P<referrer>[^"]+)" "(?P<browser>[^"]+)""#.into()],
                field: None,
                drop_failed: true,
                ..Default::default()
            }
            .build(&GlobalOptions::default())
            .await
            .unwrap().into_function()
        });

        b.iter_batched(
            || {
                (input.clone(), Vec::with_capacity(input.len()))
            },
            |(events, mut output)| {
                let event_count = events.len();

                events.into_iter().for_each(|event| parser.transform(&mut output, event));

                debug_assert_eq!(output.len(), event_count);

                output
            },
            BatchSize::SmallInput,
        );
    });

    group.finish();
}

fn http_access_log_lines() -> impl Iterator<Item = String> {
    let mut rng = SmallRng::from_rng(thread_rng()).unwrap();
    let code = Uniform::from(200..600);
    let year = Uniform::from(2010..2020);
    let mday = Uniform::from(1..32);
    let hour = Uniform::from(0..24);
    let minsec = Uniform::from(0..60);
    let size = Uniform::from(10..60); // FIXME

    std::iter::repeat(()).map(move |_| {
        let url_size = size.sample(&mut rng);
        let browser_size = size.sample(&mut rng);
        format!("{}.{}.{}.{} - - [{}/Jun/{}:{}:{}:{} -0400] \"GET /{} HTTP/1.1\" {} {} \"-\" \"Mozilla/5.0 ({})\"",
                rng.gen::<u8>(), rng.gen::<u8>(), rng.gen::<u8>(), rng.gen::<u8>(), // IP
                year.sample(&mut rng), mday.sample(&mut rng), // date
                hour.sample(&mut rng), minsec.sample(&mut rng), minsec.sample(&mut rng), // time
                (&mut rng).sample_iter(&Alphanumeric).take(url_size).map(char::from).collect::<String>(), // URL
                code.sample(&mut rng), size.sample(&mut rng),
                (&mut rng).sample_iter(&Alphanumeric).take(browser_size).map(char::from).collect::<String>(),
        )
    })
}

criterion_group!(
    name = benches;
    // encapsulates CI noise we saw in
    // https://github.com/timberio/vector/issues/5394
    config = Criterion::default().noise_threshold(0.07);
    targets = benchmark_regex
);<|MERGE_RESOLUTION|>--- conflicted
+++ resolved
@@ -20,13 +20,8 @@
 
     let input: Vec<Event> = lines.into_iter().map(|l| l.into()).collect();
 
-<<<<<<< HEAD
     group.bench_function("http", |b| {
-        let mut rt = runtime();
-=======
-    group.bench_function("regex", |b| {
         let rt = runtime();
->>>>>>> d173b5a0
 
         let mut parser = rt.block_on(async move {
             transforms::regex_parser::RegexParserConfig {
