--- conflicted
+++ resolved
@@ -1,13 +1,8 @@
 use crate::{
     codecs::{BoxedFramingError, CharacterDelimitedCodec},
     config::{log_schema, DataType, SourceConfig, SourceContext, SourceDescription},
-<<<<<<< HEAD
-    event::{Event, LogEvent, Value},
+    event::{BatchNotifier, Event, LogEvent, Value},
     internal_events::{BytesReceived, JournaldEventsReceived, JournaldInvalidRecordError},
-=======
-    event::{BatchNotifier, Event, LogEvent, Value},
-    internal_events::{JournaldEventReceived, JournaldInvalidRecord},
->>>>>>> e3af5a2d
     shutdown::ShutdownSignal,
     Pipeline,
 };
@@ -300,27 +295,18 @@
         cursor: &'a mut Option<String>,
     ) -> bool {
         loop {
-<<<<<<< HEAD
             let mut record_size = 0;
             let mut count = 0;
             let mut byte_size = 0;
             let mut events = Vec::new();
-            let mut exiting = false;
-=======
-            let mut saw_record = false;
             let (batch, receiver) = BatchNotifier::maybe_new_with_receiver(self.acknowledgements);
             let mut exiting = None;
->>>>>>> e3af5a2d
 
             for _ in 0..self.batch_size {
                 let bytes = match stream.next().await {
                     None => {
                         warn!("Journalctl process stopped.");
-<<<<<<< HEAD
-                        exiting = true;
-=======
                         exiting = Some(true);
->>>>>>> e3af5a2d
                         break;
                     }
                     Some(Ok(text)) => text,
@@ -349,62 +335,45 @@
 
                 if !filter_matches(&record, &self.include_matches, &self.exclude_matches) {
                     record_size += bytes.len();
-                    let event = create_event(record);
+                    let event = create_event(record, &batch);
                     count += 1;
                     byte_size += event.size_of();
                     events.push(event);
                 }
             }
+            drop(batch);
 
             if record_size > 0 {
                 emit!(&BytesReceived {
                     byte_size: record_size,
                     protocol: "journald",
                 });
-<<<<<<< HEAD
             }
+
             if count > 0 {
                 emit!(&JournaldEventsReceived { count, byte_size });
                 if !events.is_empty() {
                     match self.out.send_all(&mut stream::iter(events).map(Ok)).await {
-                        Ok(_) => {}
+                        Ok(_) => {
+                            if let Some(receiver) = receiver {
+                                // Ignore the received status, we can't do anything with failures here.
+                                receiver.await;
+                            }
+                        }
                         Err(error) => {
                             error!(message = "Could not send journald log.", %error);
                             // `out` channel is closed, don't restart journalctl.
-                            break false;
+                            exiting = Some(false);
                         }
                     }
-                }
-                Self::save_checkpoint(checkpointer, &*cursor).await;
-=======
-
-                match self.out.send(create_event(record, &batch)).await {
-                    Ok(_) => {}
-                    Err(error) => {
-                        error!(message = "Could not send journald log.", %error);
-                        // `out` channel is closed, don't restart journalctl.
-                        exiting = Some(false);
-                        break;
-                    }
-                }
-            }
-
-            drop(batch);
-            if saw_record {
-                if let Some(receiver) = receiver {
-                    // Ignore the received status, we can't do anything with failures here.
-                    receiver.await;
                 }
                 if exiting != Some(false) {
                     Self::save_checkpoint(checkpointer, &*cursor).await;
                 }
             }
+
             if let Some(x) = exiting {
                 break x;
->>>>>>> e3af5a2d
-            }
-            if exiting {
-                break true;
             }
         }
     }
@@ -712,11 +681,7 @@
 #[cfg(test)]
 mod tests {
     use super::*;
-<<<<<<< HEAD
-    use crate::test_util::components;
-=======
-    use crate::event::EventStatus;
->>>>>>> e3af5a2d
+    use crate::{event::EventStatus, test_util::components};
     use futures::Stream;
     use std::pin::Pin;
     use std::{
@@ -796,12 +761,8 @@
         exclude_matches: Matches,
         cursor: Option<&str>,
     ) -> Vec<Event> {
-<<<<<<< HEAD
         components::init_test();
-        let (tx, rx) = Pipeline::new_test();
-=======
         let (tx, rx) = Pipeline::new_test_finalize(EventStatus::Delivered);
->>>>>>> e3af5a2d
         let (trigger, shutdown, _) = ShutdownSignal::new_wired();
 
         let tempdir = tempdir().unwrap();
