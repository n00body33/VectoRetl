use bytes::Bytes;
use criterion::{criterion_group, Benchmark, Criterion};
use indexmap::IndexMap;
use std::str::FromStr;
use transforms::lua::v2::LuaConfig;
use vector::{
    config::{TransformConfig, TransformContext},
<<<<<<< HEAD
    test_util::runtime,
=======
    event::Lookup,
>>>>>>> a2cc2440
    transforms::{self, Transform},
    Event,
};

fn add_fields(c: &mut Criterion) {
    let num_events: usize = 100_000;

    let key = "the key";
    let value = "this is the value";

    let key_atom_native = key.into();
    let value_bytes_native = Bytes::from(value).into();
    let key_atom_v1 = key.into();
    let value_bytes_v1 = Bytes::from(value).into();
    let key_atom_v2 = key.into();
    let value_bytes_v2 = Bytes::from(value).into();

    c.bench(
        "lua_add_fields",
        Benchmark::new("native", move |b| {
            b.iter_with_setup(
                || {
                    let mut map = IndexMap::new();
                    map.insert(Lookup::from_str(key).unwrap(), String::from(value).into());
                    transforms::add_fields::AddFields::new(map, true).unwrap()
                },
                |mut transform| {
                    for _ in 0..num_events {
                        let event = Event::new_empty_log();
                        let event = transform.transform(event).unwrap();
                        assert_eq!(event.as_log()[&key_atom_native], value_bytes_native);
                    }
                },
            )
        })
        .with_function("v1", move |b| {
            b.iter_with_setup(
                || {
                    let source = format!("event['{}'] = '{}'", key, value);
                    transforms::lua::v1::Lua::new(&source, vec![]).unwrap()
                },
                |mut transform| {
                    for _ in 0..num_events {
                        let event = Event::new_empty_log();
                        let event = transform.transform(event).unwrap();
                        assert_eq!(event.as_log()[&key_atom_v1], value_bytes_v1);
                    }
                },
            )
        })
        .with_function("v2", move |b| {
            b.iter_with_setup(
                || {
                    let config = format!(
                        r#"
                        hooks.process = """
                            function (event, emit)
                                event['{}'] = '{}'
                            end
                        """
                        "#,
                        key, value
                    );
                    transforms::lua::v2::Lua::new(&toml::from_str::<LuaConfig>(&config).unwrap())
                        .unwrap()
                },
                |mut transform| {
                    for _ in 0..num_events {
                        let event = Event::new_empty_log();
                        let event = transform.transform(event).unwrap();
                        assert_eq!(event.as_log()[&key_atom_v2], value_bytes_v2);
                    }
                },
            )
        })
        .sample_size(10),
    );
}

fn field_filter(c: &mut Criterion) {
    let num_events: usize = 100_000;

    c.bench(
        "lua_field_filter",
        Benchmark::new("native", move |b| {
            b.iter_with_setup(
                || {
                    let mut rt = runtime();
                    rt.block_on(async move {
                        transforms::field_filter::FieldFilterConfig {
                            field: "the_field".to_string(),
                            value: "0".to_string(),
                        }
                        .build(TransformContext::new_test())
                        .await
                        .unwrap()
                    })
                },
                |mut transform| {
                    let num = (0..num_events)
                        .map(|i| {
                            let mut event = Event::new_empty_log();
                            event.as_mut_log().insert("the_field", (i % 10).to_string());
                            event
                        })
                        .filter_map(|r| transform.transform(r))
                        .count();
                    assert_eq!(num, num_events / 10);
                },
            )
        })
        .with_function("v1", move |b| {
            b.iter_with_setup(
                || {
                    let source = r#"
                      if event["the_field"] ~= "0" then
                        event = nil
                      end
                    "#;
                    transforms::lua::v1::Lua::new(&source, vec![]).unwrap()
                },
                |mut transform| {
                    let num = (0..num_events)
                        .map(|i| {
                            let mut event = Event::new_empty_log();
                            event.as_mut_log().insert("the_field", (i % 10).to_string());
                            event
                        })
                        .filter_map(|r| transform.transform(r))
                        .count();
                    assert_eq!(num, num_events / 10);
                },
            )
        })
        .with_function("v2", move |b| {
            b.iter_with_setup(
                || {
                    let config = r#"
                        hooks.proces = """
                            if event["the_field"] ~= "0" then
                              event = nil
                            end
                        """
                    "#;
                    transforms::lua::v2::Lua::new(&toml::from_str(config).unwrap()).unwrap()
                },
                |mut transform| {
                    let num = (0..num_events)
                        .map(|i| {
                            let mut event = Event::new_empty_log();
                            event.as_mut_log().insert("the_field", (i % 10).to_string());
                            event
                        })
                        .filter_map(|r| transform.transform(r))
                        .count();
                    assert_eq!(num, num_events / 10);
                },
            )
        })
        .sample_size(10),
    );
}

criterion_group!(lua, add_fields, field_filter);<|MERGE_RESOLUTION|>--- conflicted
+++ resolved
@@ -5,11 +5,8 @@
 use transforms::lua::v2::LuaConfig;
 use vector::{
     config::{TransformConfig, TransformContext},
-<<<<<<< HEAD
+    event::Lookup,
     test_util::runtime,
-=======
-    event::Lookup,
->>>>>>> a2cc2440
     transforms::{self, Transform},
     Event,
 };
