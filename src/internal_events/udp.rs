--- conflicted
+++ resolved
@@ -2,15 +2,10 @@
 use vector_common::internal_event::{error_stage, error_type};
 use vector_core::internal_event::InternalEvent;
 
-<<<<<<< HEAD
 use crate::{
     emit,
-    internal_events::{ComponentEventsDropped, UNINTENTIONAL},
+    internal_events::{ComponentEventsDropped, SocketOutgoingConnectionError, UNINTENTIONAL},
 };
-use vector_common::internal_event::{error_stage, error_type};
-=======
-use crate::{emit, internal_events::SocketOutgoingConnectionError};
->>>>>>> f32eb264
 
 // TODO: Get rid of this. UDP is connectionless, so there's no "successful" connect event, only
 // successfully binding a socket that can be used for receiving.
@@ -26,32 +21,6 @@
 
 // TODO: Get rid of this. UDP is connectionless, so there's no "unsuccessful" connect event, only
 // unsuccessfully binding a socket that can be used for receiving.
-#[derive(Debug)]
-<<<<<<< HEAD
-pub struct UdpSocketSendError {
-    pub error: std::io::Error,
-}
-
-impl InternalEvent for UdpSocketSendError {
-    fn emit(self) {
-        let reason = "UDP socket send error.";
-        error!(
-            message = reason,
-            error = %self.error,
-            error_type = error_type::WRITER_FAILED,
-            stage = error_stage::SENDING,
-            internal_log_rate_limit = true,
-        );
-        counter!(
-            "component_errors_total", 1,
-            "error_type" => error_type::WRITER_FAILED,
-            "stage" => error_stage::SENDING,
-        );
-        // deprecated
-        counter!("connection_errors_total", 1, "mode" => "udp");
-
-        emit!(ComponentEventsDropped::<UNINTENTIONAL> { count: 1, reason });
-=======
 pub struct UdpSocketOutgoingConnectionError<E> {
     pub error: E,
 }
@@ -63,7 +32,6 @@
         emit!(SocketOutgoingConnectionError { error: self.error });
         // deprecated
         counter!("connection_failed_total", 1, "mode" => "udp");
->>>>>>> f32eb264
     }
 }
 
