--- conflicted
+++ resolved
@@ -9,12 +9,8 @@
     tls::{MaybeTlsSettings, TlsConfig},
     Pipeline,
 };
-<<<<<<< HEAD
 use async_trait::async_trait;
-use bytes05::{buf::BufExt, Bytes};
-=======
 use bytes::{buf::BufExt, Bytes};
->>>>>>> 8e7a3674
 use chrono::{DateTime, TimeZone, Utc};
 use flate2::read::GzDecoder;
 use futures::{compat::Future01CompatExt, FutureExt, TryFutureExt};
