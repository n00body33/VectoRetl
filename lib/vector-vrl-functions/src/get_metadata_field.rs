--- conflicted
+++ resolved
@@ -50,11 +50,7 @@
         let key = get_metadata_key(&mut arguments)?;
         let kind = match &key {
             MetadataKey::Legacy(_) => Kind::bytes().or_null(),
-<<<<<<< HEAD
-            MetadataKey::Query(target_path) => external.metadata_kind().at_path(&target_path.path),
-=======
-            MetadataKey::Query(query) => state.external.metadata_kind().at_path(query.path()),
->>>>>>> 7a887d40
+            MetadataKey::Query(target_path) => state.external.metadata_kind().at_path(&target_path.path),
         };
         Ok(GetMetadataFieldFn { key, kind }.as_expr())
     }
